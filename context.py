--- conflicted
+++ resolved
@@ -14,10 +14,7 @@
         'WIKI_ON':settings.WIKI_ON,
         'USE_EXTERNAL_LEGACY_LOGIN':settings.USE_EXTERNAL_LEGACY_LOGIN,
         'RESOURCE_REVISION':settings.RESOURCE_REVISION,
-<<<<<<< HEAD
-=======
         'USE_SPHINX_SEARCH':settings.USE_SPHINX_SEARCH,
->>>>>>> 82d35490
         }
     return {'settings':my_settings}
 
