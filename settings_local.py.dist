# encoding:utf-8
import os.path
<<<<<<< HEAD:settings_local.py.dist
=======
from django.utils.translation import ugettext as _

<<<<<<< HEAD
>>>>>>> evgenyfadeev/master:settings_local.py.dist
SITE_SRC_ROOT = os.path.dirname(__file__) 
LOG_FILENAME = 'django.lanai.log'
 
#for logging
import logging
logging.basicConfig(filename=os.path.join(SITE_SRC_ROOT, 'log', LOG_FILENAME), level=logging.DEBUG,)
<<<<<<< HEAD:settings_local.py.dist
 
DATABASE_NAME = ''             # Or path to database file if using sqlite3.
DATABASE_USER = ''               # Not used with sqlite3.
DATABASE_PASSWORD = ''               # Not used with sqlite3.
DATABASE_ENGINE = ''  #mysql, etc
<<<<<<< HEAD:settings_local.py.dist
=======
=======
def check_local_setting(name, value):
    local_vars = locals()
    if name in local_vars and local_var[name] == value:
        return True
    else:
        return False

SITE_SRC_ROOT = os.path.dirname(__file__) 
LOG_FILENAME = 'django.osqa.log'

#for logging
import logging
logging.basicConfig(
    filename=os.path.join(SITE_SRC_ROOT, 'log', LOG_FILENAME),
    level=logging.DEBUG,
    format='%(pathname)s TIME: %(asctime)s MSG: %(filename)s:%(funcName)s:%(lineno)d %(message)s',
)
>>>>>>> 81e2244e

#ADMINS and MANAGERS
ADMINS = (('Forum Admin', 'forum@example.com'),)
MANAGERS = ADMINS

#DEBUG SETTINGS
DEBUG = False 
TEMPLATE_DEBUG = DEBUG
INTERNAL_IPS = ('127.0.0.1',)

DATABASE_NAME = 'osqa'             # Or path to database file if using sqlite3.
DATABASE_USER = ''               # Not used with sqlite3.
DATABASE_PASSWORD = ''               # Not used with sqlite3.
DATABASE_ENGINE = 'mysql'  #mysql, etc
<<<<<<< HEAD
>>>>>>> evgenyfadeev/master:settings_local.py.dist
=======
DATABASE_HOST = ''
DATABASE_PORT = ''
>>>>>>> 81e2244e

#Moved from settings.py for better organization. (please check it up to clean up settings.py)

=======
 
#Moved from settings.py for better organization. (please check it up to clean up settings.py)
 
>>>>>>> 6214863f362fd0702af79abaade0de6736d12e96:settings_local.py.dist
#email server settings
SERVER_EMAIL = ''
DEFAULT_FROM_EMAIL = ''
EMAIL_HOST_USER = ''
EMAIL_HOST_PASSWORD = ''
<<<<<<< HEAD
<<<<<<< HEAD:settings_local.py.dist
EMAIL_SUBJECT_PREFIX = '[cnprog.com]'
EMAIL_HOST='smtp.gmail.com'
EMAIL_PORT='587'
EMAIL_USE_TLS=True
<<<<<<< HEAD:settings_local.py.dist
=======
EMAIL_SUBJECT_PREFIX = '[CNPROG] '
EMAIL_HOST='cnprog.com'
=======
EMAIL_SUBJECT_PREFIX = '[OSQA] '
EMAIL_HOST='osqa.net'
>>>>>>> 81e2244e
EMAIL_PORT='25'
EMAIL_USE_TLS=False
>>>>>>> evgenyfadeev/master:settings_local.py.dist

#LOCALIZATIONS
TIME_ZONE = 'America/New_York'

###########################
#
#   this will allow running your forum with url like http://site.com/forum
#
#   FORUM_SCRIPT_ALIAS = 'forum/'
#
FORUM_SCRIPT_ALIAS = '' #no leading slash, default = '' empty string


=======
 
#LOCALIZATIONS
TIME_ZONE = 'Asia/Chongqing Asia/Chungking'
# LANGUAGE_CODE = 'en-us'
 
>>>>>>> 6214863f362fd0702af79abaade0de6736d12e96:settings_local.py.dist
#OTHER SETTINGS
<<<<<<< HEAD
<<<<<<< HEAD:settings_local.py.dist
APP_TITLE = u'CNProg.com 程序员问答社区'
APP_KEYWORDS = u'技术问答社区，中国程序员，编程技术社区，程序员社区，程序员论坛，程序员wiki，程序员博客'
APP_DESCRIPTION = u'中国程序员的编程技术问答社区。我们做专业的、可协作编辑的技术问答社区。'
APP_INTRO = u' <p>CNProg是一个<strong>面向程序员</strong>的可协作编辑的<strong>开放源代码问答社区</strong>。</p><p> 您可以在这里提问各类<strong>程序技术问题</strong> - 问题不分语言和平台。 同时也希望您对力所能及的问题，给予您的宝贵答案。</p>'
APP_COPYRIGHT = 'Copyright CNPROG.COM 2009'
<<<<<<< HEAD:settings_local.py.dist
=======
APP_TITLE = u'CNPROG Q&A Forum'
APP_KEYWORDS = u'CNPROG,forum,community'
=======
APP_TITLE = u'OSQA: Open Source Q&A Forum'
APP_SHORT_NAME = u'OSQA'
APP_KEYWORDS = u'OSQA,CNPROG,forum,community'
>>>>>>> 81e2244e
APP_DESCRIPTION = u'Ask and answer questions.'
APP_INTRO = u'<p>Ask and answer questions, make the world better!</p>'
APP_COPYRIGHT = 'Copyright OSQA, 2009. Some rights reserved under creative commons license.'
LOGIN_URL = '/%s%s%s' % (FORUM_SCRIPT_ALIAS,'account/','signin/')
GREETING_URL = LOGIN_URL #may be url of "faq" page or "about", etc
>>>>>>> evgenyfadeev/master:settings_local.py.dist

=======
 
>>>>>>> 6214863f362fd0702af79abaade0de6736d12e96:settings_local.py.dist
USE_I18N = True
LANGUAGE_CODE = 'en'
EMAIL_VALIDATION = 'off' #string - on|off
MIN_USERNAME_LENGTH = 1
EMAIL_UNIQUE = False
<<<<<<< HEAD
APP_URL = 'http://cnprog.com' #used by email notif system and RSS
GOOGLE_SITEMAP_CODE = '55uGNnQVJW8p1bbXeF/Xbh9I7nZBM/wLhRz6N/I1kkA='
<<<<<<< HEAD:settings_local.py.dist
GOOGLE_ANALYTICS_KEY = ''
<<<<<<< HEAD:settings_local.py.dist
BOOKS_ON = True 
=======
=======
APP_URL = 'http://osqa.net' #used by email notif system and RSS
GOOGLE_SITEMAP_CODE = ''
>>>>>>> 81e2244e
GOOGLE_ANALYTICS_KEY = ''
>>>>>>> 6214863f362fd0702af79abaade0de6736d12e96:settings_local.py.dist
=======
BOOKS_ON = False 
WIKI_ON = True 
USE_EXTERNAL_LEGACY_LOGIN = False
EXTERNAL_LEGACY_LOGIN_HOST = 'login.osqa.net'
EXTERNAL_LEGACY_LOGIN_PORT = 80
EXTERNAL_LEGACY_LOGIN_PROVIDER_NAME = '<span class="orange">OSQA</span>'
FEEDBACK_SITE_URL = None #None or url
EDITABLE_SCREEN_NAME = False #True or False - can user change screen name?

DJANGO_VERSION = 1.1
RESOURCE_REVISION=4

USE_SPHINX_SEARCH = False #if True all SPHINX_* settings are required
#also sphinx search engine and djangosphinxs app must be installed
#sample sphinx configuration file is /sphinx/sphinx.conf
SPHINX_API_VERSION = 0x113 #refer to djangosphinx documentation
SPHINX_SEARCH_INDICES=('osqa',) #a tuple of index names remember about a comma after the 
#last item, especially if you have just one :)
SPHINX_SERVER='localhost'
SPHINX_PORT=3312
<<<<<<< HEAD
>>>>>>> evgenyfadeev/master:settings_local.py.dist
=======

#please get these at recaptcha.net
RECAPTCHA_PRIVATE_KEY='...'
RECAPTCHA_PUBLIC_KEY='...'

#Facebook settings
USE_FB_CONNECT=True
FB_API_KEY='' #your api key from facebook
FB_SECRET='' #your application secret
>>>>>>> 81e2244e
<|MERGE_RESOLUTION|>--- conflicted
+++ resolved
@@ -1,26 +1,13 @@
 # encoding:utf-8
 import os.path
-<<<<<<< HEAD:settings_local.py.dist
-=======
 from django.utils.translation import ugettext as _
 
-<<<<<<< HEAD
->>>>>>> evgenyfadeev/master:settings_local.py.dist
 SITE_SRC_ROOT = os.path.dirname(__file__) 
 LOG_FILENAME = 'django.lanai.log'
  
 #for logging
 import logging
 logging.basicConfig(filename=os.path.join(SITE_SRC_ROOT, 'log', LOG_FILENAME), level=logging.DEBUG,)
-<<<<<<< HEAD:settings_local.py.dist
- 
-DATABASE_NAME = ''             # Or path to database file if using sqlite3.
-DATABASE_USER = ''               # Not used with sqlite3.
-DATABASE_PASSWORD = ''               # Not used with sqlite3.
-DATABASE_ENGINE = ''  #mysql, etc
-<<<<<<< HEAD:settings_local.py.dist
-=======
-=======
 def check_local_setting(name, value):
     local_vars = locals()
     if name in local_vars and local_var[name] == value:
@@ -38,7 +25,6 @@
     level=logging.DEBUG,
     format='%(pathname)s TIME: %(asctime)s MSG: %(filename)s:%(funcName)s:%(lineno)d %(message)s',
 )
->>>>>>> 81e2244e
 
 #ADMINS and MANAGERS
 ADMINS = (('Forum Admin', 'forum@example.com'),)
@@ -53,109 +39,43 @@
 DATABASE_USER = ''               # Not used with sqlite3.
 DATABASE_PASSWORD = ''               # Not used with sqlite3.
 DATABASE_ENGINE = 'mysql'  #mysql, etc
-<<<<<<< HEAD
->>>>>>> evgenyfadeev/master:settings_local.py.dist
-=======
 DATABASE_HOST = ''
 DATABASE_PORT = ''
->>>>>>> 81e2244e
-
-#Moved from settings.py for better organization. (please check it up to clean up settings.py)
-
-=======
  
-#Moved from settings.py for better organization. (please check it up to clean up settings.py)
- 
->>>>>>> 6214863f362fd0702af79abaade0de6736d12e96:settings_local.py.dist
 #email server settings
 SERVER_EMAIL = ''
 DEFAULT_FROM_EMAIL = ''
 EMAIL_HOST_USER = ''
 EMAIL_HOST_PASSWORD = ''
-<<<<<<< HEAD
-<<<<<<< HEAD:settings_local.py.dist
-EMAIL_SUBJECT_PREFIX = '[cnprog.com]'
-EMAIL_HOST='smtp.gmail.com'
-EMAIL_PORT='587'
-EMAIL_USE_TLS=True
-<<<<<<< HEAD:settings_local.py.dist
-=======
-EMAIL_SUBJECT_PREFIX = '[CNPROG] '
-EMAIL_HOST='cnprog.com'
-=======
 EMAIL_SUBJECT_PREFIX = '[OSQA] '
 EMAIL_HOST='osqa.net'
->>>>>>> 81e2244e
 EMAIL_PORT='25'
 EMAIL_USE_TLS=False
->>>>>>> evgenyfadeev/master:settings_local.py.dist
 
-#LOCALIZATIONS
-TIME_ZONE = 'America/New_York'
-
-###########################
-#
-#   this will allow running your forum with url like http://site.com/forum
-#
-#   FORUM_SCRIPT_ALIAS = 'forum/'
-#
 FORUM_SCRIPT_ALIAS = '' #no leading slash, default = '' empty string
-
-
-=======
  
 #LOCALIZATIONS
 TIME_ZONE = 'Asia/Chongqing Asia/Chungking'
 # LANGUAGE_CODE = 'en-us'
  
->>>>>>> 6214863f362fd0702af79abaade0de6736d12e96:settings_local.py.dist
 #OTHER SETTINGS
-<<<<<<< HEAD
-<<<<<<< HEAD:settings_local.py.dist
-APP_TITLE = u'CNProg.com 程序员问答社区'
-APP_KEYWORDS = u'技术问答社区，中国程序员，编程技术社区，程序员社区，程序员论坛，程序员wiki，程序员博客'
-APP_DESCRIPTION = u'中国程序员的编程技术问答社区。我们做专业的、可协作编辑的技术问答社区。'
-APP_INTRO = u' <p>CNProg是一个<strong>面向程序员</strong>的可协作编辑的<strong>开放源代码问答社区</strong>。</p><p> 您可以在这里提问各类<strong>程序技术问题</strong> - 问题不分语言和平台。 同时也希望您对力所能及的问题，给予您的宝贵答案。</p>'
 APP_COPYRIGHT = 'Copyright CNPROG.COM 2009'
-<<<<<<< HEAD:settings_local.py.dist
-=======
-APP_TITLE = u'CNPROG Q&A Forum'
-APP_KEYWORDS = u'CNPROG,forum,community'
-=======
 APP_TITLE = u'OSQA: Open Source Q&A Forum'
 APP_SHORT_NAME = u'OSQA'
 APP_KEYWORDS = u'OSQA,CNPROG,forum,community'
->>>>>>> 81e2244e
 APP_DESCRIPTION = u'Ask and answer questions.'
 APP_INTRO = u'<p>Ask and answer questions, make the world better!</p>'
 APP_COPYRIGHT = 'Copyright OSQA, 2009. Some rights reserved under creative commons license.'
 LOGIN_URL = '/%s%s%s' % (FORUM_SCRIPT_ALIAS,'account/','signin/')
 GREETING_URL = LOGIN_URL #may be url of "faq" page or "about", etc
->>>>>>> evgenyfadeev/master:settings_local.py.dist
 
-=======
- 
->>>>>>> 6214863f362fd0702af79abaade0de6736d12e96:settings_local.py.dist
 USE_I18N = True
 LANGUAGE_CODE = 'en'
 EMAIL_VALIDATION = 'off' #string - on|off
 MIN_USERNAME_LENGTH = 1
 EMAIL_UNIQUE = False
-<<<<<<< HEAD
-APP_URL = 'http://cnprog.com' #used by email notif system and RSS
-GOOGLE_SITEMAP_CODE = '55uGNnQVJW8p1bbXeF/Xbh9I7nZBM/wLhRz6N/I1kkA='
-<<<<<<< HEAD:settings_local.py.dist
-GOOGLE_ANALYTICS_KEY = ''
-<<<<<<< HEAD:settings_local.py.dist
-BOOKS_ON = True 
-=======
-=======
 APP_URL = 'http://osqa.net' #used by email notif system and RSS
 GOOGLE_SITEMAP_CODE = ''
->>>>>>> 81e2244e
-GOOGLE_ANALYTICS_KEY = ''
->>>>>>> 6214863f362fd0702af79abaade0de6736d12e96:settings_local.py.dist
-=======
 BOOKS_ON = False 
 WIKI_ON = True 
 USE_EXTERNAL_LEGACY_LOGIN = False
@@ -176,9 +96,6 @@
 #last item, especially if you have just one :)
 SPHINX_SERVER='localhost'
 SPHINX_PORT=3312
-<<<<<<< HEAD
->>>>>>> evgenyfadeev/master:settings_local.py.dist
-=======
 
 #please get these at recaptcha.net
 RECAPTCHA_PRIVATE_KEY='...'
@@ -187,5 +104,4 @@
 #Facebook settings
 USE_FB_CONNECT=True
 FB_API_KEY='' #your api key from facebook
-FB_SECRET='' #your application secret
->>>>>>> 81e2244e
+FB_SECRET='' #your application secret