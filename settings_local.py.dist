--- conflicted
+++ resolved
@@ -8,8 +8,6 @@
 #for logging
 import logging
 logging.basicConfig(filename=os.path.join(SITE_SRC_ROOT, 'log', LOG_FILENAME), level=logging.DEBUG,)
-<<<<<<< HEAD
-=======
 
 #ADMINS and MANAGERS
 ADMINS = (('Forum Admin', 'forum@example.com'),)
@@ -19,7 +17,6 @@
 DEBUG = False 
 TEMPLATE_DEBUG = DEBUG
 INTERNAL_IPS = ('127.0.0.1',)
->>>>>>> 82d35490
 
 DATABASE_NAME = 'cnprog'             # Or path to database file if using sqlite3.
 DATABASE_USER = ''               # Not used with sqlite3.
@@ -41,8 +38,6 @@
 #LOCALIZATIONS
 TIME_ZONE = 'America/Tijuana'
 
-<<<<<<< HEAD
-=======
 ###########################
 #
 #   this will allow running your forum with url like http://site.com/forum
@@ -52,46 +47,12 @@
 FORUM_SCRIPT_ALIAS = '' #no leading slash, default = '' empty string
 
 
->>>>>>> 82d35490
 #OTHER SETTINGS
 APP_TITLE = u'CNPROG Q&A Forum'
 APP_KEYWORDS = u'CNPROG,forum,community'
 APP_DESCRIPTION = u'Ask and answer questions.'
 APP_INTRO = u'<p>Ask and answer questions, make the world better!</p>'
 APP_COPYRIGHT = 'Copyright CNPROG, 2009. Some rights reserved under creative commons license.'
-<<<<<<< HEAD
-
-###########################
-#
-#   this will allow running your forum with url like http://site.com/forum
-#
-#   FORUM_SCRIPT_ALIAS = 'forum/'
-#
-#   also make sure to set '/':'/forum' in file templates/content/js/com.cnprog.i18n.js
-#   this is necessary to make client scripts work in this configuration
-#
-FORUM_SCRIPT_ALIAS = '' #no leading slash, default = '' empty string
-
-USE_I18N = True
-LANGUAGE_CODE = 'en'
-EMAIL_VALIDATION = 'off' #string - on|off
-MIN_USERNAME_LENGTH = 1
-EMAIL_UNIQUE = False
-APP_URL = 'http://cnprog.com' #used by email notif system and RSS
-GOOGLE_SITEMAP_CODE = '55uGNnQVJW8p1bbXeF/Xbh9I7nZBM/wLhRz6N/I1kkA='
-GOOGLE_ANALYTICS_KEY = ''
-BOOKS_ON = False 
-WIKI_ON = True 
-USE_EXTERNAL_LEGACY_LOGIN = True 
-EXTERNAL_LEGACY_LOGIN_HOST = 'login.cnprog.com'
-EXTERNAL_LEGACY_LOGIN_PORT = 80
-EXTERNAL_LEGACY_LOGIN_PROVIDER_NAME = '<span class="orange">CNPROG</span>'
-FEEDBACK_SITE_URL = None #None or url
-LOGIN_URL = '/%s%s%s' % (FORUM_SCRIPT_ALIAS,'account/','signin/')
-
-DJANGO_VERSION = 1.1
-RESOURCE_REVISION=4
-=======
 LOGIN_URL = '/%s%s%s' % (FORUM_SCRIPT_ALIAS,'account/','signin/')
 GREETING_URL = LOGIN_URL #may be url of "faq" page or "about", etc
 
@@ -121,5 +82,4 @@
 SPHINX_SEARCH_INDICES=('cnprog',) #a tuple of index names remember about a comma after the 
 #last item, especially if you have just one :)
 SPHINX_SERVER='localhost'
-SPHINX_PORT=3312
->>>>>>> 82d35490
+SPHINX_PORT=3312