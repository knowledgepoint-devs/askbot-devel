--- conflicted
+++ resolved
@@ -2,24 +2,14 @@
 from django.db import connection
 from django.db.models import Q, F
 from forum.models import *
-<<<<<<< HEAD:forum/management/commands/send_email_alerts.py
-=======
 from forum import const 
->>>>>>> 82d35490db90878f013523c4d1a5ec3af2df8b23:forum/management/commands/send_email_alerts.py
 from django.core.mail import EmailMessage
 from django.utils.translation import ugettext as _
 from django.utils.translation import ungettext
 import datetime
-<<<<<<< HEAD
-import settings
-<<<<<<< HEAD:forum/management/commands/send_email_alerts.py
-=======
-=======
 from django.conf import settings
->>>>>>> 3e7c42f8
 import logging
 from utils.odict import OrderedDict
->>>>>>> 82d35490db90878f013523c4d1a5ec3af2df8b23:forum/management/commands/send_email_alerts.py
 
 class Command(NoArgsCommand):
     def handle_noargs(self,**options):
@@ -32,17 +22,10 @@
             connection.close()
 
     def get_updated_questions_for_user(self,user):
-<<<<<<< HEAD:forum/management/commands/send_email_alerts.py
-        q_sel = []
-        q_ask = []
-        q_ans = []
-        q_all = []
-=======
         q_sel = None 
         q_ask = None 
         q_ans = None 
         q_all = None 
->>>>>>> 82d35490db90878f013523c4d1a5ec3af2df8b23:forum/management/commands/send_email_alerts.py
         now = datetime.datetime.now()
         Q_set1 = Question.objects.exclude(
                                         last_activity_by=user,
@@ -56,28 +39,17 @@
                                   ).exclude(
                                         closed=True
                                   )
-<<<<<<< HEAD:forum/management/commands/send_email_alerts.py
-=======
             
->>>>>>> 82d35490db90878f013523c4d1a5ec3af2df8b23:forum/management/commands/send_email_alerts.py
         user_feeds = EmailFeedSetting.objects.filter(subscriber=user).exclude(frequency='n')
         for feed in user_feeds:
             cutoff_time = now - EmailFeedSetting.DELTA_TABLE[feed.frequency]
             if feed.reported_at == None or feed.reported_at <= cutoff_time:
-<<<<<<< HEAD:forum/management/commands/send_email_alerts.py
-                Q_set = Q_set1.exclude(last_activity_at__gt=cutoff_time)
-=======
                 Q_set = Q_set1.exclude(last_activity_at__gt=cutoff_time)#report these excluded later
->>>>>>> 82d35490db90878f013523c4d1a5ec3af2df8b23:forum/management/commands/send_email_alerts.py
                 feed.reported_at = now
                 feed.save()#may not actually report anything, depending on filters below
                 if feed.feed_type == 'q_sel':
                     q_sel = Q_set.filter(followed_by=user)
-<<<<<<< HEAD:forum/management/commands/send_email_alerts.py
-                    q_sel.cutoff_time = cutoff_time
-=======
                     q_sel.cutoff_time = cutoff_time #store cutoff time per query set
->>>>>>> 82d35490db90878f013523c4d1a5ec3af2df8b23:forum/management/commands/send_email_alerts.py
                 elif feed.feed_type == 'q_ask':
                     q_ask = Q_set.filter(author=user)
                     q_ask.cutoff_time = cutoff_time
@@ -85,53 +57,7 @@
                     q_ans = Q_set.filter(answers__author=user)
                     q_ans.cutoff_time = cutoff_time
                 elif feed.feed_type == 'q_all':
-<<<<<<< HEAD:forum/management/commands/send_email_alerts.py
-                    q_all = Q_set
-                    q_all.cutoff_time = cutoff_time
-        #build list in this order
-        q_tbl = {} 
-        def extend_question_list(src, dst):
-            if isinstance(src,list):
-                return
-            cutoff_time = src.cutoff_time
-            for q in src:
-                if q in dst:
-                    if cutoff_time < dst[q]:
-                        dst[q] = cutoff_time
-                else:
-                    dst[q] = cutoff_time
 
-        extend_question_list(q_sel, q_tbl)
-        extend_question_list(q_ask, q_tbl)
-        extend_question_list(q_ans, q_tbl)
-        extend_question_list(q_all, q_tbl)
-
-        ctype = ContentType.objects.get_for_model(Question)
-        out = {}
-        for q, cutoff_time in q_tbl.items():
-            #todo use Activity, but first start keeping more Activity records
-            #act = Activity.objects.filter(content_type=ctype, object_id=q.id)
-            #get info on question edits, answer edits, comments
-            out[q] = {}
-            q_rev = QuestionRevision.objects.filter(question=q,revised_at__lt=cutoff_time)
-            q_rev = q_rev.exclude(author=user)
-            out[q]['q_rev'] = len(q_rev)
-            if len(q_rev) > 0 and q.added_at == q_rev[0].revised_at:
-                out[q]['q_rev'] = 0
-                out[q]['new_q'] = True
-            else:
-                out[q]['new_q'] = False
-                
-            new_ans = Answer.objects.filter(question=q,added_at__lt=cutoff_time)
-            new_ans = new_ans.exclude(author=user)
-            out[q]['new_ans'] = len(new_ans)
-            ans_rev = AnswerRevision.objects.filter(answer__question=q,revised_at__lt=cutoff_time)
-            ans_rev = ans_rev.exclude(author=user)
-            out[q]['ans_rev'] = len(ans_rev)
-        return out 
-
-    def __act_count(self,string,number,output):
-=======
                     if user.tag_filter_setting == 'ignored':
                         ignored_tags = Tag.objects.filter(user_selections__reason='bad',user_selections__user=user)
                         q_all = Q_set.exclude( tags__in=ignored_tags )
@@ -211,17 +137,10 @@
         return q_list 
 
     def __action_count(self,string,number,output):
->>>>>>> 82d35490db90878f013523c4d1a5ec3af2df8b23:forum/management/commands/send_email_alerts.py
         if number > 0:
             output.append(_(string) % {'num':number})
 
     def send_email_alerts(self):
-
-<<<<<<< HEAD:forum/management/commands/send_email_alerts.py
-        for user in User.objects.all():
-            q_list = self.get_updated_questions_for_user(user)
-            num_q = len(q_list)
-=======
         #todo: move this to template
         for user in User.objects.all():
             q_list = self.get_updated_questions_for_user(user)
@@ -232,7 +151,6 @@
                     num_q += 1
                 else:
                     num_moot += 1
->>>>>>> 82d35490db90878f013523c4d1a5ec3af2df8b23:forum/management/commands/send_email_alerts.py
             if num_q > 0:
                 url_prefix = settings.APP_URL
                 subject = _('email update message subject')
@@ -242,19 +160,6 @@
                                 % {'num':num_q, 'name':user.username}
 
                 text += '<ul>'
-<<<<<<< HEAD:forum/management/commands/send_email_alerts.py
-                for q, act in q_list.items():
-                    act_list = []
-                    if act['new_q']:
-                        act_list.append(_('new question'))
-                    self.__act_count('%(num)d rev', act['q_rev'],act_list)
-                    self.__act_count('%(num)d ans', act['new_ans'],act_list)
-                    self.__act_count('%(num)d ans rev',act['ans_rev'],act_list)
-                    act_token = ', '.join(act_list)
-                    text += '<li><a href="%s?sort=latest">%s</a> <font color="#777777">(%s)</font></li>' \
-                                % (url_prefix + q.get_absolute_url(), q.title, act_token)
-                text += '</ul>'
-=======
                 for q, meta_data in q_list.items():
                     act_list = []
                     if meta_data['nothing_new']:
@@ -279,7 +184,6 @@
                     text += _('Perhaps you could look up previously sent forum reminders in your mailbox.')
                     text += '</p>'
 
->>>>>>> 82d35490db90878f013523c4d1a5ec3af2df8b23:forum/management/commands/send_email_alerts.py
                 link = url_prefix + user.get_profile_url() + '?sort=email_subscriptions'
                 text += _('go to %(link)s to change frequency of email updates or %(email)s administrator') \
                                 % {'link':link, 'email':settings.ADMINS[0][1]}
