from base import *
from django.contrib.contenttypes.models import ContentType
from django.contrib.auth.models import User
from hashlib import md5
import string
from random import Random

from django.utils.translation import ugettext as _

class Activity(models.Model):
    """
    We keep some history data for user activities
    """
    user = models.ForeignKey(User)
    activity_type = models.SmallIntegerField(choices=TYPE_ACTIVITY)
    active_at = models.DateTimeField(default=datetime.datetime.now)
    content_type   = models.ForeignKey(ContentType)
    object_id      = models.PositiveIntegerField()
    content_object = generic.GenericForeignKey('content_type', 'object_id')
    is_auditted    = models.BooleanField(default=False)

    def __unicode__(self):
        return u'[%s] was active at %s' % (self.user.username, self.active_at)

    class Meta:
        app_label = 'forum'
        db_table = u'activity'

class EmailFeedSetting(models.Model):
    DELTA_TABLE = {
        'w':datetime.timedelta(7),
        'd':datetime.timedelta(1),
        'n':datetime.timedelta(-1),
    }
    FEED_TYPES = (
                    ('q_all',_('Entire forum')),
                    ('q_ask',_('Questions that I asked')),
                    ('q_ans',_('Questions that I answered')),
                    ('q_sel',_('Individually selected questions')),
                    )
    UPDATE_FREQUENCY = (
                    ('w',_('Weekly')),
                    ('d',_('Daily')),
                    ('n',_('No email')),
                   )
    subscriber = models.ForeignKey(User)
    feed_type = models.CharField(max_length=16,choices=FEED_TYPES)
    frequency = models.CharField(max_length=8,choices=UPDATE_FREQUENCY,default='n')
    added_at = models.DateTimeField(auto_now_add=True)
    reported_at = models.DateTimeField(null=True)

    def save(self,*args,**kwargs):
        type = self.feed_type
        subscriber = self.subscriber
        similar = self.__class__.objects.filter(feed_type=type,subscriber=subscriber).exclude(pk=self.id)
        if len(similar) > 0:
            raise IntegrityError('email feed setting already exists')
        super(EmailFeedSetting,self).save(*args,**kwargs)

    class Meta:
        app_label = 'forum'

from forum.utils.time import one_day_from_now

class ValidationHashManager(models.Manager):
    def _generate_md5_hash(self, user, type, hash_data, seed):
        return md5("%s%s%s%s" % (seed, "".join(map(str, hash_data)), user.id, type)).hexdigest()

    def create_new(self, user, type, hash_data=[], expiration=None):
        seed = ''.join(Random().sample(string.letters+string.digits, 12))
        hash = self._generate_md5_hash(user, type, hash_data, seed)

        obj = ValidationHash(hash_code=hash, seed=seed, user=user, type=type)

        if expiration is not None:
            obj.expiration = expiration

        try:
            obj.save()
        except:
            return None
            
        return obj

    def validate(self, hash, user, type, hash_data=[]):
        try:
            obj = self.get(hash_code=hash)
        except:
            return False

        if obj.type != type:
            return False

        if obj.user != user:
            return False

        valid = (obj.hash_code == self._generate_md5_hash(obj.user, type, hash_data, obj.seed))

        if valid:
            if obj.expiration < datetime.datetime.now():
                obj.delete()
                return False
            else:
                obj.delete()
                return True

        return False

class ValidationHash(models.Model):
    #todo: was 256 chars - is that important?
    #on mysql 255 is max for unique=True
    hash_code = models.CharField(max_length=255,unique=True)
    seed = models.CharField(max_length=12)
    expiration = models.DateTimeField(default=one_day_from_now)
    type = models.CharField(max_length=12)
    user = models.ForeignKey(User)

    objects = ValidationHashManager()

    class Meta:
        unique_together = ('user', 'type')
        app_label = 'forum'

    def __str__(self):
        return self.hash_code

class AuthKeyUserAssociation(models.Model):
    key = models.CharField(max_length=255,null=False,unique=True)
<<<<<<< HEAD
    provider = models.CharField(max_length=64)#string 'yahoo', 'google', etc.
    user = models.ForeignKey(User)
=======
    provider = models.CharField(max_length=64)
    user = models.ForeignKey(User, related_name="auth_keys")
>>>>>>> c2255c60
    added_at = models.DateTimeField(default=datetime.datetime.now)

    class Meta:
        app_label = 'forum'<|MERGE_RESOLUTION|>--- conflicted
+++ resolved
@@ -126,13 +126,8 @@
 
 class AuthKeyUserAssociation(models.Model):
     key = models.CharField(max_length=255,null=False,unique=True)
-<<<<<<< HEAD
     provider = models.CharField(max_length=64)#string 'yahoo', 'google', etc.
-    user = models.ForeignKey(User)
-=======
-    provider = models.CharField(max_length=64)
     user = models.ForeignKey(User, related_name="auth_keys")
->>>>>>> c2255c60
     added_at = models.DateTimeField(default=datetime.datetime.now)
 
     class Meta:
