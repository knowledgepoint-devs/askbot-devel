# encoding:utf-8
import datetime
import hashlib
from urllib import quote_plus, urlencode
<<<<<<< HEAD
from django.db import models, IntegrityError
=======
from django.db import models
from django.utils.http import urlquote  as django_urlquote
>>>>>>> 09b5275b
from django.utils.html import strip_tags
from django.core.urlresolvers import reverse
from django.contrib.auth.models import User
from django.contrib.contenttypes import generic
from django.contrib.contenttypes.models import ContentType
from django.template.defaultfilters import slugify
from django.db.models.signals import post_delete, post_save, pre_save
from django.utils.translation import ugettext as _
from django.utils.safestring import mark_safe
import django.dispatch
import settings
import logging

if settings.USE_SPHINX_SEARCH == True:
    from djangosphinx.models import SphinxSearch

from forum.managers import *
from const import *

def get_object_comments(self):
    comments = self.comments.all().order_by('id')
    return comments

def post_get_last_update_info(self):
        when = self.added_at
        who = self.author
        if self.last_edited_at and self.last_edited_at > when:
            when = self.last_edited_at
            who = self.last_edited_by
        comments = self.comments.all()
        if len(comments) > 0:
            for c in comments:
                if c.added_at > when:
                    when = c.added_at
                    who = c.user
        return when, who

class EmailFeedSetting(models.Model):
    DELTA_TABLE = {
        'w':datetime.timedelta(7),
        'd':datetime.timedelta(1),
        'n':datetime.timedelta(-1),
    }
    FEED_TYPES = (
                    ('q_all',_('Entire forum')),
                    ('q_ask',_('Questions that I asked')),
                    ('q_ans',_('Questions that I answered')),
                    ('q_sel',_('Individually selected questions')),
                    )
    UPDATE_FREQUENCY = (
                    ('w',_('Weekly')),
                    ('d',_('Daily')),
                    ('n',_('No email')),
                   )
    subscriber = models.ForeignKey(User)
    feed_type = models.CharField(max_length=16,choices=FEED_TYPES)
    frequency = models.CharField(max_length=8,choices=UPDATE_FREQUENCY,default='n')
    added_at = models.DateTimeField(auto_now_add=True)
    reported_at = models.DateTimeField(null=True)

    def save(self,*args,**kwargs):
        type = self.feed_type
        subscriber = self.subscriber
        similar = self.__class__.objects.filter(feed_type=type,subscriber=subscriber).exclude(pk=self.id)
        if len(similar) > 0:
            raise IntegrityError('email feed setting already exists')
        super(EmailFeedSetting,self).save(*args,**kwargs)

class Tag(models.Model):
    name       = models.CharField(max_length=255, unique=True)
    created_by = models.ForeignKey(User, related_name='created_tags')
    deleted         = models.BooleanField(default=False)
    deleted_at      = models.DateTimeField(null=True, blank=True)
    deleted_by      = models.ForeignKey(User, null=True, blank=True, related_name='deleted_tags')
    # Denormalised data
    used_count = models.PositiveIntegerField(default=0)

    objects = TagManager()

    class Meta:
        db_table = u'tag'
        ordering = ('-used_count', 'name')

    def __unicode__(self):
        return self.name

class Comment(models.Model):
    content_type   = models.ForeignKey(ContentType)
    object_id      = models.PositiveIntegerField()
    content_object = generic.GenericForeignKey('content_type', 'object_id')
    user           = models.ForeignKey(User, related_name='comments')
    comment        = models.CharField(max_length=300)
    added_at       = models.DateTimeField(default=datetime.datetime.now)

    class Meta:
        ordering = ('-added_at',)
        db_table = u'comment'
    def __unicode__(self):
        return self.comment

class Vote(models.Model):
    VOTE_UP = +1
    VOTE_DOWN = -1
    VOTE_CHOICES = (
        (VOTE_UP,   u'Up'),
        (VOTE_DOWN, u'Down'),
    )

    content_type   = models.ForeignKey(ContentType)
    object_id      = models.PositiveIntegerField()
    content_object = generic.GenericForeignKey('content_type', 'object_id')
    user           = models.ForeignKey(User, related_name='votes')
    vote           = models.SmallIntegerField(choices=VOTE_CHOICES)
    voted_at       = models.DateTimeField(default=datetime.datetime.now)

    objects = VoteManager()

    class Meta:
        unique_together = ('content_type', 'object_id', 'user')
        db_table = u'vote'
    def __unicode__(self):
        return '[%s] voted at %s: %s' %(self.user, self.voted_at, self.vote)

    def is_upvote(self):
        return self.vote == self.VOTE_UP

    def is_downvote(self):
        return self.vote == self.VOTE_DOWN

class FlaggedItem(models.Model):
    """A flag on a Question or Answer indicating offensive content."""
    content_type   = models.ForeignKey(ContentType)
    object_id      = models.PositiveIntegerField()
    content_object = generic.GenericForeignKey('content_type', 'object_id')
    user           = models.ForeignKey(User, related_name='flagged_items')
    flagged_at     = models.DateTimeField(default=datetime.datetime.now)

    objects = FlaggedItemManager()

    class Meta:
        unique_together = ('content_type', 'object_id', 'user')
        db_table = u'flagged_item'
    def __unicode__(self):
        return '[%s] flagged at %s' %(self.user, self.flagged_at)

class Question(models.Model):
    title    = models.CharField(max_length=300)
    author   = models.ForeignKey(User, related_name='questions')
    added_at = models.DateTimeField(default=datetime.datetime.now)
    tags     = models.ManyToManyField(Tag, related_name='questions')
    # Status
    wiki            = models.BooleanField(default=False)
    wikified_at     = models.DateTimeField(null=True, blank=True)
    answer_accepted = models.BooleanField(default=False)
    closed          = models.BooleanField(default=False)
    closed_by       = models.ForeignKey(User, null=True, blank=True, related_name='closed_questions')
    closed_at       = models.DateTimeField(null=True, blank=True)
    close_reason    = models.SmallIntegerField(choices=CLOSE_REASONS, null=True, blank=True)
    deleted         = models.BooleanField(default=False)
    deleted_at      = models.DateTimeField(null=True, blank=True)
    deleted_by      = models.ForeignKey(User, null=True, blank=True, related_name='deleted_questions')
    locked          = models.BooleanField(default=False)
    locked_by       = models.ForeignKey(User, null=True, blank=True, related_name='locked_questions')
    locked_at       = models.DateTimeField(null=True, blank=True)
    followed_by     = models.ManyToManyField(User, related_name='followed_questions')
    # Denormalised data
    score                = models.IntegerField(default=0)
    vote_up_count        = models.IntegerField(default=0)
    vote_down_count      = models.IntegerField(default=0)
    answer_count         = models.PositiveIntegerField(default=0)
    comment_count        = models.PositiveIntegerField(default=0)
    view_count           = models.PositiveIntegerField(default=0)
    offensive_flag_count = models.SmallIntegerField(default=0)
    favourite_count      = models.PositiveIntegerField(default=0)
    last_edited_at       = models.DateTimeField(null=True, blank=True)
    last_edited_by       = models.ForeignKey(User, null=True, blank=True, related_name='last_edited_questions')
    last_activity_at     = models.DateTimeField(default=datetime.datetime.now)
    last_activity_by     = models.ForeignKey(User, related_name='last_active_in_questions')
    tagnames             = models.CharField(max_length=125)
    summary              = models.CharField(max_length=180)
    html                 = models.TextField()
    comments             = generic.GenericRelation(Comment)
    votes                = generic.GenericRelation(Vote)
    flagged_items        = generic.GenericRelation(FlaggedItem)

    if settings.USE_SPHINX_SEARCH == True:
        search = SphinxSearch(
                           index=' '.join(settings.SPHINX_SEARCH_INDICES),
                           mode='SPH_MATCH_ALL',
                        )
        logging.debug('have sphinx search')

    objects = QuestionManager()

    def save(self, **kwargs):
        """
        Overridden to manually manage addition of tags when the object
        is first saved.

        This is required as we're using ``tagnames`` as the sole means of
        adding and editing tags.
        """
        initial_addition = (self.id is None)
        super(Question, self).save(**kwargs)
        if initial_addition:
            tags = Tag.objects.get_or_create_multiple(self.tagname_list(),
                                                      self.author)
            self.tags.add(*tags)
            Tag.objects.update_use_counts(tags)

    def tagname_list(self):
        """Creates a list of Tag names from the ``tagnames`` attribute."""
        return [name for name in self.tagnames.split(u' ')]

    def tagname_meta_generator(self):
        return u','.join([unicode(tag) for tag in self.tagname_list()])

    def get_absolute_url(self):
<<<<<<< HEAD
        return '%s%s' % (reverse('question', args=[self.id]), slugify(self.title))
=======
        return '%s%s' % (reverse('question', args=[self.id]), django_urlquote(self.title.replace(' ', '-')))
>>>>>>> 09b5275b

    def has_favorite_by_user(self, user):
        if not user.is_authenticated():
            return False
        return FavoriteQuestion.objects.filter(question=self, user=user).count() > 0

    def get_answer_count_by_user(self, user_id):
        query_set = Answer.objects.filter(author__id=user_id)
        return query_set.filter(question=self).count()

    def get_question_title(self):
        if self.closed:
            attr = CONST['closed'] 
        elif self.deleted:
            attr = CONST['deleted']
        else:
            attr = None
        if attr is not None:
            return u'%s %s' % (self.title, attr)
        else:
            return self.title

    def get_revision_url(self):
        return reverse('question_revisions', args=[self.id])

    def get_latest_revision(self):
        return self.revisions.all()[0]
<<<<<<< HEAD

    get_comments = get_object_comments

    def get_last_update_info(self):

        when, who = post_get_last_update_info(self)

        answers = self.answers.all()
        if len(answers) > 0:
            for a in answers:
                a_when, a_who = a.get_last_update_info()
                if a_when > when:
                    when = a_when
                    who = a_who

        return when, who

=======
    
    def get_user_votes_in_answers(self, user):
        content_type = ContentType.objects.get_for_model(Answer)
        query_set = Vote.objects.extra(
            tables = ['question', 'answer'],
            where = ['question.id = answer.question_id AND question.id = %s AND vote.object_id = answer.id AND vote.content_type_id = %s AND vote.user_id = %s'],
            params = [self.id, content_type.id, user.id]
        )
        
        return query_set
        
>>>>>>> 09b5275b
    def get_update_summary(self,last_reported_at=None,recipient_email=''):
        edited = False 
        if self.last_edited_at and self.last_edited_at > last_reported_at:
            if self.last_edited_by.email != recipient_email:
                edited = True 
        comments = []
        for comment in self.comments.all():
            if comment.added_at > last_reported_at and comment.user.email != recipient_email:
                comments.append(comment)
        new_answers = []
        answer_comments = []
        modified_answers = []
        commented_answers = []
        import sets
        commented_answers = sets.Set([])
        for answer in self.answers.all():
            if (answer.added_at > last_reported_at and answer.author.email != recipient_email):
                new_answers.append(answer)
            if (answer.last_edited_at 
                and answer.last_edited_at > last_reported_at 
                and answer.last_edited_by.email != recipient_email):
                modified_answers.append(answer)
            for comment in answer.comments.all():
                if comment.added_at > last_reported_at and comment.user.email != recipient_email:
                    commented_answers.add(answer)
                    answer_comments.append(comment)

        #create the report
        if edited or new_answers or modified_answers or answer_comments:
            out = [] 
            if edited:
                out.append(_('%(author)s modified the question') % {'author':self.last_edited_by.username})
            if new_answers:
                names = sets.Set(map(lambda x: x.author.username,new_answers))
                people = ', '.join(names)
                out.append(_('%(people)s posted %(new_answer_count)s new answers') \
                                % {'new_answer_count':len(new_answers),'people':people})
            if comments:
                names = sets.Set(map(lambda x: x.user.username,comments))
                people = ', '.join(names)
                out.append(_('%(people)s commented the question') % {'people':people})
            if answer_comments:
                names = sets.Set(map(lambda x: x.user.username,answer_comments))
                people = ', '.join(names)
                if len(commented_answers) > 1:
                    out.append(_('%(people)s commented answers') % {'people':people})
                else:
                    out.append(_('%(people)s commented an answer') % {'people':people})
            url = settings.APP_URL + self.get_absolute_url()
            retval = '<a href="%s">%s</a>:<br>\n' % (url,self.title)
            out = map(lambda x: '<li>' + x + '</li>',out)
            retval += '<ul>' + '\n'.join(out) + '</ul><br>\n'
            return retval
        else:
            return None

    def __unicode__(self):
        return self.title

    class Meta:
        db_table = u'question'

class QuestionView(models.Model):
    question = models.ForeignKey(Question, related_name='viewed')
    who = models.ForeignKey(User, related_name='question_views')
    when = models.DateTimeField()

class FavoriteQuestion(models.Model):
    """A favorite Question of a User."""
    question      = models.ForeignKey(Question)
    user          = models.ForeignKey(User, related_name='user_favorite_questions')
    added_at = models.DateTimeField(default=datetime.datetime.now)
    class Meta:
        db_table = u'favorite_question'
    def __unicode__(self):
        return '[%s] favorited at %s' %(self.user, self.added_at)

class QuestionRevision(models.Model):
    """A revision of a Question."""
    question   = models.ForeignKey(Question, related_name='revisions')
    revision   = models.PositiveIntegerField(blank=True)
    title      = models.CharField(max_length=300)
    author     = models.ForeignKey(User, related_name='question_revisions')
    revised_at = models.DateTimeField()
    tagnames   = models.CharField(max_length=125)
    summary    = models.CharField(max_length=300, blank=True)
    text       = models.TextField()

    class Meta:
        db_table = u'question_revision'
        ordering = ('-revision',)

    def get_question_title(self):
        return self.question.title

    def get_absolute_url(self):
        print 'in QuestionRevision.get_absolute_url()'
        return reverse('question_revisions', args=[self.question.id])

    def save(self, **kwargs):
        """Looks up the next available revision number."""
        if not self.revision:
            self.revision = QuestionRevision.objects.filter(
                question=self.question).values_list('revision',
                                                    flat=True)[0] + 1
        super(QuestionRevision, self).save(**kwargs)

    def __unicode__(self):
        return u'revision %s of %s' % (self.revision, self.title)

class AnonymousAnswer(models.Model):
    question = models.ForeignKey(Question, related_name='anonymous_answers')
    session_key = models.CharField(max_length=40)  #session id for anonymous questions
    wiki = models.BooleanField(default=False)
    added_at = models.DateTimeField(default=datetime.datetime.now)
    ip_addr = models.IPAddressField(max_length=21) #allow high port numbers
    author = models.ForeignKey(User,null=True)
    text = models.TextField()
    summary = models.CharField(max_length=180)

    def publish(self,user):
        from forum.views import create_new_answer
        added_at = datetime.datetime.now()
        print user.id
        create_new_answer(question=self.question,wiki=self.wiki,
                            added_at=added_at,text=self.text,
                            author=user)
        self.delete()

class AnonymousQuestion(models.Model):
    title = models.CharField(max_length=300)
    session_key = models.CharField(max_length=40)  #session id for anonymous questions
    text = models.TextField()
    summary = models.CharField(max_length=180)
    tagnames = models.CharField(max_length=125)
    wiki = models.BooleanField(default=False)
    added_at = models.DateTimeField(default=datetime.datetime.now)
    ip_addr = models.IPAddressField(max_length=21) #allow high port numbers
    author = models.ForeignKey(User,null=True)

    def publish(self,user):
        from forum.views import create_new_question
        added_at = datetime.datetime.now()
        create_new_question(title=self.title, author=user, added_at=added_at,
                                wiki=self.wiki, tagnames=self.tagnames,
                                summary=self.summary, text=self.text)
        self.delete()

class Answer(models.Model):
    question = models.ForeignKey(Question, related_name='answers')
    author   = models.ForeignKey(User, related_name='answers')
    added_at = models.DateTimeField(default=datetime.datetime.now)
    # Status
    wiki        = models.BooleanField(default=False)
    wikified_at = models.DateTimeField(null=True, blank=True)
    accepted    = models.BooleanField(default=False)
    accepted_at = models.DateTimeField(null=True, blank=True)
    deleted     = models.BooleanField(default=False)
    deleted_by  = models.ForeignKey(User, null=True, blank=True, related_name='deleted_answers')
    locked      = models.BooleanField(default=False)
    locked_by   = models.ForeignKey(User, null=True, blank=True, related_name='locked_answers')
    locked_at   = models.DateTimeField(null=True, blank=True)
    # Denormalised data
    score                = models.IntegerField(default=0)
    vote_up_count        = models.IntegerField(default=0)
    vote_down_count      = models.IntegerField(default=0)
    comment_count        = models.PositiveIntegerField(default=0)
    offensive_flag_count = models.SmallIntegerField(default=0)
    last_edited_at       = models.DateTimeField(null=True, blank=True)
    last_edited_by       = models.ForeignKey(User, null=True, blank=True, related_name='last_edited_answers')
    html                 = models.TextField()
    comments             = generic.GenericRelation(Comment)
    votes                = generic.GenericRelation(Vote)
    flagged_items        = generic.GenericRelation(FlaggedItem)

    objects = AnswerManager()

    get_comments = get_object_comments
    get_last_update_info = post_get_last_update_info

    def get_user_vote(self, user):
        votes = self.votes.filter(user=user)
        if votes.count() > 0:
            return votes[0]
        else:
            return None

    def get_latest_revision(self):
        return self.revisions.all()[0]

    def get_question_title(self):
        return self.question.title

    def get_absolute_url(self):
<<<<<<< HEAD
        return '%s%s#%s' % (reverse('question', args=[self.question.id]), slugify(self.question.title), self.id)
=======
        return '%s%s#%s' % (reverse('question', args=[self.question.id]), django_urlquote(self.question.title), self.id)
>>>>>>> 09b5275b

    class Meta:
        db_table = u'answer'

    def __unicode__(self):
        return self.html

class AnswerRevision(models.Model):
    """A revision of an Answer."""
    answer     = models.ForeignKey(Answer, related_name='revisions')
    revision   = models.PositiveIntegerField()
    author     = models.ForeignKey(User, related_name='answer_revisions')
    revised_at = models.DateTimeField()
    summary    = models.CharField(max_length=300, blank=True)
    text       = models.TextField()

    def get_absolute_url(self):
        return reverse('answer_revisions', kwargs={'id':self.answer.id})

    def get_question_title(self):
        return self.answer.question.title

    class Meta:
        db_table = u'answer_revision'
        ordering = ('-revision',)

    def save(self, **kwargs):
        """Looks up the next available revision number if not set."""
        if not self.revision:
            self.revision = AnswerRevision.objects.filter(
                answer=self.answer).values_list('revision',
                                                flat=True)[0] + 1
        super(AnswerRevision, self).save(**kwargs)

class Badge(models.Model):
    """Awarded for notable actions performed on the site by Users."""
    GOLD = 1
    SILVER = 2
    BRONZE = 3
    TYPE_CHOICES = (
        (GOLD,   _('gold')),
        (SILVER, _('silver')),
        (BRONZE, _('bronze')),
    )

    name        = models.CharField(max_length=50)
    type        = models.SmallIntegerField(choices=TYPE_CHOICES)
    slug        = models.SlugField(max_length=50, blank=True)
    description = models.CharField(max_length=300)
    multiple    = models.BooleanField(default=False)
    # Denormalised data
    awarded_count = models.PositiveIntegerField(default=0)

    class Meta:
        db_table = u'badge'
        ordering = ('name',)
        unique_together = ('name', 'type')

    def __unicode__(self):
        return u'%s: %s' % (self.get_type_display(), self.name)

    def save(self, **kwargs):
        if not self.slug:
            self.slug = self.name#slugify(self.name)
        super(Badge, self).save(**kwargs)

    def get_absolute_url(self):
        return '%s%s/' % (reverse('badge', args=[self.id]), self.slug)

class Award(models.Model):
    """The awarding of a Badge to a User."""
    user       = models.ForeignKey(User, related_name='award_user')
    badge      = models.ForeignKey(Badge, related_name='award_badge')
    content_type   = models.ForeignKey(ContentType)
    object_id      = models.PositiveIntegerField()
    content_object = generic.GenericForeignKey('content_type', 'object_id')
    awarded_at = models.DateTimeField(default=datetime.datetime.now)
    notified   = models.BooleanField(default=False)
    objects = AwardManager()
    
    def __unicode__(self):
        return u'[%s] is awarded a badge [%s] at %s' % (self.user.username, self.badge.name, self.awarded_at)

    class Meta:
        db_table = u'award'

class Repute(models.Model):
    """The reputation histories for user"""
    user     = models.ForeignKey(User)
    positive = models.SmallIntegerField(default=0)
    negative = models.SmallIntegerField(default=0)
    question = models.ForeignKey(Question)
    reputed_at = models.DateTimeField(default=datetime.datetime.now)
    reputation_type = models.SmallIntegerField(choices=TYPE_REPUTATION)
    reputation = models.IntegerField(default=1)
    objects = ReputeManager()

    def __unicode__(self):
        return u'[%s]\' reputation changed at %s' % (self.user.username, self.reputed_at)

    class Meta:
        db_table = u'repute'

class Activity(models.Model):
    """
    We keep some history data for user activities
    """
    user = models.ForeignKey(User)
    activity_type = models.SmallIntegerField(choices=TYPE_ACTIVITY)
    active_at = models.DateTimeField(default=datetime.datetime.now)
    content_type   = models.ForeignKey(ContentType)
    object_id      = models.PositiveIntegerField()
    content_object = generic.GenericForeignKey('content_type', 'object_id')
    is_auditted    = models.BooleanField(default=False)

    def __unicode__(self):
        return u'[%s] was active at %s' % (self.user.username, self.active_at)

    class Meta:
        db_table = u'activity'

class Book(models.Model):
    """
    Model for book info
    """
    user = models.ForeignKey(User)
    title = models.CharField(max_length=255)
    short_name = models.CharField(max_length=255)
    author = models.CharField(max_length=255)
    price = models.DecimalField(max_digits=6, decimal_places=2)
    pages = models.SmallIntegerField()
    published_at = models.DateTimeField()
    publication = models.CharField(max_length=255)
    cover_img = models.CharField(max_length=255)
    tagnames = models.CharField(max_length=125)
    added_at = models.DateTimeField()
    last_edited_at = models.DateTimeField()
    questions = models.ManyToManyField(Question, related_name='book', db_table='book_question')
    
    def get_absolute_url(self):
<<<<<<< HEAD
        return reverse('book', args=[self.short_name])
=======
        return '%s' % reverse('book', args=[django_urlquote(self.short_name)])
>>>>>>> 09b5275b
        
    def __unicode__(self):
        return self.title
    class Meta:
        db_table = u'book'

class BookAuthorInfo(models.Model):
    """
    Model for book author info
    """
    user = models.ForeignKey(User)
    book = models.ForeignKey(Book)
    blog_url = models.CharField(max_length=255)
    added_at = models.DateTimeField()
    last_edited_at = models.DateTimeField()
    
    class Meta:
        db_table = u'book_author_info'
    
class BookAuthorRss(models.Model):
    """
    Model for book author blog rss
    """
    user = models.ForeignKey(User)
    book = models.ForeignKey(Book)
    title = models.CharField(max_length=255)
    url = models.CharField(max_length=255)
    rss_created_at = models.DateTimeField()
    added_at = models.DateTimeField()
    
    class Meta:
        db_table = u'book_author_rss'

class AnonymousEmail(models.Model):
    #validation key, if used
    key = models.CharField(max_length=32)
    email = models.EmailField(null=False,unique=True)
    isvalid = models.BooleanField(default=False)

# User extend properties
QUESTIONS_PER_PAGE_CHOICES = (
   (10, u'10'),
   (30, u'30'),
   (50, u'50'),
)

def user_is_username_taken(cls,username):
    try:
        cls.objects.get(username=username)
        return True
    except cls.MultipleObjectsReturned:
        return True
    except cls.DoesNotExist:
        return False

def user_get_q_sel_email_feed_frequency(self):
    print 'looking for frequency for user %s' % self
    try:
        feed_setting = EmailFeedSetting.objects.get(subscriber=self,feed_type='q_sel')
    except Exception, e:
        print 'have error %s' % e.message
        raise e
    print 'have freq=%s' % feed_setting.frequency
    return feed_setting.frequency

User.add_to_class('is_approved', models.BooleanField(default=False))
User.add_to_class('email_isvalid', models.BooleanField(default=False))
User.add_to_class('email_key', models.CharField(max_length=32, null=True))
User.add_to_class('reputation', models.PositiveIntegerField(default=1))
User.add_to_class('gravatar', models.CharField(max_length=32))
User.add_to_class('favorite_questions',
                  models.ManyToManyField(Question, through=FavoriteQuestion,
                                         related_name='favorited_by'))
User.add_to_class('badges', models.ManyToManyField(Badge, through=Award,
                                                   related_name='awarded_to'))
User.add_to_class('gold', models.SmallIntegerField(default=0))
User.add_to_class('silver', models.SmallIntegerField(default=0))
User.add_to_class('bronze', models.SmallIntegerField(default=0))
User.add_to_class('questions_per_page',
                  models.SmallIntegerField(choices=QUESTIONS_PER_PAGE_CHOICES, default=10))
User.add_to_class('last_seen',
                  models.DateTimeField(default=datetime.datetime.now))
User.add_to_class('real_name', models.CharField(max_length=100, blank=True))
User.add_to_class('website', models.URLField(max_length=200, blank=True))
User.add_to_class('location', models.CharField(max_length=100, blank=True))
User.add_to_class('date_of_birth', models.DateField(null=True, blank=True))
User.add_to_class('about', models.TextField(blank=True))
User.add_to_class('is_username_taken',classmethod(user_is_username_taken))
User.add_to_class('get_q_sel_email_feed_frequency',user_get_q_sel_email_feed_frequency)

# custom signal
tags_updated = django.dispatch.Signal(providing_args=["question"])
edit_question_or_answer = django.dispatch.Signal(providing_args=["instance", "modified_by"])
delete_post_or_answer = django.dispatch.Signal(providing_args=["instance", "deleted_by"])
mark_offensive = django.dispatch.Signal(providing_args=["instance", "mark_by"])
user_updated = django.dispatch.Signal(providing_args=["instance", "updated_by"])
user_logged_in = django.dispatch.Signal(providing_args=["session"])


def get_messages(self):
    messages = []
    for m in self.message_set.all():
        messages.append(m.message)
    return messages

def delete_messages(self):
    self.message_set.all().delete()

def get_profile_url(self):
    """Returns the URL for this User's profile."""
    return '%s%s/' % (reverse('user', args=[self.id]), slugify(self.username))

def get_profile_link(self):
    profile_link = u'<a href="%s">%s</a>' % (self.get_profile_url(),self.username)
    logging.debug('in get profile link %s' % profile_link)
    return mark_safe(profile_link)

User.add_to_class('get_profile_url', get_profile_url)
User.add_to_class('get_profile_link', get_profile_link)
User.add_to_class('get_messages', get_messages)
User.add_to_class('delete_messages', delete_messages)

def calculate_gravatar_hash(instance, **kwargs):
    """Calculates a User's gravatar hash from their email address."""
    if kwargs.get('raw', False):
        return
    instance.gravatar = hashlib.md5(instance.email).hexdigest()

def record_ask_event(instance, created, **kwargs):
    if created:
        activity = Activity(user=instance.author, active_at=instance.added_at, content_object=instance, activity_type=TYPE_ACTIVITY_ASK_QUESTION)
        activity.save()

def record_answer_event(instance, created, **kwargs):
    if created:
        activity = Activity(user=instance.author, active_at=instance.added_at, content_object=instance, activity_type=TYPE_ACTIVITY_ANSWER)
        activity.save()

def record_comment_event(instance, created, **kwargs):
    if created:
        from django.contrib.contenttypes.models import ContentType
        question_type = ContentType.objects.get_for_model(Question)
        question_type_id = question_type.id
        if (instance.content_type_id == question_type_id): 
            type = TYPE_ACTIVITY_COMMENT_QUESTION 
        else:
            type = TYPE_ACTIVITY_COMMENT_ANSWER
        activity = Activity(user=instance.user, active_at=instance.added_at, content_object=instance, activity_type=type)
        activity.save()

def record_revision_question_event(instance, created, **kwargs):
    if created and instance.revision <> 1:
        activity = Activity(user=instance.author, active_at=instance.revised_at, content_object=instance, activity_type=TYPE_ACTIVITY_UPDATE_QUESTION)
        activity.save()

def record_revision_answer_event(instance, created, **kwargs):
    if created and instance.revision <> 1:
        activity = Activity(user=instance.author, active_at=instance.revised_at, content_object=instance, activity_type=TYPE_ACTIVITY_UPDATE_ANSWER)
        activity.save()

def record_award_event(instance, created, **kwargs):
    """
    After we awarded a badge to user, we need to record this activity and notify user.
    We also recaculate awarded_count of this badge and user information.
    """
    if created:
        activity = Activity(user=instance.user, active_at=instance.awarded_at, content_object=instance,
            activity_type=TYPE_ACTIVITY_PRIZE)
        activity.save()

        instance.badge.awarded_count += 1
        instance.badge.save()

        if instance.badge.type == Badge.GOLD:
            instance.user.gold += 1
        if instance.badge.type == Badge.SILVER:
            instance.user.silver += 1
        if instance.badge.type == Badge.BRONZE:
            instance.user.bronze += 1
        instance.user.save()

def notify_award_message(instance, created, **kwargs):
    """
    Notify users when they have been awarded badges by using Django message.
    """
    if created:
        user = instance.user
        user.message_set.create(message=u"%s" % instance.badge.name)

def record_answer_accepted(instance, created, **kwargs):
    """
    when answer is accepted, we record this for question author - who accepted it.
    """
    if not created and instance.accepted:
        activity = Activity(user=instance.question.author, active_at=datetime.datetime.now(), \
            content_object=instance, activity_type=TYPE_ACTIVITY_MARK_ANSWER)
        activity.save()

def update_last_seen(instance, created, **kwargs):
    """
    when user has activities, we update 'last_seen' time stamp for him
    """
    user = instance.user
    user.last_seen = datetime.datetime.now()
    user.save()

def record_vote(instance, created, **kwargs):
    """
    when user have voted
    """
    if created:
        if instance.vote == 1:
            vote_type = TYPE_ACTIVITY_VOTE_UP
        else:
            vote_type = TYPE_ACTIVITY_VOTE_DOWN

        activity = Activity(user=instance.user, active_at=instance.voted_at, content_object=instance, activity_type=vote_type)
        activity.save()

def record_cancel_vote(instance, **kwargs):
    """
    when user canceled vote, the vote will be deleted.
    """
    activity = Activity(user=instance.user, active_at=datetime.datetime.now(), content_object=instance, activity_type=TYPE_ACTIVITY_CANCEL_VOTE)
    activity.save()

def record_delete_question(instance, delete_by, **kwargs):
    """
    when user deleted the question
    """
    if instance.__class__ == "Question":
        activity_type = TYPE_ACTIVITY_DELETE_QUESTION
    else:
        activity_type = TYPE_ACTIVITY_DELETE_ANSWER

    activity = Activity(user=delete_by, active_at=datetime.datetime.now(), content_object=instance, activity_type=activity_type)
    activity.save()

def record_mark_offensive(instance, mark_by, **kwargs):
    activity = Activity(user=mark_by, active_at=datetime.datetime.now(), content_object=instance, activity_type=TYPE_ACTIVITY_MARK_OFFENSIVE)
    activity.save()

def record_update_tags(question, **kwargs):
    """
    when user updated tags of the question
    """
    activity = Activity(user=question.author, active_at=datetime.datetime.now(), content_object=question, activity_type=TYPE_ACTIVITY_UPDATE_TAGS)
    activity.save()

def record_favorite_question(instance, created, **kwargs):
    """
    when user add the question in him favorite questions list.
    """
    if created:
        activity = Activity(user=instance.user, active_at=datetime.datetime.now(), content_object=instance, activity_type=TYPE_ACTIVITY_FAVORITE)
        activity.save()

def record_user_full_updated(instance, **kwargs):
    activity = Activity(user=instance, active_at=datetime.datetime.now(), content_object=instance, activity_type=TYPE_ACTIVITY_USER_FULL_UPDATED)
    activity.save()

def post_stored_anonymous_content(sender,user,session_key,signal,*args,**kwargs):
    aq_list = AnonymousQuestion.objects.filter(session_key = session_key)
    aa_list = AnonymousAnswer.objects.filter(session_key = session_key)
    import settings
    if settings.EMAIL_VALIDATION == 'on':#add user to the record
        for aq in aq_list:
            aq.author = user
            aq.save()
        for aa in aa_list:
            aa.author = user
            aa.save()
        #maybe add pending posts message?
    else: #just publish the questions
        for aq in aq_list:
            aq.publish(user)
        for aa in aa_list:
            aa.publish(user)

#signal for User modle save changes
pre_save.connect(calculate_gravatar_hash, sender=User)
post_save.connect(record_ask_event, sender=Question)
post_save.connect(record_answer_event, sender=Answer)
post_save.connect(record_comment_event, sender=Comment)
post_save.connect(record_revision_question_event, sender=QuestionRevision)
post_save.connect(record_revision_answer_event, sender=AnswerRevision)
post_save.connect(record_award_event, sender=Award)
post_save.connect(notify_award_message, sender=Award)
post_save.connect(record_answer_accepted, sender=Answer)
post_save.connect(update_last_seen, sender=Activity)
post_save.connect(record_vote, sender=Vote)
post_delete.connect(record_cancel_vote, sender=Vote)
delete_post_or_answer.connect(record_delete_question, sender=Question)
delete_post_or_answer.connect(record_delete_question, sender=Answer)
mark_offensive.connect(record_mark_offensive, sender=Question)
mark_offensive.connect(record_mark_offensive, sender=Answer)
tags_updated.connect(record_update_tags, sender=Question)
post_save.connect(record_favorite_question, sender=FavoriteQuestion)
user_updated.connect(record_user_full_updated, sender=User)
user_logged_in.connect(post_stored_anonymous_content)<|MERGE_RESOLUTION|>--- conflicted
+++ resolved
@@ -2,12 +2,8 @@
 import datetime
 import hashlib
 from urllib import quote_plus, urlencode
-<<<<<<< HEAD
 from django.db import models, IntegrityError
-=======
-from django.db import models
 from django.utils.http import urlquote  as django_urlquote
->>>>>>> 09b5275b
 from django.utils.html import strip_tags
 from django.core.urlresolvers import reverse
 from django.contrib.auth.models import User
@@ -226,11 +222,7 @@
         return u','.join([unicode(tag) for tag in self.tagname_list()])
 
     def get_absolute_url(self):
-<<<<<<< HEAD
-        return '%s%s' % (reverse('question', args=[self.id]), slugify(self.title))
-=======
-        return '%s%s' % (reverse('question', args=[self.id]), django_urlquote(self.title.replace(' ', '-')))
->>>>>>> 09b5275b
+        return '%s%s' % (reverse('question', args=[self.id]), django_urlquote(slugify(self.title)))
 
     def has_favorite_by_user(self, user):
         if not user.is_authenticated():
@@ -258,7 +250,6 @@
 
     def get_latest_revision(self):
         return self.revisions.all()[0]
-<<<<<<< HEAD
 
     get_comments = get_object_comments
 
@@ -276,8 +267,6 @@
 
         return when, who
 
-=======
-    
     def get_user_votes_in_answers(self, user):
         content_type = ContentType.objects.get_for_model(Answer)
         query_set = Vote.objects.extra(
@@ -288,7 +277,6 @@
         
         return query_set
         
->>>>>>> 09b5275b
     def get_update_summary(self,last_reported_at=None,recipient_email=''):
         edited = False 
         if self.last_edited_at and self.last_edited_at > last_reported_at:
@@ -483,11 +471,7 @@
         return self.question.title
 
     def get_absolute_url(self):
-<<<<<<< HEAD
-        return '%s%s#%s' % (reverse('question', args=[self.question.id]), slugify(self.question.title), self.id)
-=======
-        return '%s%s#%s' % (reverse('question', args=[self.question.id]), django_urlquote(self.question.title), self.id)
->>>>>>> 09b5275b
+        return '%s%s#%s' % (reverse('question', args=[self.question.id]), django_urlquote(slugify(self.question.title)), self.id)
 
     class Meta:
         db_table = u'answer'
@@ -628,11 +612,7 @@
     questions = models.ManyToManyField(Question, related_name='book', db_table='book_question')
     
     def get_absolute_url(self):
-<<<<<<< HEAD
-        return reverse('book', args=[self.short_name])
-=======
-        return '%s' % reverse('book', args=[django_urlquote(self.short_name)])
->>>>>>> 09b5275b
+        return reverse('book', args=[django_urlquote(slugify(self.short_name))])
         
     def __unicode__(self):
         return self.title
