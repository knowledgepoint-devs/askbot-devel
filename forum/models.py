# encoding:utf-8
import datetime
import hashlib
from urllib import quote_plus, urlencode
from django.db import models
from django.utils.http import urlquote  as django_urlquote
from django.utils.html import strip_tags
from django.core.urlresolvers import reverse
from django.contrib.auth.models import User
from django.contrib.contenttypes import generic
from django.contrib.contenttypes.models import ContentType
from django.template.defaultfilters import slugify
from django.db.models.signals import post_delete, post_save, pre_save
from django.utils.translation import ugettext as _
import django.dispatch
import settings

from forum.managers import *
from const import *

class Category(models.Model):
    name = models.CharField(max_length=50, unique = True)

    def __unicode__(self):
        return self.name

    def get_absolute_url(self):
        return '%s%s' % ('/categorias/',self.name)

class EmailFeed(models.Model):
    #subscription key for unsubscribe by visiting emailed link
    key = models.CharField(max_length=32)
    #generic relation with feed content (i.e. question or tags)
    feed_content_type = models.ForeignKey(ContentType,related_name='content_emailfeed')
    feed_id = models.PositiveIntegerField()
    content = generic.GenericForeignKey('feed_content_type','feed_id')
    #generic relation with owner - either nameless email or User
    subscriber_content_type = models.ForeignKey(ContentType,related_name='subscriber_emailfeed')
    subscriber_id = models.PositiveIntegerField()
    subscriber = generic.GenericForeignKey('subscriber_content_type','subscriber_id')
    added_at = models.DateTimeField(default=datetime.datetime.now)
    reported_at = models.DateTimeField(default=datetime.datetime.now)

    #getter functions rely on implementations of similar functions in content
    #of subscriber objects
    def get_update_summary(self):
        return self.content.get_update_summary(last_reported_at = self.reported_at,recipient_email = self.get_email())

    def get_email(self):
        return self.subscriber.email

class Tag(models.Model):
    name       = models.CharField(max_length=255, unique=True)
    created_by = models.ForeignKey(User, related_name='created_tags')
    deleted         = models.BooleanField(default=False)
    deleted_at      = models.DateTimeField(null=True, blank=True)
    deleted_by      = models.ForeignKey(User, null=True, blank=True, related_name='deleted_tags')
    email_feeds     = generic.GenericRelation(EmailFeed)
    # Denormalised data
    used_count = models.PositiveIntegerField(default=0)

    objects = TagManager()

    class Meta:
        db_table = u'tag'
        ordering = ('-used_count', 'name')

    def __unicode__(self):
        return self.name

class Comment(models.Model):
    content_type   = models.ForeignKey(ContentType)
    object_id      = models.PositiveIntegerField()
    content_object = generic.GenericForeignKey('content_type', 'object_id')
    user           = models.ForeignKey(User, related_name='comments')
    comment        = models.CharField(max_length=300)
    added_at       = models.DateTimeField(default=datetime.datetime.now)

    class Meta:
        ordering = ('-added_at',)
        db_table = u'comment'
    def __unicode__(self):
        return self.comment

class Vote(models.Model):
    VOTE_UP = +1
    VOTE_DOWN = -1
    VOTE_CHOICES = (
        (VOTE_UP,   u'Up'),
        (VOTE_DOWN, u'Down'),
    )

    content_type   = models.ForeignKey(ContentType)
    object_id      = models.PositiveIntegerField()
    content_object = generic.GenericForeignKey('content_type', 'object_id')
    user           = models.ForeignKey(User, related_name='votes')
    vote           = models.SmallIntegerField(choices=VOTE_CHOICES)
    voted_at       = models.DateTimeField(default=datetime.datetime.now)

    objects = VoteManager()

    class Meta:
        unique_together = ('content_type', 'object_id', 'user')
        db_table = u'vote'
    def __unicode__(self):
        return '[%s] voted at %s: %s' %(self.user, self.voted_at, self.vote)

    def is_upvote(self):
        return self.vote == self.VOTE_UP

    def is_downvote(self):
        return self.vote == self.VOTE_DOWN

class FlaggedItem(models.Model):
    """A flag on a Question or Answer indicating offensive content."""
    content_type   = models.ForeignKey(ContentType)
    object_id      = models.PositiveIntegerField()
    content_object = generic.GenericForeignKey('content_type', 'object_id')
    user           = models.ForeignKey(User, related_name='flagged_items')
    flagged_at     = models.DateTimeField(default=datetime.datetime.now)

    objects = FlaggedItemManager()

    class Meta:
        unique_together = ('content_type', 'object_id', 'user')
        db_table = u'flagged_item'
    def __unicode__(self):
        return '[%s] flagged at %s' %(self.user, self.flagged_at)

class Question(models.Model):
    title    = models.CharField(max_length=300)
    author   = models.ForeignKey(User, related_name='questions')
    added_at = models.DateTimeField(default=datetime.datetime.now)
    tags     = models.ManyToManyField(Tag, related_name='questions')
    category = models.ForeignKey(Category, related_name='questions')
    # Status
    wiki            = models.BooleanField(default=False)
    wikified_at     = models.DateTimeField(null=True, blank=True)
    answer_accepted = models.BooleanField(default=False)
    closed          = models.BooleanField(default=False)
    closed_by       = models.ForeignKey(User, null=True, blank=True, related_name='closed_questions')
    closed_at       = models.DateTimeField(null=True, blank=True)
    close_reason    = models.SmallIntegerField(choices=CLOSE_REASONS, null=True, blank=True)
    deleted         = models.BooleanField(default=False)
    deleted_at      = models.DateTimeField(null=True, blank=True)
    deleted_by      = models.ForeignKey(User, null=True, blank=True, related_name='deleted_questions')
    locked          = models.BooleanField(default=False)
    locked_by       = models.ForeignKey(User, null=True, blank=True, related_name='locked_questions')
    locked_at       = models.DateTimeField(null=True, blank=True)
    # Denormalised data
    score                = models.IntegerField(default=0)
    vote_up_count        = models.IntegerField(default=0)
    vote_down_count      = models.IntegerField(default=0)
    answer_count         = models.PositiveIntegerField(default=0)
    comment_count        = models.PositiveIntegerField(default=0)
    view_count           = models.PositiveIntegerField(default=0)
    offensive_flag_count = models.SmallIntegerField(default=0)
    favourite_count      = models.PositiveIntegerField(default=0)
    last_edited_at       = models.DateTimeField(null=True, blank=True)
    last_edited_by       = models.ForeignKey(User, null=True, blank=True, related_name='last_edited_questions')
    last_activity_at     = models.DateTimeField(default=datetime.datetime.now)
    last_activity_by     = models.ForeignKey(User, related_name='last_active_in_questions')
    tagnames             = models.CharField(max_length=125)
    summary              = models.CharField(max_length=180)
    html                 = models.TextField()
    comments             = generic.GenericRelation(Comment)
    votes                = generic.GenericRelation(Vote)
    flagged_items        = generic.GenericRelation(FlaggedItem)
    email_feeds          = generic.GenericRelation(EmailFeed)

    objects = QuestionManager()

    def save(self, **kwargs):
        """
        Overridden to manually manage addition of tags when the object
        is first saved.

        This is required as we're using ``tagnames`` as the sole means of
        adding and editing tags.
        """
        initial_addition = (self.id is None)
        super(Question, self).save(**kwargs)
        if initial_addition:
            tags = Tag.objects.get_or_create_multiple(self.tagname_list(),
                                                      self.author)
            self.tags.add(*tags)
            Tag.objects.update_use_counts(tags)

    def tagname_list(self):
        """Creates a list of Tag names from the ``tagnames`` attribute."""
        return [name for name in self.tagnames.split(u' ')]

    def tagname_meta_generator(self):
        return u','.join([unicode(tag) for tag in self.tagname_list()])

    def get_absolute_url(self):
<<<<<<< HEAD
        return '%s%s' % (reverse('question', args=[self.id]), slugify(self.title))
=======
        return '%s%s' % (reverse('question', args=[self.id]), django_urlquote(self.title.replace(' ', '-')))
>>>>>>> 6214863f

    def has_favorite_by_user(self, user):
        if not user.is_authenticated():
            return False
        return FavoriteQuestion.objects.filter(question=self, user=user).count() > 0

    def get_answer_count_by_user(self, user_id):
        query_set = Answer.objects.filter(author__id=user_id)
        return query_set.filter(question=self).count()

    def get_question_title(self):
        if self.closed:
            attr = CONST['closed'] 
        elif self.deleted:
            attr = CONST['deleted']
        else:
            attr = None
        if attr is not None:
            return u'%s %s' % (self.title, attr)
        else:
            return self.title

    def get_revision_url(self):
        return reverse('question_revisions', args=[self.id])

    def get_latest_revision(self):
        return self.revisions.all()[0]
    
    def get_user_votes_in_answers(self, user):
        content_type = ContentType.objects.get_for_model(Answer)
        query_set = Vote.objects.extra(
            tables = ['question', 'answer'],
            where = ['question.id = answer.question_id AND question.id = %s AND vote.object_id = answer.id AND vote.content_type_id = %s AND vote.user_id = %s'],
            params = [self.id, content_type.id, user.id]
        )
        
        return query_set
        
    def get_update_summary(self,last_reported_at=None,recipient_email=''):
        edited = False 
        if self.last_edited_at and self.last_edited_at > last_reported_at:
            if self.last_edited_by.email != recipient_email:
                edited = True 
        comments = []
        for comment in self.comments.all():
            if comment.added_at > last_reported_at and comment.user.email != recipient_email:
                comments.append(comment)
        new_answers = []
        answer_comments = []
        modified_answers = []
        commented_answers = []
        import sets
        commented_answers = sets.Set([])
        for answer in self.answers.all():
            if (answer.added_at > last_reported_at and answer.author.email != recipient_email):
                new_answers.append(answer)
            if (answer.last_edited_at 
                and answer.last_edited_at > last_reported_at 
                and answer.last_edited_by.email != recipient_email):
                modified_answers.append(answer)
            for comment in answer.comments.all():
                if comment.added_at > last_reported_at and comment.user.email != recipient_email:
                    commented_answers.add(answer)
                    answer_comments.append(comment)

        #create the report
        if edited or comments or new_answers or modified_answers or answer_comments:
            out = [] 
            if edited:
                out.append(_('%(author)s modified the question') % {'author':self.last_edited_by.username})
            if new_answers:
                names = sets.Set(map(lambda x: x.author.username,new_answers))
                people = ', '.join(names)
                out.append(_('%(people)s posted %(new_answer_count)s new answers') \
                                % {'new_answer_count':len(new_answers),'people':people})
            if comments:
                names = sets.Set(map(lambda x: x.user.username,comments))
                people = ', '.join(names)
                out.append(_('%(people)s commented the question') % {'people':people})
            if answer_comments:
                names = sets.Set(map(lambda x: x.user.username,answer_comments))
                people = ', '.join(names)
                if len(commented_answers) > 1:
                    out.append(_('%(people)s commented answers') % {'people':people})
                else:
                    out.append(_('%(people)s commented an answer') % {'people':people})
            url = settings.APP_URL + self.get_absolute_url()
            retval = '<a href="%s">%s</a>:<br>\n' % (url,self.title)
            out = map(lambda x: '<li>' + x + '</li>',out)
            retval += '<ul>' + '\n'.join(out) + '</ul><br>\n'
            return retval
        else:
            return None

    def __unicode__(self):
        return self.title

    class Meta:
        db_table = u'question'

class FavoriteQuestion(models.Model):
    """A favorite Question of a User."""
    question      = models.ForeignKey(Question)
    user          = models.ForeignKey(User, related_name='user_favorite_questions')
    added_at = models.DateTimeField(default=datetime.datetime.now)
    class Meta:
        db_table = u'favorite_question'
    def __unicode__(self):
        return '[%s] favorited at %s' %(self.user, self.added_at)

class QuestionRevision(models.Model):
    """A revision of a Question."""
    question   = models.ForeignKey(Question, related_name='revisions')
    revision   = models.PositiveIntegerField(blank=True)
    title      = models.CharField(max_length=300)
    author     = models.ForeignKey(User, related_name='question_revisions')
    revised_at = models.DateTimeField()
    tagnames   = models.CharField(max_length=125)
    summary    = models.CharField(max_length=300, blank=True)
    text       = models.TextField()

    class Meta:
        db_table = u'question_revision'
        ordering = ('-revision',)

    def get_question_title(self):
        return self.question.title

    def get_absolute_url(self):
        return '/%s%s/%s' % (_('questions/'),self.question.id,_('revisions'))

    def save(self, **kwargs):
        """Looks up the next available revision number."""
        if not self.revision:
            self.revision = QuestionRevision.objects.filter(
                question=self.question).values_list('revision',
                                                    flat=True)[0] + 1
        super(QuestionRevision, self).save(**kwargs)

    def __unicode__(self):
        return u'revision %s of %s' % (self.revision, self.title)

class AnonymousAnswer(models.Model):
    question = models.ForeignKey(Question, related_name='anonymous_answers')
    session_key = models.CharField(max_length=40)  #session id for anonymous questions
    wiki = models.BooleanField(default=False)
    added_at = models.DateTimeField(default=datetime.datetime.now)
    ip_addr = models.IPAddressField(max_length=21) #allow high port numbers
    author = models.ForeignKey(User,null=True)
    text = models.TextField()
    summary = models.CharField(max_length=180)

    def publish(self,user):
        from forum.views import create_new_answer
        added_at = datetime.datetime.now()
        print user.id
        create_new_answer(question=self.question,wiki=self.wiki,
                            added_at=added_at,text=self.text,
                            author=user)
        self.delete()

class AnonymousQuestion(models.Model):
    title = models.CharField(max_length=300)
    session_key = models.CharField(max_length=40)  #session id for anonymous questions
    text = models.TextField()
    summary = models.CharField(max_length=180)
    tagnames = models.CharField(max_length=125)
    wiki = models.BooleanField(default=False)
    added_at = models.DateTimeField(default=datetime.datetime.now)
    ip_addr = models.IPAddressField(max_length=21) #allow high port numbers
    author = models.ForeignKey(User,null=True)

    def publish(self,user):
        from forum.views import create_new_question
        added_at = datetime.datetime.now()
        create_new_question(title=self.title, author=user, added_at=added_at,
                                wiki=self.wiki, tagnames=self.tagnames,
                                summary=self.summary, text=self.text)
        self.delete()

class Answer(models.Model):
    question = models.ForeignKey(Question, related_name='answers')
    author   = models.ForeignKey(User, related_name='answers')
    added_at = models.DateTimeField(default=datetime.datetime.now)
    # Status
    wiki        = models.BooleanField(default=False)
    wikified_at = models.DateTimeField(null=True, blank=True)
    accepted    = models.BooleanField(default=False)
    accepted_at = models.DateTimeField(null=True, blank=True)
    deleted     = models.BooleanField(default=False)
    deleted_by  = models.ForeignKey(User, null=True, blank=True, related_name='deleted_answers')
    locked      = models.BooleanField(default=False)
    locked_by   = models.ForeignKey(User, null=True, blank=True, related_name='locked_answers')
    locked_at   = models.DateTimeField(null=True, blank=True)
    # Denormalised data
    score                = models.IntegerField(default=0)
    vote_up_count        = models.IntegerField(default=0)
    vote_down_count      = models.IntegerField(default=0)
    comment_count        = models.PositiveIntegerField(default=0)
    offensive_flag_count = models.SmallIntegerField(default=0)
    last_edited_at       = models.DateTimeField(null=True, blank=True)
    last_edited_by       = models.ForeignKey(User, null=True, blank=True, related_name='last_edited_answers')
    html                 = models.TextField()
    comments             = generic.GenericRelation(Comment)
    votes                = generic.GenericRelation(Vote)
    flagged_items        = generic.GenericRelation(FlaggedItem)

    objects = AnswerManager()

    def get_user_vote(self, user):
        votes = self.votes.filter(user=user)
        if votes.count() > 0:
            return votes[0]
        else:
            return None

    def get_latest_revision(self):
        return self.revisions.all()[0]

    def get_question_title(self):
        return self.question.title

    def get_absolute_url(self):
        return '%s%s#%s' % (reverse('question', args=[self.question.id]), django_urlquote(self.question.title), self.id)

    class Meta:
        db_table = u'answer'

    def __unicode__(self):
        return self.html

class AnswerRevision(models.Model):
    """A revision of an Answer."""
    answer     = models.ForeignKey(Answer, related_name='revisions')
    revision   = models.PositiveIntegerField()
    author     = models.ForeignKey(User, related_name='answer_revisions')
    revised_at = models.DateTimeField()
    summary    = models.CharField(max_length=300, blank=True)
    text       = models.TextField()

    def get_absolute_url(self):
        return '/%s%s/%s' % (_('answers/'),self.answer.id,_('revisions'))

    def get_question_title(self):
        return self.answer.question.title

    class Meta:
        db_table = u'answer_revision'
        ordering = ('-revision',)

    def save(self, **kwargs):
        """Looks up the next available revision number if not set."""
        if not self.revision:
            self.revision = AnswerRevision.objects.filter(
                answer=self.answer).values_list('revision',
                                                flat=True)[0] + 1
        super(AnswerRevision, self).save(**kwargs)

class Badge(models.Model):
    """Awarded for notable actions performed on the site by Users."""
    GOLD = 1
    SILVER = 2
    BRONZE = 3
    TYPE_CHOICES = (
        (GOLD,   _('gold')),
        (SILVER, _('silver')),
        (BRONZE, _('bronze')),
    )

    name        = models.CharField(max_length=50)
    type        = models.SmallIntegerField(choices=TYPE_CHOICES)
    slug        = models.SlugField(max_length=50, blank=True)
    description = models.CharField(max_length=300)
    multiple    = models.BooleanField(default=False)
    # Denormalised data
    awarded_count = models.PositiveIntegerField(default=0)

    class Meta:
        db_table = u'badge'
        ordering = ('name',)
        unique_together = ('name', 'type')

    def __unicode__(self):
        return u'%s: %s' % (self.get_type_display(), self.name)

    def save(self, **kwargs):
        if not self.slug:
            self.slug = self.name#slugify(self.name)
        super(Badge, self).save(**kwargs)

    def get_absolute_url(self):
        return '%s%s/' % (reverse('badge', args=[self.id]), self.slug)

class Award(models.Model):
    """The awarding of a Badge to a User."""
    user       = models.ForeignKey(User, related_name='award_user')
    badge      = models.ForeignKey(Badge, related_name='award_badge')
    content_type   = models.ForeignKey(ContentType)
    object_id      = models.PositiveIntegerField()
    content_object = generic.GenericForeignKey('content_type', 'object_id')
    awarded_at = models.DateTimeField(default=datetime.datetime.now)
    notified   = models.BooleanField(default=False)
    objects = AwardManager()
    
    def __unicode__(self):
        return u'[%s] is awarded a badge [%s] at %s' % (self.user.username, self.badge.name, self.awarded_at)

    class Meta:
        db_table = u'award'

class Repute(models.Model):
    """The reputation histories for user"""
    user     = models.ForeignKey(User)
    positive = models.SmallIntegerField(default=0)
    negative = models.SmallIntegerField(default=0)
    question = models.ForeignKey(Question)
    reputed_at = models.DateTimeField(default=datetime.datetime.now)
    reputation_type = models.SmallIntegerField(choices=TYPE_REPUTATION)
    reputation = models.IntegerField(default=1)
    objects = ReputeManager()

    def __unicode__(self):
        return u'[%s]\' reputation changed at %s' % (self.user.username, self.reputed_at)

    class Meta:
        db_table = u'repute'

class Activity(models.Model):
    """
    We keep some history data for user activities
    """
    user = models.ForeignKey(User)
    activity_type = models.SmallIntegerField(choices=TYPE_ACTIVITY)
    active_at = models.DateTimeField(default=datetime.datetime.now)
    content_type   = models.ForeignKey(ContentType)
    object_id      = models.PositiveIntegerField()
    content_object = generic.GenericForeignKey('content_type', 'object_id')
    is_auditted    = models.BooleanField(default=False)

    def __unicode__(self):
        return u'[%s] was active at %s' % (self.user.username, self.active_at)

    class Meta:
        db_table = u'activity'

class Book(models.Model):
    """
    Model for book info
    """
    user = models.ForeignKey(User)
    title = models.CharField(max_length=255)
    short_name = models.CharField(max_length=255)
    author = models.CharField(max_length=255)
    price = models.DecimalField(max_digits=6, decimal_places=2)
    pages = models.SmallIntegerField()
    published_at = models.DateTimeField()
    publication = models.CharField(max_length=255)
    cover_img = models.CharField(max_length=255)
    tagnames = models.CharField(max_length=125)
    added_at = models.DateTimeField()
    last_edited_at = models.DateTimeField()
    questions = models.ManyToManyField(Question, related_name='book', db_table='book_question')
    
    def get_absolute_url(self):
        return '%s' % reverse('book', args=[django_urlquote(self.short_name)])
        
    def __unicode__(self):
        return self.title
    class Meta:
        db_table = u'book'

class BookAuthorInfo(models.Model):
    """
    Model for book author info
    """
    user = models.ForeignKey(User)
    book = models.ForeignKey(Book)
    blog_url = models.CharField(max_length=255)
    added_at = models.DateTimeField()
    last_edited_at = models.DateTimeField()
    
    class Meta:
        db_table = u'book_author_info'
    
class BookAuthorRss(models.Model):
    """
    Model for book author blog rss
    """
    user = models.ForeignKey(User)
    book = models.ForeignKey(Book)
    title = models.CharField(max_length=255)
    url = models.CharField(max_length=255)
    rss_created_at = models.DateTimeField()
    added_at = models.DateTimeField()
    
    class Meta:
        db_table = u'book_author_rss'

class AnonymousEmail(models.Model):
    #validation key, if used
    key = models.CharField(max_length=32)
    email = models.EmailField(null=False,unique=True)
    isvalid = models.BooleanField(default=False)
    feeds = generic.GenericRelation(EmailFeed)

# User extend properties
QUESTIONS_PER_PAGE_CHOICES = (
   (10, u'10'),
   (30, u'30'),
   (50, u'50'),
)

User.add_to_class('email_isvalid', models.BooleanField(default=False))
User.add_to_class('email_key', models.CharField(max_length=32, null=True))
User.add_to_class('reputation', models.PositiveIntegerField(default=1))
User.add_to_class('gravatar', models.CharField(max_length=32))
User.add_to_class('email_feeds', generic.GenericRelation(EmailFeed))
User.add_to_class('favorite_questions',
                  models.ManyToManyField(Question, through=FavoriteQuestion,
                                         related_name='favorited_by'))
User.add_to_class('badges', models.ManyToManyField(Badge, through=Award,
                                                   related_name='awarded_to'))
User.add_to_class('gold', models.SmallIntegerField(default=0))
User.add_to_class('silver', models.SmallIntegerField(default=0))
User.add_to_class('bronze', models.SmallIntegerField(default=0))
User.add_to_class('questions_per_page',
                  models.SmallIntegerField(choices=QUESTIONS_PER_PAGE_CHOICES, default=10))
User.add_to_class('last_seen',
                  models.DateTimeField(default=datetime.datetime.now))
User.add_to_class('real_name', models.CharField(max_length=100, blank=True))
User.add_to_class('website', models.URLField(max_length=200, blank=True))
User.add_to_class('location', models.CharField(max_length=100, blank=True))
User.add_to_class('date_of_birth', models.DateField(null=True, blank=True))
User.add_to_class('about', models.TextField(blank=True))

# custom signal
tags_updated = django.dispatch.Signal(providing_args=["question"])
edit_question_or_answer = django.dispatch.Signal(providing_args=["instance", "modified_by"])
delete_post_or_answer = django.dispatch.Signal(providing_args=["instance", "deleted_by"])
mark_offensive = django.dispatch.Signal(providing_args=["instance", "mark_by"])
user_updated = django.dispatch.Signal(providing_args=["instance", "updated_by"])
user_logged_in = django.dispatch.Signal(providing_args=["session"])


def get_messages(self):
    messages = []
    for m in self.message_set.all():
        messages.append(m.message)
    return messages

def delete_messages(self):
    self.message_set.all().delete()

def get_profile_url(self):
    """Returns the URL for this User's profile."""
    return '%s%s/' % (reverse('user', args=[self.id]), slugify(self.username))
User.add_to_class('get_profile_url', get_profile_url)
User.add_to_class('get_messages', get_messages)
User.add_to_class('delete_messages', delete_messages)

def calculate_gravatar_hash(instance, **kwargs):
    """Calculates a User's gravatar hash from their email address."""
    if kwargs.get('raw', False):
        return
    instance.gravatar = hashlib.md5(instance.email).hexdigest()

def record_ask_event(instance, created, **kwargs):
    if created:
        activity = Activity(user=instance.author, active_at=instance.added_at, content_object=instance, activity_type=TYPE_ACTIVITY_ASK_QUESTION)
        activity.save()

def record_answer_event(instance, created, **kwargs):
    if created:
        activity = Activity(user=instance.author, active_at=instance.added_at, content_object=instance, activity_type=TYPE_ACTIVITY_ANSWER)
        activity.save()

def record_comment_event(instance, created, **kwargs):
    if created:
        from django.contrib.contenttypes.models import ContentType
        question_type = ContentType.objects.get_for_model(Question)
        question_type_id = question_type.id
        if (instance.content_type_id == question_type_id):
            type = TYPE_ACTIVITY_COMMENT_QUESTION 
        else:
            type=TYPE_ACTIVITY_COMMENT_ANSWER
        activity = Activity(user=instance.user, active_at=instance.added_at, content_object=instance, activity_type=type)
        activity.save()

def record_revision_question_event(instance, created, **kwargs):
    if created and instance.revision <> 1:
        activity = Activity(user=instance.author, active_at=instance.revised_at, content_object=instance, activity_type=TYPE_ACTIVITY_UPDATE_QUESTION)
        activity.save()

def record_revision_answer_event(instance, created, **kwargs):
    if created and instance.revision <> 1:
        activity = Activity(user=instance.author, active_at=instance.revised_at, content_object=instance, activity_type=TYPE_ACTIVITY_UPDATE_ANSWER)
        activity.save()

def record_award_event(instance, created, **kwargs):
    """
    After we awarded a badge to user, we need to record this activity and notify user.
    We also recaculate awarded_count of this badge and user information.
    """
    if created:
        activity = Activity(user=instance.user, active_at=instance.awarded_at, content_object=instance,
            activity_type=TYPE_ACTIVITY_PRIZE)
        activity.save()

        instance.badge.awarded_count += 1
        instance.badge.save()

        if instance.badge.type == Badge.GOLD:
            instance.user.gold += 1
        if instance.badge.type == Badge.SILVER:
            instance.user.silver += 1
        if instance.badge.type == Badge.BRONZE:
            instance.user.bronze += 1
        instance.user.save()

def notify_award_message(instance, created, **kwargs):
    """
    Notify users when they have been awarded badges by using Django message.
    """
    if created:
        user = instance.user
        user.message_set.create(message=u"%s" % instance.badge.name)

def record_answer_accepted(instance, created, **kwargs):
    """
    when answer is accepted, we record this for question author - who accepted it.
    """
    if not created and instance.accepted:
        activity = Activity(user=instance.question.author, active_at=datetime.datetime.now(), \
            content_object=instance, activity_type=TYPE_ACTIVITY_MARK_ANSWER)
        activity.save()

def update_last_seen(instance, created, **kwargs):
    """
    when user has activities, we update 'last_seen' time stamp for him
    """
    user = instance.user
    user.last_seen = datetime.datetime.now()
    user.save()

def record_vote(instance, created, **kwargs):
    """
    when user have voted
    """
    if created:
        if instance.vote == 1:
            vote_type = TYPE_ACTIVITY_VOTE_UP
        else:
            vote_type = TYPE_ACTIVITY_VOTE_DOWN

        activity = Activity(user=instance.user, active_at=instance.voted_at, content_object=instance, activity_type=vote_type)
        activity.save()

def record_cancel_vote(instance, **kwargs):
    """
    when user canceled vote, the vote will be deleted.
    """
    activity = Activity(user=instance.user, active_at=datetime.datetime.now(), content_object=instance, activity_type=TYPE_ACTIVITY_CANCEL_VOTE)
    activity.save()

def record_delete_question(instance, delete_by, **kwargs):
    """
    when user deleted the question
    """
    if instance.__class__ == "Question":
        activity_type = TYPE_ACTIVITY_DELETE_QUESTION
    else:
        activity_type = TYPE_ACTIVITY_DELETE_ANSWER

    activity = Activity(user=delete_by, active_at=datetime.datetime.now(), content_object=instance, activity_type=activity_type)
    activity.save()

def record_mark_offensive(instance, mark_by, **kwargs):
    activity = Activity(user=mark_by, active_at=datetime.datetime.now(), content_object=instance, activity_type=TYPE_ACTIVITY_MARK_OFFENSIVE)
    activity.save()

def record_update_tags(question, **kwargs):
    """
    when user updated tags of the question
    """
    activity = Activity(user=question.author, active_at=datetime.datetime.now(), content_object=question, activity_type=TYPE_ACTIVITY_UPDATE_TAGS)
    activity.save()

def record_favorite_question(instance, created, **kwargs):
    """
    when user add the question in him favorite questions list.
    """
    if created:
        activity = Activity(user=instance.user, active_at=datetime.datetime.now(), content_object=instance, activity_type=TYPE_ACTIVITY_FAVORITE)
        activity.save()

def record_user_full_updated(instance, **kwargs):
    activity = Activity(user=instance, active_at=datetime.datetime.now(), content_object=instance, activity_type=TYPE_ACTIVITY_USER_FULL_UPDATED)
    activity.save()

def post_stored_anonymous_content(sender,user,session_key,signal,*args,**kwargs):
    aq_list = AnonymousQuestion.objects.filter(session_key = session_key)
    aa_list = AnonymousAnswer.objects.filter(session_key = session_key)
    import settings
    if settings.EMAIL_VALIDATION == 'on':#add user to the record
        for aq in aq_list:
            aq.author = user
            aq.save()
        for aa in aa_list:
            aa.author = user
            aa.save()
        #maybe add pending posts message?
    else: #just publish the questions
        for aq in aq_list:
            aq.publish(user)
        for aa in aa_list:
            aa.publish(user)

#signal for User modle save changes
pre_save.connect(calculate_gravatar_hash, sender=User)
post_save.connect(record_ask_event, sender=Question)
post_save.connect(record_answer_event, sender=Answer)
post_save.connect(record_comment_event, sender=Comment)
post_save.connect(record_revision_question_event, sender=QuestionRevision)
post_save.connect(record_revision_answer_event, sender=AnswerRevision)
post_save.connect(record_award_event, sender=Award)
post_save.connect(notify_award_message, sender=Award)
post_save.connect(record_answer_accepted, sender=Answer)
post_save.connect(update_last_seen, sender=Activity)
post_save.connect(record_vote, sender=Vote)
post_delete.connect(record_cancel_vote, sender=Vote)
delete_post_or_answer.connect(record_delete_question, sender=Question)
delete_post_or_answer.connect(record_delete_question, sender=Answer)
mark_offensive.connect(record_mark_offensive, sender=Question)
mark_offensive.connect(record_mark_offensive, sender=Answer)
tags_updated.connect(record_update_tags, sender=Question)
post_save.connect(record_favorite_question, sender=FavoriteQuestion)
user_updated.connect(record_user_full_updated, sender=User)
user_logged_in.connect(post_stored_anonymous_content)<|MERGE_RESOLUTION|>--- conflicted
+++ resolved
@@ -194,11 +194,7 @@
         return u','.join([unicode(tag) for tag in self.tagname_list()])
 
     def get_absolute_url(self):
-<<<<<<< HEAD
-        return '%s%s' % (reverse('question', args=[self.id]), slugify(self.title))
-=======
         return '%s%s' % (reverse('question', args=[self.id]), django_urlquote(self.title.replace(' ', '-')))
->>>>>>> 6214863f
 
     def has_favorite_by_user(self, user):
         if not user.is_authenticated():
