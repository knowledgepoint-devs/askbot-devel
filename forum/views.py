--- conflicted
+++ resolved
@@ -1272,45 +1272,6 @@
 def user_stats(request, user_id, user_view):
     user = get_object_or_404(User, id=user_id)
     questions = Question.objects.extra(
-<<<<<<< HEAD
-                                       select={
-                                       'vote_count': 'question.score',
-                                       'favorited_myself': 'SELECT count(*) FROM favorite_question f WHERE f.user_id = %s AND f.question_id = question.id',
-                                       'la_user_id': 'auth_user.id',
-                                       'la_username': 'auth_user.username',
-                                       'la_user_gold': 'auth_user.gold',
-                                       'la_user_silver': 'auth_user.silver',
-                                       'la_user_bronze': 'auth_user.bronze',
-                                       'la_user_reputation': 'auth_user.reputation'
-                                       },
-                                       select_params=[user_id],
-                                       tables=['question', 'auth_user'],
-                                       where=['question.deleted = 0 AND question.author_id=%s AND question.last_activity_by_id = auth_user.id'],
-                                       params=[user_id],
-                                       order_by=['-vote_count', '-last_activity_at']
-                                       ).values('vote_count',
-        'favorited_myself',
-        'id',
-        'title',
-        'author_id',
-        'added_at',
-        'answer_accepted',
-        'answer_count',
-        'comment_count',
-        'view_count',
-        'favourite_count',
-        'summary',
-        'tagnames',
-        'vote_up_count',
-        'vote_down_count',
-        'last_activity_at',
-        'la_user_id',
-        'la_username',
-        'la_user_gold',
-        'la_user_silver',
-        'la_user_bronze',
-        'la_user_reputation')[:100]
-=======
         select={
             'vote_count' : 'question.score',
             'favorited_myself' : 'SELECT count(*) FROM favorite_question f WHERE f.user_id = %s AND f.question_id = question.id',
@@ -1348,7 +1309,6 @@
              'la_user_silver',
              'la_user_bronze',
              'la_user_reputation')[:100]
->>>>>>> 81e2244e
 
     answered_questions = Question.objects.extra(
         select={
@@ -1782,32 +1742,6 @@
 
     # answer comments
     comments = Comment.objects.extra(
-<<<<<<< HEAD
-                                     select={
-                                     'title': 'question.title',
-                                     'question_id': 'question.id',
-                                     'answer_id': 'answer.id',
-                                     'added_at': 'comment.added_at',
-                                     'comment': 'comment.comment',
-                                     'username': 'auth_user.username',
-                                     'user_id': 'auth_user.id'
-                                     },
-                                     tables=['answer', 'auth_user', 'comment', 'question'],
-                                     where=['answer.deleted = 0 AND answer.author_id = %s AND comment.object_id=answer.id AND ' +
-                                     'comment.content_type_id=%s AND comment.user_id <> %s AND comment.user_id = auth_user.id ' +
-                                     'AND question.id = answer.question_id'],
-                                     params=[user_id, answer_type_id, user_id],
-                                     order_by=['-comment.added_at']
-                                     ).values(
-        'title',
-        'question_id',
-        'answer_id',
-        'added_at',
-        'comment',
-        'username',
-        'user_id'
-        )
-=======
         select={
             'title' : 'question.title',
             'question_id' : 'question.id',
@@ -1832,7 +1766,6 @@
             'username',
             'user_id'
             )
->>>>>>> 81e2244e
 
     if len(comments) > 0:
         comments = [(Response(TYPE_RESPONSE['ANSWER_COMMENTED'], c['title'], c['question_id'],
@@ -1841,32 +1774,6 @@
 
     # answer has been accepted
     answers = Answer.objects.extra(
-<<<<<<< HEAD
-                                   select={
-                                   'title': 'question.title',
-                                   'question_id': 'question.id',
-                                   'answer_id': 'answer.id',
-                                   'added_at': 'answer.accepted_at',
-                                   'html': 'answer.html',
-                                   'username': 'auth_user.username',
-                                   'user_id': 'auth_user.id'
-                                   },
-                                   select_params=[user_id],
-                                   tables=['answer', 'question', 'auth_user'],
-                                   where=['answer.question_id = question.id AND answer.deleted=0 AND question.deleted = 0 AND ' +
-                                   'answer.author_id = %s AND answer.accepted=1 AND question.author_id=auth_user.id'],
-                                   params=[user_id],
-                                   order_by=['-answer.id']
-                                   ).values(
-        'title',
-        'question_id',
-        'answer_id',
-        'added_at',
-        'html',
-        'username',
-        'user_id'
-        )
-=======
         select={
             'title' : 'question.title',
             'question_id' : 'question.id',
@@ -1891,7 +1798,6 @@
             'username',
             'user_id'
             )
->>>>>>> 81e2244e
     if len(answers) > 0:
         answers = [(Response(TYPE_RESPONSE['ANSWER_ACCEPTED'], a['title'], a['question_id'],
                     a['answer_id'], a['added_at'], a['username'], a['user_id'], a['html'])) for a in answers]
@@ -2014,54 +1920,6 @@
 def user_favorites(request, user_id, user_view):
     user = get_object_or_404(User, id=user_id)
     questions = Question.objects.extra(
-<<<<<<< HEAD
-                                       select={
-                                       'vote_count': 'question.vote_up_count + question.vote_down_count',
-                                       'favorited_myself': 'SELECT count(*) FROM favorite_question f WHERE f.user_id = %s ' +
-                                       'AND f.question_id = question.id',
-                                       'la_user_id': 'auth_user.id',
-                                       'la_username': 'auth_user.username',
-                                       'la_user_gold': 'auth_user.gold',
-                                       'la_user_silver': 'auth_user.silver',
-                                       'la_user_bronze': 'auth_user.bronze',
-                                       'la_user_reputation': 'auth_user.reputation'
-                                       },
-                                       select_params=[user_id],
-                                       tables=['question', 'auth_user', 'favorite_question'],
-                                       where=['question.deleted = 0 AND question.last_activity_by_id = auth_user.id ' +
-                                       'AND favorite_question.question_id = question.id AND favorite_question.user_id = %s'],
-                                       params=[user_id],
-                                       order_by=['-vote_count', '-question.id']
-                                       ).values('vote_count',
-        'favorited_myself',
-        'id',
-        'title',
-        'author_id',
-        'added_at',
-        'answer_accepted',
-        'answer_count',
-        'comment_count',
-        'view_count',
-        'favourite_count',
-        'summary',
-        'tagnames',
-        'vote_up_count',
-        'vote_down_count',
-        'last_activity_at',
-        'la_user_id',
-        'la_username',
-        'la_user_gold',
-        'la_user_silver',
-        'la_user_bronze',
-        'la_user_reputation')
-    return render_to_response(user_view.template_file, {
-                              "tab_name": user_view.id,
-                              "tab_description": user_view.tab_description,
-                              "page_title": user_view.page_title,
-                              "questions": questions[:user_view.data_size],
-                              "view_user": user
-                              }, context_instance=RequestContext(request))
-=======
         select={
             'vote_count' : 'question.vote_up_count + question.vote_down_count',
             'favorited_myself' : 'SELECT count(*) FROM favorite_question f WHERE f.user_id = %s '+
@@ -2108,7 +1966,6 @@
         "questions" : questions[:user_view.data_size],
         "view_user" : user
     }, context_instance=RequestContext(request))
->>>>>>> 81e2244e
 
 def user_email_subscriptions(request, user_id, user_view):
     user = get_object_or_404(User, id=user_id)
@@ -2238,18 +2095,6 @@
 def badge(request, id):
     badge = get_object_or_404(Badge, id=id)
     awards = Award.objects.extra(
-<<<<<<< HEAD
-                                 select={'id': 'auth_user.id',
-                                 'name': 'auth_user.username',
-                                 'rep':'auth_user.reputation',
-                                 'gold': 'auth_user.gold',
-                                 'silver': 'auth_user.silver',
-                                 'bronze': 'auth_user.bronze'},
-                                 tables=['award', 'auth_user'],
-                                 where=['badge_id=%s AND user_id=auth_user.id'],
-                                 params=[id]
-                                 ).values('id').distinct()
-=======
         select={'id': 'auth_user.id', 
                 'name': 'auth_user.username', 
                 'rep':'auth_user.reputation', 
@@ -2260,7 +2105,6 @@
         where=['badge_id=%s AND user_id=auth_user.id'],
         params=[id]
     ).distinct('id')
->>>>>>> 81e2244e
 
     return render_to_response('badge.html', {
                               'awards': awards,
@@ -2540,27 +2384,6 @@
             search_uri = "?q=%s&page=%d&t=question" % ("+".join(keywords.split()),  page)
 
             return render_to_response(template_file, {
-<<<<<<< HEAD
-                                      "questions": questions,
-                                      "tab_id": view_id,
-                                      "questions_count": objects_list.count,
-                                      "tags": related_tags,
-                                      "searchtag": None,
-                                      "searchtitle": keywords,
-                                      "keywords": keywords,
-                                      "is_unanswered": False,
-                                      "context": {
-                                      'is_paginated': True,
-                                      'pages': objects_list.num_pages,
-                                      'page': page,
-                                      'has_previous': questions.has_previous(),
-                                      'has_next': questions.has_next(),
-                                      'previous': questions.previous_page_number(),
-                                      'next': questions.next_page_number(),
-                                      'base_url': request.path + '?t=question&q=%s&sort=%s&' % (keywords, view_id),
-                                      'pagesize': pagesize
-                                      }}, context_instance=RequestContext(request))
-=======
                 "questions" : questions,
                 "tab_id" : view_id,
                 "questions_count" : objects_list.count,
@@ -2582,7 +2405,6 @@
                     'base_url' : request.path + '?t=question&q=%s&sort=%s&' % (keywords, view_id),
                     'pagesize' : pagesize
                 }}, context_instance=RequestContext(request))
->>>>>>> 81e2244e
  
     else:
         raise Http404