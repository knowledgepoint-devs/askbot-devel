# encoding:utf-8
import datetime
import logging
from urllib import unquote
from django.conf import settings
from django.shortcuts import render_to_response, get_object_or_404
from django.http import HttpResponseRedirect, HttpResponse, HttpResponseForbidden, Http404
from django.core.paginator import Paginator, EmptyPage, InvalidPage
from django.template import RequestContext
from django.utils.html import *
from django.utils import simplejson
from django.db.models import Q
from django.utils.translation import ugettext as _
from django.template.defaultfilters import slugify
from django.core.urlresolvers import reverse
from django.views.decorators.cache import cache_page

from forum.utils.html import sanitize_html
from markdown2 import Markdown
#from lxml.html.diff import htmldiff
from forum.utils.diff import textDiff as htmldiff
from forum.forms import *
from forum.models import *
<<<<<<< HEAD
from forum.auth import *
=======
from forum.const import *
>>>>>>> c05ea71f
from forum import const
from forum import auth
from forum.utils.forms import get_next_url
from forum.search.state_manager import SearchState

# used in index page
#refactor - move these numbers somewhere?
INDEX_PAGE_SIZE = 30
INDEX_AWARD_SIZE = 15
INDEX_TAGS_SIZE = 25
# used in tags list
DEFAULT_PAGE_SIZE = 60
# used in questions
# used in answers
ANSWERS_PAGE_SIZE = 10

markdowner = Markdown(html4tags=True)

#system to display main content
def _get_tags_cache_json():#service routine used by views requiring tag list in the javascript space
    """returns list of all tags in json format
    no caching yet, actually
    """
    tags = Tag.objects.filter(deleted=False).all()
    tags_list = []
    for tag in tags:
        dic = {'n': tag.name, 'c': tag.used_count}
        tags_list.append(dic)
    tags = simplejson.dumps(tags_list)
    return tags

#refactor? - we have these
#views that generate a listing of questions in one way or another:
#index, unanswered, questions, search, tag
#should we dry them up?
#related topics - information drill-down, search refinement

def index(request):#generates front page - shows listing of questions sorted in various ways
    """index view mapped to the root url of the Q&A site
    """
    return HttpResponseRedirect(reverse('questions'))

#todo: eliminate this from urls
def unanswered(request):#generates listing of unanswered questions
    return questions(request, unanswered=True)

def questions(request):#a view generating listing of questions, used by 'unanswered' too
    """
    List of Questions, Tagged questions, and Unanswered questions.
    """

    #don't allow to post to this view
    if request.method == 'POST':
        raise Http404

    #todo: redo SearchState to accept input from
    #view_log, session and request parameters
    search_state = request.session.get('search_state', SearchState())

    view_log = request.session['view_log']

    if view_log.get_previous(1) != 'questions':
        if view_log.get_previous(2) != 'questions':
            #print 'user stepped too far, resetting search state'
            search_state.reset()

    if request.user.is_authenticated():
        search_state.set_logged_in()

    form = AdvancedSearchForm(request.GET)
    #todo: form is used only for validation...
    if form.is_valid():
        search_state.update_from_user_input(
                                                form.cleaned_data, 
                                                request.GET, 
                                            )
        #todo: better put these in separately then analyze
        #what neesd to be done, otherwise there are two routines
        #that take request.GET I don't like this use of parameters
        #another weakness is that order of routine calls matters here
        search_state.relax_stickiness( request.GET, view_log )

        request.session['search_state'] = search_state
        request.session.modified = True

    #force reset for debugging
    #search_state.reset()
    #request.session.modified = True

    #have this call implemented for sphinx, mysql and pgsql
    (qs, meta_data) = Question.objects.run_advanced_search(
                            request_user = request.user,
                            scope_selector = search_state.scope,#unanswered/all/favorite (for logged in)
                            search_query = search_state.query,
                            tag_selector = search_state.tags,
                            author_selector = search_state.author,
                            sort_method = search_state.sort
                        )

    objects_list = Paginator(qs, search_state.page_size)
    questions = objects_list.page(search_state.page)

    #todo maybe do this search on query the set instead
    related_tags = Tag.objects.get_tags_by_questions(questions.object_list)

    tags_autocomplete = _get_tags_cache_json()

    contributors = Question.objects.get_question_and_answer_contributors(questions.object_list)

    #todo: organize variables by type
    return render_to_response('questions.html', {
        'view_name': 'questions',
        'active_tab': 'questions',
        'questions' : questions,
        'contributors' : contributors,
        'author_name' : meta_data.get('author_name',None),
        'tab_id' : search_state.sort,
        'questions_count' : objects_list.count,
        'tags' : related_tags,
        'query': search_state.query,
        'search_tags' : search_state.tags,
        'tags_autocomplete' : tags_autocomplete,
        'is_unanswered' : False,#remove this from template
        'interesting_tag_names': meta_data.get('interesting_tag_names',None),
        'ignored_tag_names': meta_data.get('ignored_tag_names',None), 
        'sort': search_state.sort,
        'scope': search_state.scope,
        'context' : {
            'is_paginated' : True,
            'pages': objects_list.num_pages,
            'page': search_state.page,
            'has_previous': questions.has_previous(),
            'has_next': questions.has_next(),
            'previous': questions.previous_page_number(),
            'next': questions.next_page_number(),
            'base_url' : request.path + '?sort=%s&' % search_state.sort,#todo in T sort=>sort_method
            'page_size' : search_state.page_size,#todo in T pagesize -> page_size
        }}, context_instance=RequestContext(request))

def search(request): #generates listing of questions matching a search query - including tags and just words
    """redirects to people and tag search pages
    todo: eliminate this altogether and instead make
    search "tab" sensitive automatically - the radio-buttons
    are useless under the search bar
    """
    if request.method == "GET":
        search_type = request.GET.get('t')
        query = request.GET.get('query')
        try:
            page = int(request.GET.get('page', '1'))
        except ValueError:
            page = 1
        if search_type == 'tag':
            return HttpResponseRedirect(reverse('tags') + '?q=%s&page=%s' % (query.strip(), page))
        elif search_type == 'user':
            return HttpResponseRedirect(reverse('users') + '?q=%s&page=%s' % (query.strip(), page))
        else:
            raise Http404
    else:
        raise Http404

#todo: eliminate this - need to go through templates to make sure 
#that there are no urls pointing here
def tag(request, tag):#stub generates listing of questions tagged with a single tag
    return questions(request, tagname=tag)

def tags(request):#view showing a listing of available tags - plain list
    stag = ""
    is_paginated = True
    sortby = request.GET.get('sort', 'used')
    try:
        page = int(request.GET.get('page', '1'))
    except ValueError:
        page = 1

    if request.method == "GET":
        stag = request.GET.get("q", "").strip()
        if stag != '':
            objects_list = Paginator(Tag.objects.filter(deleted=False).exclude(used_count=0).extra(where=['name like %s'], params=['%' + stag + '%']), DEFAULT_PAGE_SIZE)
        else:
            if sortby == "name":
                objects_list = Paginator(Tag.objects.all().filter(deleted=False).exclude(used_count=0).order_by("name"), DEFAULT_PAGE_SIZE)
            else:
                objects_list = Paginator(Tag.objects.all().filter(deleted=False).exclude(used_count=0).order_by("-used_count"), DEFAULT_PAGE_SIZE)

    try:
        tags = objects_list.page(page)
    except (EmptyPage, InvalidPage):
        tags = objects_list.page(objects_list.num_pages)

    return render_to_response('tags.html', {
                                            "view_name":"tags",
                                            "active_tab": "tags",
                                            "tags" : tags,
                                            "stag" : stag,
                                            "tab_id" : sortby,
                                            "keywords" : stag,
                                            "context" : {
                                                'is_paginated' : is_paginated,
                                                'pages': objects_list.num_pages,
                                                'page': page,
                                                'has_previous': tags.has_previous(),
                                                'has_next': tags.has_next(),
                                                'previous': tags.previous_page_number(),
                                                'next': tags.next_page_number(),
                                                'base_url' : reverse('tags') + '?sort=%s&' % sortby
                                            }
                                }, context_instance=RequestContext(request))

def question(request, id):#refactor - long subroutine. display question body, answers and comments
    """view that displays body of the question and 
    all answers to it
    """
    try:
        page = int(request.GET.get('page', '1'))
    except ValueError:
        page = 1

    view_id = request.GET.get('sort', None)
    view_dic = {"latest":"-added_at", "oldest":"added_at", "votes":"-score" }
    try:
        orderby = view_dic[view_id]
    except KeyError:
        qsm = request.session.get('questions_sort_method',None)
        if qsm in ('mostvoted','latest'):
            logging.debug('loaded from session ' + qsm)
            if qsm == 'mostvoted':
                view_id = 'votes'
                orderby = '-score'
            else:
                view_id = 'latest'
                orderby = '-added_at'
        else:
            view_id = "votes"
            orderby = "-score"

    logging.debug('view_id=' + str(view_id))

    question = get_object_or_404(Question, id=id)
    try:
        pattern = r'/%s%s%d/([\w-]+)' % (settings.FORUM_SCRIPT_ALIAS,_('question/'), question.id)
        path_re = re.compile(pattern)
        logging.debug(pattern)
        logging.debug(request.path)
        m = path_re.match(request.path)
        if m:
            slug = m.group(1)
            logging.debug('have slug %s' % slug)
            assert(slug == slugify(question.title))
        else:
            logging.debug('no match!')
    except:
        return HttpResponseRedirect(question.get_absolute_url())

    if question.deleted and not auth.can_view_deleted_post(request.user, question):
        raise Http404
    answer_form = AnswerForm(question,request.user)
    answers = Answer.objects.get_answers_from_question(question, request.user)
    answers = answers.select_related(depth=1)

    favorited = question.has_favorite_by_user(request.user)
    if request.user.is_authenticated():
        question_vote = question.votes.select_related().filter(user=request.user)
    else:
        question_vote = None #is this correct?
    if question_vote is not None and question_vote.count() > 0:
        question_vote = question_vote[0]

    user_answer_votes = {}
    for answer in answers:
        vote = answer.get_user_vote(request.user)
        if vote is not None and not user_answer_votes.has_key(answer.id):
            vote_value = -1
            if vote.is_upvote():
                vote_value = 1
            user_answer_votes[answer.id] = vote_value

    if answers is not None:
        answers = answers.order_by("-accepted", orderby)

    filtered_answers = []
    for answer in answers:
        if answer.deleted == True:
            if answer.author_id == request.user.id:
                filtered_answers.append(answer)
        else:
            filtered_answers.append(answer)

    objects_list = Paginator(filtered_answers, ANSWERS_PAGE_SIZE)
    page_objects = objects_list.page(page)

    #todo: merge view counts per user and per session
    #1) view count per session
    update_view_count = False
    if 'question_view_times' not in request.session:
        request.session['question_view_times'] = {}

    last_seen = request.session['question_view_times'].get(question.id,None)
    updated_when, updated_who = question.get_last_update_info()

    if updated_who != request.user:
        if last_seen:
            if last_seen < updated_when:
                update_view_count = True 
        else:
            update_view_count = True

    request.session['question_view_times'][question.id] = datetime.datetime.now()

    if update_view_count:
        question.view_count += 1
        question.save()

    #2) question view count per user
    if request.user.is_authenticated():
        try:
            question_view = QuestionView.objects.get(who=request.user, question=question)
        except QuestionView.DoesNotExist:
            question_view = QuestionView(who=request.user, question=question)
        question_view.when = datetime.datetime.now()
        question_view.save()

    return render_to_response('question.html', {
        'view_name': 'question',
        'active_tab': 'questions',
        'question' : question,
        'question_vote' : question_vote,
        'question_comment_count':question.comments.count(),
        'answer' : answer_form,
        'answers' : page_objects.object_list,
        'user_answer_votes': user_answer_votes,
        'tags' : question.tags.all(),
        'tab_id' : view_id,
        'favorited' : favorited,
        'similar_questions' : Question.objects.get_similar_questions(question),
        'context' : {
            'is_paginated' : True,
            'pages': objects_list.num_pages,
            'page': page,
            'has_previous': page_objects.has_previous(),
            'has_next': page_objects.has_next(),
            'previous': page_objects.previous_page_number(),
            'next': page_objects.next_page_number(),
            'base_url' : request.path + '?sort=%s&' % view_id,
            'extend_url' : "#sort-top"
        }
        }, context_instance=RequestContext(request))

QUESTION_REVISION_TEMPLATE = ('<h1>%(title)s</h1>\n'
                              '<div class="text">%(html)s</div>\n'
                              '<div class="tags">%(tags)s</div>')
def question_revisions(request, id):
    post = get_object_or_404(Question, id=id)
    revisions = list(post.revisions.all())
    revisions.reverse()
    for i, revision in enumerate(revisions):
        revision.html = QUESTION_REVISION_TEMPLATE % {
            'title': revision.title,
            'html': sanitize_html(markdowner.convert(revision.text)),
            'tags': ' '.join(['<a class="post-tag">%s</a>' % tag
                              for tag in revision.tagnames.split(' ')]),
        }
        if i > 0:
            revisions[i].diff = htmldiff(revisions[i-1].html, revision.html)
        else:
            revisions[i].diff = QUESTION_REVISION_TEMPLATE % {
                'title': revisions[0].title,
                'html': sanitize_html(markdowner.convert(revisions[0].text)),
                'tags': ' '.join(['<a class="post-tag">%s</a>' % tag
                                 for tag in revisions[0].tagnames.split(' ')]),
            }
            revisions[i].summary = _('initial version') 
    return render_to_response('revisions_question.html', {
                              'view_name':'question_revisions',
                              'active_tab':'questions',
                              'post': post,
                              'revisions': revisions,
                              }, context_instance=RequestContext(request))

ANSWER_REVISION_TEMPLATE = ('<div class="text">%(html)s</div>')
def answer_revisions(request, id):
    post = get_object_or_404(Answer, id=id)
    revisions = list(post.revisions.all())
    revisions.reverse()
    for i, revision in enumerate(revisions):
        revision.html = ANSWER_REVISION_TEMPLATE % {
            'html': sanitize_html(markdowner.convert(revision.text))
        }
        if i > 0:
            revisions[i].diff = htmldiff(revisions[i-1].html, revision.html)
        else:
            revisions[i].diff = revisions[i].text
            revisions[i].summary = _('initial version')
    return render_to_response('revisions_answer.html', {
                              'view_name':'answer_revisions',
                              'active_tab':'questions',
                              'post': post,
                              'revisions': revisions,
                              }, context_instance=RequestContext(request))
<|MERGE_RESOLUTION|>--- conflicted
+++ resolved
@@ -21,18 +21,13 @@
 from forum.utils.diff import textDiff as htmldiff
 from forum.forms import *
 from forum.models import *
-<<<<<<< HEAD
-from forum.auth import *
-=======
-from forum.const import *
->>>>>>> c05ea71f
 from forum import const
 from forum import auth
 from forum.utils.forms import get_next_url
 from forum.search.state_manager import SearchState
 
 # used in index page
-#refactor - move these numbers somewhere?
+#todo: - take these out of const or settings
 INDEX_PAGE_SIZE = 30
 INDEX_AWARD_SIZE = 15
 INDEX_TAGS_SIZE = 25
