--- conflicted
+++ resolved
@@ -115,11 +115,7 @@
             return HttpResponseRedirect(reverse('auth_signin'))
         else:
             if isinstance(assoc_key, (type, User)):
-<<<<<<< HEAD
-                return login_and_forward(request, assoc_key)    
-=======
                 return login_and_forward(request, assoc_key) 
->>>>>>> 94830a7e
 
         try:
             assoc = AuthKeyUserAssociation.objects.get(key=assoc_key)
