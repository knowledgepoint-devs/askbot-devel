from django.contrib.auth.decorators import login_required
from django.contrib.auth.models import User
from django.core.paginator import Paginator, EmptyPage, InvalidPage
from django.template.defaultfilters import slugify
from django.contrib.contenttypes.models import ContentType
from django.core.urlresolvers import reverse
from django.shortcuts import render_to_response, get_object_or_404
from django.template import RequestContext
from django.http import HttpResponse, HttpResponseForbidden, HttpResponseRedirect, Http404
from django.utils.translation import ugettext as _
from django.utils.http import urlquote_plus
from django.utils.html import strip_tags
from django.core.urlresolvers import reverse
from forum.forms import *#incomplete list is EditUserForm, ModerateUserForm, TagFilterSelectionForm,
from forum.utils.html import sanitize_html
from forum import auth
import calendar
from django.contrib.contenttypes.models import ContentType
from forum.models import user_updated
<<<<<<< HEAD
=======
from forum.const import USERS_PAGE_SIZE
>>>>>>> 02510a46
from django.conf import settings

question_type = ContentType.objects.get_for_model(Question)
answer_type = ContentType.objects.get_for_model(Answer)
comment_type = ContentType.objects.get_for_model(Comment)
question_revision_type = ContentType.objects.get_for_model(QuestionRevision)
answer_revision_type = ContentType.objects.get_for_model(AnswerRevision)
repute_type = ContentType.objects.get_for_model(Repute)
question_type_id = question_type.id
answer_type_id = answer_type.id
comment_type_id = comment_type.id
question_revision_type_id = question_revision_type.id
answer_revision_type_id = answer_revision_type.id
repute_type_id = repute_type.id

def users(request):
    is_paginated = True
    sortby = request.GET.get('sort', 'reputation')
    suser = request.REQUEST.get('q',  "")
    try:
        page = int(request.GET.get('page', '1'))
    except ValueError:
        page = 1

    if suser == "":
        if sortby == "newest":
            objects_list = Paginator(User.objects.all().order_by('-date_joined'), USERS_PAGE_SIZE)
        elif sortby == "last":
            objects_list = Paginator(User.objects.all().order_by('date_joined'), USERS_PAGE_SIZE)
        elif sortby == "user":
            objects_list = Paginator(User.objects.all().order_by('username'), USERS_PAGE_SIZE)
        # default
        else:
            objects_list = Paginator(User.objects.all().order_by('-reputation'), USERS_PAGE_SIZE)
        base_url = reverse('users') + '?sort=%s&' % sortby
    else:
        sortby = "reputation"
        objects_list = Paginator(User.objects.extra(where=['username like %s'], params=['%' + suser + '%']).order_by('-reputation'), USERS_PAGE_SIZE)
        base_url = reverse('users') + '?name=%s&sort=%s&' % (suser, sortby)

    try:
        users = objects_list.page(page)
    except (EmptyPage, InvalidPage):
        users = objects_list.page(objects_list.num_pages)

    return render_to_response('users.html', {
                                'active_tab': 'users',
                                'users' : users,
                                'suser' : suser,
                                'keywords' : suser,
                                'tab_id' : sortby,
                                'context' : {
                                    'is_paginated' : is_paginated,
                                    'pages': objects_list.num_pages,
                                    'page': page,
                                    'has_previous': users.has_previous(),
                                    'has_next': users.has_next(),
                                    'previous': users.previous_page_number(),
                                    'next': users.next_page_number(),
                                    'base_url' : base_url
                                }

                                }, context_instance=RequestContext(request))

@login_required
def moderate_user(request, id):
    """ajax handler of user moderation
    """
    if not auth.can_moderate_users(request.user) or request.method != 'POST':
        raise Http404
    if not request.is_ajax():
        return HttpResponseForbidden(mimetype="application/json")

    user = get_object_or_404(User, id=id)
    form = ModerateUserForm(request.POST, instance=user)

    if form.is_valid():
        form.save()
        logging.debug('data saved')
        response = HttpResponse(simplejson.dumps(''), mimetype="application/json")
    else:
        response = HttpResponseForbidden(mimetype="application/json")
    return response

def set_new_email(user, new_email, nomessage=False):
    if new_email != user.email:
        user.email = new_email
        user.email_isvalid = False
        user.save()
        #if settings.EMAIL_VALIDATION == 'on':
        #    send_new_email_key(user,nomessage=nomessage)    

@login_required
def edit_user(request, id):
    user = get_object_or_404(User, id=id)
    if request.user != user:
        raise Http404
    if request.method == "POST":
        form = EditUserForm(user, request.POST)
        if form.is_valid():
            new_email = sanitize_html(form.cleaned_data['email'])

            set_new_email(user, new_email)

            if settings.EDITABLE_SCREEN_NAME:
                user.username = sanitize_html(form.cleaned_data['username'])
<<<<<<< HEAD
=======

>>>>>>> 02510a46
            user.real_name = sanitize_html(form.cleaned_data['realname'])
            user.website = sanitize_html(form.cleaned_data['website'])
            user.location = sanitize_html(form.cleaned_data['city'])
            user.date_of_birth = sanitize_html(form.cleaned_data['birthday'])
            if len(user.date_of_birth) == 0:
                user.date_of_birth = '1900-01-01'
            user.about = sanitize_html(form.cleaned_data['about'])

            user.save()
            # send user updated singal if full fields have been updated
            if user.email and user.real_name and user.website and user.location and \
                user.date_of_birth and user.about:
                user_updated.send(sender=user.__class__, instance=user, updated_by=user)
            return HttpResponseRedirect(user.get_profile_url())
    else:
        form = EditUserForm(user)
    return render_to_response('user_edit.html', {
                                                'form' : form,
                                                'gravatar_faq_url' : reverse('faq') + '#gravatar',
                                    }, context_instance=RequestContext(request))

def user_stats(request, user_id, user_view):
    user = get_object_or_404(User, id=user_id)
    questions = Question.objects.extra(
        select={
            'score' : 'question.score',
            'favorited_myself' : 'SELECT count(*) FROM favorite_question f WHERE f.user_id = %s AND f.question_id = question.id',
            'la_user_id' : 'auth_user.id',
            'la_username' : 'auth_user.username',
            'la_user_gold' : 'auth_user.gold',
            'la_user_silver' : 'auth_user.silver',
            'la_user_bronze' : 'auth_user.bronze',
            'la_user_reputation' : 'auth_user.reputation'
            },
        select_params=[user_id],
        tables=['question', 'auth_user'],
        where=['question.deleted=False AND question.author_id=%s AND question.last_activity_by_id = auth_user.id'],
        params=[user_id],
        order_by=['-score', '-last_activity_at']
    ).values('score',
             'favorited_myself',
             'id',
             'title',
             'author_id',
             'added_at',
             'answer_accepted',
             'answer_count',
             'comment_count',
             'view_count',
             'favourite_count',
             'summary',
             'tagnames',
             'vote_up_count',
             'vote_down_count',
             'last_activity_at',
             'la_user_id',
             'la_username',
             'la_user_gold',
             'la_user_silver',
             'la_user_bronze',
             'la_user_reputation')[:100]

    #this is meant for the questions answered by the user (or where answers were edited by him/her?)
    answered_questions = Question.objects.extra(
        select={
            'vote_up_count' : 'answer.vote_up_count',
            'vote_down_count' : 'answer.vote_down_count',
            'answer_id' : 'answer.id',
            'answer_accepted' : 'answer.accepted',
            'answer_score' : 'answer.score',
            'comment_count' : 'answer.comment_count'
            },
        tables=['question', 'answer'],
        where=['answer.deleted=False AND question.deleted=False AND answer.author_id=%s AND answer.question_id=question.id'],
        params=[user_id],
        order_by=['-answer_score', '-answer_id'],
        select_params=[user_id]
    ).distinct().values('comment_count',
                        'id',
                        'answer_id',
                        'title',
                        'author_id',
                        'answer_accepted',
                        'answer_score',
                        'answer_count',
                        'vote_up_count',
                        'vote_down_count')[:100]

    up_votes = Vote.objects.get_up_vote_count_from_user(user)
    down_votes = Vote.objects.get_down_vote_count_from_user(user)
    votes_today = Vote.objects.get_votes_count_today_from_user(user)
    votes_total = auth.VOTE_RULES['scope_votes_per_user_per_day']

    question_id_set = set(map(lambda v: v['id'], list(questions))) \
                        | set(map(lambda v: v['id'], list(answered_questions)))

    user_tags = Tag.objects.filter(questions__id__in = question_id_set)
    try:
        from django.db.models import Count
        #todo - rewrite template to do the table joins within standard ORM
        #awards = Award.objects.filter(user=user).order_by('-awarded_at')
        awards = Award.objects.extra(
                                        select={'id': 'badge.id', 
                                                'name':'badge.name', 
                                                'description': 'badge.description', 
                                                'type': 'badge.type'},
                                        tables=['award', 'badge'],
                                        order_by=['-awarded_at'],
                                        where=['user_id=%s AND badge_id=badge.id'],
                                        params=[user.id]
                                    ).values('id', 'name', 'description', 'type')
        total_awards = awards.count()
        awards = awards.annotate(count = Count('badge__id'))
        user_tags = user_tags.annotate(user_tag_usage_count=Count('name'))

    except ImportError:
        #todo: remove all old django stuff, e.g. with '.group_by = ' pattern
        awards = Award.objects.extra(
                                        select={'id': 'badge.id', 
                                                'count': 'count(badge_id)', 
                                                'name':'badge.name', 
                                                'description': 'badge.description', 
                                                'type': 'badge.type'},
                                        tables=['award', 'badge'],
                                        order_by=['-awarded_at'],
                                        where=['user_id=%s AND badge_id=badge.id'],
                                        params=[user.id]
                                    ).values('id', 'count', 'name', 'description', 'type')
        total_awards = awards.count()
        awards.query.group_by = ['badge_id']

        user_tags = user_tags.extra(
            select={'user_tag_usage_count': 'COUNT(1)',},
            order_by=['-user_tag_usage_count'],
        )
        user_tags.query.group_by = ['name']

    if auth.can_moderate_users(request.user):
        moderate_user_form = ModerateUserForm(instance=user)
    else:
        moderate_user_form = None

    return render_to_response(user_view.template_file,{
                                'moderate_user_form': moderate_user_form,
                                "tab_name" : user_view.id,
                                "tab_description" : user_view.tab_description,
                                "page_title" : user_view.page_title,
                                "view_user" : user,
                                "questions" : questions,
                                "answered_questions" : answered_questions,
                                "up_votes" : up_votes,
                                "down_votes" : down_votes,
                                "total_votes": up_votes + down_votes,
                                "votes_today_left": votes_total-votes_today,
                                "votes_total_per_day": votes_total,
                                "user_tags" : user_tags[:50],
                                "awards": awards,
                                "total_awards" : total_awards,
                            }, context_instance=RequestContext(request))

def user_recent(request, user_id, user_view):
    user = get_object_or_404(User, id=user_id)
    def get_type_name(type_id):
        for item in TYPE_ACTIVITY:
            if type_id in item:
                return item[1]

    class Event:
        def __init__(self, time, type, title, summary, answer_id, question_id):
            self.time = time
            self.type = get_type_name(type)
            self.type_id = type
            self.title = title
            self.summary = summary
            slug_title = slugify(title)
            self.title_link = reverse('question', kwargs={'id':question_id}) + u'%s' % slug_title
            if int(answer_id) > 0:
                self.title_link += '#%s' % answer_id

    class AwardEvent:
        def __init__(self, time, type, id):
            self.time = time
            self.type = get_type_name(type)
            self.type_id = type
            self.badge = get_object_or_404(Badge, id=id)

    activities = []
    # ask questions
    questions = Activity.objects.extra(
        select={
            'title' : 'question.title',
            'question_id' : 'question.id',
            'active_at' : 'activity.active_at',
            'activity_type' : 'activity.activity_type'
            },
        tables=['activity', 'question'],
        where=['activity.content_type_id = %s AND activity.object_id = ' +
            'question.id AND question.deleted=False AND activity.user_id = %s AND activity.activity_type = %s'],
        params=[question_type_id, user_id, TYPE_ACTIVITY_ASK_QUESTION],
        order_by=['-activity.active_at']
    ).values(
            'title',
            'question_id',
            'active_at',
            'activity_type'
            )
    if len(questions) > 0:
        questions = [(Event(q['active_at'], q['activity_type'], q['title'], '', '0', \
                      q['question_id'])) for q in questions]
        activities.extend(questions)

    # answers
    answers = Activity.objects.extra(
        select={
            'title' : 'question.title',
            'question_id' : 'question.id',
            'answer_id' : 'answer.id',
            'active_at' : 'activity.active_at',
            'activity_type' : 'activity.activity_type'
            },
        tables=['activity', 'answer', 'question'],
        where=['activity.content_type_id = %s AND activity.object_id = answer.id AND ' + 
            'answer.question_id=question.id AND answer.deleted=False AND activity.user_id=%s AND '+ 
            'activity.activity_type=%s AND question.deleted=False'],
        params=[answer_type_id, user_id, TYPE_ACTIVITY_ANSWER],
        order_by=['-activity.active_at']
    ).values(
            'title',
            'question_id',
            'answer_id',
            'active_at',
            'activity_type'
            )
    if len(answers) > 0:
        answers = [(Event(q['active_at'], q['activity_type'], q['title'], '', q['answer_id'], \
                    q['question_id'])) for q in answers]
        activities.extend(answers)

    # question comments
    comments = Activity.objects.extra(
        select={
            'title' : 'question.title',
            'question_id' : 'comment.object_id',
            'added_at' : 'comment.added_at',
            'activity_type' : 'activity.activity_type'
            },
        tables=['activity', 'question', 'comment'],

        where=['activity.content_type_id = %s AND activity.object_id = comment.id AND '+
            'activity.user_id = comment.user_id AND comment.object_id=question.id AND '+
            'comment.content_type_id=%s AND activity.user_id = %s AND activity.activity_type=%s AND ' +
            'question.deleted=False'],
        params=[comment_type_id, question_type_id, user_id, TYPE_ACTIVITY_COMMENT_QUESTION],
        order_by=['-comment.added_at']
    ).values(
            'title',
            'question_id',
            'added_at',
            'activity_type'
            )

    if len(comments) > 0:
        comments = [(Event(q['added_at'], q['activity_type'], q['title'], '', '0', \
                     q['question_id'])) for q in comments]
        activities.extend(comments)

    # answer comments
    comments = Activity.objects.extra(
        select={
            'title' : 'question.title',
            'question_id' : 'question.id',
            'answer_id' : 'answer.id',
            'added_at' : 'comment.added_at',
            'activity_type' : 'activity.activity_type'
            },
        tables=['activity', 'question', 'answer', 'comment'],

        where=['activity.content_type_id = %s AND activity.object_id = comment.id AND '+
            'activity.user_id = comment.user_id AND comment.object_id=answer.id AND '+
            'comment.content_type_id=%s AND question.id = answer.question_id AND '+
            'activity.user_id = %s AND activity.activity_type=%s AND '+
            'answer.deleted=False AND question.deleted=False'],
        params=[comment_type_id, answer_type_id, user_id, TYPE_ACTIVITY_COMMENT_ANSWER],
        order_by=['-comment.added_at']
    ).values(
            'title',
            'question_id',
            'answer_id',
            'added_at',
            'activity_type'
            )

    if len(comments) > 0:
        comments = [(Event(q['added_at'], q['activity_type'], q['title'], '', q['answer_id'], \
                     q['question_id'])) for q in comments]
        activities.extend(comments)

    # question revisions
    revisions = Activity.objects.extra(
        select={
            'title' : 'question_revision.title',
            'question_id' : 'question_revision.question_id',
            'added_at' : 'activity.active_at',
            'activity_type' : 'activity.activity_type',
            'summary' : 'question_revision.summary'
            },
        tables=['activity', 'question_revision', 'question'],
        where=['activity.content_type_id = %s AND activity.object_id = question_revision.id AND '+
            'question_revision.id=question.id AND question.deleted=False AND '+
            'activity.user_id = question_revision.author_id AND activity.user_id = %s AND '+
            'activity.activity_type=%s'],
        params=[question_revision_type_id, user_id, TYPE_ACTIVITY_UPDATE_QUESTION],
        order_by=['-activity.active_at']
    ).values(
            'title',
            'question_id',
            'added_at',
            'activity_type',
            'summary'
            )

    if len(revisions) > 0:
        revisions = [(Event(q['added_at'], q['activity_type'], q['title'], q['summary'], '0', \
                      q['question_id'])) for q in revisions]
        activities.extend(revisions)

    # answer revisions
    revisions = Activity.objects.extra(
        select={
            'title' : 'question.title',
            'question_id' : 'question.id',
            'answer_id' : 'answer.id',
            'added_at' : 'activity.active_at',
            'activity_type' : 'activity.activity_type',
            'summary' : 'answer_revision.summary'
            },
        tables=['activity', 'answer_revision', 'question', 'answer'],

        where=['activity.content_type_id = %s AND activity.object_id = answer_revision.id AND '+
            'activity.user_id = answer_revision.author_id AND activity.user_id = %s AND '+
            'answer_revision.answer_id=answer.id AND answer.question_id = question.id AND '+
            'question.deleted=False AND answer.deleted=False AND '+
            'activity.activity_type=%s'],
        params=[answer_revision_type_id, user_id, TYPE_ACTIVITY_UPDATE_ANSWER],
        order_by=['-activity.active_at']
    ).values(
            'title',
            'question_id',
            'added_at',
            'answer_id',
            'activity_type',
            'summary'
            )

    if len(revisions) > 0:
        revisions = [(Event(q['added_at'], q['activity_type'], q['title'], q['summary'], \
                      q['answer_id'], q['question_id'])) for q in revisions]
        activities.extend(revisions)

    # accepted answers
    accept_answers = Activity.objects.extra(
        select={
            'title' : 'question.title',
            'question_id' : 'question.id',
            'added_at' : 'activity.active_at',
            'activity_type' : 'activity.activity_type',
            },
        tables=['activity', 'answer', 'question'],
        where=['activity.content_type_id = %s AND activity.object_id = answer.id AND '+
            'activity.user_id = question.author_id AND activity.user_id = %s AND '+
            'answer.deleted=False AND question.deleted=False AND '+
            'answer.question_id=question.id AND activity.activity_type=%s'],
        params=[answer_type_id, user_id, TYPE_ACTIVITY_MARK_ANSWER],
        order_by=['-activity.active_at']
    ).values(
            'title',
            'question_id',
            'added_at',
            'activity_type',
            )
    if len(accept_answers) > 0:
        accept_answers = [(Event(q['added_at'], q['activity_type'], q['title'], '', '0', \
            q['question_id'])) for q in accept_answers]
        activities.extend(accept_answers)
    #award history
    awards = Activity.objects.extra(
        select={
            'badge_id' : 'badge.id',
            'awarded_at': 'award.awarded_at',
            'activity_type' : 'activity.activity_type'
            },
        tables=['activity', 'award', 'badge'],
        where=['activity.user_id = award.user_id AND activity.user_id = %s AND '+
            'award.badge_id=badge.id AND activity.object_id=award.id AND activity.activity_type=%s'],
        params=[user_id, TYPE_ACTIVITY_PRIZE],
        order_by=['-activity.active_at']
    ).values(
            'badge_id',
            'awarded_at',
            'activity_type'
            )
    if len(awards) > 0:
        awards = [(AwardEvent(q['awarded_at'], q['activity_type'], q['badge_id'])) for q in awards]
        activities.extend(awards)

    activities.sort(lambda x,y: cmp(y.time, x.time))

    return render_to_response(user_view.template_file,{
                                    "tab_name" : user_view.id,
                                    "tab_description" : user_view.tab_description,
                                    "page_title" : user_view.page_title,
                                    "view_user" : user,
                                    "activities" : activities[:user_view.data_size]
                                }, context_instance=RequestContext(request))

def user_responses(request, user_id, user_view):
    """
    We list answers for question, comments, and answer accepted by others for this user.
    """
    class Response:
        def __init__(self, type, title, question_id, answer_id, time, username, user_id, content):
            self.type = type
            self.title = title
            self.titlelink = reverse('question', args=[question_id]) + u'%s#%s' % (slugify(title), answer_id)
            self.time = time
            self.userlink = reverse('users') + u'%s/%s/' % (user_id, username)
            self.username = username
            self.content = u'%s ...' % strip_tags(content)[:300]

        def __unicode__(self):
            return u'%s %s' % (self.type, self.titlelink)

    user = get_object_or_404(User, id=user_id)
    responses = []
    answers = Answer.objects.extra(
                                    select={
                                        'title' : 'question.title',
                                        'question_id' : 'question.id',
                                        'answer_id' : 'answer.id',
                                        'added_at' : 'answer.added_at',
                                        'html' : 'answer.html',
                                        'username' : 'auth_user.username',
                                        'user_id' : 'auth_user.id'
                                        },
                                    select_params=[user_id],
                                    tables=['answer', 'question', 'auth_user'],
                                    where=['answer.question_id = question.id AND answer.deleted=False AND question.deleted=False AND '+
                                        'question.author_id = %s AND answer.author_id <> %s AND answer.author_id=auth_user.id'],
                                    params=[user_id, user_id],
                                    order_by=['-answer.id']
                                ).values(
                                        'title',
                                        'question_id',
                                        'answer_id',
                                        'added_at',
                                        'html',
                                        'username',
                                        'user_id'
                                        )
    if len(answers) > 0:
        answers = [(Response(TYPE_RESPONSE['QUESTION_ANSWERED'], a['title'], a['question_id'],
        a['answer_id'], a['added_at'], a['username'], a['user_id'], a['html'])) for a in answers]
        responses.extend(answers)


    # question comments
    comments = Comment.objects.extra(
                                select={
                                    'title' : 'question.title',
                                    'question_id' : 'comment.object_id',
                                    'added_at' : 'comment.added_at',
                                    'comment' : 'comment.comment',
                                    'username' : 'auth_user.username',
                                    'user_id' : 'auth_user.id'
                                    },
                                tables=['question', 'auth_user', 'comment'],
                                where=['question.deleted=False AND question.author_id = %s AND comment.object_id=question.id AND '+
                                    'comment.content_type_id=%s AND comment.user_id <> %s AND comment.user_id = auth_user.id'],
                                params=[user_id, question_type_id, user_id],
                                order_by=['-comment.added_at']
                            ).values(
                                    'title',
                                    'question_id',
                                    'added_at',
                                    'comment',
                                    'username',
                                    'user_id'
                                    )

    if len(comments) > 0:
        comments = [(Response(TYPE_RESPONSE['QUESTION_COMMENTED'], c['title'], c['question_id'],
            '', c['added_at'], c['username'], c['user_id'], c['comment'])) for c in comments]
        responses.extend(comments)

    # answer comments
    comments = Comment.objects.extra(
        select={
            'title' : 'question.title',
            'question_id' : 'question.id',
            'answer_id' : 'answer.id',
            'added_at' : 'comment.added_at',
            'comment' : 'comment.comment',
            'username' : 'auth_user.username',
            'user_id' : 'auth_user.id'
            },
        tables=['answer', 'auth_user', 'comment', 'question'],
        where=['answer.deleted=False AND answer.author_id = %s AND comment.object_id=answer.id AND '+
            'comment.content_type_id=%s AND comment.user_id <> %s AND comment.user_id = auth_user.id '+
            'AND question.id = answer.question_id'],
        params=[user_id, answer_type_id, user_id],
        order_by=['-comment.added_at']
    ).values(
            'title',
            'question_id',
            'answer_id',
            'added_at',
            'comment',
            'username',
            'user_id'
            )

    if len(comments) > 0:
        comments = [(Response(TYPE_RESPONSE['ANSWER_COMMENTED'], c['title'], c['question_id'],
        c['answer_id'], c['added_at'], c['username'], c['user_id'], c['comment'])) for c in comments]
        responses.extend(comments)

    # answer has been accepted
    answers = Answer.objects.extra(
        select={
            'title' : 'question.title',
            'question_id' : 'question.id',
            'answer_id' : 'answer.id',
            'added_at' : 'answer.accepted_at',
            'html' : 'answer.html',
            'username' : 'auth_user.username',
            'user_id' : 'auth_user.id'
            },
        select_params=[user_id],
        tables=['answer', 'question', 'auth_user'],
        where=['answer.question_id = question.id AND answer.deleted=False AND question.deleted=False AND '+
            'answer.author_id = %s AND answer.accepted=True AND question.author_id=auth_user.id'],
        params=[user_id],
        order_by=['-answer.id']
    ).values(
            'title',
            'question_id',
            'answer_id',
            'added_at',
            'html',
            'username',
            'user_id'
            )
    if len(answers) > 0:
        answers = [(Response(TYPE_RESPONSE['ANSWER_ACCEPTED'], a['title'], a['question_id'],
            a['answer_id'], a['added_at'], a['username'], a['user_id'], a['html'])) for a in answers]
        responses.extend(answers)

    # sort posts by time
    responses.sort(lambda x,y: cmp(y.time, x.time))

    return render_to_response(user_view.template_file,{
        "tab_name" : user_view.id,
        "tab_description" : user_view.tab_description,
        "page_title" : user_view.page_title,
        "view_user" : user,
        "responses" : responses[:user_view.data_size],

    }, context_instance=RequestContext(request))

def user_votes(request, user_id, user_view):
    user = get_object_or_404(User, id=user_id)
    if not auth.can_view_user_votes(request.user, user):
        raise Http404
    votes = []
    question_votes = Vote.objects.extra(
        select={
            'title' : 'question.title',
            'question_id' : 'question.id',
            'answer_id' : 0,
            'voted_at' : 'vote.voted_at',
            'vote' : 'vote',
            },
        select_params=[user_id],
        tables=['vote', 'question', 'auth_user'],
        where=['vote.content_type_id = %s AND vote.user_id = %s AND vote.object_id = question.id '+
            'AND vote.user_id=auth_user.id'],
        params=[question_type_id, user_id],
        order_by=['-vote.id']
    ).values(
            'title',
            'question_id',
            'answer_id',
            'voted_at',
            'vote',
            )
    if(len(question_votes) > 0):
        votes.extend(question_votes)

    answer_votes = Vote.objects.extra(
        select={
            'title' : 'question.title',
            'question_id' : 'question.id',
            'answer_id' : 'answer.id',
            'voted_at' : 'vote.voted_at',
            'vote' : 'vote',
            },
        select_params=[user_id],
        tables=['vote', 'answer', 'question', 'auth_user'],
        where=['vote.content_type_id = %s AND vote.user_id = %s AND vote.object_id = answer.id '+
            'AND answer.question_id = question.id AND vote.user_id=auth_user.id'],
        params=[answer_type_id, user_id],
        order_by=['-vote.id']
    ).values(
            'title',
            'question_id',
            'answer_id',
            'voted_at',
            'vote',
            )
    if(len(answer_votes) > 0):
        votes.extend(answer_votes)
    votes.sort(lambda x,y: cmp(y['voted_at'], x['voted_at']))
    return render_to_response(user_view.template_file,{
        "tab_name" : user_view.id,
        "tab_description" : user_view.tab_description,
        "page_title" : user_view.page_title,
        "view_user" : user,
        "votes" : votes[:user_view.data_size]

    }, context_instance=RequestContext(request))

def user_reputation(request, user_id, user_view):
    user = get_object_or_404(User, id=user_id)
    try:
        from django.db.models import Sum
        reputation = Repute.objects.extra(
                                          select={'question_id':'question_id',
                                          'title': 'question.title'},
                                          tables=['repute', 'question'],
                                          order_by=['-reputed_at'],
                                          where=['user_id=%s AND question_id=question.id'],
                                          params=[user.id]
                                          ).values('question_id', 'title', 'reputed_at', 'reputation')
        reputation = reputation.annotate(positive=Sum("positive"), negative=Sum("negative"))
    except ImportError:
        reputation = Repute.objects.extra(
                                          select={'positive':'sum(positive)', 'negative':'sum(negative)', 'question_id':'question_id',
                                          'title': 'question.title'},
                                          tables=['repute', 'question'],
                                          order_by=['-reputed_at'],
                                          where=['user_id=%s AND question_id=question.id'],
                                          params=[user.id]
                                          ).values('positive', 'negative', 'question_id', 'title', 'reputed_at', 'reputation')
        reputation.query.group_by = ['question_id']

    rep_list = []
    for rep in Repute.objects.filter(user=user).order_by('reputed_at'):
        dic = '[%s,%s]' % (calendar.timegm(rep.reputed_at.timetuple()) * 1000, rep.reputation)
        rep_list.append(dic)
    reps = ','.join(rep_list)
    reps = '[%s]' % reps

    return render_to_response(user_view.template_file, {
                              "tab_name": user_view.id,
                              "tab_description": user_view.tab_description,
                              "page_title": user_view.page_title,
                              "view_user": user,
                              "reputation": reputation,
                              "reps": reps
                              }, context_instance=RequestContext(request))

def user_favorites(request, user_id, user_view):
    user = get_object_or_404(User, id=user_id)
    questions = Question.objects.extra(
        select={
            'score' : 'question.vote_up_count + question.vote_down_count',
            'favorited_myself' : 'SELECT count(*) FROM favorite_question f WHERE f.user_id = %s '+
                'AND f.question_id = question.id',
            'la_user_id' : 'auth_user.id',
            'la_username' : 'auth_user.username',
            'la_user_gold' : 'auth_user.gold',
            'la_user_silver' : 'auth_user.silver',
            'la_user_bronze' : 'auth_user.bronze',
            'la_user_reputation' : 'auth_user.reputation'
            },
        select_params=[user_id],
        tables=['question', 'auth_user', 'favorite_question'],
        where=['question.deleted=False AND question.last_activity_by_id = auth_user.id '+
            'AND favorite_question.question_id = question.id AND favorite_question.user_id = %s'],
        params=[user_id],
        order_by=['-score', '-question.id']
    ).values('score',
             'favorited_myself',
             'id',
             'title',
             'author_id',
             'added_at',
             'answer_accepted',
             'answer_count',
             'comment_count',
             'view_count',
             'favourite_count',
             'summary',
             'tagnames',
             'vote_up_count',
             'vote_down_count',
             'last_activity_at',
             'la_user_id',
             'la_username',
             'la_user_gold',
             'la_user_silver',
             'la_user_bronze',
             'la_user_reputation')
    return render_to_response(user_view.template_file,{
        "tab_name" : user_view.id,
        "tab_description" : user_view.tab_description,
        "page_title" : user_view.page_title,
        "questions" : questions[:user_view.data_size],
        "view_user" : user
    }, context_instance=RequestContext(request))

def user_email_subscriptions(request, user_id, user_view):
    user = get_object_or_404(User, id=user_id)
    if request.method == 'POST':
        email_feeds_form = EditUserEmailFeedsForm(request.POST)
        tag_filter_form = TagFilterSelectionForm(request.POST, instance=user)
        if email_feeds_form.is_valid() and tag_filter_form.is_valid():

            action_status = None
            tag_filter_saved = tag_filter_form.save()
            if tag_filter_saved:
                action_status = _('changes saved')
            if 'save' in request.POST:
                feeds_saved = email_feeds_form.save(user)
                if feeds_saved:
                    action_status = _('changes saved')
            elif 'stop_email' in request.POST:
                email_stopped = email_feeds_form.reset().save(user)
                initial_values = EditUserEmailFeedsForm.NO_EMAIL_INITIAL
                email_feeds_form = EditUserEmailFeedsForm(initial=initial_values)
                if email_stopped:
                    action_status = _('email updates canceled')
    else:
        email_feeds_form = EditUserEmailFeedsForm()
        email_feeds_form.set_initial_values(user)
        tag_filter_form = TagFilterSelectionForm(instance=user)
        action_status = None
    return render_to_response(user_view.template_file,{
        'tab_name':user_view.id,
        'tab_description':user_view.tab_description,
        'page_title':user_view.page_title,
        'view_user':user,
        'email_feeds_form':email_feeds_form,
        'tag_filter_selection_form':tag_filter_form,
        'action_status':action_status,
    }, context_instance=RequestContext(request))

class UserView:
    def __init__(self, id, tab_title, tab_description, page_title, view_func, template_file, data_size=0):
        self.id = id
        self.tab_title = tab_title
        self.tab_description = tab_description
        self.page_title = page_title
        self.view_func = view_func 
        self.template_file = template_file
        self.data_size = data_size
        
USER_TEMPLATE_VIEWS = (
    UserView(
        id = 'stats',
        tab_title = _('overview'),
        tab_description = _('user profile'),
        page_title = _('user profile overview'),
        view_func = user_stats,
        template_file = 'user_stats.html'
    ),
    UserView(
        id = 'recent',
        tab_title = _('recent activity'),
        tab_description = _('recent user activity'),
        page_title = _('profile - recent activity'),
        view_func = user_recent,
        template_file = 'user_recent.html',
        data_size = 50
    ),
    UserView(
        id = 'responses',
        tab_title = _('responses'),
        tab_description = _('comments and answers to others questions'),
        page_title = _('profile - responses'),
        view_func = user_responses,
        template_file = 'user_responses.html',
        data_size = 50
    ),
    UserView(
        id = 'reputation',
        tab_title = _('reputation'),
        tab_description = _('user reputation in the community'),
        page_title = _('profile - user reputation'),
        view_func = user_reputation,
        template_file = 'user_reputation.html'
    ),
    UserView(
        id = 'favorites',
        tab_title = _('favorite questions'),
        tab_description = _('users favorite questions'),
        page_title = _('profile - favorite questions'),
        view_func = user_favorites,
        template_file = 'user_favorites.html',
        data_size = 50
    ),
    UserView(
        id = 'votes',
        tab_title = _('casted votes'),
        tab_description = _('user vote record'),
        page_title = _('profile - votes'),
        view_func = user_votes,
        template_file = 'user_votes.html',
        data_size = 50
    ),
    UserView(
        id = 'email_subscriptions',
        tab_title = _('email subscriptions'),
        tab_description = _('email subscription settings'),
        page_title = _('profile - email subscriptions'),
        view_func = user_email_subscriptions,
        template_file = 'user_email_subscriptions.html'
    )
)

def user(request, id, slug=None):
    sort = request.GET.get('sort', 'stats')
    user_view = dict((v.id, v) for v in USER_TEMPLATE_VIEWS).get(sort, USER_TEMPLATE_VIEWS[0])
    from forum.views import users
    func = user_view.view_func
    return func(request, id, user_view)

@login_required
def account_settings(request):
    """
    index pages to changes some basic account settings :
     - change password
     - change email
     - associate a new openid
     - delete account

    url : /

    template : authopenid/settings.html
    """
    logging.debug('')
    msg = request.GET.get('msg', '')
    is_openid = False

    return render_to_response('account_settings.html', {
        'msg': msg,
        'is_openid': is_openid
        }, context_instance=RequestContext(request))
<|MERGE_RESOLUTION|>--- conflicted
+++ resolved
@@ -17,10 +17,7 @@
 import calendar
 from django.contrib.contenttypes.models import ContentType
 from forum.models import user_updated
-<<<<<<< HEAD
-=======
 from forum.const import USERS_PAGE_SIZE
->>>>>>> 02510a46
 from django.conf import settings
 
 question_type = ContentType.objects.get_for_model(Question)
@@ -127,10 +124,7 @@
 
             if settings.EDITABLE_SCREEN_NAME:
                 user.username = sanitize_html(form.cleaned_data['username'])
-<<<<<<< HEAD
-=======
-
->>>>>>> 02510a46
+
             user.real_name = sanitize_html(form.cleaned_data['realname'])
             user.website = sanitize_html(form.cleaned_data['website'])
             user.location = sanitize_html(form.cleaned_data['city'])
