#!/usr/bin/env python
#encoding:utf-8
#-------------------------------------------------------------------------------
# Name:        Syndication feed class for subsribtion
# Purpose:
#
# Author:      Mike
#
# Created:     29/01/2009
# Copyright:   (c) CNPROG.COM 2009
# Licence:     GPL V2
#-------------------------------------------------------------------------------
from django.contrib.syndication.feeds import Feed, FeedDoesNotExist
from django.utils.translation import ugettext as _
from models import Question
import settings
class RssLastestQuestionsFeed(Feed):
    title = settings.APP_TITLE + _(' - ')+ _('latest questions')
<<<<<<< HEAD
    link = settings.APP_URL + '/' + _('questions/')
=======
    link = settings.APP_URL + '/' + _('question/')
>>>>>>> 82d35490
    description = settings.APP_DESCRIPTION
    #ttl = 10
    copyright = settings.APP_COPYRIGHT

    def item_link(self, item):
        return self.link + '%s/' % item.id

    def item_author_name(self, item):
        return item.author.username

    def item_author_link(self, item):
        return item.author.get_profile_url()

    def item_pubdate(self, item):
        return item.added_at

    def items(self, item):
<<<<<<< HEAD
       return Question.objects.filter(deleted=False).order_by('-added_at')[:30]
=======
       return Question.objects.filter(deleted=False).order_by('-last_activity_at')[:30]
>>>>>>> 82d35490

def main():
    pass

if __name__ == '__main__':
    main()<|MERGE_RESOLUTION|>--- conflicted
+++ resolved
@@ -16,11 +16,7 @@
 import settings
 class RssLastestQuestionsFeed(Feed):
     title = settings.APP_TITLE + _(' - ')+ _('latest questions')
-<<<<<<< HEAD
-    link = settings.APP_URL + '/' + _('questions/')
-=======
     link = settings.APP_URL + '/' + _('question/')
->>>>>>> 82d35490
     description = settings.APP_DESCRIPTION
     #ttl = 10
     copyright = settings.APP_COPYRIGHT
@@ -38,11 +34,7 @@
         return item.added_at
 
     def items(self, item):
-<<<<<<< HEAD
-       return Question.objects.filter(deleted=False).order_by('-added_at')[:30]
-=======
        return Question.objects.filter(deleted=False).order_by('-last_activity_at')[:30]
->>>>>>> 82d35490
 
 def main():
     pass
