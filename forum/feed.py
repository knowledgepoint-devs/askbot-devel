#!/usr/bin/env python
#encoding:utf-8
#-------------------------------------------------------------------------------
# Name:        Syndication feed class for subsribtion
# Purpose:
#
# Author:      Mike
#
# Created:     29/01/2009
# Copyright:   (c) CNPROG.COM 2009
# Licence:     GPL V2
#-------------------------------------------------------------------------------
from django.contrib.syndication.feeds import Feed, FeedDoesNotExist
from django.utils.translation import ugettext as _
from models import Question
from django.conf import settings
class RssLastestQuestionsFeed(Feed):
    title = settings.APP_TITLE + _(' - ')+ _('latest questions')
    link = settings.APP_URL #+ '/' + _('question/')
    description = settings.APP_DESCRIPTION
    #ttl = 10
    copyright = settings.APP_COPYRIGHT

    def item_link(self, item):
<<<<<<< HEAD
        return settings.APP_URL + '%s' % item.get_absolute_url()
=======
        return self.link + item.get_absolute_url()
>>>>>>> 81e2244e

    def item_author_name(self, item):
        return item.author.username

    def item_author_link(self, item):
        return item.author.get_profile_url()

    def item_pubdate(self, item):
        return item.added_at

    def items(self, item):
       return Question.objects.filter(deleted=False).order_by('-last_activity_at')[:30]

def main():
    pass

if __name__ == '__main__':
    main()<|MERGE_RESOLUTION|>--- conflicted
+++ resolved
@@ -22,11 +22,7 @@
     copyright = settings.APP_COPYRIGHT
 
     def item_link(self, item):
-<<<<<<< HEAD
-        return settings.APP_URL + '%s' % item.get_absolute_url()
-=======
         return self.link + item.get_absolute_url()
->>>>>>> 81e2244e
 
     def item_author_name(self, item):
         return item.author.username
