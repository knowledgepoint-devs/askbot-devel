"""middleware that allows anonymous users
receive messages using the now deprecated `message_set()`
interface of the user objects.

To allow anonymous users accept messages, a special
message manager is defined here, and :meth:`__deepcopy__()` method
added to the :class:`AnonymousUser` so that user could be pickled.

Secondly, it sends greeting message to anonymous users.
"""
from askbot.user_messages import create_message, get_and_delete_messages
from askbot.conf import settings as askbot_settings

class AnonymousMessageManager(object):
    """message manager for the anonymous user"""
    def __init__(self, request):
        self.request = request

    def create(self, message=''):
<<<<<<< HEAD
        """send message to anonymous user"""
        create_message(self.request, message)  

=======
        create_message(self.request, message)
>>>>>>> 2e5cc2b5
    def get_and_delete(self):
        messages = get_and_delete_messages(self.request)
        return messages

def dummy_deepcopy(*arg):
    """this is necessary to prevent deepcopy() on anonymous user object
    that now contains reference to request, which cannot be deepcopied
    """
    return None

class ConnectToSessionMessagesMiddleware(object):
    """middleware that attaches messages to anonymous users"""
    def process_request(self, request):
        if not request.user.is_authenticated():
            #plug on deepcopy which may be called by django db "driver"
            request.user.__deepcopy__ = dummy_deepcopy
            #here request is linked to anon user
            request.user.message_set = AnonymousMessageManager(request)
            request.user.get_and_delete_messages = \
                            request.user.message_set.get_and_delete

            #also set the first greeting one time per session only
            if 'greeting_set' not in request.session and \
                    'stranger' not in request.COOKIES:
                request.session['greeting_set'] = True
<<<<<<< HEAD
                msg = askbot_settings.GREETING_FOR_ANONYMOUS_USER
                request.user.message_set.create(message=msg)
=======
                msg = _(const.GREETING_FOR_ANONYMOUS_USER) \
                            % askbot_settings.GREETING_URL
                request.user.message_set.create(message=msg)

    def process_response(self, request, response):
        """ Adds the stranger key to cookie if user ever authenticates so
        that the anonymous user message won't be shown. """
        if request.user.is_authenticated() and \
                'stranger' not in request.COOKIES :
            #import datetime
            #max_age = 365*24*60*60
            #expires = datetime.datetime.strftime\
            #        (datetime.datetime.utcnow() +
            #                datetime.timedelta(seconds=max_age),\
            #                        "%a, %d-%b-%Y %H:%M:%S GMT")
            response.set_cookie('stranger', False)
        return response
>>>>>>> 2e5cc2b5
<|MERGE_RESOLUTION|>--- conflicted
+++ resolved
@@ -17,13 +17,9 @@
         self.request = request
 
     def create(self, message=''):
-<<<<<<< HEAD
         """send message to anonymous user"""
         create_message(self.request, message)  
 
-=======
-        create_message(self.request, message)
->>>>>>> 2e5cc2b5
     def get_and_delete(self):
         messages = get_and_delete_messages(self.request)
         return messages
@@ -47,27 +43,21 @@
 
             #also set the first greeting one time per session only
             if 'greeting_set' not in request.session and \
-                    'stranger' not in request.COOKIES:
+                    'askbot_visitor' not in request.COOKIES:
                 request.session['greeting_set'] = True
-<<<<<<< HEAD
                 msg = askbot_settings.GREETING_FOR_ANONYMOUS_USER
-                request.user.message_set.create(message=msg)
-=======
-                msg = _(const.GREETING_FOR_ANONYMOUS_USER) \
-                            % askbot_settings.GREETING_URL
                 request.user.message_set.create(message=msg)
 
     def process_response(self, request, response):
-        """ Adds the stranger key to cookie if user ever authenticates so
+        """ Adds the ``'askbot_visitor'``key to cookie if user ever authenticates so
         that the anonymous user message won't be shown. """
         if request.user.is_authenticated() and \
-                'stranger' not in request.COOKIES :
+                'askbot_visitor' not in request.COOKIES :
             #import datetime
             #max_age = 365*24*60*60
             #expires = datetime.datetime.strftime\
             #        (datetime.datetime.utcnow() +
             #                datetime.timedelta(seconds=max_age),\
             #                        "%a, %d-%b-%Y %H:%M:%S GMT")
-            response.set_cookie('stranger', False)
+            response.set_cookie('askbot_visitor', False)
         return response
->>>>>>> 2e5cc2b5
