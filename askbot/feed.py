"""
#-------------------------------------------------------------------------------
# Name:        Syndication feed class for subscription
# Purpose:
#
# Author:      Mike
#
# Created:     29/01/2009
# Copyright:   (c) CNPROG.COM 2009
# Licence:     GPL V2
#-------------------------------------------------------------------------------
"""
#!/usr/bin/env python
#encoding:utf-8
import itertools

from django.contrib.syndication.feeds import Feed
from django.contrib.contenttypes.models import ContentType
from django.utils.translation import ugettext as _
from django.core.exceptions import ObjectDoesNotExist

from askbot.models import Post
from askbot.conf import settings as askbot_settings

class RssIndividualQuestionFeed(Feed):
    """rss feed class for particular questions
    """

    def title(self):
        return askbot_settings.APP_TITLE + _(' - ') + \
                _('Individual question feed')

    def feed_copyright(self):
        return askbot_settings.APP_COPYRIGHT

    def description(self):
        return askbot_settings.APP_DESCRIPTION

    def get_object(self, bits):
        if len(bits) != 1:
            raise ObjectDoesNotExist
        return Post.objects.get_questions().get(id__exact = bits[0])

    def item_link(self, item):
        """get full url to the item
        """
        return askbot_settings.APP_URL + item.get_absolute_url()

    def link(self):
        return askbot_settings.APP_URL

    def item_pubdate(self, item):
        """get date of creation for the item
        """
        return item.added_at

    def items(self, item):
        """get content items for the feed
        ordered as: question, question comments,
        then for each answer - the answer itself, then
        answer comments
        """
        chain_elements = list()
        chain_elements.append([item,])
        chain_elements.append(
            Post.objects.get_comments().filter(parent=item)
        )
<<<<<<< HEAD
        answers = Post.objects.get_answers().filter(question = item.id)
=======
        
        answers = Post.objects.get_answers().filter(thread = item.thread)
>>>>>>> 3c736256
        for answer in answers:
            chain_elements.append([answer,])
            chain_elements.append(
                Post.objects.get_comments().filter(parent=answer)
            )

        return itertools.chain(*chain_elements)

    def item_title(self, item):
        """returns the title for the item
        """
        title = item
        if item.post_type == "question":
            self.title = item
        elif item.post_type == "answer":
            title = "Answer by %s for %s " % (item.author, self.title)
        elif item.post_type == "comment":
            title = "Comment by %s for %s" % (item.author, self.title)
        return title

    def item_description(self, item):
        """returns the description for the item
        """
        return item.text


class RssLastestQuestionsFeed(Feed):
    """rss feed class for the latest questions
    """

    def title(self):
        return askbot_settings.APP_TITLE + _(' - ') + \
                _('Individual question feed')

    def feed_copyright(self):
        return askbot_settings.APP_COPYRIGHT

    def description(self):
        return askbot_settings.APP_DESCRIPTION

    def item_link(self, item):
        """get full url to the item
        """
        return askbot_settings.APP_URL + item.get_absolute_url()

    def link(self):
        return askbot_settings.APP_URL

    def item_author_name(self, item):
        """get name of author
        """
        return item.author.username

    def item_author_link(self, item):
        """get url of the author's profile
        """
        return item.author.get_profile_url()

    def item_pubdate(self, item):
        """get date of creation for the item
        """
        return item.added_at

    def item_guid(self, item):
        """returns url without the slug
        because the slug can change
        """
        return askbot_settings.APP_URL + item.get_absolute_url(no_slug = True)

    def item_description(self, item):
        """returns the description for the item
        """
        return item.text

    def items(self, item):
        """get questions for the feed
        """
        #initial filtering
        qs = Post.objects.get_questions().filter(deleted=False)

        #get search string and tags from GET
        query = self.request.GET.get("q", None)
        tags = self.request.GET.getlist("tags")

        if query:
            #if there's a search string, use the
            #question search method
            qs = qs.get_by_text_query(query)

        if tags:
            #if there are tags in GET, filter the
            #questions additionally
<<<<<<< HEAD
            for tag in tags:
                qs = qs.filter(tags__name = tag)

=======
            for tag in tags:                
                qs = qs.filter(thread__tags__name = tag)
        
>>>>>>> 3c736256
        return qs.order_by('-thread__last_activity_at')[:30]



def main():
    """main function for use as a script
    """
    pass

if __name__ == '__main__':
    main()<|MERGE_RESOLUTION|>--- conflicted
+++ resolved
@@ -65,12 +65,8 @@
         chain_elements.append(
             Post.objects.get_comments().filter(parent=item)
         )
-<<<<<<< HEAD
-        answers = Post.objects.get_answers().filter(question = item.id)
-=======
-        
+
         answers = Post.objects.get_answers().filter(thread = item.thread)
->>>>>>> 3c736256
         for answer in answers:
             chain_elements.append([answer,])
             chain_elements.append(
@@ -163,15 +159,9 @@
         if tags:
             #if there are tags in GET, filter the
             #questions additionally
-<<<<<<< HEAD
             for tag in tags:
-                qs = qs.filter(tags__name = tag)
+                qs = qs.filter(thread__tags__name = tag)
 
-=======
-            for tag in tags:                
-                qs = qs.filter(thread__tags__name = tag)
-        
->>>>>>> 3c736256
         return qs.order_by('-thread__last_activity_at')[:30]
 
 
