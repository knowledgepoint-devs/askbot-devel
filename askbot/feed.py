--- conflicted
+++ resolved
@@ -65,10 +65,7 @@
         chain_elements.append(
             Post.objects.get_comments().filter(parent=item)
         )
-<<<<<<< HEAD
-=======
 
->>>>>>> 26c744a5
         answers = Post.objects.get_answers().filter(thread = item.thread)
         for answer in answers:
             chain_elements.append([answer,])
