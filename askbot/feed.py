--- conflicted
+++ resolved
@@ -39,13 +39,8 @@
     def get_object(self, bits):
         if len(bits) != 1:
             raise ObjectDoesNotExist
-<<<<<<< HEAD
-        return Question.objects.get(id__exact = bits[0])
+        return Post.objects.get_questions().get(id__exact = bits[0])
 
-=======
-        return Post.objects.get_questions().get(id__exact = bits[0])
-    
->>>>>>> c464e8e8
     def item_link(self, item):
         """get full url to the item
         """
@@ -71,14 +66,7 @@
         chain_elements.append(
             Post.objects.get_comments().filter(parent=item)
         )
-<<<<<<< HEAD
-
-        answer_content_type = ContentType.objects.get_for_model(Answer)
-        answers = Answer.objects.filter(question = item.id)
-=======
-        
         answers = Post.objects.get_answers().filter(question = item.id)
->>>>>>> c464e8e8
         for answer in answers:
             chain_elements.append([answer,])
             chain_elements.append(
@@ -173,13 +161,8 @@
             #questions additionally
             for tag in tags:
                 qs = qs.filter(tags__name = tag)
-<<<<<<< HEAD
 
-        return qs.order_by('-last_activity_at')[:30]
-=======
-        
         return qs.order_by('-thread__last_activity_at')[:30]
->>>>>>> c464e8e8
 
 
 
