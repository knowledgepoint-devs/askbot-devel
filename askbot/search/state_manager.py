--- conflicted
+++ resolved
@@ -93,25 +93,14 @@
 
     @classmethod
     def get_empty(cls):
-<<<<<<< HEAD
-        return cls(feed=None, scope=None, sort=None, query=None, tags=None, author=None, page=None, user_logged_in=None)
-
-    def __init__(
-        self, feed=None, scope='all', sort=None, query=None,
-        tags=None, author=None, page=1, user_logged_in=False
+        return cls(feed=None, scope=None, sort=None, query=None, tags=None, author=None, page=None, page_size=None, user_logged_in=None)
+
+    def __init__(self, 
+        feed=None, scope=None, sort=None, query=None, tags=None,
+        author=None, page=None, page_size=None, user_logged_in=False
     ):
         # INFO: zip(*[('a', 1), ('b', 2)])[0] == ('a', 'b')
         self.feed = feed
-
-=======
-        return cls(scope=None, sort=None, query=None, tags=None, author=None, page=None, page_size=None, user_logged_in=None)
-
-    def __init__(self, 
-        scope=None, sort=None, query=None, tags=None,
-        author=None, page=None, page_size=None, user_logged_in=False
-    ):
-        # INFO: zip(*[('a', 1), ('b', 2)])[0] == ('a', 'b')
->>>>>>> bfd4497f
         if (scope not in zip(*const.POST_SCOPE_LIST)[0]) or (scope == 'followed' and not user_logged_in):
             if user_logged_in:
                 self.scope = askbot_settings.DEFAULT_SCOPE_AUTHENTICATED
@@ -160,14 +149,10 @@
         if self.page == 0:  # in case someone likes jokes :)
             self.page = 1
 
-<<<<<<< HEAD
-        self._questions_url = get_feed_url('questions', self.feed)
-=======
         default_page_size = int(askbot_settings.DEFAULT_QUESTIONS_PAGE_SIZE)
         self.page_size = int(page_size) if page_size else default_page_size
 
-        self._questions_url = urlresolvers.reverse('questions')
->>>>>>> bfd4497f
+        self._questions_url = get_feed_url('questions', self.feed)
 
     def __str__(self):
         return self.query_string()
