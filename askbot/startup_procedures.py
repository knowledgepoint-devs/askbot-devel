--- conflicted
+++ resolved
@@ -161,15 +161,9 @@
     """tries importing a module and advises to install 
     A corresponding Python package in the case import fails"""
     try:
-<<<<<<< HEAD
         import_module_from(module_name)
-    except ImportError, e:
-        message = unicode(e) + ' run\npip install %s' % pypi_package_name
-=======
-        load_module(module_name)
     except ImportError, error:
         message = unicode(error) + ' run\npip install %s' % pypi_package_name
->>>>>>> baac7566
         message += '\nTo install all the dependencies at once, type:'
         message += '\npip install -r askbot_requirements.txt\n'
         raise AskbotConfigError(message)
@@ -178,7 +172,6 @@
     """tests presence of required modules"""
     try_import('recaptcha_works', 'django-recaptcha-works')
 
-<<<<<<< HEAD
 def test_template_loaders():
     loader_errors = list()
     if 'askbot.skins.loaders.load_template_source' in \
@@ -245,11 +238,6 @@
 customize the LOGIN_REDIRECT_URL setting
 """
 
-def run_self_test():
-    """function that runs
-    all startup tests, mainly checking settings config so far
-    """
-=======
 def test_postgres():
     """Checks for the postgres buggy driver, version 2.4.2"""
     if hasattr(django_settings, 'DATABASE_ENGINE'):
@@ -290,7 +278,6 @@
 
     #todo: refactor this when another test arrives
     test_encoding()
->>>>>>> baac7566
     test_modules()
     test_askbot_url()
     test_i18n()
@@ -308,7 +295,7 @@
 @transaction.commit_manually
 def run():
     """runs all the startup procedures"""
-    run_self_test()
+    run_startup_tests()
     try:
         badges.init_badges()
         transaction.commit()
