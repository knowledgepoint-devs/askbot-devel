"""tests to be performed
in the beginning of models/__init__.py

the purpose of this module is to validate deployment of askbot

question: why not run these from askbot/__init__.py?

the main function is run_startup_tests
"""
import askbot
import django
import os
import re
import south
import sys
import urllib
from django.db import transaction, connection
from django.conf import settings as django_settings
from django.core.exceptions import ImproperlyConfigured
from askbot.utils.loading import load_module
from askbot.utils.functions import enumerate_string_list
from askbot.utils.url_utils import urls_equal
from urlparse import urlparse

PREAMBLE = """\n
************************
*                      *
*   Askbot self-test   *
*                      *
************************\n
"""

FOOTER = """\n
If necessary, type ^C (Ctrl-C) to stop the program.
"""

class AskbotConfigError(ImproperlyConfigured):
    """Prints an error with a preamble and possibly a footer"""
    def __init__(self, error_message):
        msg = PREAMBLE + error_message
        if sys.__stdin__.isatty():
            #print footer only when askbot is run from the shell
            msg += FOOTER
            super(AskbotConfigError, self).__init__(msg)

def askbot_warning(line):
    """prints a warning with the nice header, but does not quit"""
    print >> sys.stderr, line

def print_errors(error_messages, header = None, footer = None):
    """if there is one or more error messages,
    raise ``class:AskbotConfigError`` with the human readable
    contents of the message
    * ``header`` - text to show above messages
    * ``footer`` - text to show below messages
    """
    if len(error_messages) == 0:
        return
    if len(error_messages) > 1:
        error_messages = enumerate_string_list(error_messages)

    message = ''
    if header: message += header + '\n'
    message += 'Please attend to the following:\n\n'
    message += '\n\n'.join(error_messages)
    if footer:
        message += '\n\n' + footer
    raise AskbotConfigError(message)

def format_as_text_tuple_entries(items):
    """prints out as entries or tuple containing strings
    ready for copy-pasting into say django settings file"""
    return "    '%s'," % "',\n    '".join(items)

#todo:
#
# *validate emails in settings.py
def test_askbot_url():
    """Tests the ASKBOT_URL setting for the
    well-formedness and raises the :class:`AskbotConfigError`
    exception, if the setting is not good.
    """
    url = django_settings.ASKBOT_URL
    if url != '':

        if isinstance(url, str) or isinstance(url, unicode):
            pass
        else:
            msg = 'setting ASKBOT_URL must be of string or unicode type'
            raise AskbotConfigError(msg)

        if url == '/':
            msg = 'value "/" for ASKBOT_URL is invalid. '+ \
                'Please, either make ASKBOT_URL an empty string ' + \
                'or a non-empty path, ending with "/" but not ' + \
                'starting with "/", for example: "forum/"'
            raise AskbotConfigError(msg)
        else:
            try:
                assert(url.endswith('/'))
            except AssertionError:
                msg = 'if ASKBOT_URL setting is not empty, ' + \
                        'it must end with /'
                raise AskbotConfigError(msg)
            try:
                assert(not url.startswith('/'))
            except AssertionError:
                msg = 'if ASKBOT_URL setting is not empty, ' + \
                        'it must not start with /'


def test_jinja2():
    """tests Jinja2 settings"""
    compressor_ext = 'compressor.contrib.jinja2ext.CompressorExtension'
    ext_list = getattr(django_settings, 'JINJA2_EXTENSIONS', None)
    errors = list()
    if ext_list is None:
        errors.append(
            "Please add the following line to your settings.py:\n"
            "JINJA2_EXTENSIONS = ('%s',)" % compressor_ext
        )
    elif compressor_ext not in ext_list:
        errors.append(
            "Please add to the JINJA2_EXTENSIONS list an item:\n"
            "'%s'," % compressor_ext
        )

    print_errors(errors)


def test_middleware():
    """Checks that all required middleware classes are
    installed in the django settings.py file. If that is not the
    case - raises an AskbotConfigError exception.
    """
    required_middleware = [
        'django.contrib.sessions.middleware.SessionMiddleware',
        'django.middleware.common.CommonMiddleware',
        'django.contrib.auth.middleware.AuthenticationMiddleware',
        'askbot.middleware.anon_user.ConnectToSessionMessagesMiddleware',
        'askbot.middleware.forum_mode.ForumModeMiddleware',
        'askbot.middleware.cancel.CancelActionMiddleware',
        'django.middleware.transaction.TransactionMiddleware',
    ]
    if 'debug_toolbar' in django_settings.INSTALLED_APPS:
        required_middleware.append(
            'debug_toolbar.middleware.DebugToolbarMiddleware',
        )
    required_middleware.extend([
        'askbot.middleware.view_log.ViewLogMiddleware',
        'askbot.middleware.spaceless.SpacelessMiddleware',
    ])
    found_middleware = [x for x in django_settings.MIDDLEWARE_CLASSES
                            if x in required_middleware]
    if found_middleware != required_middleware:
        # either middleware is out of order or it's missing an item
        missing_middleware_set = set(required_middleware) - set(found_middleware)
        middleware_text = ''
        if missing_middleware_set:
            error_message = """\n\nPlease add the following middleware (listed after this message)
to the MIDDLEWARE_CLASSES variable in your site settings.py file.
The order the middleware records is important, please take a look at the example in
https://github.com/ASKBOT/askbot-devel/blob/master/askbot/setup_templates/settings.py:\n\n"""
            middleware_text = format_as_text_tuple_entries(missing_middleware_set)
        else:
            # middleware is out of order
            error_message = """\n\nPlease check the order of middleware closely.
The order the middleware records is important, please take a look at the example in
https://github.com/ASKBOT/askbot-devel/blob/master/askbot/setup_templates/settings.py
for the correct order.\n\n"""
        raise AskbotConfigError(error_message + middleware_text)


    #middleware that was used in the past an now removed
    canceled_middleware = [
        'askbot.deps.recaptcha_django.middleware.ReCaptchaMiddleware'
    ]

    invalid_middleware = [x for x in canceled_middleware
                            if x in django_settings.MIDDLEWARE_CLASSES]
    if invalid_middleware:
        error_message = """\n\nPlease remove the following middleware entries from
the list of MIDDLEWARE_CLASSES in your settings.py - these are not used any more:\n\n"""
        middleware_text = format_as_text_tuple_entries(invalid_middleware)
        raise AskbotConfigError(error_message + middleware_text)

def try_import(module_name, pypi_package_name, short_message = False):
    """tries importing a module and advises to install
    A corresponding Python package in the case import fails"""
    try:
        load_module(module_name)
    except ImportError, error:
        message = 'Error: ' + unicode(error)
        message += '\n\nPlease run: >pip install %s' % pypi_package_name
        if short_message == False:
            message += '\n\nTo install all the dependencies at once, type:'
            message += '\npip install -r askbot_requirements.txt'
        message += '\n\nType ^C to quit.'
        raise AskbotConfigError(message)

def test_modules():
    """tests presence of required modules"""
    from askbot import REQUIREMENTS
    for module_name, pip_path in REQUIREMENTS.items():
        try_import(module_name, pip_path)

def test_postgres():
    """Checks for the postgres buggy driver, version 2.4.2"""
    if 'postgresql_psycopg2' in askbot.get_database_engine_name():
        import psycopg2
        version = psycopg2.__version__.split(' ')[0].split('.')
        if version == ['2', '4', '2']:
            raise AskbotConfigError(
                'Please install psycopg2 version 2.4.1,\n version 2.4.2 has a bug'
            )
        elif version > ['2', '4', '2']:
            pass #don't know what to do
        else:
            pass #everythin is ok

def test_encoding():
    """prints warning if encoding error is not UTF-8"""
    if hasattr(sys.stdout, 'encoding'):
        if sys.stdout.encoding != 'UTF-8':
            askbot_warning(
                'Your output encoding is not UTF-8, there may be '
                'issues with the software when anything is printed '
                'to the terminal or log files'
            )

def test_template_loader():
    """Sends a warning if you have an old style template
    loader that used to send a warning"""
    old_loaders = (
        'askbot.skins.loaders.load_template_source',
        'askbot.skins.loaders.filesystem_load_template_source',
    )
    errors = list()
    for loader in old_loaders:
        if loader in django_settings.TEMPLATE_LOADERS:
            errors.append(
                'remove "%s" from the TEMPLATE_LOADERS setting' % loader
            )

    current_loader = 'askbot.skins.loaders.Loader'
    if current_loader not in django_settings.TEMPLATE_LOADERS:
        errors.append(
            'add "%s" to the beginning of the TEMPLATE_LOADERS' % current_loader
        )
    elif django_settings.TEMPLATE_LOADERS[0] != current_loader:
        errors.append(
            '"%s" must be the first element of TEMPLATE_LOADERS' % current_loader
        )

    print_errors(errors)

def test_celery():
    """Tests celery settings
    todo: we are testing two things here
    that correct name is used for the setting
    and that a valid value is chosen
    """
    broker_backend = getattr(django_settings, 'BROKER_BACKEND', None)
    broker_transport = getattr(django_settings, 'BROKER_TRANSPORT', None)
    delay_time = getattr(django_settings, 'NOTIFICATION_DELAY_TIME', None)
    delay_setting_info = 'The delay is in seconds - used to throttle ' + \
                    'instant notifications note that this delay will work only if ' + \
                    'celery daemon is running Please search about ' + \
                    '"celery daemon setup" for details'

    if delay_time is None:
        raise AskbotConfigError(
            '\nPlease add to your settings.py\n' + \
            'NOTIFICATION_DELAY_TIME = 60*15\n' + \
            delay_setting_info
        )
    else:
        if not isinstance(delay_time, int):
            raise AskbotConfigError(
                '\nNOTIFICATION_DELAY_TIME setting must have a numeric value\n' + \
                delay_setting_info
            )


    if broker_backend is None:
        if broker_transport is None:
            raise AskbotConfigError(
                "\nPlease add\n"
                'BROKER_TRANSPORT = "djkombu.transport.DatabaseTransport"\n'
                "or other valid value to your settings.py file"
            )
        else:
            #todo: check that broker transport setting is valid
            return

    if broker_backend != broker_transport:
        raise AskbotConfigError(
            "\nPlease rename setting BROKER_BACKEND to BROKER_TRANSPORT\n"
            "in your settings.py file\n"
            "If you have both in your settings.py - then\n"
            "delete the BROKER_BACKEND setting and leave the BROKER_TRANSPORT"
        )

    if hasattr(django_settings, 'BROKER_BACKEND') and not hasattr(django_settings, 'BROKER_TRANSPORT'):
        raise AskbotConfigError(
            "\nPlease rename setting BROKER_BACKEND to BROKER_TRANSPORT\n"
            "in your settings.py file"
        )

def test_compressor():
    """test settings for django compressor"""
    precompilers = getattr(django_settings, 'COMPRESS_PRECOMPILERS', None)
    errors = list()
    lessc_item = ('text/less', 'lessc {infile} {outfile}')
    if precompilers is None:
        errors.append(
            'Please add to your settings.py file: \n'
            'COMPRESS_PRECOMPILERS = (\n'
            "    ('%s', '%s'),\n"
            ')' % lessc_item
        )
    else:
        if lessc_item not in precompilers:
            errors.append(
                'Please add to the COMPRESS_PRECOMPILERS the following item:\n'
                "('%s', '%s')," % lessc_item
            )

    js_filters = getattr(django_settings, 'COMPRESS_JS_FILTERS', [])
    if len(js_filters) > 0:
        errors.append(
            'Askbot does not yet support js minification, please add to your settings.py:\n'
            'COMPRESS_JS_FILTERS = []'
        )

    if 'compressor' not in django_settings.INSTALLED_APPS:
        errors.append(
            'add to the INSTALLED_APPS the following entry:\n'
            "    'compressor',"
        )

    print_errors(errors)

def test_media_url():
    """makes sure that setting `MEDIA_URL`
    has leading slash"""
    media_url = django_settings.MEDIA_URL
    #todo: add proper url validation to MEDIA_URL setting
    if not (media_url.startswith('/') or media_url.startswith('http')):
        raise AskbotConfigError(
            "\nMEDIA_URL parameter must be a unique url on the site\n"
            "and must start with a slash - e.g. /media/ or http(s)://"
        )

class SettingsTester(object):
    """class to test contents of the settings.py file"""

    def __init__(self, requirements = None):
        """loads the settings module and inits some variables
        parameter `requirements` is a dictionary with keys
        as setting names and values - another dictionary, which
        has keys (optional, if noted and required otherwise)::

        * required_value (optional)
        * error_message
        """
        self.settings = load_module(os.environ['DJANGO_SETTINGS_MODULE'])
        self.messages = list()
        self.requirements = requirements


    def test_setting(self, name,
            value = None, message = None,
            test_for_absence = False,
            replace_hint = None
        ):
        """if setting does is not present or if the value != required_value,
        adds an error message
        """
        if test_for_absence:
            if hasattr(self.settings, name):
                if replace_hint:
                    value = getattr(self.settings, name)
                    message += replace_hint % value
                self.messages.append(message)
        else:
            if not hasattr(self.settings, name):
                self.messages.append(message)
            elif value and getattr(self.settings, name) != value:
                self.messages.append(message)

    def run(self):
        for setting_name in self.requirements:
            self.test_setting(
                setting_name,
                **self.requirements[setting_name]
            )
        if len(self.messages) != 0:
            raise AskbotConfigError(
                '\n\nTime to do some maintenance of your settings.py:\n\n* ' +
                '\n\n* '.join(self.messages)
            )


def test_new_skins():
    """tests that there are no directories in the `askbot/skins`
    because we've moved skin files a few levels up"""
    askbot_root = askbot.get_install_directory()
    for item in os.listdir(os.path.join(askbot_root, 'skins')):
        item_path = os.path.join(askbot_root, 'skins', item)
        if os.path.isdir(item_path):
            raise AskbotConfigError(
                ('Time to move skin files from %s.\n'
                'Now we have `askbot/templates` and `askbot/media`') % item_path
            )

def test_staticfiles():
    """tests configuration of the staticfiles app"""
    errors = list()
    django_version = django.VERSION
    if django_version[0] == 1 and django_version[1] < 3:
        staticfiles_app_name = 'staticfiles'
        wrong_staticfiles_app_name = 'django.contrib.staticfiles'
        try_import('staticfiles', 'django-staticfiles')
        import staticfiles
        if staticfiles.__version__[0] != 1:
            raise AskbotConfigError(
                'Please use the newest available version of '
                'django-staticfiles app, type\n'
                'pip install --upgrade django-staticfiles'
            )
        if not hasattr(django_settings, 'STATICFILES_STORAGE'):
            raise AskbotConfigError(
                'Configure STATICFILES_STORAGE setting as desired, '
                'a reasonable default is\n'
                "STATICFILES_STORAGE = 'staticfiles.storage.StaticFilesStorage'"
            )
    else:
        staticfiles_app_name = 'django.contrib.staticfiles'
        wrong_staticfiles_app_name = 'staticfiles'

    if staticfiles_app_name not in django_settings.INSTALLED_APPS:
        errors.append(
            'Add to the INSTALLED_APPS section of your settings.py:\n'
            "    '%s'," % staticfiles_app_name
        )
    if wrong_staticfiles_app_name in django_settings.INSTALLED_APPS:
        errors.append(
            'Remove from the INSTALLED_APPS section of your settings.py:\n'
            "    '%s'," % wrong_staticfiles_app_name
        )
    static_url = django_settings.STATIC_URL or ''
    if static_url is None or str(static_url).strip() == '':
        errors.append(
            'Add STATIC_URL setting to your settings.py file. '
            'The setting must be a url at which static files '
            'are accessible.'
        )
    url = urlparse(static_url).path
    if not (url.startswith('/') and url.endswith('/')):
        #a simple check for the url
        errors.append(
            'Path in the STATIC_URL must start and end with the /.'
        )
    if django_settings.ADMIN_MEDIA_PREFIX != static_url + 'admin/':
        errors.append(
            'Set ADMIN_MEDIA_PREFIX as: \n'
            "    ADMIN_MEDIA_PREFIX = STATIC_URL + 'admin/'"
        )

    # django_settings.STATICFILES_DIRS can have strings or tuples
    staticfiles_dirs = [d[1] if isinstance(d, tuple) else d
                        for d in django_settings.STATICFILES_DIRS]

    default_skin_tuple = None
    askbot_root = askbot.get_install_directory()
    old_default_skin_dir = os.path.abspath(os.path.join(askbot_root, 'skins'))
    for dir_entry in django_settings.STATICFILES_DIRS:
        if isinstance(dir_entry, tuple):
            if dir_entry[0] == 'default/media':
                default_skin_tuple = dir_entry
        elif isinstance(dir_entry, str):
            if os.path.abspath(dir_entry) == old_default_skin_dir:
                errors.append(
                    'Remove from STATICFILES_DIRS in your settings.py file:\n' + dir_entry
                )

    askbot_root = os.path.dirname(askbot.__file__)
    default_skin_media_dir = os.path.abspath(os.path.join(askbot_root, 'media'))
    if default_skin_tuple:
        media_dir = default_skin_tuple[1]
        if default_skin_media_dir != os.path.abspath(media_dir):
            errors.append(
                'Add to STATICFILES_DIRS the following entry: '
                "('default/media', os.path.join(ASKBOT_ROOT, 'media')),"
            )

    extra_skins_dir = getattr(django_settings, 'ASKBOT_EXTRA_SKINS_DIR', None)
    if extra_skins_dir is not None:
        if not os.path.isdir(extra_skins_dir):
            errors.append(
                'Directory specified with settning ASKBOT_EXTRA_SKINS_DIR '
                'must exist and contain your custom skins for askbot.'
            )
        if extra_skins_dir not in staticfiles_dirs:
            errors.append(
                'Add ASKBOT_EXTRA_SKINS_DIR to STATICFILES_DIRS entry in '
                'your settings.py file.\n'
                'NOTE: it might be necessary to move the line with '
                'ASKBOT_EXTRA_SKINS_DIR just above STATICFILES_DIRS.'
            )

    if django_settings.STATICFILES_STORAGE == \
        'django.contrib.staticfiles.storage.StaticFilesStorage':
        if os.path.dirname(django_settings.STATIC_ROOT) == '':
            #static root is needed only for local storoge of
            #the static files
            raise AskbotConfigError(
                'Specify the static files directory '
                'with setting STATIC_ROOT'
            )

    if errors:
        errors.append(
            'Run command (after fixing the above errors)\n'
            '    python manage.py collectstatic\n'
        )

    required_finders = (
        'django.contrib.staticfiles.finders.FileSystemFinder',
        'django.contrib.staticfiles.finders.AppDirectoriesFinder',
        'compressor.finders.CompressorFinder',
    )

    finders = getattr(django_settings, 'STATICFILES_FINDERS', None)

    missing_finders = list()
    for finder in required_finders:
        if finder not in finders:
            missing_finders.append(finder)

    if missing_finders:
        errors.append(
            'Please make sure that the following items are \n' + \
            'part of the STATICFILES_FINDERS tuple, create this tuple, if it is missing:\n' +
            '    "' + '",\n    "'.join(missing_finders) + '",\n'
        )

    print_errors(errors)
    if django_settings.STATICFILES_STORAGE == \
        'django.contrib.staticfiles.storage.StaticFilesStorage':

        if not os.path.isdir(django_settings.STATIC_ROOT):
            askbot_warning(
                'Please run command\n\n'
                '    python manage.py collectstatic'

            )

def test_csrf_cookie_domain():
    """makes sure that csrf cookie domain setting is acceptable"""
    #todo: maybe use the same steps to clean domain name
    csrf_cookie_domain = django_settings.CSRF_COOKIE_DOMAIN
    if csrf_cookie_domain is None or str(csrf_cookie_domain.strip()) == '':
        raise AskbotConfigError(
            'Please add settings CSRF_COOKIE_DOMAN and CSRF_COOKIE_NAME '
            'settings - both are required. '
            'CSRF_COOKIE_DOMAIN must match the domain name of yor site, '
            'without the http(s):// prefix and without the port number.\n'
            'Examples: \n'
            "    CSRF_COOKIE_DOMAIN = '127.0.0.1'\n"
            "    CSRF_COOKIE_DOMAIN = 'example.com'\n"
        )
    if csrf_cookie_domain == 'localhost':
        raise AskbotConfigError(
            'Please do not use value "localhost" for the setting '
            'CSRF_COOKIE_DOMAIN\n'
            'instead use 127.0.0.1, a real IP '
            'address or domain name.'
            '\nThe value must match the network location you type in the '
            'web browser to reach your site.'
        )
    if re.match(r'https?://', csrf_cookie_domain):
        raise AskbotConfigError(
            'please remove http(s):// prefix in the CSRF_COOKIE_DOMAIN '
            'setting'
        )
    if ':' in csrf_cookie_domain:
        raise AskbotConfigError(
            'Please do not use port number in the CSRF_COOKIE_DOMAIN '
            'setting'
        )

def test_settings_for_test_runner():
    """makes sure that debug toolbar is disabled when running tests"""
    errors = list()
    if 'debug_toolbar' in django_settings.INSTALLED_APPS:
        errors.append(
            'When testing - remove debug_toolbar from INSTALLED_APPS'
        )
    if 'debug_toolbar.middleware.DebugToolbarMiddleware' in \
        django_settings.MIDDLEWARE_CLASSES:
        errors.append(
            'When testing - remove debug_toolbar.middleware.DebugToolbarMiddleware '
            'from MIDDLEWARE_CLASSES'
        )
    print_errors(errors)


def test_avatar():
    """if "avatar" is in the installed apps,
    checks that the module is actually installed"""
    if 'avatar' in django_settings.INSTALLED_APPS:
        try_import('Image', 'PIL', short_message = True)
        try_import(
            'avatar',
            '-e git+git://github.com/ericflo/django-avatar.git#egg=avatar',
            short_message = True
        )

def test_haystack():
    if 'haystack' in django_settings.INSTALLED_APPS:
        try_import('haystack', 'django-haystack', short_message = True)
        if getattr(django_settings, 'ENABLE_HAYSTACK_SEARCH', False):
            errors = list()
            if not hasattr(django_settings, 'HAYSTACK_SEARCH_ENGINE'):
                message = "Please HAYSTACK_SEARCH_ENGINE to an appropriate value, value 'simple' can be used for basic testing"
                errors.append(message)
            if not hasattr(django_settings, 'HAYSTACK_SITECONF'):
                message = 'Please add HAYSTACK_SITECONF = "askbot.search.haystack"'
                errors.append(message)
            footer = 'Please refer to haystack documentation at http://django-haystack.readthedocs.org/en/v1.2.7/settings.html#haystack-search-engine'
            print_errors(errors, footer=footer)

def test_custom_user_profile_tab():
    setting_name = 'ASKBOT_CUSTOM_USER_PROFILE_TAB'
    tab_settings = getattr(django_settings, setting_name, None)
    if tab_settings:
        if not isinstance(tab_settings, dict):
            print "Setting %s must be a dictionary!!!" % setting_name

        name = tab_settings.get('NAME', None)
        slug = tab_settings.get('SLUG', None)
        func_name = tab_settings.get('CONTENT_GENERATOR', None)

        errors = list()
        if (name is None) or (not(isinstance(name, basestring))):
            errors.append("%s['NAME'] must be a string" % setting_name)
        if (slug is None) or (not(isinstance(slug, str))):
            errors.append("%s['SLUG'] must be an ASCII string" % setting_name)

        if urllib.quote_plus(slug) != slug:
            errors.append(
                "%s['SLUG'] must be url safe, make it simple" % setting_name
            )

        try:
            func = load_module(func_name)
        except ImportError:
            errors.append("%s['CONTENT_GENERATOR'] must be a dotted path to a function" % setting_name)
        header = 'Custom user profile tab is configured incorrectly in your settings.py file'
        footer = 'Please carefully read about adding a custom user profile tab.'
        print_errors(errors, header = header, footer = footer)

def get_tinymce_sample_config():
    """returns the sample configuration for TinyMCE
    as string"""
    askbot_root = askbot.get_install_directory()
    file_path = os.path.join(
                    askbot_root, 'setup_templates', 'tinymce_sample_config.py'
                )
    config_file = open(file_path, 'r')
    sample_config = config_file.read()
    config_file.close()
    return sample_config

def test_tinymce():
    """tests the tinymce editor setup"""
    errors = list()
    if 'tinymce' not in django_settings.INSTALLED_APPS:
        errors.append("add 'tinymce', to the INSTALLED_APPS")

    required_attrs = (
        'TINYMCE_COMPRESSOR',
        'TINYMCE_JS_ROOT',
        'TINYMCE_DEFAULT_CONFIG'
    )

    missing_attrs = list()
    for attr in required_attrs:
        if not hasattr(django_settings, attr):
            missing_attrs.append(attr)

    if missing_attrs:
        errors.append('add missing settings: %s' % ', '.join(missing_attrs))

    #check compressor setting
    compressor_on = getattr(django_settings, 'TINYMCE_COMPRESSOR', False)
    if compressor_on is False:
        errors.append('add line: TINYMCE_COMPRESSOR = True')
        #todo: add pointer to instructions on how to debug tinymce:
        #1) add ('tiny_mce', os.path.join(ASKBOT_ROOT, 'media/js/tinymce')),
        #   to STATIFILES_DIRS
        #2) add this to the main urlconf:
        #    (
        #        r'^m/(?P<path>.*)$',
        #        'django.views.static.serve',
        #        {'document_root': static_root}
        #    ),
        #3) set `TINYMCE_COMPRESSOR = False`
        #4) set DEBUG = False
        #then - tinymce compressing will be disabled and it will
        #be possible to debug custom tinymce plugins that are used with askbot


    config = getattr(django_settings, 'TINYMCE_DEFAULT_CONFIG', None)
    if config:
        if 'convert_urls' in config:
            if config['convert_urls'] is not False:
                message = "set 'convert_urls':False in TINYMCE_DEFAULT_CONFIG"
                errors.append(message)
        else:
            message = "add to TINYMCE_DEFAULT_CONFIG\n'convert_urls': False,"
            errors.append(message)


    #check js root setting - before version 0.7.44 we used to have
    #"common" skin and after we combined it into the default
    js_root = getattr(django_settings, 'TINYMCE_JS_ROOT', '')
    old_relative_js_path = 'common/media/js/tinymce/'
    relative_js_path = 'default/media/js/tinymce/'
    expected_js_root = os.path.join(django_settings.STATIC_ROOT, relative_js_path)
    old_expected_js_root = os.path.join(django_settings.STATIC_ROOT, old_relative_js_path)
    if os.path.normpath(js_root) != os.path.normpath(expected_js_root):
        error_tpl = "add line: TINYMCE_JS_ROOT = os.path.join(STATIC_ROOT, '%s')"
        if os.path.normpath(js_root) == os.path.normpath(old_expected_js_root):
            error_tpl += '\nNote: we have moved files from "common" into "default"'
        errors.append(error_tpl % relative_js_path)

    if errors:
        header = 'Please add the tynymce editor configuration ' + \
            'to your settings.py file.'
        footer = 'You might want to use this sample configuration ' + \
                'as template:\n\n' + get_tinymce_sample_config()
        print_errors(errors, header=header, footer=footer)

def test_longerusername():
    """tests proper installation of the "longerusername" app
    """
    errors = list()
    if 'longerusername' not in django_settings.INSTALLED_APPS:
        errors.append(
            "add 'longerusername', as the first item in the INSTALLED_APPS"
        )
    else:
        index = django_settings.INSTALLED_APPS.index('longerusername')
        if index != 0:
            message = "move 'longerusername', to the beginning of INSTALLED_APPS"
            raise AskbotConfigError(message)

    if errors:
        errors.append('run "python manage.py migrate longerusername"')
        print_errors(errors)

def test_template_context_processors():
    """makes sure that all necessary template context processors
    are in the settings.py"""

    required_processors = [
        'django.core.context_processors.request',
        'askbot.context.application_settings',
        'askbot.user_messages.context_processors.user_messages',
        'django.core.context_processors.csrf',
    ]
    old_auth_processor = 'django.core.context_processors.auth'
    new_auth_processor = 'django.contrib.auth.context_processors.auth'

    invalid_processors = list()
    if django.VERSION[1] <= 3:
        required_processors.append(old_auth_processor)
        if new_auth_processor in django_settings.TEMPLATE_CONTEXT_PROCESSORS:
            invalid_processors.append(new_auth_processor)
    elif django.VERSION[1] > 3:
        required_processors.append(new_auth_processor)
        if old_auth_processor in django_settings.TEMPLATE_CONTEXT_PROCESSORS:
            invalid_processors.append(old_auth_processor)

    missing_processors = list()
    for processor in required_processors:
        if processor not in django_settings.TEMPLATE_CONTEXT_PROCESSORS:
            missing_processors.append(processor)

    errors = list()
    if invalid_processors:
        message = 'remove from TEMPLATE_CONTEXT_PROCESSORS in settings.py:\n'
        message += format_as_text_tuple_entries(invalid_processors)
        errors.append(message)

    if missing_processors:
        message = 'add to TEMPLATE_CONTEXT_PROCESSORS in settings.py:\n'
        message += format_as_text_tuple_entries(missing_processors)
        errors.append(message)

    print_errors(errors)


def test_cache_backend():
    """prints a warning if cache backend is disabled or per-process"""
    if django.VERSION[1] > 2:
        backend = django_settings.CACHES['default']['BACKEND']
    else:
        backend = django_settings.CACHE_BACKEND

    errors = list()
    if backend.strip() == '' or 'dummy' in backend:
        message = """Please enable at least a "locmem" cache (for a single process server).
If you need to run > 1 server process, set up some production caching system,
such as redis or memcached"""
        errors.append(message)

    if 'locmem' in backend:
        message = """WARNING!!! You are using a 'locmem' (local memory) caching backend,
which is OK for a low volume site running on a single-process server.
For a multi-process configuration it is neccessary to have a production
cache system, such as redis or memcached.

With local memory caching and multi-process setup you might intermittently
see outdated content on your site.
"""
        askbot_warning(message)


def test_group_messaging():
    """tests correctness of the "group_messaging" app configuration"""
    errors = list()
    if 'group_messaging' not in django_settings.INSTALLED_APPS:
        errors.append("add to the INSTALLED_APPS:\n'group_messaging'")

    settings_sample = ("GROUP_MESSAGING = {\n"
    "    'BASE_URL_GETTER_FUNCTION': 'askbot.models.user_get_profile_url',\n"
    "    'BASE_URL_PARAMS': {'section': 'messages', 'sort': 'inbox'}\n"
    "}")

    settings = getattr(django_settings, 'GROUP_MESSAGING', {})
    if settings:
        url_params = settings.get('BASE_URL_PARAMS', {})
        have_wrong_params = not (
                        url_params.get('section', None) == 'messages' and \
                        url_params.get('sort', None) == 'inbox'
                    )
        url_getter = settings.get('BASE_URL_GETTER_FUNCTION', None)
        if url_getter != 'askbot.models.user_get_profile_url' or have_wrong_params:
            errors.append(
                "make setting 'GROUP_MESSAGING to be exactly:\n" + settings_sample
            )

        url_params = settings.get('BASE_URL_PARAMS', None)
    else:
        errors.append('add this to your settings.py:\n' + settings_sample)

    if errors:
        print_errors(errors)


def test_secret_key():
    key = django_settings.SECRET_KEY
    if key.strip() == '':
        print_errors(['please create a random SECRET_KEY setting',])
    elif key == 'sdljdfjkldsflsdjkhsjkldgjlsdgfs s ':
        print_errors([
            'Please change your SECRET_KEY setting, the current is not secure'
        ])


def test_multilingual():
    is_multilang = getattr(django_settings, 'ASKBOT_MULTILINGUAL', False)

    errors = list()

    django_version = django.VERSION
    if is_multilang and django_version[0] == 1 and django_version[1] < 4:
        errors.append('ASKBOT_MULTILINGUAL=True works only with django >= 1.4')

    if is_multilang:
        middleware = 'django.middleware.locale.LocaleMiddleware'
        if middleware not in django_settings.MIDDLEWARE_CLASSES:
            errors.append(
                "add 'django.middleware.locale.LocaleMiddleware' to your MIDDLEWARE_CLASSES "
                "if you want a multilingual setup"
            )

    trans_url = getattr(django_settings, 'ASKBOT_TRANSLATE_URL', False)
    if is_multilang and trans_url:
        errors.append(
            'Please set ASKBOT_TRANSLATE_URL to False, the "True" option '
            'is currently not supported due to a bug in django'
        )

    print_errors(errors)

def test_messages_framework():
    if not 'django.contrib.messages' in django_settings.INSTALLED_APPS:
        errors = ('Add to the INSTALLED_APPS section of your settings.py:\n "django.contrib.messages"', )
        print_errors(errors)

def run_startup_tests():
    """function that runs
    all startup tests, mainly checking settings config so far
    """
    #this is first because it gives good info on what to install
    test_modules()

    #todo: refactor this when another test arrives
    test_askbot_url()
    test_avatar()
    test_cache_backend()
    test_celery()
    test_compressor()
    test_custom_user_profile_tab()
    test_encoding()
    test_group_messaging()
    test_haystack()
    test_jinja2()
    test_longerusername()
    test_new_skins()
    test_media_url()
    #test_postgres()
    test_middleware()
    test_multilingual()
    #test_csrf_cookie_domain()
    test_secret_key()
    test_staticfiles()
    test_template_loader()
    test_template_context_processors()
    test_tinymce()
<<<<<<< HEAD
=======
    test_staticfiles()
    test_new_skins()
    test_longerusername()
    test_avatar()
    test_group_messaging()
    test_multilingual()
    test_messages_framework()
    test_haystack()
    test_cache_backend()
    test_secret_key()
>>>>>>> 0b038de3
    settings_tester = SettingsTester({
        'CACHE_MIDDLEWARE_ANONYMOUS_ONLY': {
            'value': True,
            'message': "add line CACHE_MIDDLEWARE_ANONYMOUS_ONLY = True"
        },
        'USE_I18N': {
            'value': True,
            'message': 'Please set USE_I18N = True and\n'
                'set the LANGUAGE_CODE parameter correctly'
        },
        'LOGIN_REDIRECT_URL': {
            'message': 'add setting LOGIN_REDIRECT_URL - an url\n'
                'where you want to send users after they log in\n'
                'a reasonable default is\n'
                'LOGIN_REDIRECT_URL = ASKBOT_URL'
        },
        'ASKBOT_FILE_UPLOAD_DIR': {
            'test_for_absence': True,
            'message': 'Please replace setting ASKBOT_FILE_UPLOAD_DIR ',
            'replace_hint': "with MEDIA_ROOT = '%s'"
        },
        'ASKBOT_UPLOADED_FILES_URL': {
            'test_for_absence': True,
            'message': 'Please replace setting ASKBOT_UPLOADED_FILES_URL ',
            'replace_hint': "with MEDIA_URL = '/%s'"
        },
        'RECAPTCHA_USE_SSL': {
            'value': True,
            'message': 'Please add: RECAPTCHA_USE_SSL = True'
        },
        'HAYSTACK_SITECONF': {
            'value': 'askbot.search.haystack',
            'message': 'Please add: HAYSTACK_SITECONF = "askbot.search.haystack"'
        }
    })
    settings_tester.run()
    if 'manage.py test' in ' '.join(sys.argv):
        test_settings_for_test_runner()

@transaction.commit_manually
def run():
    """runs all the startup procedures"""
    try:
        run_startup_tests()
    except AskbotConfigError, error:
        transaction.rollback()
        print error
        sys.exit(1)
    try:
        from askbot.models import badges
        badges.init_badges()
        transaction.commit()
    except Exception, error:
        print error
        transaction.rollback()<|MERGE_RESOLUTION|>--- conflicted
+++ resolved
@@ -925,6 +925,7 @@
     test_new_skins()
     test_media_url()
     #test_postgres()
+    test_messages_framework()
     test_middleware()
     test_multilingual()
     #test_csrf_cookie_domain()
@@ -933,19 +934,6 @@
     test_template_loader()
     test_template_context_processors()
     test_tinymce()
-<<<<<<< HEAD
-=======
-    test_staticfiles()
-    test_new_skins()
-    test_longerusername()
-    test_avatar()
-    test_group_messaging()
-    test_multilingual()
-    test_messages_framework()
-    test_haystack()
-    test_cache_backend()
-    test_secret_key()
->>>>>>> 0b038de3
     settings_tester = SettingsTester({
         'CACHE_MIDDLEWARE_ANONYMOUS_ONLY': {
             'value': True,
