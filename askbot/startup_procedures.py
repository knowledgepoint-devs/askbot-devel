--- conflicted
+++ resolved
@@ -201,7 +201,6 @@
             "in your settings.py file"
         )
 
-<<<<<<< HEAD
 def test_cache():
     """Tests cache settings"""
     if not hasattr(django_settings, 'CACHE_MIDDLEWARE_ANONYMOUS_ONLY'):
@@ -210,8 +209,6 @@
             "CACHE_MIDDLEWARE_ANONYMOUS_ONLY = True\n"
             "in your settings.py file"
         )
-=======
->>>>>>> 7c0533ba
 
 def run_startup_tests():
     """function that runs
