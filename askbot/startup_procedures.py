"""tests to be performed
in the beginning of models/__init__.py

the purpose of this module is to validate deployment of askbot

question: why not run these from askbot/__init__.py?

the main function is run_startup_tests
"""
import sys
import os
import re
import urllib
import askbot
import south
from django.db import transaction, connection
from django.conf import settings as django_settings
from django.core.exceptions import ImproperlyConfigured
from askbot.utils.loading import load_module
from askbot.utils.functions import enumerate_string_list
from askbot.utils.url_utils import urls_equal
from urlparse import urlparse

PREAMBLE = """\n
************************
*                      *
*   Askbot self-test   *
*                      *
************************\n
"""

FOOTER = """\n
If necessary, type ^C (Ctrl-C) to stop the program.
"""

class AskbotConfigError(ImproperlyConfigured):
    """Prints an error with a preamble and possibly a footer"""
    def __init__(self, error_message):
        msg = PREAMBLE + error_message
        if sys.__stdin__.isatty():
            #print footer only when askbot is run from the shell
            msg += FOOTER
            super(AskbotConfigError, self).__init__(msg)

def askbot_warning(line):
    """prints a warning with the nice header, but does not quit"""
    print >> sys.stderr, PREAMBLE + '\n' + line

def print_errors(error_messages, header = None, footer = None):
    """if there is one or more error messages,
    raise ``class:AskbotConfigError`` with the human readable
    contents of the message
    * ``header`` - text to show above messages
    * ``footer`` - text to show below messages
    """
    if len(error_messages) == 0:
        return
    if len(error_messages) > 1:
        error_messages = enumerate_string_list(error_messages)

    message = ''
    if header: message += header + '\n'
    message += 'Please attend to the following:\n\n'
    message += '\n\n'.join(error_messages)
    if footer:
        message += '\n\n' + footer
    raise AskbotConfigError(message)

def format_as_text_tuple_entries(items):
    """prints out as entries or tuple containing strings
    ready for copy-pasting into say django settings file"""
    return "    '%s'," % "',\n    '".join(items)

#todo:
#
# *validate emails in settings.py
def test_askbot_url():
    """Tests the ASKBOT_URL setting for the
    well-formedness and raises the :class:`AskbotConfigError`
    exception, if the setting is not good.
    """
    url = django_settings.ASKBOT_URL
    if url != '':

        if isinstance(url, str) or isinstance(url, unicode):
            pass
        else:
            msg = 'setting ASKBOT_URL must be of string or unicode type'
            raise AskbotConfigError(msg)

        if url == '/':
            msg = 'value "/" for ASKBOT_URL is invalid. '+ \
                'Please, either make ASKBOT_URL an empty string ' + \
                'or a non-empty path, ending with "/" but not ' + \
                'starting with "/", for example: "forum/"'
            raise AskbotConfigError(msg)
        else:
            try:
                assert(url.endswith('/'))
            except AssertionError:
                msg = 'if ASKBOT_URL setting is not empty, ' + \
                        'it must end with /'
                raise AskbotConfigError(msg)
            try:
                assert(not url.startswith('/'))
            except AssertionError:
                msg = 'if ASKBOT_URL setting is not empty, ' + \
                        'it must not start with /'

def test_middleware():
    """Checks that all required middleware classes are
    installed in the django settings.py file. If that is not the
    case - raises an AskbotConfigError exception.
    """
    required_middleware = [
        'django.contrib.sessions.middleware.SessionMiddleware',
        'django.middleware.common.CommonMiddleware',
        'django.contrib.auth.middleware.AuthenticationMiddleware',
        'askbot.middleware.anon_user.ConnectToSessionMessagesMiddleware',
        'askbot.middleware.forum_mode.ForumModeMiddleware',
        'askbot.middleware.cancel.CancelActionMiddleware',
        'django.middleware.transaction.TransactionMiddleware',
    ]
    if 'debug_toolbar' in django_settings.INSTALLED_APPS:
        required_middleware.append(
            'debug_toolbar.middleware.DebugToolbarMiddleware',
        )
    required_middleware.extend([
        'askbot.middleware.view_log.ViewLogMiddleware',
        'askbot.middleware.spaceless.SpacelessMiddleware',
    ])
    found_middleware = [x for x in django_settings.MIDDLEWARE_CLASSES
                            if x in required_middleware]
    if found_middleware != required_middleware:
        # either middleware is out of order or it's missing an item
        missing_middleware_set = set(required_middleware) - set(found_middleware)
        middleware_text = ''
        if missing_middleware_set:
            error_message = """\n\nPlease add the following middleware (listed after this message)
to the MIDDLEWARE_CLASSES variable in your site settings.py file.
The order the middleware records is important, please take a look at the example in
https://github.com/ASKBOT/askbot-devel/blob/master/askbot/setup_templates/settings.py:\n\n"""
            middleware_text = format_as_text_tuple_entries(missing_middleware_set)
        else:
            # middleware is out of order
            error_message = """\n\nPlease check the order of middleware closely.
The order the middleware records is important, please take a look at the example in
https://github.com/ASKBOT/askbot-devel/blob/master/askbot/setup_templates/settings.py
for the correct order.\n\n"""
        raise AskbotConfigError(error_message + middleware_text)


    #middleware that was used in the past an now removed
    canceled_middleware = [
        'askbot.deps.recaptcha_django.middleware.ReCaptchaMiddleware'
    ]

    invalid_middleware = [x for x in canceled_middleware
                            if x in django_settings.MIDDLEWARE_CLASSES]
    if invalid_middleware:
        error_message = """\n\nPlease remove the following middleware entries from
the list of MIDDLEWARE_CLASSES in your settings.py - these are not used any more:\n\n"""
        middleware_text = format_as_text_tuple_entries(invalid_middleware)
        raise AskbotConfigError(error_message + middleware_text)

def try_import(module_name, pypi_package_name, short_message = False):
    """tries importing a module and advises to install
    A corresponding Python package in the case import fails"""
    try:
        load_module(module_name)
    except ImportError, error:
        message = 'Error: ' + unicode(error)
        message += '\n\nPlease run: >pip install %s' % pypi_package_name
        if short_message == False:
            message += '\n\nTo install all the dependencies at once, type:'
            message += '\npip install -r askbot_requirements.txt'
        message += '\n\nType ^C to quit.'
        raise AskbotConfigError(message)

def test_modules():
    """tests presence of required modules"""
    from askbot import REQUIREMENTS
    for module_name, pip_path in REQUIREMENTS.items():
        try_import(module_name, pip_path)

def test_postgres():
    """Checks for the postgres buggy driver, version 2.4.2"""
    if 'postgresql_psycopg2' in askbot.get_database_engine_name():
        import psycopg2
        version = psycopg2.__version__.split(' ')[0].split('.')
        if version == ['2', '4', '2']:
            raise AskbotConfigError(
                'Please install psycopg2 version 2.4.1,\n version 2.4.2 has a bug'
            )
        elif version > ['2', '4', '2']:
            pass #don't know what to do
        else:
            pass #everythin is ok

def test_encoding():
    """prints warning if encoding error is not UTF-8"""
    if hasattr(sys.stdout, 'encoding'):
        if sys.stdout.encoding != 'UTF-8':
            askbot_warning(
                'Your output encoding is not UTF-8, there may be '
                'issues with the software when anything is printed '
                'to the terminal or log files'
            )

def test_template_loader():
    """Sends a warning if you have an old style template
    loader that used to send a warning"""
    old_template_loader = 'askbot.skins.loaders.load_template_source'
    if old_template_loader in django_settings.TEMPLATE_LOADERS:
        raise AskbotConfigError(
                "\nPlease change: \n"
                "'askbot.skins.loaders.load_template_source', to\n"
                "'askbot.skins.loaders.filesystem_load_template_source',\n"
                "in the TEMPLATE_LOADERS of your settings.py file"
        )

def test_celery():
    """Tests celery settings
    todo: we are testing two things here
    that correct name is used for the setting
    and that a valid value is chosen
    """
    broker_backend = getattr(django_settings, 'BROKER_BACKEND', None)
    broker_transport = getattr(django_settings, 'BROKER_TRANSPORT', None)
    delay_time = getattr(django_settings, 'NOTIFICATION_DELAY_TIME', None)
    delay_setting_info = 'The delay is in seconds - used to throttle ' + \
                    'instant notifications note that this delay will work only if ' + \
                    'celery daemon is running Please search about ' + \
                    '"celery daemon setup" for details'

    if delay_time is None:
        raise AskbotConfigError(
            '\nPlease add to your settings.py\n' + \
            'NOTIFICATION_DELAY_TIME = 60*15\n' + \
            delay_setting_info
        )
    else:
        if not isinstance(delay_time, int):
            raise AskbotConfigError(
                '\nNOTIFICATION_DELAY_TIME setting must have a numeric value\n' + \
                delay_setting_info
            )


    if broker_backend is None:
        if broker_transport is None:
            raise AskbotConfigError(
                "\nPlease add\n"
                'BROKER_TRANSPORT = "djkombu.transport.DatabaseTransport"\n'
                "or other valid value to your settings.py file"
            )
        else:
            #todo: check that broker transport setting is valid
            return

    if broker_backend != broker_transport:
        raise AskbotConfigError(
            "\nPlease rename setting BROKER_BACKEND to BROKER_TRANSPORT\n"
            "in your settings.py file\n"
            "If you have both in your settings.py - then\n"
            "delete the BROKER_BACKEND setting and leave the BROKER_TRANSPORT"
        )

    if hasattr(django_settings, 'BROKER_BACKEND') and not hasattr(django_settings, 'BROKER_TRANSPORT'):
        raise AskbotConfigError(
            "\nPlease rename setting BROKER_BACKEND to BROKER_TRANSPORT\n"
            "in your settings.py file"
        )

def test_media_url():
    """makes sure that setting `MEDIA_URL`
    has leading slash"""
    media_url = django_settings.MEDIA_URL
    #todo: add proper url validation to MEDIA_URL setting
    if not (media_url.startswith('/') or media_url.startswith('http')):
        raise AskbotConfigError(
            "\nMEDIA_URL parameter must be a unique url on the site\n"
            "and must start with a slash - e.g. /media/ or http(s)://"
        )

class SettingsTester(object):
    """class to test contents of the settings.py file"""

    def __init__(self, requirements = None):
        """loads the settings module and inits some variables
        parameter `requirements` is a dictionary with keys
        as setting names and values - another dictionary, which
        has keys (optional, if noted and required otherwise)::

        * required_value (optional)
        * error_message
        """
        self.settings = load_module(os.environ['DJANGO_SETTINGS_MODULE'])
        self.messages = list()
        self.requirements = requirements


    def test_setting(self, name,
            value = None, message = None,
            test_for_absence = False,
            replace_hint = None
        ):
        """if setting does is not present or if the value != required_value,
        adds an error message
        """
        if test_for_absence:
            if hasattr(self.settings, name):
                if replace_hint:
                    value = getattr(self.settings, name)
                    message += replace_hint % value
                self.messages.append(message)
        else:
            if not hasattr(self.settings, name):
                self.messages.append(message)
            elif value and getattr(self.settings, name) != value:
                self.messages.append(message)

    def run(self):
        for setting_name in self.requirements:
            self.test_setting(
                setting_name,
                **self.requirements[setting_name]
            )
        if len(self.messages) != 0:
            raise AskbotConfigError(
                '\n\nTime to do some maintenance of your settings.py:\n\n* ' +
                '\n\n* '.join(self.messages)
            )


def test_new_skins():
    """tests that there are no directories in the `askbot/skins`
    because we've moved skin files a few levels up"""
    askbot_root = askbot.get_install_directory()
    for item in os.listdir(os.path.join(askbot_root, 'skins')):
        item_path = os.path.join(askbot_root, 'skins', item)
        if os.path.isdir(item_path):
            raise AskbotConfigError(
                ('Time to move skin files from %s.\n'
                'Now we have `askbot/templates` and `askbot/media`') % item_path
            )

def test_staticfiles():
    """tests configuration of the staticfiles app"""
    errors = list()
    import django
    django_version = django.VERSION
    if django_version[0] == 1 and django_version[1] < 3:
        staticfiles_app_name = 'staticfiles'
        wrong_staticfiles_app_name = 'django.contrib.staticfiles'
        try_import('staticfiles', 'django-staticfiles')
        import staticfiles
        if staticfiles.__version__[0] != 1:
            raise AskbotConfigError(
                'Please use the newest available version of '
                'django-staticfiles app, type\n'
                'pip install --upgrade django-staticfiles'
            )
        if not hasattr(django_settings, 'STATICFILES_STORAGE'):
            raise AskbotConfigError(
                'Configure STATICFILES_STORAGE setting as desired, '
                'a reasonable default is\n'
                "STATICFILES_STORAGE = 'staticfiles.storage.StaticFilesStorage'"
            )
    else:
        staticfiles_app_name = 'django.contrib.staticfiles'
        wrong_staticfiles_app_name = 'staticfiles'

    if staticfiles_app_name not in django_settings.INSTALLED_APPS:
        errors.append(
            'Add to the INSTALLED_APPS section of your settings.py:\n'
            "    '%s'," % staticfiles_app_name
        )
    if wrong_staticfiles_app_name in django_settings.INSTALLED_APPS:
        errors.append(
            'Remove from the INSTALLED_APPS section of your settings.py:\n'
            "    '%s'," % wrong_staticfiles_app_name
        )
    static_url = django_settings.STATIC_URL or ''
    if static_url is None or str(static_url).strip() == '':
        errors.append(
            'Add STATIC_URL setting to your settings.py file. '
            'The setting must be a url at which static files '
            'are accessible.'
        )
    url = urlparse(static_url).path
    if not (url.startswith('/') and url.endswith('/')):
        #a simple check for the url
        errors.append(
            'Path in the STATIC_URL must start and end with the /.'
        )
    if django_settings.ADMIN_MEDIA_PREFIX != static_url + 'admin/':
        errors.append(
            'Set ADMIN_MEDIA_PREFIX as: \n'
            "    ADMIN_MEDIA_PREFIX = STATIC_URL + 'admin/'"
        )

    # django_settings.STATICFILES_DIRS can have strings or tuples
    staticfiles_dirs = [d[1] if isinstance(d, tuple) else d
                        for d in django_settings.STATICFILES_DIRS]

    default_skin_tuple = None
    askbot_root = askbot.get_install_directory()
    old_default_skin_dir = os.path.abspath(os.path.join(askbot_root, 'skins'))
    for dir_entry in django_settings.STATICFILES_DIRS:
        if isinstance(dir_entry, tuple):
            if dir_entry[0] == 'default/media':
                default_skin_tuple = dir_entry
        elif isinstance(dir_entry, str):
            if os.path.abspath(dir_entry) == old_default_skin_dir:
                errors.append(
                    'Remove from STATICFILES_DIRS in your settings.py file:\n' + dir_entry
                )

    askbot_root = os.path.dirname(askbot.__file__)
    default_skin_media_dir = os.path.abspath(os.path.join(askbot_root, 'media'))
    if default_skin_tuple:
        media_dir = default_skin_tuple[1]
        if default_skin_media_dir != os.path.abspath(media_dir):
            errors.append(
                'Add to STATICFILES_DIRS the following entry: '
                "('default/media', os.path.join(ASKBOT_ROOT, 'media')),"
            )

    extra_skins_dir = getattr(django_settings, 'ASKBOT_EXTRA_SKINS_DIR', None)
    if extra_skins_dir is not None:
        if not os.path.isdir(extra_skins_dir):
            errors.append(
                'Directory specified with settning ASKBOT_EXTRA_SKINS_DIR '
                'must exist and contain your custom skins for askbot.'
            )
        if extra_skins_dir not in staticfiles_dirs:
            errors.append(
                'Add ASKBOT_EXTRA_SKINS_DIR to STATICFILES_DIRS entry in '
                'your settings.py file.\n'
                'NOTE: it might be necessary to move the line with '
                'ASKBOT_EXTRA_SKINS_DIR just above STATICFILES_DIRS.'
            )

    if django_settings.STATICFILES_STORAGE == \
        'django.contrib.staticfiles.storage.StaticFilesStorage':
        if os.path.dirname(django_settings.STATIC_ROOT) == '':
            #static root is needed only for local storoge of
            #the static files
            raise AskbotConfigError(
                'Specify the static files directory '
                'with setting STATIC_ROOT'
            )

    if errors:
        errors.append(
            'Run command (after fixing the above errors)\n'
            '    python manage.py collectstatic\n'
        )


    print_errors(errors)
    if django_settings.STATICFILES_STORAGE == \
        'django.contrib.staticfiles.storage.StaticFilesStorage':

        if not os.path.isdir(django_settings.STATIC_ROOT):
            askbot_warning(
                'Please run command\n\n'
                '    python manage.py collectstatic'

            )

def test_csrf_cookie_domain():
    """makes sure that csrf cookie domain setting is acceptable"""
    #todo: maybe use the same steps to clean domain name
    csrf_cookie_domain = django_settings.CSRF_COOKIE_DOMAIN
    if csrf_cookie_domain is None or str(csrf_cookie_domain.strip()) == '':
        raise AskbotConfigError(
            'Please add settings CSRF_COOKIE_DOMAN and CSRF_COOKIE_NAME '
            'settings - both are required. '
            'CSRF_COOKIE_DOMAIN must match the domain name of yor site, '
            'without the http(s):// prefix and without the port number.\n'
            'Examples: \n'
            "    CSRF_COOKIE_DOMAIN = '127.0.0.1'\n"
            "    CSRF_COOKIE_DOMAIN = 'example.com'\n"
        )
    if csrf_cookie_domain == 'localhost':
        raise AskbotConfigError(
            'Please do not use value "localhost" for the setting '
            'CSRF_COOKIE_DOMAIN\n'
            'instead use 127.0.0.1, a real IP '
            'address or domain name.'
            '\nThe value must match the network location you type in the '
            'web browser to reach your site.'
        )
    if re.match(r'https?://', csrf_cookie_domain):
        raise AskbotConfigError(
            'please remove http(s):// prefix in the CSRF_COOKIE_DOMAIN '
            'setting'
        )
    if ':' in csrf_cookie_domain:
        raise AskbotConfigError(
            'Please do not use port number in the CSRF_COOKIE_DOMAIN '
            'setting'
        )

def test_settings_for_test_runner():
    """makes sure that debug toolbar is disabled when running tests"""
    errors = list()
    if 'debug_toolbar' in django_settings.INSTALLED_APPS:
        errors.append(
            'When testing - remove debug_toolbar from INSTALLED_APPS'
        )
    if 'debug_toolbar.middleware.DebugToolbarMiddleware' in \
        django_settings.MIDDLEWARE_CLASSES:
        errors.append(
            'When testing - remove debug_toolbar.middleware.DebugToolbarMiddleware '
            'from MIDDLEWARE_CLASSES'
        )
    print_errors(errors)


def test_avatar():
    """if "avatar" is in the installed apps,
    checks that the module is actually installed"""
    if 'avatar' in django_settings.INSTALLED_APPS:
        try_import('Image', 'PIL', short_message = True)
        try_import(
            'avatar',
            '-e git+git://github.com/ericflo/django-avatar.git#egg=avatar',
            short_message = True
        )

def test_haystack():
    if 'haystack' in django_settings.INSTALLED_APPS:
        try_import('haystack', 'django-haystack', short_message = True)
<<<<<<< HEAD
        if not hasattr(django_settings, 'HAYSTACK_SEARCH_ENGINE'):
            message = 'Please add HAYSTACK_SEARCH_ENGINE = simple, for more info please checkout: http://django-haystack.readthedocs.org/en/v1.2.7/settings.html#haystack-search-engine'
            raise AskbotConfigError(message)
        if not hasattr(django_settings, 'HAYSTACK_SITECONF'):
            message = 'Please add HAYSTACK_SITECONF = "askbot.search.haystack"'
            raise AskbotConfigError(message)
=======
        if getattr(django_settings, 'ENABLE_HAYSTACK_SEARCH', False):
            errors = list()
            if not hasattr(django_settings, 'HAYSTACK_SEARCH_ENGINE'):
                message = "Please HAYSTACK_SEARCH_ENGINE to an appropriate value, value 'simple' can be used for basic testing"
                errors.append(message)
            if not hasattr(django_settings, 'HAYSTACK_SITECONF'):
                message = 'Please add HAYSTACK_SITECONF = "askbot.search.haystack"'
                errors.append(message)
            footer = 'Please refer to haystack documentation at http://django-haystack.readthedocs.org/en/v1.2.7/settings.html#haystack-search-engine'
            print_errors(errors, footer=footer)
>>>>>>> cb358e33

def test_custom_user_profile_tab():
    setting_name = 'ASKBOT_CUSTOM_USER_PROFILE_TAB'
    tab_settings = getattr(django_settings, setting_name, None)
    if tab_settings:
        if not isinstance(tab_settings, dict):
            print "Setting %s must be a dictionary!!!" % setting_name

        name = tab_settings.get('NAME', None)
        slug = tab_settings.get('SLUG', None)
        func_name = tab_settings.get('CONTENT_GENERATOR', None)

        errors = list()
        if (name is None) or (not(isinstance(name, basestring))):
            errors.append("%s['NAME'] must be a string" % setting_name)
        if (slug is None) or (not(isinstance(slug, str))):
            errors.append("%s['SLUG'] must be an ASCII string" % setting_name)

        if urllib.quote_plus(slug) != slug:
            errors.append(
                "%s['SLUG'] must be url safe, make it simple" % setting_name
            )

        try:
            func = load_module(func_name)
        except ImportError:
            errors.append("%s['CONTENT_GENERATOR'] must be a dotted path to a function" % setting_name)
        header = 'Custom user profile tab is configured incorrectly in your settings.py file'
        footer = 'Please carefully read about adding a custom user profile tab.'
        print_errors(errors, header = header, footer = footer)

def get_tinymce_sample_config():
    """returns the sample configuration for TinyMCE
    as string"""
    askbot_root = askbot.get_install_directory()
    file_path = os.path.join(
                    askbot_root, 'setup_templates', 'tinymce_sample_config.py'
                )
    config_file = open(file_path, 'r')
    sample_config = config_file.read()
    config_file.close()
    return sample_config

def test_tinymce():
    """tests the tinymce editor setup"""
    errors = list()
    if 'tinymce' not in django_settings.INSTALLED_APPS:
        errors.append("add 'tinymce', to the INSTALLED_APPS")

    required_attrs = (
        'TINYMCE_COMPRESSOR',
        'TINYMCE_JS_ROOT',
        'TINYMCE_URL',
        'TINYMCE_DEFAULT_CONFIG'
    )

    missing_attrs = list()
    for attr in required_attrs:
        if not hasattr(django_settings, attr):
            missing_attrs.append(attr)

    if missing_attrs:
        errors.append('add missing settings: %s' % ', '.join(missing_attrs))

    #check compressor setting
    compressor_on = getattr(django_settings, 'TINYMCE_COMPRESSOR', False)
    if compressor_on is False:
        errors.append('add line: TINYMCE_COMPRESSOR = True')
        #todo: add pointer to instructions on how to debug tinymce:
        #1) add ('tiny_mce', os.path.join(ASKBOT_ROOT, 'media/js/tinymce')),
        #   to STATIFILES_DIRS
        #2) add this to the main urlconf:
        #    (
        #        r'^m/(?P<path>.*)$',
        #        'django.views.static.serve',
        #        {'document_root': static_root}
        #    ),
        #3) set `TINYMCE_COMPRESSOR = False`
        #4) set DEBUG = False
        #then - tinymce compressing will be disabled and it will
        #be possible to debug custom tinymce plugins that are used with askbot


    config = getattr(django_settings, 'TINYMCE_DEFAULT_CONFIG', None)
    if config:
        if 'convert_urls' in config:
            if config['convert_urls'] is not False:
                message = "set 'convert_urls':False in TINYMCE_DEFAULT_CONFIG"
                errors.append(message)
        else:
            message = "add to TINYMCE_DEFAULT_CONFIG\n'convert_urls': False,"
            errors.append(message)


    #check js root setting - before version 0.7.44 we used to have
    #"common" skin and after we combined it into the default
    js_root = getattr(django_settings, 'TINYMCE_JS_ROOT', '')
    old_relative_js_path = 'common/media/js/tinymce/'
    relative_js_path = 'default/media/js/tinymce/'
    expected_js_root = os.path.join(django_settings.STATIC_ROOT, relative_js_path)
    old_expected_js_root = os.path.join(django_settings.STATIC_ROOT, old_relative_js_path)
    if os.path.normpath(js_root) != os.path.normpath(expected_js_root):
        error_tpl = "add line: TINYMCE_JS_ROOT = os.path.join(STATIC_ROOT, '%s')"
        if os.path.normpath(js_root) == os.path.normpath(old_expected_js_root):
            error_tpl += '\nNote: we have moved files from "common" into "default"'
        errors.append(error_tpl % relative_js_path)

    #check url setting
    url = getattr(django_settings, 'TINYMCE_URL', '')
    expected_url = django_settings.STATIC_URL + relative_js_path
    old_expected_url = django_settings.STATIC_URL + old_relative_js_path
    if urls_equal(url, expected_url) is False:
        error_tpl = "add line: TINYMCE_URL = STATIC_URL + '%s'"
        if urls_equal(url, old_expected_url):
            error_tpl += '\nNote: we have moved files from "common" into "default"'
        errors.append(error_tpl % relative_js_path)

    if errors:
        header = 'Please add the tynymce editor configuration ' + \
            'to your settings.py file.'
        footer = 'You might want to use this sample configuration ' + \
                'as template:\n\n' + get_tinymce_sample_config()
        print_errors(errors, header=header, footer=footer)

def test_longerusername():
    """tests proper installation of the "longerusername" app
    """
    errors = list()
    if 'longerusername' not in django_settings.INSTALLED_APPS:
        errors.append(
            "add 'longerusername', as the first item in the INSTALLED_APPS"
        )
    else:
        index = django_settings.INSTALLED_APPS.index('longerusername')
        if index != 0:
            message = "move 'longerusername', to the beginning of INSTALLED_APPS"
            raise AskbotConfigError(message)

    if errors:
        errors.append('run "python manage.py migrate longerusername"')
        print_errors(errors)

def run_startup_tests():
    """function that runs
    all startup tests, mainly checking settings config so far
    """

    #todo: refactor this when another test arrives
    test_template_loader()
    test_encoding()
    test_modules()
    test_askbot_url()
    #test_postgres()
    test_middleware()
    test_celery()
    #test_csrf_cookie_domain()
    test_tinymce()
    test_staticfiles()
    test_new_skins()
    test_longerusername()
    test_avatar()
    test_haystack()
    settings_tester = SettingsTester({
        'CACHE_MIDDLEWARE_ANONYMOUS_ONLY': {
            'value': True,
            'message': "add line CACHE_MIDDLEWARE_ANONYMOUS_ONLY = True"
        },
        'USE_I18N': {
            'value': True,
            'message': 'Please set USE_I18N = True and\n'
                'set the LANGUAGE_CODE parameter correctly'
        },
        'LOGIN_REDIRECT_URL': {
            'message': 'add setting LOGIN_REDIRECT_URL - an url\n'
                'where you want to send users after they log in\n'
                'a reasonable default is\n'
                'LOGIN_REDIRECT_URL = ASKBOT_URL'
        },
        'ASKBOT_FILE_UPLOAD_DIR': {
            'test_for_absence': True,
            'message': 'Please replace setting ASKBOT_FILE_UPLOAD_DIR ',
            'replace_hint': "with MEDIA_ROOT = '%s'"
        },
        'ASKBOT_UPLOADED_FILES_URL': {
            'test_for_absence': True,
            'message': 'Please replace setting ASKBOT_UPLOADED_FILES_URL ',
            'replace_hint': "with MEDIA_URL = '/%s'"
        },
        'RECAPTCHA_USE_SSL': {
            'value': True,
            'message': 'Please add: RECAPTCHA_USE_SSL = True'
        },
<<<<<<< HEAD
        'ENABLE_HAYSTACK_SEARCH': {
            'message': 'Please add: ENABLE_HAYSTACK_SEARCH = False or True according to your setup'
        },
=======
>>>>>>> cb358e33
        'HAYSTACK_SITECONF': {
            'value': 'askbot.search.haystack',
            'message': 'Please add: HAYSTACK_SITECONF = "askbot.search.haystack"'
        }
    })
    settings_tester.run()
    test_media_url()
    if 'manage.py test' in ' '.join(sys.argv):
        test_settings_for_test_runner()
    test_custom_user_profile_tab()

@transaction.commit_manually
def run():
    """runs all the startup procedures"""
    try:
        run_startup_tests()
    except AskbotConfigError, error:
        transaction.rollback()
        print error
        sys.exit(1)
    try:
        from askbot.models import badges
        badges.init_badges()
        transaction.commit()
    except Exception, error:
        print error
        transaction.rollback()<|MERGE_RESOLUTION|>--- conflicted
+++ resolved
@@ -534,14 +534,6 @@
 def test_haystack():
     if 'haystack' in django_settings.INSTALLED_APPS:
         try_import('haystack', 'django-haystack', short_message = True)
-<<<<<<< HEAD
-        if not hasattr(django_settings, 'HAYSTACK_SEARCH_ENGINE'):
-            message = 'Please add HAYSTACK_SEARCH_ENGINE = simple, for more info please checkout: http://django-haystack.readthedocs.org/en/v1.2.7/settings.html#haystack-search-engine'
-            raise AskbotConfigError(message)
-        if not hasattr(django_settings, 'HAYSTACK_SITECONF'):
-            message = 'Please add HAYSTACK_SITECONF = "askbot.search.haystack"'
-            raise AskbotConfigError(message)
-=======
         if getattr(django_settings, 'ENABLE_HAYSTACK_SEARCH', False):
             errors = list()
             if not hasattr(django_settings, 'HAYSTACK_SEARCH_ENGINE'):
@@ -552,7 +544,6 @@
                 errors.append(message)
             footer = 'Please refer to haystack documentation at http://django-haystack.readthedocs.org/en/v1.2.7/settings.html#haystack-search-engine'
             print_errors(errors, footer=footer)
->>>>>>> cb358e33
 
 def test_custom_user_profile_tab():
     setting_name = 'ASKBOT_CUSTOM_USER_PROFILE_TAB'
@@ -745,12 +736,6 @@
             'value': True,
             'message': 'Please add: RECAPTCHA_USE_SSL = True'
         },
-<<<<<<< HEAD
-        'ENABLE_HAYSTACK_SEARCH': {
-            'message': 'Please add: ENABLE_HAYSTACK_SEARCH = False or True according to your setup'
-        },
-=======
->>>>>>> cb358e33
         'HAYSTACK_SITECONF': {
             'value': 'askbot.search.haystack',
             'message': 'Please add: HAYSTACK_SITECONF = "askbot.search.haystack"'
