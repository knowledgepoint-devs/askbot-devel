--- conflicted
+++ resolved
@@ -192,11 +192,6 @@
     current_hash = hasher.get_hash_of_dirs(media_dirs)
 
     if current_hash != askbot_settings.MEDIA_RESOURCE_REVISION_HASH:
-<<<<<<< HEAD
-        askbot_settings.update('MEDIA_RESOURCE_REVISION', resource_revision + 1)
-        askbot_settings.update('MEDIA_RESOURCE_REVISION_HASH', current_hash)
-=======
->>>>>>> 91e2e7f7
         try:
             askbot_settings.update('MEDIA_RESOURCE_REVISION', resource_revision + 1)
             logging.debug('media revision worked for MEDIA_RESOURCE_REVISION')
