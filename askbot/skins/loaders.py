import os.path
from django.template.loaders import filesystem
from django.utils import translation
from askbot.conf import settings as askbot_settings
from django.conf import settings as django_settings
from coffin.common import CoffinEnvironment
from jinja2 import loaders as jinja_loaders
from django.utils import translation

#module for skinning askbot
#via ASKBOT_DEFAULT_SKIN configureation variable (not django setting)

#note - Django template loaders use method django.utils._os.safe_join
#to work on unicode file paths
#here it is ignored because it is assumed that we won't use unicode paths
ASKBOT_SKIN_COLLECTION_DIR = os.path.dirname(__file__)

def load_template_source(name, dirs=None):
    """Django template loader
    """
    if dirs is None:
        dirs = (ASKBOT_SKIN_COLLECTION_DIR, )
    else:
        dirs += (ASKBOT_SKIN_COLLECTION_DIR, )

    try:
        #todo: move this to top after splitting out get_skin_dirs()
        tname = os.path.join(
                    askbot_settings.ASKBOT_DEFAULT_SKIN,
                    'templates',
                    name
                )
        return filesystem.load_template_source(tname, dirs)
    except:
        tname = os.path.join('default', 'templates', name)
        return filesystem.load_template_source(tname, dirs)
load_template_source.is_usable = True

class SkinEnvironment(CoffinEnvironment):
    """Jinja template environment
    that loads templates from askbot skins
    """

    def _get_loaders(self):
        """over-ridden function _get_loaders that creates
        the loader for the skin templates
        """
        loaders = list()
        skin_name = askbot_settings.ASKBOT_DEFAULT_SKIN
        skin_dirs = django_settings.TEMPLATE_DIRS + \
                            (ASKBOT_SKIN_COLLECTION_DIR,)

        template_dirs = list()
        for dir in skin_dirs:
            template_dirs.append(os.path.join(dir, skin_name, 'templates'))
        for dir in skin_dirs:
            template_dirs.append(os.path.join(dir, 'default', 'templates'))

        loaders.append(jinja_loaders.FileSystemLoader(template_dirs))
        return loaders

    def set_language(self, language_code):
        """hooks up translation objects from django to jinja2
        environment.
        note: not so sure about thread safety here
        """
        trans = translation.trans_real.translation(language_code)
        self.install_gettext_translations(trans)

<<<<<<< HEAD
=======

>>>>>>> 8d3c67d1
ENV = SkinEnvironment(autoescape=False, extensions=['jinja2.ext.i18n'])
ENV.set_language(django_settings.LANGUAGE_CODE)<|MERGE_RESOLUTION|>--- conflicted
+++ resolved
@@ -67,9 +67,6 @@
         trans = translation.trans_real.translation(language_code)
         self.install_gettext_translations(trans)
 
-<<<<<<< HEAD
-=======
 
->>>>>>> 8d3c67d1
 ENV = SkinEnvironment(autoescape=False, extensions=['jinja2.ext.i18n'])
 ENV.set_language(django_settings.LANGUAGE_CODE)