<<<<<<< HEAD
{{ macros.post_vote_buttons(
        post = answer,
        visitor_vote = user_answer_votes[answer.id]
    )
}}
{% if request.user == question.author %}
=======
<img id="answer-img-upvote-{{ answer.id }}" class="answer-img-upvote" 
    {% if user_answer_votes[answer.id] == 1 %}
        src="{{'/images/vote-arrow-up-on.png'|media}}" 
    {% else %}
        src="{{'/images/vote-arrow-up.png'|media}}" 
    {% endif %}
    alt="{% trans %}i like this answer (click again to cancel){% endtrans %}"
    title="{% trans %}i like this answer (click again to cancel){% endtrans %}"/>
<div id="answer-vote-number-{{ answer.id }}" class="vote-number" title="{% trans %}current number of votes{% endtrans %}">
    {{ answer.score }}
</div>
<img id="answer-img-downvote-{{ answer.id }}" class="answer-img-downvote" 
    {% if user_answer_votes[answer.id] == -1 %}
        src="{{'/images/vote-arrow-down-on.png'|media}}" 
    {% else %}
        src="{{'/images/vote-arrow-down.png'|media}}" 
    {% endif %}
    alt="{% trans %}i dont like this answer (click again to cancel){% endtrans %}"
    title="{% trans %}i dont like this answer (click again to cancel){% endtrans %}" />
{% if request.user == question.author or request.user.is_authenticated() and (request.user.is_moderator() or request.user.is_superuser()) %}
>>>>>>> f692b084
<img id="answer-img-accept-{{ answer.id }}" class="answer-img-accept" 
    {% if answer.accepted %}
        src="{{'/images/vote-accepted-on.png'|media}}"
    {% else %}
        src="{{'/images/vote-accepted.png'|media}}" 
    {% endif %}
    alt="{% trans %}mark this answer as favorite (click again to undo){% endtrans %}"
    title="{% trans %}mark this answer as favorite (click again to undo){% endtrans %}" />
{% else %}
    {% if answer.accepted %}
    <img id="answer-img-accept-{{ answer.id }}" class="answer-img-accept" 
        {% if answer.accepted %}
            src="{{'/images/vote-accepted-on.png'|media}}"
        {% else %}
            src="{{'/images/vote-accepted.png'|media}}"
        {% endif %}
        alt="{% trans question_author=question.author.username %}{{question_author}} has selected this answer as correct{% endtrans %}"
        title="{% trans questsion_author=question.author.username%}{{question_author}} has selected this answer as correct{% endtrans %}"
    {% endif %}
{% endif %}<|MERGE_RESOLUTION|>--- conflicted
+++ resolved
@@ -1,32 +1,9 @@
-<<<<<<< HEAD
 {{ macros.post_vote_buttons(
         post = answer,
         visitor_vote = user_answer_votes[answer.id]
     )
 }}
-{% if request.user == question.author %}
-=======
-<img id="answer-img-upvote-{{ answer.id }}" class="answer-img-upvote" 
-    {% if user_answer_votes[answer.id] == 1 %}
-        src="{{'/images/vote-arrow-up-on.png'|media}}" 
-    {% else %}
-        src="{{'/images/vote-arrow-up.png'|media}}" 
-    {% endif %}
-    alt="{% trans %}i like this answer (click again to cancel){% endtrans %}"
-    title="{% trans %}i like this answer (click again to cancel){% endtrans %}"/>
-<div id="answer-vote-number-{{ answer.id }}" class="vote-number" title="{% trans %}current number of votes{% endtrans %}">
-    {{ answer.score }}
-</div>
-<img id="answer-img-downvote-{{ answer.id }}" class="answer-img-downvote" 
-    {% if user_answer_votes[answer.id] == -1 %}
-        src="{{'/images/vote-arrow-down-on.png'|media}}" 
-    {% else %}
-        src="{{'/images/vote-arrow-down.png'|media}}" 
-    {% endif %}
-    alt="{% trans %}i dont like this answer (click again to cancel){% endtrans %}"
-    title="{% trans %}i dont like this answer (click again to cancel){% endtrans %}" />
 {% if request.user == question.author or request.user.is_authenticated() and (request.user.is_moderator() or request.user.is_superuser()) %}
->>>>>>> f692b084
 <img id="answer-img-accept-{{ answer.id }}" class="answer-img-accept" 
     {% if answer.accepted %}
         src="{{'/images/vote-accepted-on.png'|media}}"
