{% if active_tab != "ask" %}
{% spaceless %}
<div id="searchBar">
    {# url action depends on which tab is active #}
    <form 
        {% if active_tab == "tags" %}
            action="{% url tags %}" 
        {% elif active_tab == "users" %}
            action="{% url users %}" 
        {% else %}
            action="{% url questions %}" 
        {% endif %}
        method="get">
            <input type="submit" value="" name="search" class="searchBtn" />
            {% if active_tab == "tags" %}
                <input type="hidden" name="t" value="tag"/>
            {% else %}
                {% if active_tab == "users" %}
                    <input type="hidden" name="t" value="user"/>
                {% endif %}
            {% endif %}
            {# class was searchInput #}
            <input 
                {% if query and request.user.is_authenticated() %}
                class="searchInputCancelableAuth"
                {% elif query %}
                class="searchInputCancelable"
<<<<<<< HEAD
                {%elif request.user.is_authenticated()%}
                class="searchInputAuth" 
                {%else%}
=======
                {% elif request.user.is_authenticated() %}
                class="searchInputAuth" 
                {% else %}
>>>>>>> 14fc18e7
                class="searchInput" 
                {% endif %}
                type="text" 
                autocomplete="off"
                value="{{ query|default_if_none('') }}" 
                name="query" 
                id="keywords"/>
            {% if query %}{# query is only defined by questions view #}
            <input type="button"
                value="X"
                name="reset_query"
                {# todo - make sure it works on Enter keypress #}
                onclick="window.location.href='{% url questions %}?reset_query=true'"
                class="cancelSearchBtn"/>
            {% endif %}

    </form>
</div>
{% endspaceless %}
{% endif %}<|MERGE_RESOLUTION|>--- conflicted
+++ resolved
@@ -25,15 +25,9 @@
                 class="searchInputCancelableAuth"
                 {% elif query %}
                 class="searchInputCancelable"
-<<<<<<< HEAD
-                {%elif request.user.is_authenticated()%}
-                class="searchInputAuth" 
-                {%else%}
-=======
                 {% elif request.user.is_authenticated() %}
                 class="searchInputAuth" 
                 {% else %}
->>>>>>> 14fc18e7
                 class="searchInput" 
                 {% endif %}
                 type="text" 
