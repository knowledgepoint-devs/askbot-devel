{% extends "two_column_body.html" %}
{% import "authopenid/authopenid_macros.html" as login_macros %}
<!-- signin.html -->
{% block title %}{% spaceless %}{% trans %}User login{% endtrans %}{% endspaceless %}{% endblock %}
{% block forestyle %}
    <link rel="stylesheet" type="text/css" media="screen" href="{{"/jquery-openid/openid.css"|media}}"/>
{% endblock %}
{% block content %}
{% if have_buttons or view_subtype == 'email_sent' %}
    <h1 class="section-title">{{page_title}}</h1>
{% endif %}
    {% if answer %}
        <div class="message">
<<<<<<< HEAD
        {% trans title=answer.question.thread.title, summary=answer.summary %}
=======
        {% trans title=answer.question.title|escape, summary=answer.summary|escape %}
>>>>>>> 3035bd46
        Your answer to {{title}} {{summary}} will be posted once you log in
        {% endtrans %}
        </div>
    {% endif %}
    {% if question %}
        <div class="message">
<<<<<<< HEAD
        {% trans title=question.title, summary=question.summary %}Your question
=======
        {% trans title=question.title|escape, summary=question.summary|escape %}Your question 
>>>>>>> 3035bd46
        {{title}} {{summary}} will be posted once you log in
        {% endtrans %}
        </div>
    {% endif %}
    <p id='login-intro'>
    {% if view_subtype == 'default' and have_buttons %}
        {% trans %}Take a pick of your favorite service below to sign in using secure OpenID or similar technology. Your external service password always stays confidential and you don't have to rememeber or create another one.{% endtrans %}
    {% elif view_subtype == 'add_openid' and have_buttons %}
        {% if existing_login_methods %}
            {% trans %}It's a good idea to make sure that your existing login methods still work, or add a new one. Please click any of the icons below to check/change or add new login methods.{% endtrans %}
        {% else %}
            {% trans %}Please add a more permanent login method by clicking one of the icons below, to avoid logging in via email each time.{% endtrans %}
        {% endif %}
    {% elif view_subtype == 'change_openid' and have_buttons %}
        {% if existing_login_methods %}
            {% trans %}Click on one of the icons below to add a new login method or re-validate an existing one.{% endtrans %}
        {% else %}
            {% trans %}You don't have a method to log in right now, please add one or more by clicking any of the icons below.{% endtrans %}
        {% endif %}
    {% elif view_subtype == 'email_sent' %}
        {% trans %}Please check your email and visit the enclosed link to re-connect to your account{% endtrans %}
    {% endif %}
    </p>
    {% if openid_error_message %}
        <p class="warning">{{ openid_error_message }}</p>
    {% endif %}
    {% if view_subtype != 'email_sent' and view_subtype != 'bad_key' %}
    <form id="signin-form" method="post" action="{{ settings.LOGIN_URL }}">{% csrf_token %}
        {# in this branch - the real signin view we display the login icons
            here we hide the local login button only if admin
            wants to always show the password login form - then
            the button is useless.
        #}
        {{ login_form.login_provider_name }}
        {{ login_form.next }}
        {{ 
            login_macros.provider_buttons(
                login_form = login_form,
                major_login_providers = major_login_providers,
                minor_login_providers = minor_login_providers,
                hide_local_login = settings.SIGNIN_ALWAYS_SHOW_LOCAL_LOGIN,
                settings = settings,
                logged_in = user.is_authenticated()
            )
        }}
          {% if use_password_login == True %}
        <fieldset 
            id="password-fs"
            {% if user.is_anonymous() %}
                {% if not login_form.username.errors and not login_form.password_login_failed %}
                    {% if not settings.SIGNIN_ALWAYS_SHOW_LOCAL_LOGIN %}
                        style="display:none;"
                    {%endif%}
              {% endif %}
            {% else %}
                {% if not login_form.new_password.errors and not login_form.new_password_retyped.errors %}
                    {% if not settings.SIGNIN_ALWAYS_SHOW_LOCAL_LOGIN %}
                        style="display:none;"
                    {% endif%}
                {% endif %}
            {% endif %}
        >
            {{login_form.password_action}}
            {% if user.is_anonymous() %}
                <h2 id="password-heading">
                    {% trans %}Please enter your <span>user name and password</span>, then sign in{% endtrans %}
                </h2>
                {% if have_buttons %}
                    <p class="hint">{% trans %}(or select another login method above){% endtrans %}</p>
                {% endif %}
                {% if login_form.password_login_failed %}
                    <p class="error">{% trans %}Login failed, please try again{% endtrans %}</p>
                {% endif %}
                <table class="login">
                    <tr>
                        <td><label for="id_username">{% trans %}Login or email{% endtrans %}</label></td>
                        <td>{{login_form.username}}</td>
                    </tr>
                    <tr>
                        <td><label for="id_password">{% trans %}Password{% endtrans %}</label></td>
                        <td>{{login_form.password}}</td>
                    </tr>
                </table>
                <p id="local_login_buttons">
                    <input class="submit-b" name="login_with_password" type="submit" value="{% trans %}Login{% endtrans %}" />
                    {% if settings.USE_LDAP_FOR_PASSWORD_LOGIN == False %}
                    <a class="create-password-account" style="vertical-align:middle" href="{% url user_signup_with_password %}?login_provider=local">{% trans %}Create a password-protected account{% endtrans %}</a>
                    {% endif %}
                </p>
            {% elif settings.USE_LDAP_FOR_PASSWORD_LOGIN == False %}
                <h2 id="password-heading">
                    {% trans %}To change your password - please enter the new one twice, then submit{% endtrans %}
                </h2>
                <table class="login">
                    <tr>
                        <td><label for="id_new_password">{% trans %}New password{% endtrans %}</label></td>
                        <td>
                            {{login_form.new_password}}
                            <span class="error">{{login_form.new_password.errors[0]}}</span>
                        </td>
                    </tr>
                    <tr>
                        <td><label for="id_new_password_retyped">{% trans %}Please, retype{% endtrans %}</label></td>
                        <td>
                            {{login_form.new_password_retyped}}
                            <span class="error">{{login_form.new_password_retyped.errors[0]}}</span>
                        </td>
                    </tr>
                </table>
                <p id="local_login_buttons">
                    <input class="submit-b" name="change_password" type="submit" value="{% trans %}Change password{% endtrans %}" />
                </p>
            {% endif %}
        </fieldset>
        {% endif %}
    </form>
    {% if user.is_authenticated() and existing_login_methods and settings.ALLOW_ADD_REMOVE_LOGIN_METHODS %}
    <div 
        id='existing-login-methods'
        {% if login_form.password_change_failed %}
            style="display:none";
        {% endif %}
    >
        <h2 id='ab-show-login-methods'>
            {% trans %}Here are your current login methods{% endtrans %}
        </h2>
        <table id='ab-existing-login-methods'>
            <tr>
                <th>{% trans %}provider{% endtrans %}</th>
                <th>{% trans %}last used{% endtrans %}</th>
                <th>{% trans %}delete, if you like{% endtrans %}</th>
            </tr>
            {% for login_method in existing_login_methods %}
            <tr class="ab-provider-row">
                <td class="ab-provider-name">
                    {{login_method.provider_name}}
                </td>
                <td>
                    {% if login_method.last_used_timestamp %}
                        {{login_method.last_used_timestamp|diff_date}}
                    {% endif %}
                </td>
                <td>
                    {% if login_method.is_deletable %}
                        <button>{% trans %}delete{% endtrans %}</button>
                    {% else %}
                        {% trans %}cannot be deleted{% endtrans %}
                    {% endif %}
                </td>
            </tr>
            {% endfor %}
        </table>
    </div>
    {% endif %}
    {% endif %}
    {% if view_subtype != 'email_sent' or view_subtype == 'bad_key' %}
        {% if user.is_anonymous() and settings.ALLOW_ACCOUNT_RECOVERY_BY_EMAIL %}
        <form id="account-recovery-form" action="{% url user_account_recover %}" method="post">{% csrf_token %}
            {% if view_subtype != 'bad_key' %}
                <h2 id='account-recovery-heading'>{% trans %}Still have trouble signing in?{% endtrans %}</h2>
            {% endif %}
            <p class="hint">
                <span class="text">
                {% if view_subtype == 'bad_key' %}
                    {% trans %}Please, enter your email address below and obtain a new key{% endtrans %}
                {% else %}
                    {% trans %}Please, enter your email address below to recover your account{% endtrans %}
                {% endif %}
                </span>
                <span style="display:none" class="link"> - <a href="#">{% trans %}recover your account via email{% endtrans %}</a></span>
            </p>
            <fieldset id='email-input-fs'>
                {% if account_recovery_form.email.errors %}
                <p class="error">{{account_recovery_form.email.errors[0]}}</p>
                {% endif %}
                {{ account_recovery_form.email }}
                <input
                    class="submit-b"
                    type="submit"
                    {% if view_subtype == 'bad_key' %}
                    value="{% trans %}Send a new recovery key{% endtrans %}"
                    {% else %}
                    value="{% trans %}Recover your account via email{% endtrans %}"
                    {% endif %}
                />
            </fieldset>
        </form>
        {% endif %}
    {% endif %}
{% endblock %}

{% block sidebar %}
    {% if have_buttons %}
        <div class="box">
            <h2>{% trans %}Why use OpenID?{% endtrans %}</h2>
            <ul>
                <li>
                    {% trans %}with openid it is easier{% endtrans %}
                </li>
                <li>
                    {% trans %}reuse openid{% endtrans %}
                </li>
                <li>
                    {% trans %}openid is widely adopted{% endtrans %}
                </li>
                <li>
                    {% trans %}openid is supported open standard{% endtrans %}
                </li>
            </ul>
            <p class="info-box-follow-up-links">
                <a href="http://openid.net/what/" target="_blank">{% trans %}Find out more{% endtrans %} »</a><br/>
                <a href="http://openid.net/get/" target="_blank">{% trans %}Get OpenID{% endtrans %} »</a>
            </p>
        </div>
    {% endif %}
{% endblock%}
{%block endjs%}
{%include "authopenid/providers_javascript.html" %}
{%endblock%}
<!-- end signin.html -->
<|MERGE_RESOLUTION|>--- conflicted
+++ resolved
@@ -1,249 +1,241 @@
-{% extends "two_column_body.html" %}
-{% import "authopenid/authopenid_macros.html" as login_macros %}
-<!-- signin.html -->
-{% block title %}{% spaceless %}{% trans %}User login{% endtrans %}{% endspaceless %}{% endblock %}
-{% block forestyle %}
-    <link rel="stylesheet" type="text/css" media="screen" href="{{"/jquery-openid/openid.css"|media}}"/>
-{% endblock %}
-{% block content %}
-{% if have_buttons or view_subtype == 'email_sent' %}
-    <h1 class="section-title">{{page_title}}</h1>
-{% endif %}
-    {% if answer %}
-        <div class="message">
-<<<<<<< HEAD
-        {% trans title=answer.question.thread.title, summary=answer.summary %}
-=======
-        {% trans title=answer.question.title|escape, summary=answer.summary|escape %}
->>>>>>> 3035bd46
-        Your answer to {{title}} {{summary}} will be posted once you log in
-        {% endtrans %}
-        </div>
-    {% endif %}
-    {% if question %}
-        <div class="message">
-<<<<<<< HEAD
-        {% trans title=question.title, summary=question.summary %}Your question
-=======
-        {% trans title=question.title|escape, summary=question.summary|escape %}Your question 
->>>>>>> 3035bd46
-        {{title}} {{summary}} will be posted once you log in
-        {% endtrans %}
-        </div>
-    {% endif %}
-    <p id='login-intro'>
-    {% if view_subtype == 'default' and have_buttons %}
-        {% trans %}Take a pick of your favorite service below to sign in using secure OpenID or similar technology. Your external service password always stays confidential and you don't have to rememeber or create another one.{% endtrans %}
-    {% elif view_subtype == 'add_openid' and have_buttons %}
-        {% if existing_login_methods %}
-            {% trans %}It's a good idea to make sure that your existing login methods still work, or add a new one. Please click any of the icons below to check/change or add new login methods.{% endtrans %}
-        {% else %}
-            {% trans %}Please add a more permanent login method by clicking one of the icons below, to avoid logging in via email each time.{% endtrans %}
-        {% endif %}
-    {% elif view_subtype == 'change_openid' and have_buttons %}
-        {% if existing_login_methods %}
-            {% trans %}Click on one of the icons below to add a new login method or re-validate an existing one.{% endtrans %}
-        {% else %}
-            {% trans %}You don't have a method to log in right now, please add one or more by clicking any of the icons below.{% endtrans %}
-        {% endif %}
-    {% elif view_subtype == 'email_sent' %}
-        {% trans %}Please check your email and visit the enclosed link to re-connect to your account{% endtrans %}
-    {% endif %}
-    </p>
-    {% if openid_error_message %}
-        <p class="warning">{{ openid_error_message }}</p>
-    {% endif %}
-    {% if view_subtype != 'email_sent' and view_subtype != 'bad_key' %}
-    <form id="signin-form" method="post" action="{{ settings.LOGIN_URL }}">{% csrf_token %}
-        {# in this branch - the real signin view we display the login icons
-            here we hide the local login button only if admin
-            wants to always show the password login form - then
-            the button is useless.
-        #}
-        {{ login_form.login_provider_name }}
-        {{ login_form.next }}
-        {{ 
-            login_macros.provider_buttons(
-                login_form = login_form,
-                major_login_providers = major_login_providers,
-                minor_login_providers = minor_login_providers,
-                hide_local_login = settings.SIGNIN_ALWAYS_SHOW_LOCAL_LOGIN,
-                settings = settings,
-                logged_in = user.is_authenticated()
-            )
-        }}
-          {% if use_password_login == True %}
-        <fieldset 
-            id="password-fs"
-            {% if user.is_anonymous() %}
-                {% if not login_form.username.errors and not login_form.password_login_failed %}
-                    {% if not settings.SIGNIN_ALWAYS_SHOW_LOCAL_LOGIN %}
-                        style="display:none;"
-                    {%endif%}
-              {% endif %}
-            {% else %}
-                {% if not login_form.new_password.errors and not login_form.new_password_retyped.errors %}
-                    {% if not settings.SIGNIN_ALWAYS_SHOW_LOCAL_LOGIN %}
-                        style="display:none;"
-                    {% endif%}
-                {% endif %}
-            {% endif %}
-        >
-            {{login_form.password_action}}
-            {% if user.is_anonymous() %}
-                <h2 id="password-heading">
-                    {% trans %}Please enter your <span>user name and password</span>, then sign in{% endtrans %}
-                </h2>
-                {% if have_buttons %}
-                    <p class="hint">{% trans %}(or select another login method above){% endtrans %}</p>
-                {% endif %}
-                {% if login_form.password_login_failed %}
-                    <p class="error">{% trans %}Login failed, please try again{% endtrans %}</p>
-                {% endif %}
-                <table class="login">
-                    <tr>
-                        <td><label for="id_username">{% trans %}Login or email{% endtrans %}</label></td>
-                        <td>{{login_form.username}}</td>
-                    </tr>
-                    <tr>
-                        <td><label for="id_password">{% trans %}Password{% endtrans %}</label></td>
-                        <td>{{login_form.password}}</td>
-                    </tr>
-                </table>
-                <p id="local_login_buttons">
-                    <input class="submit-b" name="login_with_password" type="submit" value="{% trans %}Login{% endtrans %}" />
-                    {% if settings.USE_LDAP_FOR_PASSWORD_LOGIN == False %}
-                    <a class="create-password-account" style="vertical-align:middle" href="{% url user_signup_with_password %}?login_provider=local">{% trans %}Create a password-protected account{% endtrans %}</a>
-                    {% endif %}
-                </p>
-            {% elif settings.USE_LDAP_FOR_PASSWORD_LOGIN == False %}
-                <h2 id="password-heading">
-                    {% trans %}To change your password - please enter the new one twice, then submit{% endtrans %}
-                </h2>
-                <table class="login">
-                    <tr>
-                        <td><label for="id_new_password">{% trans %}New password{% endtrans %}</label></td>
-                        <td>
-                            {{login_form.new_password}}
-                            <span class="error">{{login_form.new_password.errors[0]}}</span>
-                        </td>
-                    </tr>
-                    <tr>
-                        <td><label for="id_new_password_retyped">{% trans %}Please, retype{% endtrans %}</label></td>
-                        <td>
-                            {{login_form.new_password_retyped}}
-                            <span class="error">{{login_form.new_password_retyped.errors[0]}}</span>
-                        </td>
-                    </tr>
-                </table>
-                <p id="local_login_buttons">
-                    <input class="submit-b" name="change_password" type="submit" value="{% trans %}Change password{% endtrans %}" />
-                </p>
-            {% endif %}
-        </fieldset>
-        {% endif %}
-    </form>
-    {% if user.is_authenticated() and existing_login_methods and settings.ALLOW_ADD_REMOVE_LOGIN_METHODS %}
-    <div 
-        id='existing-login-methods'
-        {% if login_form.password_change_failed %}
-            style="display:none";
-        {% endif %}
-    >
-        <h2 id='ab-show-login-methods'>
-            {% trans %}Here are your current login methods{% endtrans %}
-        </h2>
-        <table id='ab-existing-login-methods'>
-            <tr>
-                <th>{% trans %}provider{% endtrans %}</th>
-                <th>{% trans %}last used{% endtrans %}</th>
-                <th>{% trans %}delete, if you like{% endtrans %}</th>
-            </tr>
-            {% for login_method in existing_login_methods %}
-            <tr class="ab-provider-row">
-                <td class="ab-provider-name">
-                    {{login_method.provider_name}}
-                </td>
-                <td>
-                    {% if login_method.last_used_timestamp %}
-                        {{login_method.last_used_timestamp|diff_date}}
-                    {% endif %}
-                </td>
-                <td>
-                    {% if login_method.is_deletable %}
-                        <button>{% trans %}delete{% endtrans %}</button>
-                    {% else %}
-                        {% trans %}cannot be deleted{% endtrans %}
-                    {% endif %}
-                </td>
-            </tr>
-            {% endfor %}
-        </table>
-    </div>
-    {% endif %}
-    {% endif %}
-    {% if view_subtype != 'email_sent' or view_subtype == 'bad_key' %}
-        {% if user.is_anonymous() and settings.ALLOW_ACCOUNT_RECOVERY_BY_EMAIL %}
-        <form id="account-recovery-form" action="{% url user_account_recover %}" method="post">{% csrf_token %}
-            {% if view_subtype != 'bad_key' %}
-                <h2 id='account-recovery-heading'>{% trans %}Still have trouble signing in?{% endtrans %}</h2>
-            {% endif %}
-            <p class="hint">
-                <span class="text">
-                {% if view_subtype == 'bad_key' %}
-                    {% trans %}Please, enter your email address below and obtain a new key{% endtrans %}
-                {% else %}
-                    {% trans %}Please, enter your email address below to recover your account{% endtrans %}
-                {% endif %}
-                </span>
-                <span style="display:none" class="link"> - <a href="#">{% trans %}recover your account via email{% endtrans %}</a></span>
-            </p>
-            <fieldset id='email-input-fs'>
-                {% if account_recovery_form.email.errors %}
-                <p class="error">{{account_recovery_form.email.errors[0]}}</p>
-                {% endif %}
-                {{ account_recovery_form.email }}
-                <input
-                    class="submit-b"
-                    type="submit"
-                    {% if view_subtype == 'bad_key' %}
-                    value="{% trans %}Send a new recovery key{% endtrans %}"
-                    {% else %}
-                    value="{% trans %}Recover your account via email{% endtrans %}"
-                    {% endif %}
-                />
-            </fieldset>
-        </form>
-        {% endif %}
-    {% endif %}
-{% endblock %}
-
-{% block sidebar %}
-    {% if have_buttons %}
-        <div class="box">
-            <h2>{% trans %}Why use OpenID?{% endtrans %}</h2>
-            <ul>
-                <li>
-                    {% trans %}with openid it is easier{% endtrans %}
-                </li>
-                <li>
-                    {% trans %}reuse openid{% endtrans %}
-                </li>
-                <li>
-                    {% trans %}openid is widely adopted{% endtrans %}
-                </li>
-                <li>
-                    {% trans %}openid is supported open standard{% endtrans %}
-                </li>
-            </ul>
-            <p class="info-box-follow-up-links">
-                <a href="http://openid.net/what/" target="_blank">{% trans %}Find out more{% endtrans %} »</a><br/>
-                <a href="http://openid.net/get/" target="_blank">{% trans %}Get OpenID{% endtrans %} »</a>
-            </p>
-        </div>
-    {% endif %}
-{% endblock%}
-{%block endjs%}
-{%include "authopenid/providers_javascript.html" %}
-{%endblock%}
-<!-- end signin.html -->
+{% extends "two_column_body.html" %}
+{% import "authopenid/authopenid_macros.html" as login_macros %}
+<!-- signin.html -->
+{% block title %}{% spaceless %}{% trans %}User login{% endtrans %}{% endspaceless %}{% endblock %}
+{% block forestyle %}
+    <link rel="stylesheet" type="text/css" media="screen" href="{{"/jquery-openid/openid.css"|media}}"/>
+{% endblock %}
+{% block content %}
+{% if have_buttons or view_subtype == 'email_sent' %}
+    <h1 class="section-title">{{page_title}}</h1>
+{% endif %}
+    {% if answer %}
+        <div class="message">
+        {% trans title=answer.question.title|escape, summary=answer.summary|escape %}
+        Your answer to {{title}} {{summary}} will be posted once you log in
+        {% endtrans %}
+        </div>
+    {% endif %}
+    {% if question %}
+        <div class="message">
+        {% trans title=question.title|escape, summary=question.summary|escape %}Your question 
+        {{title}} {{summary}} will be posted once you log in
+        {% endtrans %}
+        </div>
+    {% endif %}
+    <p id='login-intro'>
+    {% if view_subtype == 'default' and have_buttons %}
+        {% trans %}Take a pick of your favorite service below to sign in using secure OpenID or similar technology. Your external service password always stays confidential and you don't have to rememeber or create another one.{% endtrans %}
+    {% elif view_subtype == 'add_openid' and have_buttons %}
+        {% if existing_login_methods %}
+            {% trans %}It's a good idea to make sure that your existing login methods still work, or add a new one. Please click any of the icons below to check/change or add new login methods.{% endtrans %}
+        {% else %}
+            {% trans %}Please add a more permanent login method by clicking one of the icons below, to avoid logging in via email each time.{% endtrans %}
+        {% endif %}
+    {% elif view_subtype == 'change_openid' and have_buttons %}
+        {% if existing_login_methods %}
+            {% trans %}Click on one of the icons below to add a new login method or re-validate an existing one.{% endtrans %}
+        {% else %}
+            {% trans %}You don't have a method to log in right now, please add one or more by clicking any of the icons below.{% endtrans %}
+        {% endif %}
+    {% elif view_subtype == 'email_sent' %}
+        {% trans %}Please check your email and visit the enclosed link to re-connect to your account{% endtrans %}
+    {% endif %}
+    </p>
+    {% if openid_error_message %}
+        <p class="warning">{{ openid_error_message }}</p>
+    {% endif %}
+    {% if view_subtype != 'email_sent' and view_subtype != 'bad_key' %}
+    <form id="signin-form" method="post" action="{{ settings.LOGIN_URL }}">{% csrf_token %}
+        {# in this branch - the real signin view we display the login icons
+            here we hide the local login button only if admin
+            wants to always show the password login form - then
+            the button is useless.
+        #}
+        {{ login_form.login_provider_name }}
+        {{ login_form.next }}
+        {{ 
+            login_macros.provider_buttons(
+                login_form = login_form,
+                major_login_providers = major_login_providers,
+                minor_login_providers = minor_login_providers,
+                hide_local_login = settings.SIGNIN_ALWAYS_SHOW_LOCAL_LOGIN,
+                settings = settings,
+                logged_in = user.is_authenticated()
+            )
+        }}
+          {% if use_password_login == True %}
+        <fieldset 
+            id="password-fs"
+            {% if user.is_anonymous() %}
+                {% if not login_form.username.errors and not login_form.password_login_failed %}
+                    {% if not settings.SIGNIN_ALWAYS_SHOW_LOCAL_LOGIN %}
+                        style="display:none;"
+                    {%endif%}
+              {% endif %}
+            {% else %}
+                {% if not login_form.new_password.errors and not login_form.new_password_retyped.errors %}
+                    {% if not settings.SIGNIN_ALWAYS_SHOW_LOCAL_LOGIN %}
+                        style="display:none;"
+                    {% endif%}
+                {% endif %}
+            {% endif %}
+        >
+            {{login_form.password_action}}
+            {% if user.is_anonymous() %}
+                <h2 id="password-heading">
+                    {% trans %}Please enter your <span>user name and password</span>, then sign in{% endtrans %}
+                </h2>
+                {% if have_buttons %}
+                    <p class="hint">{% trans %}(or select another login method above){% endtrans %}</p>
+                {% endif %}
+                {% if login_form.password_login_failed %}
+                    <p class="error">{% trans %}Login failed, please try again{% endtrans %}</p>
+                {% endif %}
+                <table class="login">
+                    <tr>
+                        <td><label for="id_username">{% trans %}Login or email{% endtrans %}</label></td>
+                        <td>{{login_form.username}}</td>
+                    </tr>
+                    <tr>
+                        <td><label for="id_password">{% trans %}Password{% endtrans %}</label></td>
+                        <td>{{login_form.password}}</td>
+                    </tr>
+                </table>
+                <p id="local_login_buttons">
+                    <input class="submit-b" name="login_with_password" type="submit" value="{% trans %}Login{% endtrans %}" />
+                    {% if settings.USE_LDAP_FOR_PASSWORD_LOGIN == False %}
+                    <a class="create-password-account" style="vertical-align:middle" href="{% url user_signup_with_password %}?login_provider=local">{% trans %}Create a password-protected account{% endtrans %}</a>
+                    {% endif %}
+                </p>
+            {% elif settings.USE_LDAP_FOR_PASSWORD_LOGIN == False %}
+                <h2 id="password-heading">
+                    {% trans %}To change your password - please enter the new one twice, then submit{% endtrans %}
+                </h2>
+                <table class="login">
+                    <tr>
+                        <td><label for="id_new_password">{% trans %}New password{% endtrans %}</label></td>
+                        <td>
+                            {{login_form.new_password}}
+                            <span class="error">{{login_form.new_password.errors[0]}}</span>
+                        </td>
+                    </tr>
+                    <tr>
+                        <td><label for="id_new_password_retyped">{% trans %}Please, retype{% endtrans %}</label></td>
+                        <td>
+                            {{login_form.new_password_retyped}}
+                            <span class="error">{{login_form.new_password_retyped.errors[0]}}</span>
+                        </td>
+                    </tr>
+                </table>
+                <p id="local_login_buttons">
+                    <input class="submit-b" name="change_password" type="submit" value="{% trans %}Change password{% endtrans %}" />
+                </p>
+            {% endif %}
+        </fieldset>
+        {% endif %}
+    </form>
+    {% if user.is_authenticated() and existing_login_methods and settings.ALLOW_ADD_REMOVE_LOGIN_METHODS %}
+    <div 
+        id='existing-login-methods'
+        {% if login_form.password_change_failed %}
+            style="display:none";
+        {% endif %}
+    >
+        <h2 id='ab-show-login-methods'>
+            {% trans %}Here are your current login methods{% endtrans %}
+        </h2>
+        <table id='ab-existing-login-methods'>
+            <tr>
+                <th>{% trans %}provider{% endtrans %}</th>
+                <th>{% trans %}last used{% endtrans %}</th>
+                <th>{% trans %}delete, if you like{% endtrans %}</th>
+            </tr>
+            {% for login_method in existing_login_methods %}
+            <tr class="ab-provider-row">
+                <td class="ab-provider-name">
+                    {{login_method.provider_name}}
+                </td>
+                <td>
+                    {% if login_method.last_used_timestamp %}
+                        {{login_method.last_used_timestamp|diff_date}}
+                    {% endif %}
+                </td>
+                <td>
+                    {% if login_method.is_deletable %}
+                        <button>{% trans %}delete{% endtrans %}</button>
+                    {% else %}
+                        {% trans %}cannot be deleted{% endtrans %}
+                    {% endif %}
+                </td>
+            </tr>
+            {% endfor %}
+        </table>
+    </div>
+    {% endif %}
+    {% endif %}
+    {% if view_subtype != 'email_sent' or view_subtype == 'bad_key' %}
+        {% if user.is_anonymous() and settings.ALLOW_ACCOUNT_RECOVERY_BY_EMAIL %}
+        <form id="account-recovery-form" action="{% url user_account_recover %}" method="post">{% csrf_token %}
+            {% if view_subtype != 'bad_key' %}
+                <h2 id='account-recovery-heading'>{% trans %}Still have trouble signing in?{% endtrans %}</h2>
+            {% endif %}
+            <p class="hint">
+                <span class="text">
+                {% if view_subtype == 'bad_key' %}
+                    {% trans %}Please, enter your email address below and obtain a new key{% endtrans %}
+                {% else %}
+                    {% trans %}Please, enter your email address below to recover your account{% endtrans %}
+                {% endif %}
+                </span>
+                <span style="display:none" class="link"> - <a href="#">{% trans %}recover your account via email{% endtrans %}</a></span>
+            </p>
+            <fieldset id='email-input-fs'>
+                {% if account_recovery_form.email.errors %}
+                <p class="error">{{account_recovery_form.email.errors[0]}}</p>
+                {% endif %}
+                {{ account_recovery_form.email }}
+                <input
+                    class="submit-b"
+                    type="submit"
+                    {% if view_subtype == 'bad_key' %}
+                    value="{% trans %}Send a new recovery key{% endtrans %}"
+                    {% else %}
+                    value="{% trans %}Recover your account via email{% endtrans %}"
+                    {% endif %}
+                />
+            </fieldset>
+        </form>
+        {% endif %}
+    {% endif %}
+{% endblock %}
+
+{% block sidebar %}
+    {% if have_buttons %}
+        <div class="box">
+            <h2>{% trans %}Why use OpenID?{% endtrans %}</h2>
+            <ul>
+                <li>
+                    {% trans %}with openid it is easier{% endtrans %}
+                </li>
+                <li>
+                    {% trans %}reuse openid{% endtrans %}
+                </li>
+                <li>
+                    {% trans %}openid is widely adopted{% endtrans %}
+                </li>
+                <li>
+                    {% trans %}openid is supported open standard{% endtrans %}
+                </li>
+            </ul>
+            <p class="info-box-follow-up-links">
+                <a href="http://openid.net/what/" target="_blank">{% trans %}Find out more{% endtrans %} »</a><br/>
+                <a href="http://openid.net/get/" target="_blank">{% trans %}Get OpenID{% endtrans %} »</a>
+            </p>
+        </div>
+    {% endif %}
+{% endblock%}
+{%block endjs%}
+{%include "authopenid/providers_javascript.html" %}
+{%endblock%}
+<!-- end signin.html -->