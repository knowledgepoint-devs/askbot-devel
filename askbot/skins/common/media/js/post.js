--- conflicted
+++ resolved
@@ -207,8 +207,6 @@
 /**
  * @constructor
  */
-<<<<<<< HEAD
-=======
 var ThreadUsersDialog = function() {
     SimpleControl.call(this);
     this._heading_text = 'Add heading with the setHeadingText()';
@@ -268,7 +266,6 @@
 /**
  * @constructor
  */
->>>>>>> a485a301
 var DraftPost = function() {
     WrappedElement.call(this);
 };
@@ -311,11 +308,7 @@
     return function(save_synchronously) {
         if (me.shouldSave()) {
             $.ajax({
-<<<<<<< HEAD
                 type: 'POST',
-=======
-                type: 'GET',
->>>>>>> a485a301
                 cache: false,
                 dataType: 'json',
                 async: save_synchronously ? false : true,
@@ -3919,10 +3912,7 @@
         var groupsAc = new AutoCompleter({
             url: askbot['urls']['getGroupsList'],
             preloadData: true,
-<<<<<<< HEAD
-=======
             promptText: gettext('Group name:'),
->>>>>>> a485a301
             minChars: 1,
             useCache: false,
             matchInside: true,
@@ -3936,10 +3926,7 @@
         var usersAc = new AutoCompleter({
             url: '/get-users-info/',
             preloadData: true,
-<<<<<<< HEAD
-=======
             promptText: gettext('User name:'),
->>>>>>> a485a301
             minChars: 1,
             useCache: false,
             matchInside: true,
@@ -3948,8 +3935,6 @@
         });
         usersAc.decorate(usersInput);
     }
-<<<<<<< HEAD
-=======
 
     var showSharedUsers = $('.see-related-users');
     if (showSharedUsers.length) {
@@ -3963,7 +3948,6 @@
         groupsPopup.setHeadingText(gettext('Shared with the following groups:'));
         groupsPopup.decorate(showSharedGroups);
     }
->>>>>>> a485a301
 });
 
 
