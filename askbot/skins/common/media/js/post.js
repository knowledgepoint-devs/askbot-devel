﻿/*
Scripts for cnprog.com
Project Name: Lanai
All Rights Resevred 2008. CNPROG.COM
*/
var lanai =
{
    /**
     * Finds any <pre><code></code></pre> tags which aren't registered for
     * pretty printing, adds the appropriate class name and invokes prettify.
     */
    highlightSyntax: function(){
        var styled = false;
        $("pre code").parent().each(function(){
            if (!$(this).hasClass('prettyprint')){
                $(this).addClass('prettyprint');
                styled = true;
            }
        });

        if (styled){
            prettyPrint();
        }
    }
};

function appendLoader(element) {
    loading = gettext('loading...')
    element.append('<img class="ajax-loader" ' +
        'src="' + mediaUrl("media/images/indicator.gif") + '" title="' +
        loading +
        '" alt="' +
        loading +
    '" />');
}

function removeLoader() {
    $("img.ajax-loader").remove();
}

function setSubmitButtonDisabled(form, isDisabled) {
    form.find('input[type="submit"]').attr("disabled", isDisabled);
}

function enableSubmitButton(form) {
    setSubmitButtonDisabled(form, false);
}

function disableSubmitButton(form) {
    setSubmitButtonDisabled(form, true);
}

function setupFormValidation(form, validationRules, validationMessages, onSubmitCallback) {
    enableSubmitButton(form);
    form.validate({
        debug: true,
        rules: (validationRules ? validationRules : {}),
        messages: (validationMessages ? validationMessages : {}),
        errorElement: "span",
        errorClass: "form-error",
        errorPlacement: function(error, element) {
            var span = element.next().find("span.form-error");
            if (span.length === 0) {
                span = element.parent().find("span.form-error");
                if (span.length === 0){
                    //for resizable textarea
                    var element_id = element.attr('id');
                    span = $('label[for="' + element_id + '"]');
                }
            }
            span.replaceWith(error);
        },
        submitHandler: function(form_dom) {
            disableSubmitButton($(form_dom));

            if (onSubmitCallback){
                onSubmitCallback();
            }
            else{
                form_dom.submit();
            }
        }
    });
}

var validateTagLength = function(value){
    var tags = getUniqueWords(value);
    var are_tags_ok = true;
    $.each(tags, function(index, value){
        if (value.length > askbot['settings']['maxTagLength']){
            are_tags_ok = false;
        }
    });
    return are_tags_ok;
};
var validateTagCount = function(value){
    var tags = getUniqueWords(value);
    return (tags.length <= askbot['settings']['maxTagsPerPost']);
};

$.validator.addMethod('limit_tag_count', validateTagCount);
$.validator.addMethod('limit_tag_length', validateTagLength);

var CPValidator = function(){
    return {
        getQuestionFormRules : function(){
            return {
                tags: {
                    required: askbot['settings']['tagsAreRequired'],
                    maxlength: 105,
                    limit_tag_count: true,
                    limit_tag_length: true
                },
                text: {
                    minlength: askbot['settings']['minQuestionBodyLength']
                },
                title: {
                    minlength: askbot['settings']['minTitleLength']
                }
            };
        },
        getQuestionFormMessages: function(){
            return {
                tags: {
                    required: " " + gettext('tags cannot be empty'),
                    maxlength: askbot['messages']['tagLimits'],
                    limit_tag_count: askbot['messages']['maxTagsPerPost'],
                    limit_tag_length: askbot['messages']['maxTagLength']
                },
                text: {
                    required: " " + gettext('content cannot be empty'),
                    minlength: interpolate(
                                    ngettext(
                                        'question body must be > %s character',
                                        'question body must be > %s characters',
                                        askbot['settings']['minQuestionBodyLength']
                                    ),
                                    [askbot['settings']['minQuestionBodyLength'], ]
                                )
                },
                title: {
                    required: " " + gettext('please enter title'),
                    minlength: interpolate(
                                    ngettext(
                                        'title must be > %s character',
                                        'title must be > %s characters',
                                        askbot['settings']['minTitleLength']
                                    ),
                                    [askbot['settings']['minTitleLength'], ]
                                )
                }
            };
        },
        getAnswerFormRules : function(){
            return {
                text: {
                    minlength: askbot['settings']['minAnswerBodyLength']
                },
            };
        },
        getAnswerFormMessages: function(){
            return {
                text: {
                    required: " " + gettext('content cannot be empty'),
                    minlength: interpolate(
                                    ngettext(
                                        'answer must be > %s character',
                                        'answer must be > %s characters',
                                        askbot['settings']['minAnswerBodyLength']
                                    ),
                                    [askbot['settings']['minAnswerBodyLength'], ]
                                )
                },
            }
        }
    };
}();

/**
 * @constructor
 * @extends {SimpleControl}
 * @param {Comment} comment to upvote
 */
var CommentVoteButton = function(comment){
    SimpleControl.call(this);
    /**
     * @param {Comment}
     */
    this._comment = comment;
    /**
     * @type {boolean}
     */
    this._voted = false;
    /**
     * @type {number}
     */
    this._score = 0;
};
inherits(CommentVoteButton, SimpleControl);
/**
 * @param {number} score
 */
CommentVoteButton.prototype.setScore = function(score){
    this._score = score;
    if (this._element){
        this._element.html(score);
    }
};
/**
 * @param {boolean} voted
 */
CommentVoteButton.prototype.setVoted = function(voted){
    this._voted = voted;
    if (this._element){
        this._element.addClass('upvoted');
    }
};

CommentVoteButton.prototype.getVoteHandler = function(){
    var me = this;
    var comment = this._comment;
    return function(){
        var voted = me._voted;
        var post_id = me._comment.getId();
        var data = {
            cancel_vote: voted ? true:false,
            post_id: post_id
        };
        $.ajax({
            type: 'POST',
            data: data,
            dataType: 'json',
            url: askbot['urls']['upvote_comment'],
            cache: false,
            success: function(data){
                if (data['success'] == true){
                    me.setScore(data['score']);
                    me.setVoted(true);
                } else {
                    showMessage(comment.getElement(), data['message'], 'after');
                }
            }
        });
    };
};

CommentVoteButton.prototype.decorate = function(element){
    this._element = element;
    this.setHandler(this.getVoteHandler());

    var element = this._element;
    var comment = this._comment;
    /* can't call comment.getElement() here due
     * an issue in the getElement() of comment
     * so use an "illegal" access to comment._element here
     */
    comment._element.mouseenter(function(){
        //outside height may not be known
        //var height = comment.getElement().height();
        //element.height(height);
        element.addClass('hover');
    });
    comment._element.mouseleave(function(){
        element.removeClass('hover');
    });

};

CommentVoteButton.prototype.createDom = function(){
    this._element = this.makeElement('div');
    if (this._score > 0){
        this._element.html(this._score);
    }
    this._element.addClass('upvote');
    if (this._voted){
        this._element.addClass('upvoted');
    }
    this.decorate(this._element);
};

/**
 * legacy Vote class
 * handles all sorts of vote-like operations
 */
var Vote = function(){
    // All actions are related to a question
    var questionId;
    //question slug to build redirect urls
    var questionSlug;
    // The object we operate on actually. It can be a question or an answer.
    var postId;
    var questionAuthorId;
    var currentUserId;
    var answerContainerIdPrefix = 'post-id-';
    var voteContainerId = 'vote-buttons';
    var imgIdPrefixAccept = 'answer-img-accept-';
    var classPrefixFollow= 'button follow';
    var classPrefixFollowed= 'button followed';
    var imgIdPrefixQuestionVoteup = 'question-img-upvote-';
    var imgIdPrefixQuestionVotedown = 'question-img-downvote-';
    var imgIdPrefixAnswerVoteup = 'answer-img-upvote-';
    var imgIdPrefixAnswerVotedown = 'answer-img-downvote-';
    var divIdFavorite = 'favorite-number';
    var commentLinkIdPrefix = 'comment-';
    var voteNumberClass = "vote-number";
    var offensiveIdPrefixQuestionFlag = 'question-offensive-flag-';
    var removeOffensiveIdPrefixQuestionFlag = 'question-offensive-remove-flag-';
    var removeAllOffensiveIdPrefixQuestionFlag = 'question-offensive-remove-all-flag-';
    var offensiveIdPrefixAnswerFlag = 'answer-offensive-flag-';
    var removeOffensiveIdPrefixAnswerFlag = 'answer-offensive-remove-flag-';
    var removeAllOffensiveIdPrefixAnswerFlag = 'answer-offensive-remove-all-flag-';
    var offensiveClassFlag = 'offensive-flag';
    var questionControlsId = 'question-controls';
    var removeAnswerLinkIdPrefix = 'answer-delete-link-';
    var questionSubscribeUpdates = 'question-subscribe-updates';
    var questionSubscribeSidebar= 'question-subscribe-sidebar';

    var acceptAnonymousMessage = gettext('insufficient privilege');
    var acceptOwnAnswerMessage = gettext('cannot pick own answer as best');

    var pleaseLogin = " <a href='" + askbot['urls']['user_signin']
                    + "?next=" + askbot['urls']['question_url_template']
                    + "'>"
                    + gettext('please login') + "</a>";

    var favoriteAnonymousMessage = gettext('anonymous users cannot follow questions') + pleaseLogin;
    var subscribeAnonymousMessage = gettext('anonymous users cannot subscribe to questions') + pleaseLogin;
    var voteAnonymousMessage = gettext('anonymous users cannot vote') + pleaseLogin;
    //there were a couple of more messages...
    var offensiveConfirmation = gettext('please confirm offensive');
    var removeOffensiveConfirmation = gettext('please confirm removal of offensive flag');
    var offensiveAnonymousMessage = gettext('anonymous users cannot flag offensive posts') + pleaseLogin;
    var removeConfirmation = gettext('confirm delete');
    var removeAnonymousMessage = gettext('anonymous users cannot delete/undelete') + pleaseLogin;
    var recoveredMessage = gettext('post recovered');
    var deletedMessage = gettext('post deleted');

    var VoteType = {
        acceptAnswer : 0,
        questionUpVote : 1,
        questionDownVote : 2,
        favorite : 4,
        answerUpVote: 5,
        answerDownVote:6,
        offensiveQuestion : 7,
        removeOffensiveQuestion : 7.5,
        removeAllOffensiveQuestion : 7.6,
        offensiveAnswer:8,
        removeOffensiveAnswer:8.5,
        removeAllOffensiveAnswer:8.6,
        removeQuestion: 9,//deprecate
        removeAnswer:10,//deprecate
        questionSubscribeUpdates:11,
        questionUnsubscribeUpdates:12
    };

    var getFavoriteButton = function(){
        var favoriteButton = 'div.'+ voteContainerId +' a[class="'+ classPrefixFollow +'"]';
        favoriteButton += ', div.'+ voteContainerId +' a[class="'+ classPrefixFollowed +'"]';
        return $(favoriteButton);
    };
    var getFavoriteNumber = function(){
        var favoriteNumber = '#'+ divIdFavorite ;
        return $(favoriteNumber);
    };
    var getQuestionVoteUpButton = function(){
        var questionVoteUpButton = 'div.'+ voteContainerId +' div[id^="'+ imgIdPrefixQuestionVoteup +'"]';
        return $(questionVoteUpButton);
    };
    var getQuestionVoteDownButton = function(){
        var questionVoteDownButton = 'div.'+ voteContainerId +' div[id^="'+ imgIdPrefixQuestionVotedown +'"]';
        return $(questionVoteDownButton);
    };
    var getAnswerVoteUpButtons = function(){
        var answerVoteUpButton = 'div.'+ voteContainerId +' div[id^="'+ imgIdPrefixAnswerVoteup +'"]';
        return $(answerVoteUpButton);
    };
    var getAnswerVoteDownButtons = function(){
        var answerVoteDownButton = 'div.'+ voteContainerId +' div[id^="'+ imgIdPrefixAnswerVotedown +'"]';
        return $(answerVoteDownButton);
    };
    var getAnswerVoteUpButton = function(id){
        var answerVoteUpButton = 'div.'+ voteContainerId +' div[id="'+ imgIdPrefixAnswerVoteup + id + '"]';
        return $(answerVoteUpButton);
    };
    var getAnswerVoteDownButton = function(id){
        var answerVoteDownButton = 'div.'+ voteContainerId +' div[id="'+ imgIdPrefixAnswerVotedown + id + '"]';
        return $(answerVoteDownButton);
    };

    var getOffensiveQuestionFlag = function(){
        var offensiveQuestionFlag = '#question-table span[id^="'+ offensiveIdPrefixQuestionFlag +'"]';
        return $(offensiveQuestionFlag);
    };

    var getRemoveOffensiveQuestionFlag = function(){
        var removeOffensiveQuestionFlag = '#question-table span[id^="'+ removeOffensiveIdPrefixQuestionFlag +'"]';
        return $(removeOffensiveQuestionFlag);
    };

    var getRemoveAllOffensiveQuestionFlag = function(){
        var removeAllOffensiveQuestionFlag = '#question-table span[id^="'+ removeAllOffensiveIdPrefixQuestionFlag +'"]';
        return $(removeAllOffensiveQuestionFlag);
    };

    var getOffensiveAnswerFlags = function(){
        var offensiveQuestionFlag = 'div.answer span[id^="'+ offensiveIdPrefixAnswerFlag +'"]';
        return $(offensiveQuestionFlag);
    };

    var getRemoveOffensiveAnswerFlag = function(){
        var removeOffensiveAnswerFlag = 'div.answer span[id^="'+ removeOffensiveIdPrefixAnswerFlag +'"]';
        return $(removeOffensiveAnswerFlag);
    };

    var getRemoveAllOffensiveAnswerFlag = function(){
        var removeAllOffensiveAnswerFlag = 'div.answer span[id^="'+ removeAllOffensiveIdPrefixAnswerFlag +'"]';
        return $(removeAllOffensiveAnswerFlag);
    };

    var getquestionSubscribeUpdatesCheckbox = function(){
        return $('#' + questionSubscribeUpdates);
    };

    var getquestionSubscribeSidebarCheckbox= function(){
        return $('#' + questionSubscribeSidebar);
    };

    var getremoveAnswersLinks = function(){
        var removeAnswerLinks = 'div.answer-controls a[id^="'+ removeAnswerLinkIdPrefix +'"]';
        return $(removeAnswerLinks);
    };

    var setVoteImage = function(voteType, undo, object){
        var flag = undo ? false : true;
        if (object.hasClass("on")) {
          object.removeClass("on");
        }else{
          object.addClass("on");
        }

        if(undo){
            if(voteType == VoteType.questionUpVote || voteType == VoteType.questionDownVote){
                $(getQuestionVoteUpButton()).removeClass("on");
                $(getQuestionVoteDownButton()).removeClass("on");
            }
            else{
                $(getAnswerVoteUpButton(postId)).removeClass("on");
                $(getAnswerVoteDownButton(postId)).removeClass("on");
            }
        }
    };

    var setVoteNumber = function(object, number){
        var voteNumber = object.parent('div.'+ voteContainerId).find('div.'+ voteNumberClass);
        $(voteNumber).text(number);
    };

    var bindEvents = function(){
        // accept answers
        var acceptedButtons = 'div.'+ voteContainerId +' div[id^="'+ imgIdPrefixAccept +'"]';
        $(acceptedButtons).unbind('click').click(function(event){
           Vote.accept($(event.target));
        });
        // set favorite question
        var favoriteButton = getFavoriteButton();
        favoriteButton.unbind('click').click(function(event){
           //Vote.favorite($(event.target));
           Vote.favorite(favoriteButton);
        });

        // question vote up
        var questionVoteUpButton = getQuestionVoteUpButton();
        questionVoteUpButton.unbind('click').click(function(event){
           Vote.vote($(event.target), VoteType.questionUpVote);
        });

        var questionVoteDownButton = getQuestionVoteDownButton();
        questionVoteDownButton.unbind('click').click(function(event){
           Vote.vote($(event.target), VoteType.questionDownVote);
        });

        var answerVoteUpButton = getAnswerVoteUpButtons();
        answerVoteUpButton.unbind('click').click(function(event){
           Vote.vote($(event.target), VoteType.answerUpVote);
        });

        var answerVoteDownButton = getAnswerVoteDownButtons();
        answerVoteDownButton.unbind('click').click(function(event){
           Vote.vote($(event.target), VoteType.answerDownVote);
        });

        getOffensiveQuestionFlag().unbind('click').click(function(event){
           Vote.offensive(this, VoteType.offensiveQuestion);
        });

        getRemoveOffensiveQuestionFlag().unbind('click').click(function(event){
           Vote.remove_offensive(this, VoteType.removeOffensiveQuestion);
        });

        getRemoveAllOffensiveQuestionFlag().unbind('click').click(function(event){
           Vote.remove_all_offensive(this, VoteType.removeAllOffensiveQuestion);
        });

        getOffensiveAnswerFlags().unbind('click').click(function(event){
           Vote.offensive(this, VoteType.offensiveAnswer);
        });

        getRemoveOffensiveAnswerFlag().unbind('click').click(function(event){
           Vote.remove_offensive(this, VoteType.removeOffensiveAnswer);
        });

        getRemoveAllOffensiveAnswerFlag().unbind('click').click(function(event){
           Vote.remove_all_offensive(this, VoteType.removeAllOffensiveAnswer);
        });

        getquestionSubscribeUpdatesCheckbox().unbind('click').click(function(event){
            //despeluchar esto
            if (this.checked){
                getquestionSubscribeSidebarCheckbox().attr({'checked': true});
                Vote.vote($(event.target), VoteType.questionSubscribeUpdates);
            }
            else {
                getquestionSubscribeSidebarCheckbox().attr({'checked': false});
                Vote.vote($(event.target), VoteType.questionUnsubscribeUpdates);
            }
        });

        getquestionSubscribeSidebarCheckbox().unbind('click').click(function(event){
            if (this.checked){
                getquestionSubscribeUpdatesCheckbox().attr({'checked': true});
                Vote.vote($(event.target), VoteType.questionSubscribeUpdates);
            }
            else {
                getquestionSubscribeUpdatesCheckbox().attr({'checked': false});
                Vote.vote($(event.target), VoteType.questionUnsubscribeUpdates);
            }
        });

        getremoveAnswersLinks().unbind('click').click(function(event){
            Vote.remove(this, VoteType.removeAnswer);
        });
    };

    var submit = function(object, voteType, callback) {
        //this function submits votes
        $.ajax({
            type: "POST",
            cache: false,
            dataType: "json",
            url: askbot['urls']['vote_url_template'].replace('{{QuestionID}}', questionId),
            data: { "type": voteType, "postId": postId },
            error: handleFail,
            success: function(data){callback(object, voteType, data);}
            });
    };

    var handleFail = function(xhr, msg){
        alert("Callback invoke error: " + msg);
    };

    // callback function for Accept Answer action
    var callback_accept = function(object, voteType, data){
        if(data.allowed == "0" && data.success == "0"){
            showMessage(object, acceptAnonymousMessage);
        }
        else if(data.allowed == "-1"){
            showMessage(object, acceptOwnAnswerMessage);
        }
        else if(data.status == "1"){
            $("#"+answerContainerIdPrefix+postId).removeClass("accepted-answer");
            $("#"+commentLinkIdPrefix+postId).removeClass("comment-link-accepted");
        }
        else if(data.success == "1"){
            var answers = ('div[id^="'+answerContainerIdPrefix +"']");
            $(answers).removeClass("accepted-answer");
            var commentLinks = ('div[id^="'+answerContainerIdPrefix +'"] div[id^="'+ commentLinkIdPrefix +'"]');
            $(commentLinks).removeClass("comment-link-accepted");

            $("#"+answerContainerIdPrefix+postId).addClass("accepted-answer");
            $("#"+commentLinkIdPrefix+postId).addClass("comment-link-accepted");
        }
        else{
            showMessage(object, data.message);
        }
    };

    var callback_favorite = function(object, voteType, data){
        if(data.allowed == "0" && data.success == "0"){
            showMessage(
                object,
                favoriteAnonymousMessage.replace(
                        '{{QuestionID}}',
                        questionId).replace(
                        '{{questionSlug}}',
                        ''
                    )
            );
        }
        else if(data.status == "1"){
            var follow_html = gettext('Follow');
            object.attr("class", 'button follow');
            object.html(follow_html);
            var fav = getFavoriteNumber();
            fav.removeClass("my-favorite-number");
            if(data.count === 0){
                data.count = '';
                fav.text('');
            }else{
                var fmts = ngettext('%s follower', '%s followers', data.count);
                fav.text(interpolate(fmts, [data.count]));
            }
        }
        else if(data.success == "1"){
            var followed_html = gettext('<div>Following</div><div class="unfollow">Unfollow</div>');
            object.html(followed_html);
            object.attr("class", 'button followed');
            var fav = getFavoriteNumber();
            var fmts = ngettext('%s follower', '%s followers', data.count);
            fav.text(interpolate(fmts, [data.count]));
            fav.addClass("my-favorite-number");
        }
        else{
            showMessage(object, data.message);
        }
    };

    var callback_vote = function(object, voteType, data){
        if (data.success == '0'){
            showMessage(object, data.message);
            return;
        }
        else {
            if (data.status == '1'){
                setVoteImage(voteType, true, object);
            }
            else {
                setVoteImage(voteType, false, object);
            }
            setVoteNumber(object, data.count);
            if (data.message && data.message.length > 0){
                showMessage(object, data.message);
            }
            return;
        }
        //may need to take a look at this again
        if (data.status == "1"){
            setVoteImage(voteType, true, object);
            setVoteNumber(object, data.count);
        }
        else if (data.success == "1"){
            setVoteImage(voteType, false, object);
            setVoteNumber(object, data.count);
            if (data.message.length > 0){
                showMessage(object, data.message);
            }
        }
    };

    var callback_offensive = function(object, voteType, data){
        //todo: transfer proper translations of these from i18n.js
        //to django.po files
        //_('anonymous users cannot flag offensive posts') + pleaseLogin;
        if (data.success == "1"){
            if(data.count > 0)
                $(object).children('span[class="darkred"]').text("("+ data.count +")");
            else
                $(object).children('span[class="darkred"]').text("");

            // Change the link text and rebind events
            $(object).find("a.question-flag").html(gettext("remove flag"));
            var obj_id = $(object).attr("id");
            $(object).attr("id", obj_id.replace("flag-", "remove-flag-"));

            getRemoveOffensiveQuestionFlag().unbind('click').click(function(event){
               Vote.remove_offensive(this, VoteType.removeOffensiveQuestion);
            });

            getRemoveOffensiveAnswerFlag().unbind('click').click(function(event){
               Vote.remove_offensive(this, VoteType.removeOffensiveAnswer);
            });
        }
        else {
            object = $(object);
            showMessage(object, data.message)
        }
    };

    var callback_remove_offensive = function(object, voteType, data){
        //todo: transfer proper translations of these from i18n.js
        //to django.po files
        //_('anonymous users cannot flag offensive posts') + pleaseLogin;
        if (data.success == "1"){
            if(data.count > 0){
                $(object).children('span[class="darkred"]').text("("+ data.count +")");                
            }
            else{
                $(object).children('span[class="darkred"]').text("");
                // Remove "remove all flags link" since there are no more flags to remove
                var remove_all = $(object).siblings('span.offensive-flag[id*="-offensive-remove-all-flag-"]');
                $(remove_all).next("span.sep").remove();
                $(remove_all).remove();
            }
            // Change the link text and rebind events
            $(object).find("a.question-flag").html(gettext("flag offensive"));
            var obj_id = $(object).attr("id");
            $(object).attr("id", obj_id.replace("remove-flag-", "flag-"));

             getOffensiveQuestionFlag().unbind('click').click(function(event){
               Vote.offensive(this, VoteType.offensiveQuestion);
            });

            getOffensiveAnswerFlags().unbind('click').click(function(event){
               Vote.offensive(this, VoteType.offensiveAnswer);
            });
        }
        else {
            object = $(object);
            showMessage(object, data.message)
        }
    };

    var callback_remove_all_offensive = function(object, voteType, data){
        //todo: transfer proper translations of these from i18n.js
        //to django.po files
        //_('anonymous users cannot flag offensive posts') + pleaseLogin;
        if (data.success == "1"){
            if(data.count > 0)
                $(object).children('span[class="darkred"]').text("("+ data.count +")");
            else
                $(object).children('span[class="darkred"]').text("");
            // remove the link. All flags are gone
            var remove_own = $(object).siblings('span.offensive-flag[id*="-offensive-remove-flag-"]');
            $(remove_own).find("a.question-flag").html(gettext("flag offensive"));
            $(remove_own).attr("id", $(remove_own).attr("id").replace("remove-flag-", "flag-"));
            
            $(object).next("span.sep").remove();
            $(object).remove();



             getOffensiveQuestionFlag().unbind('click').click(function(event){
               Vote.offensive(this, VoteType.offensiveQuestion);
            });

            getOffensiveAnswerFlags().unbind('click').click(function(event){
               Vote.offensive(this, VoteType.offensiveAnswer);
            });
        }
        else {
            object = $(object);
            showMessage(object, data.message)
        }
    };

    var callback_remove = function(object, voteType, data){
        if (data.success == "1"){
            if (removeActionType == 'delete'){
                postNode.addClass('deleted');
                postRemoveLink.innerHTML = gettext('undelete');
                showMessage(object, deletedMessage);
            }
            else if (removeActionType == 'undelete') {
                postNode.removeClass('deleted');
                postRemoveLink.innerHTML = gettext('delete');
                showMessage(object, recoveredMessage);
            }
        }
        else {
            showMessage(object, data.message)
        }
    };

    return {
        init : function(qId, qSlug, questionAuthor, userId){
            questionId = qId;
            questionSlug = qSlug;
            questionAuthorId = questionAuthor;
            currentUserId = userId;
            bindEvents();
        },

        //accept answer
        accept: function(object){
            postId = object.attr("id").substring(imgIdPrefixAccept.length);
            submit(object, VoteType.acceptAnswer, callback_accept);
        },
        //mark question as favorite
        favorite: function(object){
            if (!currentUserId || currentUserId.toUpperCase() == "NONE"){
                showMessage(
                    object,
                    favoriteAnonymousMessage.replace(
                            "{{QuestionID}}",
                            questionId
                        ).replace(
                            '{{questionSlug}}',
                            questionSlug
                        )
                );
                return false;
            }
            submit(object, VoteType.favorite, callback_favorite);
        },

        vote: function(object, voteType){
            if (!currentUserId || currentUserId.toUpperCase() == "NONE"){
                if (voteType == VoteType.questionSubscribeUpdates || voteType == VoteType.questionUnsubscribeUpdates){
                    getquestionSubscribeSidebarCheckbox().removeAttr('checked');
                    getquestionSubscribeUpdatesCheckbox().removeAttr('checked');
                    showMessage(object, subscribeAnonymousMessage);
                }else {
                    showMessage(
                        $(object),
                        voteAnonymousMessage.replace(
                                "{{QuestionID}}",
                                questionId
                            ).replace(
                                '{{questionSlug}}',
                                questionSlug
                            )
                    );
                }
                return false;
            }
            // up and downvote processor
            if (voteType == VoteType.answerUpVote){
                postId = object.attr("id").substring(imgIdPrefixAnswerVoteup.length);
            }
            else if (voteType == VoteType.answerDownVote){
                postId = object.attr("id").substring(imgIdPrefixAnswerVotedown.length);
            }

            submit(object, voteType, callback_vote);
        },
        //flag offensive
        offensive: function(object, voteType){
            if (!currentUserId || currentUserId.toUpperCase() == "NONE"){
                showMessage(
                    $(object),
                    offensiveAnonymousMessage.replace(
                            "{{QuestionID}}",
                            questionId
                        ).replace(
                            '{{questionSlug}}',
                            questionSlug
                        )
                );
                return false;
            }
            if (confirm(offensiveConfirmation)){
                postId = object.id.substr(object.id.lastIndexOf('-') + 1);
                submit(object, voteType, callback_offensive);
            }
        },
        //remove flag offensive
        remove_offensive: function(object, voteType){
            if (!currentUserId || currentUserId.toUpperCase() == "NONE"){
                showMessage(
                    $(object),
                    offensiveAnonymousMessage.replace(
                            "{{QuestionID}}",
                            questionId
                        ).replace(
                            '{{questionSlug}}',
                            questionSlug
                        )
                );
                return false;
            }
            if (confirm(removeOffensiveConfirmation)){
                postId = object.id.substr(object.id.lastIndexOf('-') + 1);
                submit(object, voteType, callback_remove_offensive);
            }
        },
        remove_all_offensive: function(object, voteType){
            if (!currentUserId || currentUserId.toUpperCase() == "NONE"){
                showMessage(
                    $(object),
                    offensiveAnonymousMessage.replace(
                            "{{QuestionID}}",
                            questionId
                        ).replace(
                            '{{questionSlug}}',
                            questionSlug
                        )
                );
                return false;
            }
            if (confirm(removeOffensiveConfirmation)){
                postId = object.id.substr(object.id.lastIndexOf('-') + 1);
                submit(object, voteType, callback_remove_all_offensive);
            }
        },
        //delete question or answer (comments are deleted separately)
        remove: function(object, voteType){
            if (!currentUserId || currentUserId.toUpperCase() == "NONE"){
                showMessage(
                    $(object),
                    removeAnonymousMessage.replace(
                            '{{QuestionID}}',
                            questionId
                        ).replace(
                            '{{questionSlug}}',
                            questionSlug
                        )
                    );
                return false;
            }
            bits = object.id.split('-');
            postId = bits.pop();/* this seems to be used within submit! */
            postType = bits.shift();

            var do_proceed = false;
            if (postType == 'answer'){
                postNode = $('#post-id-' + postId);
            }
            else if (postType == 'question'){
                postNode = $('#question-table');
            }
            postRemoveLink = object;
            if (postNode.hasClass('deleted')){
                removeActionType = 'undelete';
                do_proceed = true;
            }
            else {
                removeActionType = 'delete';
                do_proceed = confirm(removeConfirmation);
            }
            if (do_proceed) {
                submit($(object), voteType, callback_remove);
            }
        }
    };
} ();

var questionRetagger = function(){

    var oldTagsHTML = '';
    var tagInput = null;
    var tagsDiv = null;
    var retagLink = null;

    var restoreEventHandlers = function(){
        $(document).unbind('click');
    };

    var cancelRetag = function(){
        tagsDiv.html(oldTagsHTML);
        tagsDiv.removeClass('post-retag');
        tagsDiv.addClass('post-tags');
        restoreEventHandlers();
        initRetagger();
    };

    var render_tag = function(tag_name){
        //copy-paste from live search!!!
        var tag = new Tag();
        tag.setName(tag_name);
        return tag.getElement().outerHTML();
    };

    var drawNewTags = function(new_tags){
        if (new_tags === ''){
            tagsDiv.html('');
            return;
        }
        new_tags = new_tags.split(/\s+/);
        var tags_html = ''
        $.each(new_tags, function(index, name){
            tags_html += render_tag(name);
        });
        tagsDiv.html(tags_html);
    };

    var doRetag = function(){
        $.ajax({
            type: "POST",
            url: retagUrl,
            dataType: "json",
            data: { tags: getUniqueWords(tagInput.val()).join(' ') },
            success: function(json) {
                if (json['success'] === true){
                    new_tags = getUniqueWords(json['new_tags']);
                    oldTagsHtml = '';
                    cancelRetag();
                    drawNewTags(new_tags.join(' '));
                }
                else {
                    cancelRetag();
                    showMessage(tagsDiv, json['message']);
                }
            },
            error: function(xhr, textStatus, errorThrown) {
                showMessage(tagsDiv, 'sorry, somethin is not right here');
                cancelRetag();
            }
        });
        return false;
    }

    var setupInputEventHandlers = function(input){
        input.keydown(function(e){
            if ((e.which && e.which == 27) || (e.keyCode && e.keyCode == 27)){
                cancelRetag();
            }
        });
        $(document).unbind('click').click(cancelRetag, false);
        input.click(function(){return false});
    };

    var createRetagForm = function(old_tags_string){
        var div = $('<form method="post"></form>');
        tagInput = $('<input id="retag_tags" type="text" autocomplete="off" name="tags" size="30"/>');
        //var tagLabel = $('<label for="retag_tags" class="error"></label>');
        tagInput.val(old_tags_string);
        //populate input
        var tagAc = new AutoCompleter({
            url: askbot['urls']['get_tag_list'],
            preloadData: true,
            minChars: 1,
            useCache: true,
            matchInside: true,
            maxCacheLength: 100,
            delay: 10
        });
        tagAc.decorate(tagInput);
        div.append(tagInput);
        //div.append(tagLabel);
        setupInputEventHandlers(tagInput);

        //button = $('<input type="submit" />');
        //button.val(gettext('save tags'));
        //div.append(button);
        //setupButtonEventHandlers(button);
        div.validate({//copy-paste from utils.js
            rules: {
                tags: {
                    required: askbot['settings']['tagsAreRequired'],
                    maxlength: askbot['settings']['maxTagsPerPost'] * askbot['settings']['maxTagLength'],
                    limit_tag_count: true,
                    limit_tag_length: true
                }
            },
            messages: {
                tags: {
                    required: gettext('tags cannot be empty'),
                    maxlength: askbot['messages']['tagLimits'],
                    limit_tag_count: askbot['messages']['maxTagsPerPost'],
                    limit_tag_length: askbot['messages']['maxTagLength']
                }
            },
            submitHandler: doRetag,
            errorClass: "retag-error"
        });

        return div;
    };

    var getTagsAsString = function(tags_div){
        var links = tags_div.find('a');
        var tags_str = '';
        links.each(function(index, element){
            if (index === 0){
                tags_str = $(element).html();
            }
            else {
                tags_str += ' ' + $(element).html();
            }
        });
        return tags_str;
    };

    var noopHandler = function(){
        tagInput.focus();
        return false;
    };

    var deactivateRetagLink = function(){
        retagLink.unbind('click').click(noopHandler);
        retagLink.unbind('keypress').keypress(noopHandler);
    };

    var startRetag = function(){
        tagsDiv = $('#question-tags');
        oldTagsHTML = tagsDiv.html();//save to restore on cancel
        var old_tags_string = getTagsAsString(tagsDiv);
        var retag_form = createRetagForm(old_tags_string);
        tagsDiv.html('');
        tagsDiv.append(retag_form);
        tagsDiv.removeClass('post-tags');
        tagsDiv.addClass('post-retag');
        tagInput.focus();
        deactivateRetagLink();
        return false;
    };

    var setupClickAndEnterHandler = function(element, callback){
        element.unbind('click').click(callback);
        element.unbind('keypress').keypress(function(e){
            if ((e.which && e.which == 13) || (e.keyCode && e.keyCode == 13)){
                callback();
            }
        });
    }

    var initRetagger = function(){
        setupClickAndEnterHandler(retagLink, startRetag);
    };

    return {
        init: function(){
            retagLink = $('#retag');
            initRetagger();
        }
    };
}();

var DeletePostLink = function(){
    SimpleControl.call(this);
    this._post_id = null;
};
inherits(DeletePostLink, SimpleControl);

DeletePostLink.prototype.setPostId = function(id){
    this._post_id = id;
};

DeletePostLink.prototype.getPostId = function(){
    return this._post_id;
};

DeletePostLink.prototype.getPostElement = function(){
    return $('#post-id-' + this.getPostId());
};

DeletePostLink.prototype.isPostDeleted = function(){
    return this._post_deleted;
};

DeletePostLink.prototype.setPostDeleted = function(is_deleted){
    var post = this.getPostElement();
    if (is_deleted === true){
        post.addClass('deleted');
        this._post_deleted = true;
        this.getElement().html(gettext('undelete'));
    } else if (is_deleted === false){
        post.removeClass('deleted');
        this._post_deleted = false;
        this.getElement().html(gettext('delete'));
    }
};

DeletePostLink.prototype.getDeleteHandler = function(){
    var me = this;
    var post_id = this.getPostId();
    return function(){
        var data = {
            'post_id': me.getPostId(),
            //todo rename cancel_vote -> undo 
            'cancel_vote': me.isPostDeleted() ? true: false
        };
        $.ajax({
            type: 'POST',
            data: data,
            dataType: 'json',
            url: askbot['urls']['delete_post'],
            cache: false,
            success: function(data){
                if (data['success'] == true){
                    me.setPostDeleted(data['is_deleted']);
                } else {
                    showMessage(me.getElement(), data['message']);
                }
            }
        });
    };
};

DeletePostLink.prototype.decorate = function(element){
    this._element = element;
    this._post_deleted = this.getPostElement().hasClass('deleted');
    this.setHandler(this.getDeleteHandler());
}

//constructor for the form
var EditCommentForm = function(){
    WrappedElement.call(this);
    this._comment = null;
    this._comment_widget = null;
    this._element = null;
    this._text = '';
    this._id = 'edit-comment-form';
};
inherits(EditCommentForm, WrappedElement);

EditCommentForm.prototype.getElement = function(){
    EditCommentForm.superClass_.getElement.call(this);
    this._textarea.val(this._text);
    return this._element;
};

EditCommentForm.prototype.attachTo = function(comment, mode){
    this._comment = comment;
    this._type = mode;
    this._comment_widget = comment.getContainerWidget();
    this._text = comment.getText();
    comment.getElement().after(this.getElement());
    comment.getElement().hide();
    this._comment_widget.hideButton();
    if (this._type == 'add'){
        this._submit_btn.html(gettext('add comment'));
    }
    else {
        this._submit_btn.html(gettext('save comment'));
    }
    this.getElement().show();
    this.enableButtons();
    this.focus();
    putCursorAtEnd(this._textarea);
};

EditCommentForm.prototype.getCounterUpdater = function(){
    //returns event handler
    var counter = this._text_counter;
    var handler = function(){
        var textarea = $(this);
        var length = textarea.val() ? textarea.val().length : 0;
        var length1 = maxCommentLength - 100;
        if (length1 < 0){
            length1 = Math.round(0.7*maxCommentLength);
        }
        var length2 = maxCommentLength - 30;
        if (length2 < 0){
            length2 = Math.round(0.9*maxCommentLength);
        }

        //todo:
        //1) use class instead of color - move color def to css
        var color = 'maroon';
        var chars = 10;
        if (length === 0){
            var feedback = interpolate(gettext('%s title minchars'), [chars]);
        }
        else if (length < 10){
            var feedback = interpolate(gettext('enter %s more characters'), [chars - length]);
        }
        else {
            color = length > length2 ? "#f00" : length > length1 ? "#f60" : "#999"
			chars = maxCommentLength - length
            var feedback = interpolate(gettext('%s characters left'), [chars])
        }
        counter.html(feedback).css('color', color)
    };
    return handler;
};

EditCommentForm.prototype.canCancel = function(){
    if (this._element === null){
        return true;
    }
    var ctext = $.trim(this._textarea.val());
    if ($.trim(ctext) == $.trim(this._text)){
        return true;
    }
    else if (this.confirmAbandon()){
        return true;
    }
    this.focus();
    return false;
};

EditCommentForm.prototype.getCancelHandler = function(){
    var form = this;
    return function(){
        if (form.canCancel()){
            form.detach();
        }
        return false;
    };
};

EditCommentForm.prototype.detach = function(){
    if (this._comment === null){
        return;
    }
    this._comment.getContainerWidget().showButton();
    if (this._comment.isBlank()){
        this._comment.dispose();
    }
    else {
        this._comment.getElement().show();
    }
    this.reset();
    this._element = this._element.detach();
};

EditCommentForm.prototype.createDom = function(){
    this._element = $('<form></form>');
    this._element.attr('class', 'post-comments');

    var div = $('<div></div>');
    this._textarea = $('<textarea></textarea>');
    this._textarea.attr('id', this._id);

    /*
    this._help_text = $('<span></span>').attr('class', 'help-text');
    this._help_text.html(gettext('Markdown is allowed in the comments'));
    div.append(this._help_text);

    this._help_text = $('<div></div>').attr('class', 'clearfix');
    div.append(this._help_text);
    */

    this._element.append(div);
    div.append(this._textarea);
    this._text_counter = $('<span></span>').attr('class', 'counter');
    div.append(this._text_counter);
    this._submit_btn = $('<button class="submit small"></button>');
    div.append(this._submit_btn);
    this._cancel_btn = $('<button class="submit small"></button>');
    this._cancel_btn.html(gettext('cancel'));
    div.append(this._cancel_btn);

    setupButtonEventHandlers(this._submit_btn, this.getSaveHandler());
    setupButtonEventHandlers(this._cancel_btn, this.getCancelHandler());

    var update_counter = this.getCounterUpdater();
    var escape_handler = makeKeyHandler(27, this.getCancelHandler());
    this._textarea.attr('name', 'comment')
            .attr('cols', 60)
            .attr('rows', 5)
            .attr('maxlength', maxCommentLength)
            .blur(update_counter)
            .focus(update_counter)
            .keyup(update_counter)
            .keyup(escape_handler);
    if (askbot['settings']['saveCommentOnEnter']){
        var save_handler = makeKeyHandler(13, this.getSaveHandler());
        this._textarea.keydown(save_handler);
    }
    this._textarea.val(this._text);
};

EditCommentForm.prototype.enableButtons = function(){
    this._submit_btn.attr('disabled', false);
    this._cancel_btn.attr('disabled', false);
};

EditCommentForm.prototype.disableButtons = function(){
    this._submit_btn.attr('disabled', true);
    this._cancel_btn.attr('disabled', true);
};

EditCommentForm.prototype.reset = function(){
    this._comment = null;
    this._text = '';
    this._textarea.val('');
    this.enableButtons();
};

EditCommentForm.prototype.confirmAbandon = function(){
    this.focus(true);
    this._textarea.addClass('highlight');
    var answer = confirm(gettext('confirm abandon comment'));
    this._textarea.removeClass('highlight');
    return answer;
};

EditCommentForm.prototype.focus = function(hard){
    this._textarea.focus();
    if (hard === true){
        $(this._textarea).scrollTop();
    }
};

EditCommentForm.prototype.getSaveHandler = function(){

    var me = this;
    return function(){
        var text = me._textarea.val();
        if (text.length < 10){
            me.focus();
            return false;
        }

        var post_data = {
            comment: text
        };

        if (me._type == 'edit'){
            post_data['comment_id'] = me._comment.getId();
            post_url = askbot['urls']['editComment'];
        }
        else {
            post_data['post_type'] = me._comment.getParentType();
            post_data['post_id'] = me._comment.getParentId();
            post_url = askbot['urls']['postComments'];
        }

        me.disableButtons();

        $.ajax({
            type: "POST",
            url: post_url,
            dataType: "json",
            data: post_data,
            success: function(json) {
                if (me._type == 'add'){
                    me._comment.dispose();
                    me._comment.getContainerWidget().reRenderComments(json);
                }
                else {
                    me._comment.setContent(json);
                    me._comment.getElement().show();
                }
                me.detach();
            },
            error: function(xhr, textStatus, errorThrown) {
                me._comment.getElement().show();
                showMessage(me._comment.getElement(), xhr.responseText, 'after');
                me.detach();
                me.enableButtons();
            }
        });
        return false;
    };
};

//a single instance to reuse
var editCommentForm = new EditCommentForm();

var Comment = function(widget, data){
    WrappedElement.call(this);
    this._container_widget = widget;
    this._data = data || {};
    this._blank = true;//set to false by setContent
    this._element = null;
    this._delete_prompt = gettext('delete this comment');
    if (data && data['is_deletable']){
        this._deletable = data['is_deletable'];
    }
    else {
        this._deletable = false;
    }
    if (data && data['is_editable']){
        this._editable = data['is_deletable'];
    }
    else {
        this._editable = false;
    }
};
inherits(Comment, WrappedElement);

Comment.prototype.decorate = function(element){
    this._element = $(element);
    var parent_type = this._element.parent().parent().attr('id').split('-')[2];
    var comment_id = this._element.attr('id').replace('comment-','');
    this._data = {id: comment_id};
    var delete_img = this._element.find('span.delete-icon');
    if (delete_img.length > 0){
        this._deletable = true;
        this._delete_icon = new DeleteIcon(this.deletePrompt);
        this._delete_icon.setHandler(this.getDeleteHandler());
        this._delete_icon.decorate(delete_img);
    }
    var edit_link = this._element.find('a.edit');
    if (edit_link.length > 0){
        this._editable = true;
        this._edit_link = new EditLink();
        this._edit_link.setHandler(this.getEditHandler());
        this._edit_link.decorate(edit_link);
    }

    var vote = new CommentVoteButton(this);
    vote.decorate(this._element.find('.comment-votes .upvote'));

    this._blank = false;
};

Comment.prototype.isBlank = function(){
    return this._blank;
};

Comment.prototype.getId = function(){
    return this._data['id'];
};

Comment.prototype.hasContent = function(){
    return ('id' in this._data);
    //shortcut for 'user_url' 'html' 'user_display_name' 'comment_age'
};

Comment.prototype.hasText = function(){
    return ('text' in this._data);
}

Comment.prototype.getContainerWidget = function(){
    return this._container_widget;
};

Comment.prototype.getParentType = function(){
    return this._container_widget.getPostType();
};

Comment.prototype.getParentId = function(){
    return this._container_widget.getPostId();
};

Comment.prototype.setContent = function(data){
    this._data = data || this._data;
    this._element.html('');
    this._element.attr('class', 'comment');
    this._element.attr('id', 'comment-' + this._data['id']);

    var votes = this.makeElement('div');
    votes.addClass('comment-votes');

    var vote = new CommentVoteButton(this);
    if (this._data['upvoted_by_user']){
        vote.setVoted(true);
    }
    vote.setScore(this._data['score']);
    votes.append(vote.getElement());

    this._element.append(votes);

    this._comment_delete = $('<div class="comment-delete"></div>');
    if (this._deletable){
        this._delete_icon = new DeleteIcon(this._delete_prompt);
        this._delete_icon.setHandler(this.getDeleteHandler());
        this._comment_delete.append(this._delete_icon.getElement());
    }
    this._element.append(this._comment_delete);

    this._comment_body = $('<div class="comment-body"></div>');
    this._comment_body.html(this._data['html']);
    //this._comment_body.append(' &ndash; ');

    this._user_link = $('<a></a>').attr('class', 'author');
    this._user_link.attr('href', this._data['user_url']);
    this._user_link.html(this._data['user_display_name']);
    this._comment_body.append(this._user_link);

    this._comment_body.append(' (');
    this._comment_added_at = $('<abbr class="timeago"></abbr>');
    this._comment_added_at.html(this._data['comment_added_at']);
    this._comment_added_at.attr('title', this._data['comment_added_at']);
    this._comment_added_at.timeago();
    this._comment_body.append(this._comment_added_at);
    this._comment_body.append(')');

    if (this._editable){
        this._edit_link = new EditLink();
        this._edit_link.setHandler(this.getEditHandler())
        this._comment_body.append(this._edit_link.getElement());
    }
    this._element.append(this._comment_body);

    this._blank = false;
};

Comment.prototype.dispose = function(){
    if (this._comment_body){
        this._comment_body.remove();
    }
    if (this._comment_delete){
        this._comment_delete.remove();
    }
    if (this._user_link){
        this._user_link.remove();
    }
    if (this._comment_added_at){
        this._comment_added_at.remove();
    }
    if (this._delete_icon){
        this._delete_icon.dispose();
    }
    if (this._edit_link){
        this._edit_link.dispose();
    }
    this._data = null;
    Comment.superClass_.dispose.call(this);
};

Comment.prototype.getElement = function(){
    Comment.superClass_.getElement.call(this);
    if (this.isBlank() && this.hasContent()){
        this.setContent();
        if (enableMathJax === true){
            MathJax.Hub.Queue(['Typeset', MathJax.Hub]);
        }
    }
    return this._element;
};

Comment.prototype.loadText = function(on_load_handler){
    var me = this;
    $.ajax({
        type: "GET",
        url: askbot['urls']['getComment'],
        data: {id: this._data['id']},
        success: function(json){
            me._data['text'] = json['text'];
            on_load_handler()
        },
        error: function(xhr, textStatus, exception) {
            showMessage(me.getElement(), xhr.responseText, 'after');
        }
    });
};

Comment.prototype.getText = function(){
    if (!this.isBlank()){
        if ('text' in this._data){
            return this._data['text'];
        }
    }
    return '';
}

Comment.prototype.getEditHandler = function(){
    var comment = this;
    return function(){
        if (editCommentForm.canCancel()){
            editCommentForm.detach();
            if (comment.hasText()){
                editCommentForm.attachTo(comment, 'edit');
            }
            else {
                comment.loadText(
                    function(){
                        editCommentForm.attachTo(comment, 'edit');
                    }
                );
            }
        }
    };
};

Comment.prototype.getDeleteHandler = function(){
    var comment = this;
    var del_icon = this._delete_icon;
    return function(){
        if (confirm(gettext('confirm delete comment'))){
            comment.getElement().hide();
            $.ajax({
                type: 'POST',
                url: askbot['urls']['deleteComment'],
                data: { comment_id: comment.getId() },
                success: function(json, textStatus, xhr) {
                    comment.dispose();
                },
                error: function(xhr, textStatus, exception) {
                    comment.getElement().show()
                    showMessage(del_icon.getElement(), xhr.responseText);
                },
                dataType: "json"
            });
        }
    };
};

var PostCommentsWidget = function(){
    WrappedElement.call(this);
    this._denied = false;
};
inherits(PostCommentsWidget, WrappedElement);

PostCommentsWidget.prototype.decorate = function(element){
    var element = $(element);
    this._element = element;

    var widget_id = element.attr('id');
    var id_bits = widget_id.split('-');
    this._post_id = id_bits[3];
    this._post_type = id_bits[2];
    this._is_truncated = askbot['data'][widget_id]['truncated'];
    this._user_can_post = askbot['data'][widget_id]['can_post'];

    //see if user can comment here
    var controls = element.find('.controls');
    this._activate_button = controls.find('.button');

    if (this._user_can_post == false){
        setupButtonEventHandlers(
            this._activate_button,
            this.getReadOnlyLoadHandler()
        );
    }
    else {
        setupButtonEventHandlers(
            this._activate_button,
            this.getActivateHandler()
        );
    }

    this._cbox = element.find('.content');
    var comments = new Array();
    var me = this;
    this._cbox.children('.comment').each(function(index, element){
        var comment = new Comment(me);
        comments.push(comment)
        comment.decorate(element);
    });
    this._comments = comments;
};

PostCommentsWidget.prototype.getPostType = function(){
    return this._post_type;
};

PostCommentsWidget.prototype.getPostId = function(){
    return this._post_id;
};

PostCommentsWidget.prototype.hideButton = function(){
    this._activate_button.hide();
};

PostCommentsWidget.prototype.showButton = function(){
    if (this._is_truncated === false){
        this._activate_button.html(askbot['messages']['addComment']);
    }
    this._activate_button.show();
}

PostCommentsWidget.prototype.startNewComment = function(){
    var comment = new Comment(this);
    this._cbox.append(comment.getElement());
    editCommentForm.attachTo(comment, 'add');
};

PostCommentsWidget.prototype.needToReload = function(){
    return this._is_truncated;
};

PostCommentsWidget.prototype.getActivateHandler = function(){
    var me = this;
    return function() {
        if (editCommentForm.canCancel()){
            editCommentForm.detach();
            if (me.needToReload()){
                me.reloadAllComments(function(json){
                    me.reRenderComments(json);
                    me.startNewComment();
                });
            }
            else {
                me.startNewComment();
            }
        }
    };
};

PostCommentsWidget.prototype.getReadOnlyLoadHandler = function(){
    var me = this;
    return function(){
        me.reloadAllComments(function(json){
            me.reRenderComments(json);
            me._activate_button.remove();
        });
    };
};


PostCommentsWidget.prototype.reloadAllComments = function(callback){
    var post_data = {post_id: this._post_id, post_type: this._post_type};
    var me = this;
    $.ajax({
        type: "GET",
        url: askbot['urls']['postComments'],
        data: post_data,
        success: function(json){
            callback(json);
            me._is_truncated = false;
        },
        dataType: "json"
    });
};

PostCommentsWidget.prototype.reRenderComments = function(json){
    $.each(this._comments, function(i, item){
        item.dispose();
    });
    this._comments = new Array();
    var me = this;
    $.each(json, function(i, item){
        var comment = new Comment(me, item);
        me._cbox.append(comment.getElement());
        me._comments.push(comment);
    });
};


var socialSharing = function(){

    var SERVICE_DATA = {
        //url - template for the sharing service url, params are for the popup
        identica: {
            url: "http://identi.ca/notice/new?status_textarea={TEXT}%20{URL}",
            params: "width=820, height=526,toolbar=1,status=1,resizable=1,scrollbars=1"
        },
        twitter: {
            url: "http://twitter.com/share?url={URL}&ref=twitbtn&text={TEXT}",
            params: "width=820,height=526,toolbar=1,status=1,resizable=1,scrollbars=1"
        },
        facebook: {
            url: "http://www.facebook.com/sharer.php?u={URL}&ref=fbshare&t={TEXT}",
            params: "width=630,height=436,toolbar=1,status=1,resizable=1,scrollbars=1"
        },
        linkedin: {
            url: "http://www.linkedin.com/shareArticle?mini=true&url={URL}&title={TEXT}",
            params: "width=630,height=436,toolbar=1,status=1,resizable=1,scrollbars=1"
        }
    };
    var URL = "";
    var TEXT = "";

    var share_page = function(service_name){
        if (SERVICE_DATA[service_name]){
            var url = SERVICE_DATA[service_name]['url'];
            $.ajax({
                async: false,
                url: "http://json-tinyurl.appspot.com/?&callback=?",
                dataType: "json",
                data: {'url':URL},
                success: function(data){
                    url = url.replace('{URL}', data.tinyurl);
                },
                error: function(data){
                    url = url.replace('{URL}', URL);
                },
                complete: function(data){
                    url = url.replace('{TEXT}', TEXT);
                    var params = SERVICE_DATA[service_name]['params'];
                    if(!window.open(url, "sharing", params)){
                        window.location.href=url;
                    }
                }
            });
        }
    }

    return {
        init: function(){
            URL = window.location.href;
            TEXT = escape($('h1 > a').html());
            var fb = $('a.facebook-share')
            var tw = $('a.twitter-share');
            var ln = $('a.linkedin-share');
            var ica = $('a.identica-share');
            copyAltToTitle(fb);
            copyAltToTitle(tw);
            copyAltToTitle(ln);
            copyAltToTitle(ica);
            setupButtonEventHandlers(fb, function(){share_page("facebook")});
            setupButtonEventHandlers(tw, function(){share_page("twitter")});
            setupButtonEventHandlers(ln, function(){share_page("linkedin")});
            setupButtonEventHandlers(ica, function(){share_page("identica")});
        }
    }
}();

/**
 * @constructor
 * @extends {SimpleControl}
 */
var QASwapper = function(){
    SimpleControl.call(this);
    this._ans_id = null;
};
inherits(QASwapper, SimpleControl);

QASwapper.prototype.decorate = function(element){
    this._element = element;
    this._ans_id = parseInt(element.attr('id').split('-').pop());
    var me = this;
    this.setHandler(function(){
        me.startSwapping();
    });
};

QASwapper.prototype.startSwapping = function(){
    while (true){
        var title = prompt(gettext('Please enter question title (>10 characters)'));
        if (title.length >= 10){
            var data = {new_title: title, answer_id: this._ans_id};
            $.ajax({
                type: "POST",
                cache: false,
                dataType: "json",
                url: askbot['urls']['swap_question_with_answer'],
                data: data,
                success: function(data){
                    var url_template = askbot['urls']['question_url_template'];
                    new_question_url = url_template.replace(
                        '{{QuestionID}}',
                        data['id']
                    ).replace(
                        '{{questionSlug}}',
                        data['slug']
                    );
                    window.location.href = new_question_url;
                }
            });
            break;
        }
    }
};

/**
 * @constructor
 */
var WMD = function(){
    WrappedElement.call(this);
    this._markdown = undefined;
    this._enabled_buttons = 'bold italic link blockquote code ' +
        'image attachment ol ul heading hr';
    this._is_previewer_enabled = true;
};
inherits(WMD, WrappedElement);

WMD.prototype.setEnabledButtons = function(buttons){
    this._enabled_buttons = buttons;
};

WMD.prototype.setPreviewerEnabled = function(state){
    this._is_previewer_enabled = state;
    if (this._previewer){
        this._previewer.hide();
    }
};

WMD.prototype.setEscapeHandler = function(handler){
    this._escape_handler = handler;
};

WMD.prototype.createDom = function(){
    this._element = this.makeElement('div');
    var clearfix = this.makeElement('div').addClass('clearfix');
    this._element.append(clearfix);

    var wmd_container = this.makeElement('div');
    wmd_container.addClass('wmd-container');
    this._element.append(wmd_container);

    var wmd_buttons = this.makeElement('div')
                        .attr('id', 'wmd-button-bar')
                        .addClass('wmd-panel');
    wmd_container.append(wmd_buttons);

    var editor = this.makeElement('textarea')
                        .attr('id', 'editor');
    wmd_container.append(editor);
    this._textarea = editor;

    if (this._markdown){
        editor.val(this._markdown);
    }

    var previewer = this.makeElement('div')
                        .attr('id', 'previewer')
                        .addClass('wmd-preview');
    wmd_container.append(previewer);
    this._previewer = previewer;
    if (this._is_previewer_enabled === false) {
        previewer.hide();
    }
};

WMD.prototype.setMarkdown = function(text){
    this._markdown = text;
    if (this._textarea){
        this._textarea.val(text);
    }
};

WMD.prototype.getMarkdown = function(){
    return this._textarea.val();
};

WMD.prototype.start = function(){
    Attacklab.Util.startEditor(true, this._enabled_buttons);
    this._textarea.keyup(makeKeyHandler(27, this._escape_handler));
};

/**
 * @constructor
 */
var TagWikiEditor = function(){
    WrappedElement.call(this);
    this._state = 'display';//'edit' or 'display'
    this._content_backup  = '';
    this._is_editor_loaded = false;
    this._enabled_editor_buttons = null;
    this._is_previewer_enabled = false;
};
inherits(TagWikiEditor, WrappedElement);

TagWikiEditor.prototype.backupContent = function(){
    this._content_backup = this._content_box.contents();
};

TagWikiEditor.prototype.setEnabledEditorButtons = function(buttons){
    this._enabled_editor_buttons = buttons;
};

TagWikiEditor.prototype.setPreviewerEnabled = function(state){
    this._is_previewer_enabled = state;
    if (this.isEditorLoaded()){
        this._editor.setPreviewerEnabled(this._is_previewer_enabled);
    }
};

TagWikiEditor.prototype.setContent = function(content){
    this._content_box.empty();
    this._content_box.append(content);
};

TagWikiEditor.prototype.setState = function(state){
    if (state === 'edit'){
        this._state = state;
        this._edit_btn.hide();
        this._cancel_btn.show();
        this._save_btn.show();
        this._cancel_sep.show();
    } else if (state === 'display'){
        this._state = state;
        this._edit_btn.show();
        this._cancel_btn.hide();
        this._cancel_sep.hide();
        this._save_btn.hide();
    }
};

TagWikiEditor.prototype.restoreContent = function(){
    var content_box = this._content_box;
    content_box.empty();
    $.each(this._content_backup, function(idx, element){
        content_box.append(element);
    });
};

TagWikiEditor.prototype.getTagId = function(){
    return this._tag_id;
};

TagWikiEditor.prototype.isEditorLoaded = function(){
    return this._is_editor_loaded;
};

TagWikiEditor.prototype.setEditorLoaded = function(){
    return this._is_editor_loaded = true;
};

/**
 * loads initial data for the editor input and activates
 * the editor
 */
TagWikiEditor.prototype.startActivatingEditor = function(){
    var editor = this._editor;
    var me = this;
    $.ajax({
        type: 'GET',
        url: askbot['urls']['load_tag_wiki_text'],
        data: {tag_id: me.getTagId()},
        cache: false,
        success: function(data){
            me.backupContent();
            editor.setMarkdown(data);
            me.setContent(editor.getElement());
            me.setState('edit');
            if (me.isEditorLoaded() === false){
                editor.start();
                me.setEditorLoaded();
            }
        }
    });
};

TagWikiEditor.prototype.saveData = function(){
    var me = this;
    var text = this._editor.getMarkdown();
    $.ajax({
        type: 'POST',
        dataType: 'json',
        url: askbot['urls']['save_tag_wiki_text'],
        data: {tag_id: me.getTagId(), text: text},
        cache: false,
        success: function(data){
            if (data['success']){
                me.setState('display');
                me.setContent(data['html']);
            } else {
                showMessage(me.getElement(), data['message']);
            }
        }
    });
};

TagWikiEditor.prototype.cancelEdit = function(){
    this.restoreContent(); 
    this.setState('display');
};

TagWikiEditor.prototype.decorate = function(element){
    //expect <div id='group-wiki-{{id}}'><div class="content"/><a class="edit"/></div>
    this._element = element;
    var edit_btn = element.find('.edit-description');
    this._edit_btn = edit_btn;

    //adding two buttons...
    var save_btn = this.makeElement('a');
    save_btn.html(gettext('save'));
    edit_btn.after(save_btn);
    save_btn.hide();
    this._save_btn = save_btn;

    var cancel_btn = this.makeElement('a');
    cancel_btn.html(gettext('cancel'));
    save_btn.after(cancel_btn);
    cancel_btn.hide();
    this._cancel_btn = cancel_btn;

    this._cancel_sep = $('<span> | </span>');
    cancel_btn.before(this._cancel_sep);
    this._cancel_sep.hide();

    this._content_box = element.find('.content');
    this._tag_id = element.attr('id').split('-').pop();

    var me = this;
    var editor = new WMD();
    if (this._enabled_editor_buttons){
        editor.setEnabledButtons(this._enabled_editor_buttons);
    }
    editor.setPreviewerEnabled(this._is_previewer_enabled);
    editor.setEscapeHandler(function(){me.cancelEdit()});
    this._editor = editor;
    setupButtonEventHandlers(edit_btn, function(){ me.startActivatingEditor() });
    setupButtonEventHandlers(cancel_btn, function(){me.cancelEdit()});
    setupButtonEventHandlers(save_btn, function(){me.saveData()});
};

var ImageChanger = function(){
    WrappedElement.call(this);
    this._image_element = undefined;
    this._delete_button = undefined;
    this._save_url = undefined;
    this._delete_url = undefined;
    this._messages = undefined;
};
inherits(ImageChanger, WrappedElement);

ImageChanger.prototype.setImageElement = function(image_element){
    this._image_element = image_element;
};

ImageChanger.prototype.setMessages = function(messages){
    this._messages = messages;
};

ImageChanger.prototype.setDeleteButton = function(delete_button){
    this._delete_button = delete_button;
};

ImageChanger.prototype.setSaveUrl = function(url){
    this._save_url = url;
};

ImageChanger.prototype.setDeleteUrl = function(url){
    this._delete_url = url;
};

ImageChanger.prototype.setAjaxData = function(data){
    this._ajax_data = data;
};

ImageChanger.prototype.showImage = function(image_url){
    this._image_element.attr('src', image_url);
    this._image_element.show();
};

ImageChanger.prototype.deleteImage = function(){
    this._image_element.attr('src', '');
    this._image_element.css('display', 'none');

    var me = this;
    var delete_url = this._delete_url;
    var data = this._ajax_data;
    $.ajax({
        type: 'POST',
        dataType: 'json',
        url: delete_url,
        data: data,
        cache: false,
        success: function(data){
            if (data['success'] === true){
                showMessage(me.getElement(), data['message'], 'after');
            }
        }
    });
};

ImageChanger.prototype.saveImageUrl = function(image_url){
    var me = this;
    var data = this._ajax_data;
    data['image_url'] = image_url;
    var save_url = this._save_url;
    $.ajax({
        type: 'POST',
        dataType: 'json',
        url: save_url,
        data: data,
        cache: false,
        success: function(data){
            if (!data['success']){
                showMessage(me.getElement(), data['message'], 'after');
            }
        }
    });
};

ImageChanger.prototype.startDialog = function(){
    //reusing the wmd's file uploader
    var me = this;
    var change_image_text = this._messages['change_image'];
    var change_image_button = this._element;
    Attacklab.Util.prompt(
        "<h3>" + gettext('Enter the logo url or upload an image') + '</h3>',
        'http://',
        function(image_url){
            if (image_url){
                me.saveImageUrl(image_url);
                me.showImage(image_url);
                change_image_button.html(change_image_text);
                me.showDeleteButton();
            }
        },
        'image'
    );
};

ImageChanger.prototype.showDeleteButton = function(){
    this._delete_button.show();
    this._delete_button.prev().show();
};

ImageChanger.prototype.hideDeleteButton = function(){
    this._delete_button.hide();
    this._delete_button.prev().hide();
};


ImageChanger.prototype.startDeleting = function(){
    if (confirm(gettext('Do you really want to remove the image?'))){
        this.deleteImage();
        this._element.html(this._messages['add_image']);
        this.hideDeleteButton();
        this._delete_button.hide();
        var sep = this._delete_button.prev();
        sep.hide();
    };
};

/**
 * decorates an element that will serve as the image changer button
 */
ImageChanger.prototype.decorate = function(element){
    this._element = element;
    var me = this;
    setupButtonEventHandlers(
        element,
        function(){
            me.startDialog();
        }
    );
    setupButtonEventHandlers(
        this._delete_button,
        function(){
            me.startDeleting();
        }
    )
};

var UserGroupProfileEditor = function(){
    TagWikiEditor.call(this);
};
inherits(UserGroupProfileEditor, TagWikiEditor);

UserGroupProfileEditor.prototype.toggleEmailModeration = function(){
    var btn = this._moderate_email_btn;
    var group_id = this.getTagId();
    $.ajax({
        type: 'POST',
        dataType: 'json',
        cache: false,
        data: {group_id: group_id},
        url: askbot['urls']['toggle_group_email_moderation'],
        success: function(data){
            if (data['success']){
                btn.html(data['new_button_text']);
            } else {
                showMessage(btn, data['message']);
            }
        }
    });
};

UserGroupProfileEditor.prototype.decorate = function(element){
    this.setEnabledEditorButtons('bold italic link ol ul');
    this.setPreviewerEnabled(false);
    UserGroupProfileEditor.superClass_.decorate.call(this, element);
    var change_logo_btn = element.find('.change-logo');
    this._change_logo_btn = change_logo_btn;

    var moderate_email_toggle = new TwoStateToggle();
    moderate_email_toggle.setPostData({
        group_id: this.getTagId(),
        property_name: 'moderate_email'
    });
    var moderate_email_btn = element.find('#moderate-email');
    this._moderate_email_btn = moderate_email_btn;
    moderate_email_toggle.decorate(moderate_email_btn);

    var open_group_toggle = new TwoStateToggle();
    open_group_toggle.setPostData({
        group_id: this.getTagId(),
        property_name: 'is_open'
    });
    var open_group_btn = element.find('#open-or-close-group');
    open_group_toggle.decorate(open_group_btn);

    var email_editor = new TextPropertyEditor();
    email_editor.decorate(element.find('#preapproved-emails'));

    var domain_editor = new TextPropertyEditor();
    domain_editor.decorate(element.find('#preapproved-email-domains'));

    var logo_changer = new ImageChanger();
    logo_changer.setImageElement(element.find('.group-logo'));
    logo_changer.setAjaxData({
        group_id: this.getTagId()
    });
    logo_changer.setSaveUrl(askbot['urls']['save_group_logo_url']);
    logo_changer.setDeleteUrl(askbot['urls']['delete_group_logo_url']);
    logo_changer.setMessages({
        change_image: gettext('change logo'),
        add_image: gettext('add logo')
    });
    var delete_logo_btn = element.find('.delete-logo');
    logo_changer.setDeleteButton(delete_logo_btn);
    logo_changer.decorate(change_logo_btn);
};

var GroupJoinButton = function(){
    TwoStateToggle.call(this);
};
inherits(GroupJoinButton, TwoStateToggle);

GroupJoinButton.prototype.getPostData = function(){
    return { group_id: this._group_id };
};

GroupJoinButton.prototype.getHandler = function(){
    var me = this;
    return function(){
        $.ajax({
            type: 'POST',
            dataType: 'json',
            cache: false,
            data: me.getPostData(),
            url: askbot['urls']['join_or_leave_group'],
            success: function(data){
                if (data['success']){
                    var new_state = data['is_member'] ? 'on-state':'off-state';
                    me.setState(new_state);
                } else {
                    showMessage(me.getElement(), data['message']);
                }
            }
        });
    };
};

<<<<<<< HEAD
var TagEditor = function() {
    WrappedElement.call(this);
    this._has_hot_backspace = false;
};
inherits(TagEditor, WrappedElement);

TagEditor.prototype.getSelectedTags = function() {
    return $.trim(this._hidden_tags_input.val()).split(/\s+/);
};

TagEditor.prototype.setSelectedTags = function(tag_names) {
    this._hidden_tags_input.val($.trim(tag_names.join(' ')));
};

TagEditor.prototype.addSelectedTag = function(tag_name) {
    var tag_names = this._hidden_tags_input.val();
    this._hidden_tags_input.val(tag_names + ' ' + tag_name);
    $('.acResults').hide();//a hack to hide the autocompleter
};

TagEditor.prototype.removeSelectedTag = function(tag_name) {
    var tag_names = this.getSelectedTags();
    var idx = $.inArray(tag_name, tag_names);
    if (idx !== -1) {
        tag_names.splice(idx, 1)
    }
    this.setSelectedTags(tag_names);
};

TagEditor.prototype.addTag = function(tag_name) {
    var tag_name = tag_name.replace(/\s+/, ' ').toLowerCase();
    if ($.inArray(tag_name, this.getSelectedTags()) !== -1) {
        return;
    }
    var tag = new Tag();
    tag.setName(tag_name);
    tag.setDeletable(true);
    tag.setLinkable(true);
    var me = this;
    tag.setDeleteHandler(function(){
        me.removeSelectedTag(tag_name);
        tag.dispose();
        $('.acResults').hide();//a hack to hide the autocompleter
        me.fixHeight();
    });
    this._tags_container.append(tag.getElement());
    this.addSelectedTag(tag_name);
};

TagEditor.prototype.getAddTagHandler = function() {
    var me = this;
    return function(tag_name) {
        me.addTag(tag_name);
        me.clearNewTagInput();
        me.fixHeight();
    };
};

TagEditor.prototype.getRawNewTagValue = function() {
    return this._visible_tags_input.val();//without trimming
};

TagEditor.prototype.clearNewTagInput = function() {
    return this._visible_tags_input.val('');
};

TagEditor.prototype.editLastTag = function() {
    //delete rendered tag
    var tc = this._tags_container;
    tc.find('li:last').remove();
    //remove from hidden tags input
    var tags = this.getSelectedTags();
    var last_tag = tags.pop();
    this.setSelectedTags(tags);
    //populate the tag editor
    this._visible_tags_input.val(last_tag);
    putCursorAtEnd(this._visible_tags_input);
};

TagEditor.prototype.setHotBackspace = function(is_hot) {
    this._has_hot_backspace = is_hot;
};

TagEditor.prototype.hasHotBackspace = function() {
    return this._has_hot_backspace;
};

TagEditor.prototype.completeTagInput = function() {
    var tag_name = $.trim(this._visible_tags_input.val());
    if (tag_name.length > 0) {
        this.addTag(tag_name);
        this.clearNewTagInput();
    }
};

TagEditor.prototype.saveHeight = function() {
    return;
    var elem = this._visible_tags_input;
    this._height = elem.offset().top;
};

TagEditor.prototype.fixHeight = function() {
    return;
    var new_height = this._visible_tags_input.offset().top;
    //@todo: replace this by real measurement
    var element_height = parseInt(
        this._element.css('height').replace('px', '')
    );
    if (new_height > this._height) {
        this._element.css('height', element_height + 28);//magic number!!!
    } else if (new_height < this._height) {
        this._element.css('height', element_height - 28);//magic number!!!
    }
    this.saveHeight();
};

TagEditor.prototype.getTagInputKeyHandler = function() {
    var new_tags = this._visible_tags_input;
    var me = this;
    return function(e) {
        if (e.shiftKey) {
            return;
        }
        me.saveHeight();
        var key = e.which || e.keyCode;
        var text = me.getRawNewTagValue();
        //space 32, backspace 8, enter 13
        if (key == 32 || key == 13) {
            var tag_name = $.trim(text);
            if (tag_name.length > 0) {
                me.completeTagInput();
            }
        } else if (key == 8 && text.length == 0) {
            if (me.hasHotBackspace() === true) {
                me.editLastTag();
            } else {
                me.setHotBackspace(true);
            }
        }

        if (key !== 8) {
            me.setHotBackspace(false);
        }
        me.fixHeight();
        return false;
    };
}

TagEditor.prototype.decorate = function(element) {
    this._element = element;
    this._hidden_tags_input = element.find('input[name="tags"]');//this one is hidden
    this._tags_container = element.find('ul.tags');

    var visible_tags_input = element.find('.new-tags-input');
    this._visible_tags_input = visible_tags_input;
    this.saveHeight();

    var me = this;
    var tagsAc = new AutoCompleter({
        url: askbot['urls']['get_tag_list'],
        onItemSelect: function(){
            me.completeTagInput();
        },
        preloadData: true,
        minChars: 1,
        useCache: true,
        matchInside: true,
        maxCacheLength: 100,
        delay: 10
    });
    tagsAc.decorate(visible_tags_input);
    visible_tags_input.keyup(this.getTagInputKeyHandler());

    element.click(function(e) {
        visible_tags_input.focus();
        return false;
    });
};

var CategorySelector = function() {
    WrappedElement.call(this);
    this._data = null;
    this._is_editable = false;
    this._select_handler = function(){};//dummy default
};
inherits(CategorySelector, WrappedElement);

CategorySelector.prototype.setData = function(data) {
    this._data = data;
};

CategorySelector.prototype.setEditable = function(is_editable) {
    this._is_editable = is_editable;
};

CategorySelector.prototype.populateCategoryLevel = function(source_path) {
    var level = source_path.length - 1;
    if (level > 3) {
        return;
    }
    //traverse the tree down to items pointed to by the path
    var data = this._data[0];
    for (var i = 1; i < source_path.length; i++) {
        data = data[1][source_path[i]];
    }

    var items = data[1];

    //clear current and above selectors
    for (var i = level; i < 3; i++) {
        this._selectors[i].removeAllItems();
    }

    //populate current selector
    var selector = this._selectors[level];
    $.each(items, function(idx, item) {
        var tag_name = item[0];
        selector.addItem(idx, tag_name, '');//first and last are dummy values
        if (item[1].length > 0) {
            selector.setItemClass(idx, 'tree');
        }
    });

    selector.clearSelection();
};

CategorySelector.prototype.maybeAddEditButton = function(selector) {
    return;
};

CategorySelector.prototype.getSelectedPath = function(selected_level) {
    var path = [0];//root
    /* 
     * upper limit capped by current clicked level
     * we ignore all selection above the current level
     */
    for (var i = 0; i < selected_level + 1; i++) {
        var data = this._selectors[i].getSelectedItemData();
        if (data){
            path.push(parseInt(data['id']));
        } else {
            return path;
        }
    }
    return path;
};

/** getter and setter are not symmetric */
CategorySelector.prototype.setSelectHandler = function(handler) {
    this._select_handler = handler;
};

CategorySelector.prototype.getSelectHandlerInternal = function() {
    return this._select_handler;
};

CategorySelector.prototype.getSelectHandler = function(level) {
    var me = this;
    return function(item_data) {
        //1) run the assigned select handler
        var tag_name = item_data['title']
        me.getSelectHandlerInternal()(tag_name);
        //2) if appropriate, populate the higher level
        if (level < 2) {
            var current_path = me.getSelectedPath(level);
            me.populateCategoryLevel(current_path);
        }
    }
};

CategorySelector.prototype.decorate = function(element) {
    this._element = element;
    this._selectors = [];

    var selector0 = new SelectBox();
    selector0.decorate(element.find('.cat-col-0'));
    selector0.setSelectHandler(this.getSelectHandler(0));
    this.maybeAddEditButton(selector0);
    this._selectors.push(selector0);

    var selector1 = new SelectBox();
    selector1.decorate(element.find('.cat-col-1'));
    selector1.setSelectHandler(this.getSelectHandler(1));
    this.maybeAddEditButton(selector1);
    this._selectors.push(selector1)

    var selector2 = new SelectBox();
    selector2.decorate(element.find('.cat-col-2'));
    selector2.setSelectHandler(this.getSelectHandler(2));
    this.maybeAddEditButton(selector2);
    this._selectors.push(selector2);

    this.populateCategoryLevel([0]);
=======
GroupJoinButton.prototype.decorate = function(elem) {
    GroupJoinButton.superClass_.decorate.call(this, elem);
    this._group_id = this._element.data('groupId');
>>>>>>> 123d9713
};

$(document).ready(function() {
    $('[id^="comments-for-"]').each(function(index, element){
        var comments = new PostCommentsWidget();
        comments.decorate(element);
    });
    $('[id^="swap-question-with-answer-"]').each(function(idx, element){
        var swapper = new QASwapper();
        swapper.decorate($(element));
    });
    $('[id^="post-id-"]').each(function(idx, element){
        var deleter = new DeletePostLink();
        //confusingly .question-delete matches the answers too need rename
        var post_id = element.id.split('-').pop();
        deleter.setPostId(post_id);
        deleter.decorate($(element).find('.question-delete'));
    });
    questionRetagger.init();
    socialSharing.init();
});


/*
Prettify
http://www.apache.org/licenses/LICENSE-2.0
*/
var PR_SHOULD_USE_CONTINUATION = true; var PR_TAB_WIDTH = 8; var PR_normalizedHtml; var PR; var prettyPrintOne; var prettyPrint; function _pr_isIE6() { var isIE6 = navigator && navigator.userAgent && /\bMSIE 6\./.test(navigator.userAgent); _pr_isIE6 = function() { return isIE6; }; return isIE6; } (function() { function wordSet(words) { words = words.split(/ /g); var set = {}; for (var i = words.length; --i >= 0; ) { var w = words[i]; if (w) { set[w] = null; } } return set; } var FLOW_CONTROL_KEYWORDS = "break continue do else for if return while "; var C_KEYWORDS = FLOW_CONTROL_KEYWORDS + "auto case char const default " + "double enum extern float goto int long register short signed sizeof " + "static struct switch typedef union unsigned void volatile "; var COMMON_KEYWORDS = C_KEYWORDS + "catch class delete false import " + "new operator private protected public this throw true try "; var CPP_KEYWORDS = COMMON_KEYWORDS + "alignof align_union asm axiom bool " + "concept concept_map const_cast constexpr decltype " + "dynamic_cast explicit export friend inline late_check " + "mutable namespace nullptr reinterpret_cast static_assert static_cast " + "template typeid typename typeof using virtual wchar_t where "; var JAVA_KEYWORDS = COMMON_KEYWORDS + "boolean byte extends final finally implements import instanceof null " + "native package strictfp super synchronized throws transient "; var CSHARP_KEYWORDS = JAVA_KEYWORDS + "as base by checked decimal delegate descending event " + "fixed foreach from group implicit in interface internal into is lock " + "object out override orderby params readonly ref sbyte sealed " + "stackalloc string select uint ulong unchecked unsafe ushort var "; var JSCRIPT_KEYWORDS = COMMON_KEYWORDS + "debugger eval export function get null set undefined var with " + "Infinity NaN "; var PERL_KEYWORDS = "caller delete die do dump elsif eval exit foreach for " + "goto if import last local my next no our print package redo require " + "sub undef unless until use wantarray while BEGIN END "; var PYTHON_KEYWORDS = FLOW_CONTROL_KEYWORDS + "and as assert class def del " + "elif except exec finally from global import in is lambda " + "nonlocal not or pass print raise try with yield " + "False True None "; var RUBY_KEYWORDS = FLOW_CONTROL_KEYWORDS + "alias and begin case class def" + " defined elsif end ensure false in module next nil not or redo rescue " + "retry self super then true undef unless until when yield BEGIN END "; var SH_KEYWORDS = FLOW_CONTROL_KEYWORDS + "case done elif esac eval fi " + "function in local set then until "; var ALL_KEYWORDS = (CPP_KEYWORDS + CSHARP_KEYWORDS + JSCRIPT_KEYWORDS + PERL_KEYWORDS + PYTHON_KEYWORDS + RUBY_KEYWORDS + SH_KEYWORDS); var PR_STRING = 'str'; var PR_KEYWORD = 'kwd'; var PR_COMMENT = 'com'; var PR_TYPE = 'typ'; var PR_LITERAL = 'lit'; var PR_PUNCTUATION = 'pun'; var PR_PLAIN = 'pln'; var PR_TAG = 'tag'; var PR_DECLARATION = 'dec'; var PR_SOURCE = 'src'; var PR_ATTRIB_NAME = 'atn'; var PR_ATTRIB_VALUE = 'atv'; var PR_NOCODE = 'nocode'; function isWordChar(ch) { return (ch >= 'a' && ch <= 'z') || (ch >= 'A' && ch <= 'Z'); } function spliceArrayInto(inserted, container, containerPosition, countReplaced) { inserted.unshift(containerPosition, countReplaced || 0); try { container.splice.apply(container, inserted); } finally { inserted.splice(0, 2); } } var REGEXP_PRECEDER_PATTERN = function() { var preceders = ["!", "!=", "!==", "#", "%", "%=", "&", "&&", "&&=", "&=", "(", "*", "*=", "+=", ",", "-=", "->", "/", "/=", ":", "::", ";", "<", "<<", "<<=", "<=", "=", "==", "===", ">", ">=", ">>", ">>=", ">>>", ">>>=", "?", "@", "[", "^", "^=", "^^", "^^=", "{", "|", "|=", "||", "||=", "~", "break", "case", "continue", "delete", "do", "else", "finally", "instanceof", "return", "throw", "try", "typeof"]; var pattern = '(?:' + '(?:(?:^|[^0-9.])\\.{1,3})|' + '(?:(?:^|[^\\+])\\+)|' + '(?:(?:^|[^\\-])-)'; for (var i = 0; i < preceders.length; ++i) { var preceder = preceders[i]; if (isWordChar(preceder.charAt(0))) { pattern += '|\\b' + preceder; } else { pattern += '|' + preceder.replace(/([^=<>:&])/g, '\\$1'); } } pattern += '|^)\\s*$'; return new RegExp(pattern); } (); var pr_amp = /&/g; var pr_lt = /</g; var pr_gt = />/g; var pr_quot = /\"/g; function attribToHtml(str) { return str.replace(pr_amp, '&amp;').replace(pr_lt, '&lt;').replace(pr_gt, '&gt;').replace(pr_quot, '&quot;'); } function textToHtml(str) { return str.replace(pr_amp, '&amp;').replace(pr_lt, '&lt;').replace(pr_gt, '&gt;'); } var pr_ltEnt = /&lt;/g; var pr_gtEnt = /&gt;/g; var pr_aposEnt = /&apos;/g; var pr_quotEnt = /&quot;/g; var pr_ampEnt = /&amp;/g; var pr_nbspEnt = /&nbsp;/g; function htmlToText(html) { var pos = html.indexOf('&'); if (pos < 0) { return html; } for (--pos; (pos = html.indexOf('&#', pos + 1)) >= 0; ) { var end = html.indexOf(';', pos); if (end >= 0) { var num = html.substring(pos + 3, end); var radix = 10; if (num && num.charAt(0) === 'x') { num = num.substring(1); radix = 16; } var codePoint = parseInt(num, radix); if (!isNaN(codePoint)) { html = (html.substring(0, pos) + String.fromCharCode(codePoint) + html.substring(end + 1)); } } } return html.replace(pr_ltEnt, '<').replace(pr_gtEnt, '>').replace(pr_aposEnt, "'").replace(pr_quotEnt, '"').replace(pr_ampEnt, '&').replace(pr_nbspEnt, ' '); } function isRawContent(node) { return 'XMP' === node.tagName; } function normalizedHtml(node, out) { switch (node.nodeType) { case 1: var name = node.tagName.toLowerCase(); out.push('<', name); for (var i = 0; i < node.attributes.length; ++i) { var attr = node.attributes[i]; if (!attr.specified) { continue; } out.push(' '); normalizedHtml(attr, out); } out.push('>'); for (var child = node.firstChild; child; child = child.nextSibling) { normalizedHtml(child, out); } if (node.firstChild || !/^(?:br|link|img)$/.test(name)) { out.push('<\/', name, '>'); } break; case 2: out.push(node.name.toLowerCase(), '="', attribToHtml(node.value), '"'); break; case 3: case 4: out.push(textToHtml(node.nodeValue)); break; } } var PR_innerHtmlWorks = null; function getInnerHtml(node) { if (null === PR_innerHtmlWorks) { var testNode = document.createElement('PRE'); testNode.appendChild(document.createTextNode('<!DOCTYPE foo PUBLIC "foo bar">\n<foo />')); PR_innerHtmlWorks = !/</.test(testNode.innerHTML); } if (PR_innerHtmlWorks) { var content = node.innerHTML; if (isRawContent(node)) { content = textToHtml(content); } return content; } var out = []; for (var child = node.firstChild; child; child = child.nextSibling) { normalizedHtml(child, out); } return out.join(''); } function makeTabExpander(tabWidth) { var SPACES = '                '; var charInLine = 0; return function(plainText) { var out = null; var pos = 0; for (var i = 0, n = plainText.length; i < n; ++i) { var ch = plainText.charAt(i); switch (ch) { case '\t': if (!out) { out = []; } out.push(plainText.substring(pos, i)); var nSpaces = tabWidth - (charInLine % tabWidth); charInLine += nSpaces; for (; nSpaces >= 0; nSpaces -= SPACES.length) { out.push(SPACES.substring(0, nSpaces)); } pos = i + 1; break; case '\n': charInLine = 0; break; default: ++charInLine; } } if (!out) { return plainText; } out.push(plainText.substring(pos)); return out.join(''); }; } var pr_chunkPattern = /(?:[^<]+|<!--[\s\S]*?-->|<!\[CDATA\[([\s\S]*?)\]\]>|<\/?[a-zA-Z][^>]*>|<)/g; var pr_commentPrefix = /^<!--/; var pr_cdataPrefix = /^<\[CDATA\[/; var pr_brPrefix = /^<br\b/i; var pr_tagNameRe = /^<(\/?)([a-zA-Z]+)/; function extractTags(s) { var matches = s.match(pr_chunkPattern); var sourceBuf = []; var sourceBufLen = 0; var extractedTags = []; if (matches) { for (var i = 0, n = matches.length; i < n; ++i) { var match = matches[i]; if (match.length > 1 && match.charAt(0) === '<') { if (pr_commentPrefix.test(match)) { continue; } if (pr_cdataPrefix.test(match)) { sourceBuf.push(match.substring(9, match.length - 3)); sourceBufLen += match.length - 12; } else if (pr_brPrefix.test(match)) { sourceBuf.push('\n'); ++sourceBufLen; } else { if (match.indexOf(PR_NOCODE) >= 0 && isNoCodeTag(match)) { var name = match.match(pr_tagNameRe)[2]; var depth = 1; end_tag_loop: for (var j = i + 1; j < n; ++j) { var name2 = matches[j].match(pr_tagNameRe); if (name2 && name2[2] === name) { if (name2[1] === '/') { if (--depth === 0) { break end_tag_loop; } } else { ++depth; } } } if (j < n) { extractedTags.push(sourceBufLen, matches.slice(i, j + 1).join('')); i = j; } else { extractedTags.push(sourceBufLen, match); } } else { extractedTags.push(sourceBufLen, match); } } } else { var literalText = htmlToText(match); sourceBuf.push(literalText); sourceBufLen += literalText.length; } } } return { source: sourceBuf.join(''), tags: extractedTags }; } function isNoCodeTag(tag) { return !!tag.replace(/\s(\w+)\s*=\s*(?:\"([^\"]*)\"|'([^\']*)'|(\S+))/g, ' $1="$2$3$4"').match(/[cC][lL][aA][sS][sS]=\"[^\"]*\bnocode\b/); } function createSimpleLexer(shortcutStylePatterns, fallthroughStylePatterns) { var shortcuts = {}; (function() { var allPatterns = shortcutStylePatterns.concat(fallthroughStylePatterns); for (var i = allPatterns.length; --i >= 0; ) { var patternParts = allPatterns[i]; var shortcutChars = patternParts[3]; if (shortcutChars) { for (var c = shortcutChars.length; --c >= 0; ) { shortcuts[shortcutChars.charAt(c)] = patternParts; } } } })(); var nPatterns = fallthroughStylePatterns.length; var notWs = /\S/; return function(sourceCode, opt_basePos) { opt_basePos = opt_basePos || 0; var decorations = [opt_basePos, PR_PLAIN]; var lastToken = ''; var pos = 0; var tail = sourceCode; while (tail.length) { var style; var token = null; var match; var patternParts = shortcuts[tail.charAt(0)]; if (patternParts) { match = tail.match(patternParts[1]); token = match[0]; style = patternParts[0]; } else { for (var i = 0; i < nPatterns; ++i) { patternParts = fallthroughStylePatterns[i]; var contextPattern = patternParts[2]; if (contextPattern && !contextPattern.test(lastToken)) { continue; } match = tail.match(patternParts[1]); if (match) { token = match[0]; style = patternParts[0]; break; } } if (!token) { style = PR_PLAIN; token = tail.substring(0, 1); } } decorations.push(opt_basePos + pos, style); pos += token.length; tail = tail.substring(token.length); if (style !== PR_COMMENT && notWs.test(token)) { lastToken = token; } } return decorations; }; } var PR_MARKUP_LEXER = createSimpleLexer([], [[PR_PLAIN, /^[^<]+/, null], [PR_DECLARATION, /^<!\w[^>]*(?:>|$)/, null], [PR_COMMENT, /^<!--[\s\S]*?(?:-->|$)/, null], [PR_SOURCE, /^<\?[\s\S]*?(?:\?>|$)/, null], [PR_SOURCE, /^<%[\s\S]*?(?:%>|$)/, null], [PR_SOURCE, /^<(script|style|xmp)\b[^>]*>[\s\S]*?<\/\1\b[^>]*>/i, null], [PR_TAG, /^<\/?\w[^<>]*>/, null]]); var PR_SOURCE_CHUNK_PARTS = /^(<[^>]*>)([\s\S]*)(<\/[^>]*>)$/; function tokenizeMarkup(source) { var decorations = PR_MARKUP_LEXER(source); for (var i = 0; i < decorations.length; i += 2) { if (decorations[i + 1] === PR_SOURCE) { var start, end; start = decorations[i]; end = i + 2 < decorations.length ? decorations[i + 2] : source.length; var sourceChunk = source.substring(start, end); var match = sourceChunk.match(PR_SOURCE_CHUNK_PARTS); if (match) { decorations.splice(i, 2, start, PR_TAG, start + match[1].length, PR_SOURCE, start + match[1].length + (match[2] || '').length, PR_TAG); } } } return decorations; } var PR_TAG_LEXER = createSimpleLexer([[PR_ATTRIB_VALUE, /^\'[^\']*(?:\'|$)/, null, "'"], [PR_ATTRIB_VALUE, /^\"[^\"]*(?:\"|$)/, null, '"'], [PR_PUNCTUATION, /^[<>\/=]+/, null, '<>/=']], [[PR_TAG, /^[\w:\-]+/, /^</], [PR_ATTRIB_VALUE, /^[\w\-]+/, /^=/], [PR_ATTRIB_NAME, /^[\w:\-]+/, null], [PR_PLAIN, /^\s+/, null, ' \t\r\n']]); function splitTagAttributes(source, decorations) { for (var i = 0; i < decorations.length; i += 2) { var style = decorations[i + 1]; if (style === PR_TAG) { var start, end; start = decorations[i]; end = i + 2 < decorations.length ? decorations[i + 2] : source.length; var chunk = source.substring(start, end); var subDecorations = PR_TAG_LEXER(chunk, start); spliceArrayInto(subDecorations, decorations, i, 2); i += subDecorations.length - 2; } } return decorations; } function sourceDecorator(options) { var shortcutStylePatterns = [], fallthroughStylePatterns = []; if (options.tripleQuotedStrings) { shortcutStylePatterns.push([PR_STRING, /^(?:\'\'\'(?:[^\'\\]|\\[\s\S]|\'{1,2}(?=[^\']))*(?:\'\'\'|$)|\"\"\"(?:[^\"\\]|\\[\s\S]|\"{1,2}(?=[^\"]))*(?:\"\"\"|$)|\'(?:[^\\\']|\\[\s\S])*(?:\'|$)|\"(?:[^\\\"]|\\[\s\S])*(?:\"|$))/, null, '\'"']); } else if (options.multiLineStrings) { shortcutStylePatterns.push([PR_STRING, /^(?:\'(?:[^\\\']|\\[\s\S])*(?:\'|$)|\"(?:[^\\\"]|\\[\s\S])*(?:\"|$)|\`(?:[^\\\`]|\\[\s\S])*(?:\`|$))/, null, '\'"`']); } else { shortcutStylePatterns.push([PR_STRING, /^(?:\'(?:[^\\\'\r\n]|\\.)*(?:\'|$)|\"(?:[^\\\"\r\n]|\\.)*(?:\"|$))/, null, '"\'']); } fallthroughStylePatterns.push([PR_PLAIN, /^(?:[^\'\"\`\/\#]+)/, null, ' \r\n']); if (options.hashComments) { shortcutStylePatterns.push([PR_COMMENT, /^#[^\r\n]*/, null, '#']); } if (options.cStyleComments) { fallthroughStylePatterns.push([PR_COMMENT, /^\/\/[^\r\n]*/, null]); fallthroughStylePatterns.push([PR_COMMENT, /^\/\*[\s\S]*?(?:\*\/|$)/, null]); } if (options.regexLiterals) { var REGEX_LITERAL = ('^/(?=[^/*])' + '(?:[^/\\x5B\\x5C]' + '|\\x5C[\\s\\S]' + '|\\x5B(?:[^\\x5C\\x5D]|\\x5C[\\s\\S])*(?:\\x5D|$))+' + '(?:/|$)'); fallthroughStylePatterns.push([PR_STRING, new RegExp(REGEX_LITERAL), REGEXP_PRECEDER_PATTERN]); } var keywords = wordSet(options.keywords); options = null; var splitStringAndCommentTokens = createSimpleLexer(shortcutStylePatterns, fallthroughStylePatterns); var styleLiteralIdentifierPuncRecognizer = createSimpleLexer([], [[PR_PLAIN, /^\s+/, null, ' \r\n'], [PR_PLAIN, /^[a-z_$@][a-z_$@0-9]*/i, null], [PR_LITERAL, /^0x[a-f0-9]+[a-z]/i, null], [PR_LITERAL, /^(?:\d(?:_\d+)*\d*(?:\.\d*)?|\.\d+)(?:e[+\-]?\d+)?[a-z]*/i, null, '123456789'], [PR_PUNCTUATION, /^[^\s\w\.$@]+/, null]]); function splitNonStringNonCommentTokens(source, decorations) { for (var i = 0; i < decorations.length; i += 2) { var style = decorations[i + 1]; if (style === PR_PLAIN) { var start, end, chunk, subDecs; start = decorations[i]; end = i + 2 < decorations.length ? decorations[i + 2] : source.length; chunk = source.substring(start, end); subDecs = styleLiteralIdentifierPuncRecognizer(chunk, start); for (var j = 0, m = subDecs.length; j < m; j += 2) { var subStyle = subDecs[j + 1]; if (subStyle === PR_PLAIN) { var subStart = subDecs[j]; var subEnd = j + 2 < m ? subDecs[j + 2] : chunk.length; var token = source.substring(subStart, subEnd); if (token === '.') { subDecs[j + 1] = PR_PUNCTUATION; } else if (token in keywords) { subDecs[j + 1] = PR_KEYWORD; } else if (/^@?[A-Z][A-Z$]*[a-z][A-Za-z$]*$/.test(token)) { subDecs[j + 1] = token.charAt(0) === '@' ? PR_LITERAL : PR_TYPE; } } } spliceArrayInto(subDecs, decorations, i, 2); i += subDecs.length - 2; } } return decorations; } return function(sourceCode) { var decorations = splitStringAndCommentTokens(sourceCode); decorations = splitNonStringNonCommentTokens(sourceCode, decorations); return decorations; }; } var decorateSource = sourceDecorator({ keywords: ALL_KEYWORDS, hashComments: true, cStyleComments: true, multiLineStrings: true, regexLiterals: true }); function splitSourceNodes(source, decorations) { for (var i = 0; i < decorations.length; i += 2) { var style = decorations[i + 1]; if (style === PR_SOURCE) { var start, end; start = decorations[i]; end = i + 2 < decorations.length ? decorations[i + 2] : source.length; var subDecorations = decorateSource(source.substring(start, end)); for (var j = 0, m = subDecorations.length; j < m; j += 2) { subDecorations[j] += start; } spliceArrayInto(subDecorations, decorations, i, 2); i += subDecorations.length - 2; } } return decorations; } function splitSourceAttributes(source, decorations) { var nextValueIsSource = false; for (var i = 0; i < decorations.length; i += 2) { var style = decorations[i + 1]; var start, end; if (style === PR_ATTRIB_NAME) { start = decorations[i]; end = i + 2 < decorations.length ? decorations[i + 2] : source.length; nextValueIsSource = /^on|^style$/i.test(source.substring(start, end)); } else if (style === PR_ATTRIB_VALUE) { if (nextValueIsSource) { start = decorations[i]; end = i + 2 < decorations.length ? decorations[i + 2] : source.length; var attribValue = source.substring(start, end); var attribLen = attribValue.length; var quoted = (attribLen >= 2 && /^[\"\']/.test(attribValue) && attribValue.charAt(0) === attribValue.charAt(attribLen - 1)); var attribSource; var attribSourceStart; var attribSourceEnd; if (quoted) { attribSourceStart = start + 1; attribSourceEnd = end - 1; attribSource = attribValue; } else { attribSourceStart = start + 1; attribSourceEnd = end - 1; attribSource = attribValue.substring(1, attribValue.length - 1); } var attribSourceDecorations = decorateSource(attribSource); for (var j = 0, m = attribSourceDecorations.length; j < m; j += 2) { attribSourceDecorations[j] += attribSourceStart; } if (quoted) { attribSourceDecorations.push(attribSourceEnd, PR_ATTRIB_VALUE); spliceArrayInto(attribSourceDecorations, decorations, i + 2, 0); } else { spliceArrayInto(attribSourceDecorations, decorations, i, 2); } } nextValueIsSource = false; } } return decorations; } function decorateMarkup(sourceCode) { var decorations = tokenizeMarkup(sourceCode); decorations = splitTagAttributes(sourceCode, decorations); decorations = splitSourceNodes(sourceCode, decorations); decorations = splitSourceAttributes(sourceCode, decorations); return decorations; } function recombineTagsAndDecorations(sourceText, extractedTags, decorations) { var html = []; var outputIdx = 0; var openDecoration = null; var currentDecoration = null; var tagPos = 0; var decPos = 0; var tabExpander = makeTabExpander(PR_TAB_WIDTH); var adjacentSpaceRe = /([\r\n ]) /g; var startOrSpaceRe = /(^| ) /gm; var newlineRe = /\r\n?|\n/g; var trailingSpaceRe = /[ \r\n]$/; var lastWasSpace = true; function emitTextUpTo(sourceIdx) { if (sourceIdx > outputIdx) { if (openDecoration && openDecoration !== currentDecoration) { html.push('</span>'); openDecoration = null; } if (!openDecoration && currentDecoration) { openDecoration = currentDecoration; html.push('<span class="', openDecoration, '">'); } var htmlChunk = textToHtml(tabExpander(sourceText.substring(outputIdx, sourceIdx))).replace(lastWasSpace ? startOrSpaceRe : adjacentSpaceRe, '$1&nbsp;'); lastWasSpace = trailingSpaceRe.test(htmlChunk); html.push(htmlChunk.replace(newlineRe, '<br />')); outputIdx = sourceIdx; } } while (true) { var outputTag; if (tagPos < extractedTags.length) { if (decPos < decorations.length) { outputTag = extractedTags[tagPos] <= decorations[decPos]; } else { outputTag = true; } } else { outputTag = false; } if (outputTag) { emitTextUpTo(extractedTags[tagPos]); if (openDecoration) { html.push('</span>'); openDecoration = null; } html.push(extractedTags[tagPos + 1]); tagPos += 2; } else if (decPos < decorations.length) { emitTextUpTo(decorations[decPos]); currentDecoration = decorations[decPos + 1]; decPos += 2; } else { break; } } emitTextUpTo(sourceText.length); if (openDecoration) { html.push('</span>'); } return html.join(''); } var langHandlerRegistry = {}; function registerLangHandler(handler, fileExtensions) { for (var i = fileExtensions.length; --i >= 0; ) { var ext = fileExtensions[i]; if (!langHandlerRegistry.hasOwnProperty(ext)) { langHandlerRegistry[ext] = handler; } else if ('console' in window) { console.log('cannot override language handler %s', ext); } } } registerLangHandler(decorateSource, ['default-code']); registerLangHandler(decorateMarkup, ['default-markup', 'html', 'htm', 'xhtml', 'xml', 'xsl']); registerLangHandler(sourceDecorator({ keywords: CPP_KEYWORDS, hashComments: true, cStyleComments: true }), ['c', 'cc', 'cpp', 'cs', 'cxx', 'cyc']); registerLangHandler(sourceDecorator({ keywords: JAVA_KEYWORDS, cStyleComments: true }), ['java']); registerLangHandler(sourceDecorator({ keywords: SH_KEYWORDS, hashComments: true, multiLineStrings: true }), ['bsh', 'csh', 'sh']); registerLangHandler(sourceDecorator({ keywords: PYTHON_KEYWORDS, hashComments: true, multiLineStrings: true, tripleQuotedStrings: true }), ['cv', 'py']); registerLangHandler(sourceDecorator({ keywords: PERL_KEYWORDS, hashComments: true, multiLineStrings: true, regexLiterals: true }), ['perl', 'pl', 'pm']); registerLangHandler(sourceDecorator({ keywords: RUBY_KEYWORDS, hashComments: true, multiLineStrings: true, regexLiterals: true }), ['rb']); registerLangHandler(sourceDecorator({ keywords: JSCRIPT_KEYWORDS, cStyleComments: true, regexLiterals: true }), ['js']); function prettyPrintOne(sourceCodeHtml, opt_langExtension) { try { var sourceAndExtractedTags = extractTags(sourceCodeHtml); var source = sourceAndExtractedTags.source; var extractedTags = sourceAndExtractedTags.tags; if (!langHandlerRegistry.hasOwnProperty(opt_langExtension)) { opt_langExtension = /^\s*</.test(source) ? 'default-markup' : 'default-code'; } var decorations = langHandlerRegistry[opt_langExtension].call({}, source); return recombineTagsAndDecorations(source, extractedTags, decorations); } catch (e) { if ('console' in window) { console.log(e); console.trace(); } return sourceCodeHtml; } } function prettyPrint(opt_whenDone) { var isIE6 = _pr_isIE6(); var codeSegments = [document.getElementsByTagName('pre'), document.getElementsByTagName('code'), document.getElementsByTagName('xmp')]; var elements = []; for (var i = 0; i < codeSegments.length; ++i) { for (var j = 0; j < codeSegments[i].length; ++j) { elements.push(codeSegments[i][j]); } } codeSegments = null; var k = 0; function doWork() { var endTime = (PR_SHOULD_USE_CONTINUATION ? new Date().getTime() + 250 : Infinity); for (; k < elements.length && new Date().getTime() < endTime; k++) { var cs = elements[k]; if (cs.className && cs.className.indexOf('prettyprint') >= 0) { var langExtension = cs.className.match(/\blang-(\w+)\b/); if (langExtension) { langExtension = langExtension[1]; } var nested = false; for (var p = cs.parentNode; p; p = p.parentNode) { if ((p.tagName === 'pre' || p.tagName === 'code' || p.tagName === 'xmp') && p.className && p.className.indexOf('prettyprint') >= 0) { nested = true; break; } } if (!nested) { var content = getInnerHtml(cs); content = content.replace(/(?:\r\n?|\n)$/, ''); var newContent = prettyPrintOne(content, langExtension); if (!isRawContent(cs)) { cs.innerHTML = newContent; } else { var pre = document.createElement('PRE'); for (var i = 0; i < cs.attributes.length; ++i) { var a = cs.attributes[i]; if (a.specified) { var aname = a.name.toLowerCase(); if (aname === 'class') { pre.className = a.value; } else { pre.setAttribute(a.name, a.value); } } } pre.innerHTML = newContent; cs.parentNode.replaceChild(pre, cs); cs = pre; } if (isIE6 && cs.tagName === 'PRE') { var lineBreaks = cs.getElementsByTagName('br'); for (var j = lineBreaks.length; --j >= 0; ) { var lineBreak = lineBreaks[j]; lineBreak.parentNode.replaceChild(document.createTextNode('\r\n'), lineBreak); } } } } } if (k < elements.length) { setTimeout(doWork, 250); } else if (opt_whenDone) { opt_whenDone(); } } doWork(); } window['PR_normalizedHtml'] = normalizedHtml; window['prettyPrintOne'] = prettyPrintOne; window['prettyPrint'] = prettyPrint; window['PR'] = { 'createSimpleLexer': createSimpleLexer, 'registerLangHandler': registerLangHandler, 'sourceDecorator': sourceDecorator, 'PR_ATTRIB_NAME': PR_ATTRIB_NAME, 'PR_ATTRIB_VALUE': PR_ATTRIB_VALUE, 'PR_COMMENT': PR_COMMENT, 'PR_DECLARATION': PR_DECLARATION, 'PR_KEYWORD': PR_KEYWORD, 'PR_LITERAL': PR_LITERAL, 'PR_NOCODE': PR_NOCODE, 'PR_PLAIN': PR_PLAIN, 'PR_PUNCTUATION': PR_PUNCTUATION, 'PR_SOURCE': PR_SOURCE, 'PR_STRING': PR_STRING, 'PR_TAG': PR_TAG, 'PR_TYPE': PR_TYPE }; })();<|MERGE_RESOLUTION|>--- conflicted
+++ resolved
@@ -2383,8 +2383,11 @@
         });
     };
 };
-
-<<<<<<< HEAD
+GroupJoinButton.prototype.decorate = function(elem) {
+    GroupJoinButton.superClass_.decorate.call(this, elem);
+    this._group_id = this._element.data('groupId');
+};
+
 var TagEditor = function() {
     WrappedElement.call(this);
     this._has_hot_backspace = false;
@@ -2678,11 +2681,6 @@
     this._selectors.push(selector2);
 
     this.populateCategoryLevel([0]);
-=======
-GroupJoinButton.prototype.decorate = function(elem) {
-    GroupJoinButton.superClass_.decorate.call(this, elem);
-    this._group_id = this._element.data('groupId');
->>>>>>> 123d9713
 };
 
 $(document).ready(function() {
