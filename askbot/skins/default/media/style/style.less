@import url(jquery.autocomplete.css);
@import "lib_style.less"; /* Library of predifined less functions styles */

/* ----- General HTML Styles----- */

body {
    background: #FFF;
    font-size: 14px;
    line-height: 150%;
    margin: 0;
    padding: 0;
    color: #666;
    font-family:@body-font;
}

div {
    margin: 0 auto;
    padding: 0;
}

h1, h2, h3, h4, h5, h6, ul, li, dl, dt, dd, form, img, p {
    margin: 0;
    padding: 0;
    border: none;
}

label {
    vertical-align: middle;
}

hr {
    border: none;
    border-top: 1px dashed #ccccce;
}

input, select {
    vertical-align: middle;
    font-family: Trebuchet MS, "segoe ui", Helvetica, Tahoma, Verdana, MingLiu, PMingLiu, Arial, sans-serif;
    margin-left:0px;
}

input[type="text"].prompt,
input[type="password"].prompt {
    font-style: italic;
    color: @info-text;
}

textarea:focus, input:focus{
    outline: none;
}

iframe {
    border: none;
}

p {
    font-size: 14px;
    line-height: 140%;
    margin-bottom: 6px;
}

a {
    color:@link;
    text-decoration: none;
    cursor: pointer;
}

h2 {
    font-size: 21px;
    padding: 3px 0 3px 5px;
}

h3 {
    font-size: 19px;
    padding: 3px 0 3px 5px;
}

ul {
    list-style: disc;
    margin-left: 20px;
    padding-left: 0px;
    margin-bottom: 1em;
}

ol {
    list-style: decimal;
    margin-left: 30px;
    margin-bottom: 1em;
    padding-left: 0px;
}

td ul {
    vertical-align: middle;
}

li input {
    margin: 3px 3px 4px 3px;
}

pre {
    font-family: Consolas, Monaco, Liberation Mono, Lucida Console, Monospace;
    font-size: 100%;
    margin-bottom: 10px;
    /*overflow: auto;*/
    background-color: #F5F5F5;
    padding-left: 5px;
    padding-top: 5px;
    /*width: 671px;*/
    padding-bottom: 20px ! ie7;
}

code {
    font-family: Consolas, Monaco, Liberation Mono, Lucida Console, Monospace;
    font-size: 100%;

}

blockquote {
    margin-bottom: 10px;
    margin-right: 15px;
    padding: 10px 0px 1px 10px;
    background-color: #F5F5F5;
}

/* http://pathfindersoftware.com/2007/09/developers-note-2/ */
* html .clearfix,
* html .paginator {
    height: 1;
    overflow: visible;
}
+ html .clearfix,
+ html .paginator {
    min-height: 1%;
}
.clearfix:after,
.paginator:after {
    clear: both;
    content:".";
    display:block;
    height: 0;
    visibility: hidden;
}

.badges a {
    color: #763333;
    text-decoration: underline;
}

a:hover {
    text-decoration: underline;
}

.badge-context-toggle.active {
    cursor: pointer;
    text-decoration: underline;
}

h1 {
    font-size: 24px;
    padding: 0px 0 5px 0px;
}


/* ----- Extra space above for messages ----- */

body.user-messages {
    margin-top: 2.4em;
}

/* ----- Custom positions ----- */

.left{float:left}
.right{float:right}
.clean{clear:both}
.center{
    margin: 0 auto;
    padding: 0;
}


/* ----- Notify message bar , check blocks/system_messages.html ----- */

.notify {
    position: fixed;
    top: 0px;
    left: 0px;
    width: 100%;
    z-index: 100;
    padding: 0;
    text-align: center;
    background-color: #f5dd69;
    font-family:@main-font;

    .notification {
        margin-top: 6px;
        margin-bottom: 6px;
        font-size: 16px;
        color:#424242
    }
}

#closeNotify {
    position: absolute;
    right: 5px;
    top: 7px;
    color: #735005;
    text-decoration: none;
    line-height: 18px;
    .sprites(-6px,-5px);
    cursor: pointer;
    width:20px;
    height:20px;
}

#closeNotify:hover {
    .sprites(-26px,-5px);
}

/* ----- Header, check blocks/header.html ----- */

#header {
    margin-top: 0px;
    background: @header-color;
    font-family:@main-font;
}

.content-wrapper {/* wrapper positioning class */
    width: 960px;
    margin: auto;
    position:relative;
}

#logo img{
    padding: 5px 0px 5px 0px;
    height: 75px;
    width: auto;
    float: left;
}

#userToolsNav {/* Navigation bar containing login link or user information, check widgets/user_navigation.html*/
    height: 20px;
    padding-bottom:5px;

    a {
        height: 35px;
        text-align: right;
        margin-left: 20px;
        text-decoration: underline;
        color:#d0e296;
        font-size:16px;
    }
    
    a:first-child {
        margin-left: 0;
    }
    
    a#ab-responses {
        margin-left: 3px;
    }
    
    .user-info,.user-micro-info{
        color:#b5b593;
    }

    a img {
        vertical-align:middle;
        margin-bottom:2px;
    }

    .user-info a {
        margin: 0;
        text-decoration: none;
    }
}

#metaNav {/* Top Navigation bar containing links for tags, people and badges, check widgets/header.html */
    float: right;/* for #header.with-logo it is modified */
    margin-right: 7px;

    a {
        color: #e2e2ae;
        padding: 0px 0px 0px 35px;
        height: 25px;
        line-height: 25px;
        margin:5px 0px 0px 10px;
        font-size: 18px;
        font-weight: 100;
        text-decoration: none;
        display: block;
        float: left;
    }

    a:hover {
        text-decoration: underline;
    }

    a.on {
        font-weight:bold;
        color: #FFF;
        text-decoration: none;
    }

    a.special {
        font-size: 18px;
        color: #B02B2C;
        font-weight: bold;
        text-decoration: none;
    }

    a.special:hover {
        text-decoration: underline;
    }

    #navTags{
        .sprites(-50px,-5px)
    }

    #navUsers{
        .sprites(-125px,-5px)
    }

    #navGroups{
        .sprites(-125px,-5px)
    }

    #navBadges{
        .sprites(-210px,-5px)
    }
}

#header.with-logo #userToolsNav {
    position:absolute;
    bottom: 0;
    right:0px;
}

#header.without-logo #userToolsNav {
    float:left;
    margin-top: 7px;
}

#header.without-logo #metaNav {
    margin-bottom: 7px;
}

#secondaryHeader{ /* Div containing Home button, scope navigation, search form and ask button, check blocks/secondary_header.html */
    height:55px;
    background:#e9e9e1;
    border-bottom:#d3d3c2 1px solid;
    border-top:#fcfcfc 1px solid;
    margin-bottom:10px;
    font-family:@main-font;

    #homeButton{
        border-right:#afaf9e 1px solid;
       .sprites(-6px,-36px);
        height:55px;
       width:43px;
       display:block;
       float:left;
    }
    
    #homeButton:hover{
        .sprites(-6px-45,-36px);
    }
    
    #scopeWrapper{
        width:688px;
        float:left;
        
        a{
            display:block;
           float:left;
         }

        .scope-selector{
            font-size:20px;
            color:#7a7a6b;
            height:55px;
            line-height:55px;
            margin-left:16px
        }
        .on{
            background:url(../images/scopearrow.png) no-repeat center bottom;
        }

        .ask-message{
            font-size:24px;
        }
    }
}

.validate-email-page {
    label {
        color: @info-text;
        line-height: 1.35;
        display: block;
        margin: 10px 0;
    }
    #validation-code {
        padding-left:5px;
        border:#cce6ec 3px solid;
        height:25px;
        font-size: 14px;
        width: 200px;
    }
    form {
        margin-bottom: 30px;
    }
}

#searchBar { /* Main search form , check widgets/search_bar.html */
    display: inline-block;
    background-color: #fff;
    width: 400px;
    border: 1px solid #c9c9b5;
    float:right;
    height:42px;
    margin:6px 0px 0px 15px;

    .searchInput, .searchInputCancelable{
        font-size: 26px;
        height: 39px;
        font-weight:300;
        background:#FFF;
        border:0px;
        color:#484848;
        padding-left:10px;
        padding-top: 1px;
        font-family:@body-font;
        vertical-align: top;
    }

    .searchInput,{
        width: 340px;
    }

    .searchInputCancelable {
        width: 305px;
    }

    .logoutsearch {
        width: 337px;
    }

    .searchBtn {
        font-size: 10px;
        color: #666;
        background-color: #eee;
        height: 42px;
        border:#FFF 1px solid;
        line-height: 22px;
        text-align: center;
        float:right;
        margin: 0px;
        width:48px;
        .sprites(-98px,-36px);
        cursor:pointer;
    }

    .searchBtn:hover {
        .sprites(-98px-48,-36px);
    }

    .cancelSearchBtn {
        font-size: 30px;
        color: #ce8888;
        background:#fff;
        height: 42px;
        border:0px;
        border-left:#deded0 1px solid;
        text-align: center;
        width: 35px;
        cursor:pointer;
    }

    .cancelSearchBtn:hover {
        color: #d84040;
    }
}

body.anon {
    #searchBar {
        width: 500px;
        .searchInput {
            width: 440px;
        }

        .searchInputCancelable {
            width: 405px;
        }
    }
}


#askButton{ /* check blocks/secondary_header.html and widgets/ask_button.html*/
    line-height:44px;
    margin-top:6px;
    float:right;
    text-transform:uppercase;
    .button-style(42px, 20px);
    width: 200px;/* to match width of sidebar */
}

#askButton:hover{
    .button-style-hover;
}

/* ----- Content layout, check two_column_body.html or one_column_body.html ----- */

#ContentLeft {
    width: 730px;
    float: left;
    position: relative;
    padding-bottom:10px;
}

#ContentRight {
    width: 200px;
    float: right;
    padding: 0 0px 10px 0px;
}

#ContentFull {
    float: left;
    width: 960px;
}

/* ----- Sidebar Widgets Box, check main_page/sidebar.html or question/sidebar.html ----- */

.box {
    background: #fff;
    padding: 4px 0px 10px 0px;
    width:200px;

    p {
        margin-bottom: 4px;
        color: @info-text;
        font-family:@main-font;
        font-size: 14px;
    }

    p.info-box-follow-up-links {
        text-align: right;
        margin: 0;
    }

    h2 {
        padding-left: 0;
        background:#eceeeb;
        height:30px;
        line-height:30px;
        text-align:right;
        font-size:18px !important;
        font-weight:normal;
        color:#656565;
        padding-right:10px;
        margin-bottom:10px;
        font-family:@main-font;
        width:190px;
    }
    h3{
        color:#4a757f;
        font-size:18px;
        text-align:left;
        font-weight:normal;
        font-family:@main-font;
        padding-left:0px;
    }
    .contributorback{
        background: #eceeeb url(../images/contributorsback.png) no-repeat center left;
    }

    form {
        margin: 0px;
    }

    label {
        color: @info-text;
        font-size:15px;
        vertical-align: bottom;
        display: inline;
        text-align:left;
        font-family:@main-font;
    }

    #displayTagFilterControl label,
    #emailTagFilterControl label { /*Especial width just for the tag filter boxes in index page*/
        width:160px;
    }

    ul {
        margin-left: 22px;
    }

    li {
        list-style-type: disc;
        font-size: 13px;
        line-height: 20px;
        margin-bottom: 10px;
        color:@info-text;
    }
    ul.tags {
        list-style: none;
        margin: 0;
        padding: 0;
        line-height: 170%;
        display: block;
    }
    #displayTagFilterControl p label{
        color:@info-text;
        font-size:15px;
    }

    .inputs{
        #interestingTagInput,
        #ignoredTagInput,
        #subscribedTagInput,
        #ab-tag-search {
            width:152px;
            padding-left:5px;
            border:#c9c9b5 1px solid;
            height:25px;
            font-size: 14px;
        }
        #ab-tag-search {
            width: 138px;
        }
        #interestingTagAdd,
        #ignoredTagAdd,
        #subscribedTagAdd,
        #ab-tag-search-add {
            border:0;
            font-weight:bold;
            margin-top:-2px;
            .button-style(27px, 14px);
            .rounded-corners(4px);
        }
       #interestingTagAdd:hover,
       #ignoredTagAdd:hover,
       #ab-tag-search-add:hover {
            .button-style-hover;
       }
       #ab-tag-search-add {
            width: 47px;
       }
    }
    
    img.gravatar {
        margin:1px;
    }

/* widgets for question template */

    a.followed, a.follow{
        line-height:34px;
        border:0;
        font-weight:normal;
        margin-top:3px;
        display:block;
        .button-style(34px,21px);
        .center;
        width: 130px;
    }

    a.followed:hover, a.follow:hover{
        .button-style-hover;
        .text-shadow(0px, 1px, 0px, #c6d9dd);
    }

    a.followed div.unfollow{
        display:none;
    }

    a.followed:hover div{
        display:none;
    }
    a.followed:hover div.unfollow{
        display:inline;
        color:#a05736;
    }
    
    .favorite-number {
        padding: 5px 0 0 5px;
        font-size: 100%;
        font-family: Arial;
        font-weight: bold;
        color: #777;
        text-align:center;
    }

    /* notify by email box */
    .notify-sidebar #question-subscribe-sidebar {
        margin: 0 0 0 3px;
    }
}

.users-page .box label {
    display: inline;
    float: none;
}

.statsWidget p{
    color:@info-text;
    font-size:16px;
    border-bottom:#cccccc 1px solid;
    font-size:13px;

    strong{
        float:right;
        padding-right:10px;
    }
}
.questions-related {
    word-wrap: break-word;

    p {
        line-height: 20px;
        padding: 4px 0px 9px 0px;
        font-size: 16px;
        font-weight:normal;
        border-bottom:#cccccc 1px solid;
    }
    p:first-child {
        margin-top: -4px;
    }
    p:last-child {
        border: none;
    }
    a {
        font-size:13px;
        line-height: 1.3;
    }
}
/* tips and markdown help are widgets for ask template */

#tips{
    li{
       color:@info-text;
       font-size:13px;
       list-style-image: url(../images/tips.png);
    }
    a{
        font-size:16px;
    }
}

#markdownHelp{
    li{
        color:@info-text;
       font-size:13px;
    }
    a{
        font-size:16px;
    }
}


/* ----- Sorting top Tab, check main_page/tab_bar.html ------*/

.tabBar {
    background-color: #eff5f6;
    height: 30px;
    margin-bottom: 3px;
    margin-top: 3px;
    float:right;
    font-family:@sort-font;
    font-size:16px;
    .rounded-corners(5px);
}

.tabBar h2 {
    float: left;
}

.tabsA, .tabsC {
    float: right;
    position: relative;
    display: block;
    height: 20px;
}

/* tabsA - used for sorting */
.tabsA { float: right; }
.tabsC { float: left; }

.tabsA a, .tabsC a{

    border-left: 1px solid #d0e1e4;
    color: @section-title;
    display: block;
    float: left;
    height: 20px;
    line-height: 20px;
    padding:4px 7px 4px 7px;
    text-decoration: none;
}

.tabsA a.on, .tabsC a.on, .tabsA a:hover, .tabsC a:hover {
    color: @button-label;
}

.tabsA a.rev.on, tabsA a.rev.on:hover {
}

.tabsA .label, .tabsC .label {
    float: left;
    color: #646464;
    margin:4px 5px 0px 8px;
}

.main-page .tabsA .label {
    margin-left: 8px;
}

.tabsB a {
    background: #eee;
    border: 1px solid #eee;
    color: #777;
    display: block;
    float: left;
    height: 22px;
    line-height: 28px;
    margin: 5px 0px 0 4px;
    padding: 0 11px 0 11px;
    text-decoration: none;
}

.tabsC .first{
    border:none;
}

.rss {
    float: right;
    font-size: 16px;
    color: #f57900;
    margin: 5px 0px 3px 7px;
    width:52px;
    padding-left: 2px;
    padding-top:3px;
    background:#fff url(../images/feed-icon-small.png) no-repeat center right;
    float:right;
    font-family:@sort-font;
    font-size:16px;
}

.rss:hover {
    color: #F4A731 !important;
}

/* ----- Headline, containing number of questions and tags selected, check main_page/headline.html ----- */

#questionCount{
    font-weight:bold;
    font-size:20px;
    color:@section-title;
    width:200px;
    float:left;
    margin-bottom:6px;
    padding-top: 6px;
    font-family:@main-font;
}

#listSearchTags{
    float:left;
    margin-top:3px;
    color:@info-text;
    font-size:16px;
    font-family:@main-font;
}

ul#searchTags {
    margin-left:10px;
    float:right;
    padding-top:2px;
}

.search-tips {
    font-size:16px;
    line-height:17px;
    color: @info-text;
    margin:5px 0 10px 0;
    padding:0px;
    float:left;
    font-family:@main-font;

    a {
        text-decoration: underline;
        color: @link;
    }
}

/* ----- Question list , check main_page/content.html and macros/macros.html----- */

#question-list {
    float: left;
    position: relative;
    background-color: #FFF;
    padding: 0;
    width: 100%;
}

.short-summary {
    position: relative;
    filter: inherit;
    padding: 10px 0 3px 0;
    border-bottom: 1px solid #DDDBCE;
    margin-bottom:1px;
    overflow: hidden;
    width: 733px;
    float: left;
    /*background: url(../images/summary-background.png) repeat-x;*/

    h2 {
        font-size: 20px;
        font-weight:normal;
        line-height: 26px;
        padding-left: 0;
        margin-bottom:7px;
        display:block;
        font-family:@main-font;
    }
    
    a {
        color:@question-link;
    }

    .userinfo {
        text-align:right;
        line-height:16px;
        font-family:@body-font;
        padding-right:4px;
    }
    

    .userinfo .timeago, span.anonymous 
     {
        font-size: 11px;
        clear:both;
        font-weight: normal;
        color: #555;
    }

    .userinfo a{
        font-weight:bold;
        font-size:11px;
    }
    
    .counts {
        float: right;
        margin: 4px 0 0 5px;
        font-family:@main-font;
    }
    
    .counts .item-count {
        padding:0px 5px 0px 5px;
        font-size: 25px;
        font-family:@main-font;
    }
    
    .counts .votes div,
    .counts .views div,
    .counts .answers div,
    .counts .favorites div
    {
        margin-top:3px;
        font-size: 14px;
        line-height:14px;
        color: #646464;
    }
    
    .tags {
        margin: 0 0 0 1px;
    }
    
    .votes, .answers, .favorites, .views {
        text-align: center;
        margin: 0 3px;
        padding: 8px 2px 0px 2px;
        width: 51px;
        float: right;
        height:44px;
        border:#dbdbd4 1px solid;
    }

    .votes{
        background: url(../images/vote-background.png) repeat-x;
    }

    .answers{
        background:url(../images/answers-background.png) repeat-x;
    }
    
    .views {
        background:url(../images/view-background.png) repeat-x;
    }

    .no-votes .item-count {
        color: #b1b5b6;
    }
    .some-votes .item-count {
        color: #4a757f;
    }
    
    .no-answers .item-count {
        color: #b1b5b6;
    }
    .some-answers .item-count {
        color: #eab243;
    }
    
    .no-views .item-count {
        color: #b1b5b6;
    }
    .some-views .item-count {
        color: #d33f00;
    }
    
    .accepted .item-count {
        background:url(../images/accept.png) no-repeat top right;
        display: block;
        text-align: center;
        width: 40px;
        color: #eab243;
    }

    .some-favorites .item-count {
        background:#338333;
        color:#d0f5a9;
    }
    .no-favorites .item-count {
        background: #eab243;
        color: yellow;
    }

}

/* ----- Question list Paginator , check main_content/pager.html and macros/utils_macros.html----- */

.evenMore {
    font-size: 13px;
    color:@info-text;
    padding:15px 0px 10px 0px;
    clear:both;
}

.evenMore a {
    text-decoration: underline;
    color:@link;
}

.pager {
    margin-top: 10px;
    margin-bottom: 16px;
}

.pagesize {
    margin-top: 10px;
    margin-bottom: 16px;
    float: right;
}

.paginator {
    padding: 5px 0 10px 0;
    font-size:13px;
    margin-bottom:10px;

    .prev a, .prev a:visited,
    .next a, .next a:visited {
         background-color: #fff;
        color: #777;
        padding: 2px 4px 3px 4px;
    }
    a{
        color:@section-title;
    }
    .prev {
        margin-right: .5em;
    }

    .next {
        margin-left: .5em;
    }

    .page a, .page a:visited, .curr {
        padding: .25em;
        background-color: #fff;
        margin: 0em .25em;
        color: #ff;
    }

    .curr {
        background-color: #8ebcc7;
        color: #fff;
        font-weight: bold;
    }
    .next a, .prev a{
        color:@section-title
    }
    .page a:hover,
    .curr a:hover,
    .prev a:hover,
    .next a:hover {
        color: #8C8C8C;
        background-color: #E1E1E1;
        text-decoration: none;
    }

    .text {
        color: #777;
        padding: .3em;
    }

    .paginator-container-left {
        padding: 5px 0 10px 0;
    }

}

/* ----- Tags Styles ----- */

/* tag formatting is also copy-pasted in template
   because it must be the same in the emails
   askbot/models/__init__.py:format_instant_notification_email()
*/

/* tag cloud */

.tag-size-1 {
    font-size:12px;
}
.tag-size-2 {
    font-size:13px;
}
.tag-size-3 {
    font-size:14px;
}
.tag-size-4 {
    font-size:15px;
}
.tag-size-5 {
    font-size:16px;
}
.tag-size-6 {
    font-size:17px;
}
.tag-size-7 {
    font-size:18px;
}
.tag-size-8 {
    font-size:19px;
}
.tag-size-9 {
    font-size:20px;
}
.tag-size-10 {
    font-size:21px;
}

ul.tags,
ul.tags.marked-tags,
ul#related-tags {
    list-style: none;
    margin: 0;
    padding: 0;
    line-height: 170%;
    display: block;
}

ul.tags li {
    float:left;
    display: block;
    margin: 0 8px 8px 0;
    padding: 0;
    height:20px;
}

.wildcard-tags {
    clear: both;
}

ul.tags.marked-tags li,
.wildcard-tags ul.tags li {
    margin-bottom: 5px;
}

#tagSelector div.inputs {
    clear: both;
    float: none;
    margin-bottom:10px;
}

.tags-page ul.tags li,
ul#ab-user-tags li {
    width: 160px;
    margin:5px;
    margin-left: 0;
}
.tags-page ul.tags {
    margin-left: 5px;
}

ul#related-tags li {
    margin: 0 5px 8px 0;
    float: left;
    clear: left;
}

/* .tag-left and .tag-right are for the sliding doors decoration of tags */

.tag-left {
    cursor: pointer;
    display: block;
    float: left;
    height: 17px;
    margin: 0 5px 0 0;
    padding: 0;
    .box-shadow(0px,0px,5px,#d3d6d7);
}

.tag-right {
    background: #f3f6f6;
    border:#fff 1px solid ;
    border-top:#fff 2px solid;
    outline:#cfdbdb 1px solid;
   /* .box-shadow(0px,1px,0px,#88a8a8);*/
    display: block;
    float: left;
    height: 17px;
    line-height: 17px;
    font-weight: normal;
    font-size: 11px;
    padding: 0px 8px 0px 8px;
    text-decoration: none;
    text-align: center;
    white-space: nowrap;
    vertical-align: middle;
    font-family:@body-font;
    color:#717179;
}
.deletable-tag {
    margin-right: 3px;
    white-space: nowrap;
    .rounded-corners-right(4px);
}

.tags a.tag-right,
.tags span.tag-right {
    color: #585858;
    text-decoration: none;

}
.tags a:hover{
    color: #1A1A1A;
}

.users-page,
.tags-page,
.groups-page,
.moderate-tags-page {
    th {
        padding-bottom: 5px;
        font-weight: normal;
    }
    h1 {
        float: left;
        padding-top: 7px;
    }
}

.moderate-tags-page {
    button {
        line-height: 18px;
    }
    table {
        border-spacing: 0;
    }
    table.suggested-tags-table {
        width: 100%;
    }
    th {
        font-style: italic;
    }
    th, tr {
        vertical-align: top;
        text-align: left;
        padding-right: 20px;
    }
    td.per-thread-controls {
        width: 120px;/* 20px more to compensate for the padding */
        height: 30px;
        button {
            display: none;
        }
    }
    th.decision-col,
    th.tags-col,
    th.users-col {
        width: 100px;
    }
    tr.per-tag-controls {
        height: 30px;
        text-align: center;
    }
    tr.thread-info {
        a {
            line-height: 18px;
        }
    }
    tr.thread-info td {
        padding-bottom: 5px;
    }
    td.tags-col,
    td.users-col {
        padding-top: 7px
    }
    td.thread-links-col {
        padding-top: 5px;
    }
}

.main-page h1 {
    margin-right: 5px;
}

.delete-icon {
    margin-top:-1px;
    float: left;
    height: 21px;
    width:18px;
    display: block;
    line-height:20px;
    text-align:center;
    background: #bbcdcd;
    cursor: default;
    color:#fff;
    border-top:#cfdbdb 1px solid;
    font-family:@body-font;
    .rounded-corners-right(4px);
    .text-shadow(0px,1px,0px,#7ea0a0)

}
.delete-icon:hover {
    background: #b32f2f;
}



.tag-number {
    font-weight: normal;
    float: left;
    font-size:16px;
    color:#5d5d5d;
}

.badges .tag-number {
    float: none;
    display: inline;
    padding-right: 15px;
}

/* ----- Ask and Edit Question Form template----- */

.section-title{
    color:@section-title;
    font-family:@main-font;
    font-weight:bold;
    font-size:24px;
}

#fmask{
    margin-bottom:30px;
    width:100%;
}

#askFormBar {
    display:inline-block;
    padding: 4px 7px 0px 0px;
    margin-top:0px;
    
    p{
       margin:0 0 5px 0;
       font-size:14px;
       color:@info-text-dark;
       line-height:1.4;
    }
    .questionTitleInput {
        font-size: 24px;
        line-height: 24px;
        height: 36px;
        margin: 0px;
        padding: 0px 0 0 5px;
        border:#cce6ec 3px solid;
        width:719px;
    }
}

.ask-page, .edit-question-page {

    div#question-list {
        border-bottom:#f0f0ec 1px solid;
        float: none;
        a {
            line-height:30px;
        }

    }

    div#question-list h2 {
        font-size: 13px;
        padding-bottom: 0;
        color: @link;
        border-top: #f0f0ec 1px solid;
        border-left: #f0f0ec 1px solid;
        min-height: 30px;
        line-height: 30px;
        font-weight: normal;
    }

    div#question-list span {
        width:28px;
        height:26px;
        line-height:26px;
        text-align:center;
        margin-right: 10px;
        float:left;
        display:block;
        color:#fff;
        background: #b8d0d5;
        .rounded-corners(3px);
    }
    label{
        color:@info-text-dark;
        font-size:13px;
    }

    #id_tags {
        border:#cce6ec 3px solid;
        height:25px;
        padding-left:5px;
        font-size:14px;
        width:395px;
    }
}

.ask-page,
.question-page,
.edit-question-page,
.edit-answer-page {
    #id_post_author_username,
    #id_post_author_email {
        border:#cce6ec 3px solid;
        height:25px;
        padding-left:5px;
        font-size:14px;
        width:186px;
<<<<<<< HEAD
    }
    #id_post_author_email {
        margin-left: 10px;
    }
    table.proxy-user-info {
        border-spacing: 0px;

        .form-item {
            float: left;
        }
=======
>>>>>>> a485a301
    }
    #id_post_author_email {
        margin-left: 10px;
    }
    table.proxy-user-info {
        border-spacing: 0px;

        .form-item {
            float: left;
        }
    }
}

.groups-input,
.users-input {
    width:152px;
    padding-left:5px;
    border:#c9c9b5 1px solid;
    height:25px;
    font-size: 14px;
}

.add-groups,
.add-users {
    border:0;
    font-weight:bold;
    margin-top:-2px;
    .button-style(27px, 14px);
    .rounded-corners(4px);
}

.share-input-col {
    width: 160px;
    text-align: center;
}

.add-everyone-group {
    text-align: center;
    margin: auto;
    display: block;
    padding: 0 10px;
    height: 25px;
}

.add-groups:hover {
    .button-style-hover;
}

#id_user,
#id_user_author {
    border:#cce6ec 3px solid;
    height:25px;
    padding-left:5px;
    width:395px;
    font-size:14px;
}

.groups-input,
.users-input {
    width:152px;
    padding-left:5px;
    border:#c9c9b5 1px solid;
    height:25px;
    font-size: 14px;
}

.add-groups,
.add-users {
    border:0;
    font-weight:bold;
    margin-top:-2px;
    .button-style(27px, 14px);
    .rounded-corners(4px);
}

.add-everyone-group {
    text-align: center;
    margin: auto;
    display: block;
    padding: 0 10px;
}

.add-groups:hover {
    .button-style-hover;
}

#id_user,
#id_user_author {
    border:#cce6ec 3px solid;
    height:25px;
    padding-left:5px;
    width:395px;
    font-size:14px;
}

.title-desc {
    color: @info-text;
    font-size: 13px;
    margin-bottom: 5px;
}

.ask-page, .question-page {
    .title-desc, .tags-desc {
        color: @info-text;
        font-style: italic;
        font-size: 16px;
    }
}

#fmanswer input.submit,
.ask-page input.submit,
.edit-question-page input.submit {
    float: left;
    font-weight:normal;
    margin-top:3px;
    .button-style(34px,21px);
    margin-right:7px;
}

#fmanswer input.submit:hover,
.ask-page input.submit:hover,
.edit-question-page input.submit:hover{
    .button-style-hover;
    .text-shadow(0px, 1px, 0px, #c6d9dd)
}

.wmd-container {
    border:#cce6ec 3px solid;
    min-height: 250px;
    textarea {
        border: none;
    }
}
.users-page .wmd-container {
    width: 200px;
}
.ask-page,
.question-page,
.edit-question-page,
.edit-answer-page {
    .wmd-container {
        width: 723px;
    }
    #editor {
        width: 710px;
        padding: 6px;
    }
    .retagger-buttons {
        button {
            margin: 8px 10px 5px 0;
        }
    }
}

#editor { /* adjustment for editor preview */
    display: block;
    font-size: 100%;
    min-height: 200px;
    line-height: 18px;
    margin: 0;
    border: 0;
}

.users-page #editor {
    width: 192px;
}

#id_title {
    width: 100%;
}

.wmd-preview {
    margin: 0;
    padding: 5px;
    background-color: #F5F5F5;
    min-height: 20px;
    overflow: auto;
    font-size:13px;
    font-family:@body-font;

    p{
       margin-bottom: 14px;
       line-height: 1.4;
       font-size: 14px;
    }

    p:last-child{
        margin-bottom: 0;
    }
}

.wmd-preview pre {
    background-color: #E7F1F8;

}

.wmd-preview blockquote {
    background-color: #eee;
}

.wmd-preview IMG {
    max-width: 600px;
}

.user-page .wmd-buttons {
    width: 725px;
}

.preview-toggle {
    width: 100%;
    color: #b6a475; /*letter-spacing:1px;*/
    text-align: left;
}

.preview-toggle span:hover {
    cursor: pointer;
}

.after-editor {
    margin-top: 15px;
    margin-bottom: 15px;
}

.checkbox {
    margin-left:5px;
    font-weight:normal;
    cursor:help
}

.question-options {
    margin-top: 1px;
    color: #666;
    line-height: 13px;
    margin-bottom:5px;
}
.question-options label {
    vertical-align: text-bottom;
}

.edit-content-html {
    border-top: 1px dotted #D8D2A9;
    border-bottom: 1px dotted #D8D2A9;
    margin: 5px 0 5px 0;
}

.edit-question-page, #fmedit, .wmd-preview{
    color:@info-text-dark;
    
    #id_revision{
        font-size:14px;
        margin-top:5px;
        margin-bottom:5px;
    }
    #id_title{
        font-size: 24px;
        line-height: 24px;
        height: 36px;
        margin: 0px;
        padding: 0px 0 0 5px;
        border:#cce6ec 3px solid;
        width: 719px;
        margin-bottom:10px;
    }
    #id_summary{
        border:#cce6ec 3px solid;
        height:25px;
        padding-left:5px;
        width:395px;
        font-size:14px;
    }
    .title-desc{
        margin-bottom:10px;
    }
}

/* ----- Question template ----- */

.question-page{

    h1{
        padding-top:0px;
        font-family:@main-font;

        a {
            color:@question-link;
            font-size:26px;
            font-weight:normal;
            line-height:1;
        }
    }

    p.rss {
        float:none;
        clear:both;
        padding: 3px 0 0 23px;
        font-size: 15px;
        width:130px;
        background-position:center left;
        margin-left:0px !important;
    }

    p.rss a {
        font-family:@main-font;
        vertical-align: top;
    }

    .question-content{
        float:right;
        width:682px;
        margin-bottom:10px;
    }

    .question-content, .answer {
        pre, code {
            clear:both;
        }
    }

    #question-table{
        float:left;
        border-top:#f0f0f0 1px solid;
    }

    #question-table,
    .answer-table {
        margin: 8px 0 6px 0;
        border-spacing: 0px;
        width: 670px;
        padding-right:10px;
    }

    .answer-table {
        margin-top:0px;
        border-bottom: 1px solid #D4D4D4;
        float:right;
    }

    .answer-table td,
    #question-table td {
        width:20px;
        vertical-align:top;
    }
    .question-body, .answer-body {
        overflow: auto;
        margin-top:10px;
        font-family:@body-font;
        color:#4b4b4b;

        p{
            margin-bottom:14px;
          line-height:1.4;
          font-size:14px;
          padding:0px 5px 5px 0px;
        }
        
        a {
            color:@link;
        }
        
        li {
            margin-bottom:7px;
        }
    }

    .question-body IMG, .answer-body IMG {
        max-width: 600px;
    }

    .post-update-info-container {
        float: right;
        width: 175px;
    }

    .post-update-info {
        background: #fff url(../images/background-user-info.png) repeat-x bottom;
        float: right;
        font-size: 9px;
        font-family:@secondary-font;
        width: 158px;
        padding:4px;
        margin:0px 0px 5px 5px;
        line-height: 14px;
        .rounded-corners(4px);
        .box-shadow (0px, 2px,1px,#bfbfbf);
        
         p {
             line-height: 13px;
            font-size: 11px;
            margin: 0 0 2px 1px;
            padding: 0;
        }
        a{
            color:#444;
        }
        .gravatar {
            float: left;
            margin-right: 4px;
        }

        p.tip {
            color: #444;
            line-height: 13px;
            font-size: 10px;
        }
    }

    .post-controls{
        font-size: 11px;
        line-height: 12px;
        min-width: 200px;
        padding-left: 5px;
        text-align:right;
        clear: left;
        float: right;
        margin-top:10px;
        margin-bottom:8px;
        
        a {
            color: #777;
            padding: 0px 7px 3px 18px;
            cursor: pointer;
            border: none;
            font-size:12px;
            font-family:@body-font;
            text-decoration: none;
            height:18px;
            display:block;
            float:right;
            line-height:18px;
            margin-top:-2px;
            margin-left:4px;
        }
        
         a:hover {
            background-color: #f5f0c9;
            .rounded-corners(3px);
            
        }
        .sep {
            color: #ccc;
            float:right;
            height:18px;
            font-size:18px;
        }
    }
    .post-controls, .answer-controls{
        .question-delete{
            background: url(../images/delete.png) no-repeat center left;
            padding-left:11px;
        }
        .question-flag{
            background: url(../images/flag.png) no-repeat center left;
        }
        .question-edit{
            background: url(../images/edit2.png) no-repeat center left;
        }
        .question-retag{
            background: url(../images/retag.png) no-repeat center left;
        }
        .question-close{
            background: url(../images/close.png) no-repeat center left;
        }
        .permant-link{
            background: url(../images/link.png) no-repeat center left;
        }
    }
    .tabBar{
       width:100%;
    }

    #questionCount{
        float:left;
        font-family:@main-font;
        line-height:15px;
    }

    .question-img-upvote, .question-img-downvote,
    .answer-img-upvote, .answer-img-downvote {
        width: 25px;
        height: 20px;
        cursor:pointer;
    }

    .question-img-upvote, .answer-img-upvote {
        background: url(../images/vote-arrow-up-new.png)  no-repeat;
    }

    .question-img-downvote, .answer-img-downvote {
        background: url(../images/vote-arrow-down-new.png) no-repeat;
    }

    .question-img-upvote:hover, .question-img-upvote.on,
    .answer-img-upvote:hover, .answer-img-upvote.on {
        background: url(../images/vote-arrow-up-on-new.png) no-repeat;
    }

    .question-img-downvote:hover, .question-img-downvote.on,
    .answer-img-downvote:hover, .answer-img-downvote.on {
        background: url(../images/vote-arrow-down-on-new.png) no-repeat;
    }

    #fmanswer_button{
        margin:8px 0px;
    }
    .question-img-favorite:hover {
        background: url(../images/vote-favorite-on.png)
    }
    div.comments {
        padding: 0;
    }
    #comment-title{
       font-weight:bold;
       font-size:23px;
       color:@section-title;
       width:200px;
       float:left;
       font-family:@main-font;
    }
    .comments {
        font-size: 12px;    
        clear: both;
        
        div.controls {
              clear: both;
            float:left;
            width: 100%;
            margin: 3px 0 20px 5px;
        }
        
        .controls a {
             color: #988e4c;
            padding: 0 3px 2px 22px;
            font-family:@body-font;
            font-size:13px;
            background:url(../images/comment.png) no-repeat center left;
        }

        .controls a:hover {
            background-color: #f5f0c9;
            text-decoration: none;
        }

        .button {
            color: #988e4c;
            font-size: 11px;
            padding: 3px;
            cursor: pointer;
        }
        a {
            background-color: inherit;
            color: @link;
            padding: 0;
        }
        
        form.post-comments {
            margin: 3px 26px 0 42px;
            textarea{
                font-size: 13px;
                line-height: 1.3;

            }
        }

        textarea {
            height: 42px;
            width:100%;
            margin: 7px 0 5px 1px;
            font-family: @body-font;
            outline: none;
            overflow:auto;
            font-size: 12px;
            line-height: 140%;
            padding-left:2px;
            padding-top:3px;
            border:#cce6ec 3px solid;
        }
        
        input {
            margin-left: 10px;
            margin-top: 1px;
            vertical-align: top;
            width: 100px;
        }
        button{
            line-height:25px;
            margin-bottom:5px;
            .button-style(27px, 12px);
            font-family:@body-font;
            font-weight:bold;
        }
        button:hover{
            .button-style-hover;
        }
        .counter {
            display: inline-block;
            width: 245px;
            float:right;
            color:#b6a475 !important;
            vertical-align: top;
            font-family:@body-font;
            float:right;
            text-align:right;
        }
        .comment {
            border-bottom: 1px solid #edeeeb;
            clear:both;
            margin: 0;
            margin-top:8px;
            padding-bottom:4px;
            overflow: auto;
            font-family:@body-font;
            font-size:11px;
            min-height: 25px;
            background:#fff url(../images/comment-background.png) bottom repeat-x;
            .rounded-corners(5px);
        }
        div.comment:hover {
            background-color: #efefef;
        }
        a.author{
            background-color: inherit;
            color: @link;
            padding: 0;
        }

        a.author:hover {
            text-decoration: underline;
        }
        span.delete-icon{
            background:url(../images/close-small.png) no-repeat;
            border:0;
            width:14px;
            height:14px;
        }
        span.delete-icon:hover{
            border:#BC564B 2px solid;
            .rounded-corners(10px);
            margin: -3px 0px 0px -2px;
        }
        .content {
            margin-bottom: 7px;
        }

        .comment-votes {
            float: left;
            width: 37px;
            line-height: 130%;
            padding: 6px 5px 6px 3px;
        }

        .comment-body {
            line-height: 1.3;
            margin: 3px 26px 0 46px;
            padding: 5px 3px;
            color: #666;
            font-size:13px;

            .edit{
                padding-left:6px;
            }
        }

        .comment-body p{
            font-size:13px;
            line-height:1.3;
            margin-bottom: 3px;
            padding: 0;
        }

        .comment-delete {
            float: right;
            width: 14px;
            line-height: 130%;
            padding: 8px 6px;
        }

        .upvote {
            margin: 0px;
            padding-right: 17px;
            padding-top: 2px;
            text-align: right;
            height: 20px;
            font-size: 13px;
            font-weight: bold;
            color: #777;
        }

        .upvote.upvoted {
            color: #d64000;
        }

        .upvote.hover {
            background: url(../images/go-up-grey.png) no-repeat;
            background-position: right 1px;
        }

        .upvote:hover {
            background: url(../images/go-up-orange.png) no-repeat;
            background-position: right 1px;
        }

        .help-text{
            float: right;
            text-align:right;
            color: gray;
            margin-bottom: 0px;
            margin-top: 0px;
            line-height: 50%;
        }
    }
    #questionTools {
        font-size: 22px;
        margin-top: 11px;
        text-align: left;
    }

    .question-status {
        margin-top: 10px;
        margin-bottom:15px;
        padding: 20px;
        background-color: #fef7cc;
        text-align: center;
        border:#e1c04a 1px solid;
    }

    .question-status h3 {
        font-size: 20px;
        color:@info-text;
        font-weight:normal;
    }

    .vote-buttons {
        float: left;
        text-align: center;
        padding-top: 2px;
        margin:0px 10px 0px 3px;
        /* small IE fixes */
        *margin:0; 
        *height:210px;
        *width:30px;
    }

    .vote-buttons IMG {
        cursor: pointer;
    }

    .vote-number {
        font-family: @main-font;
        padding: 2px 0 5px 0;
        font-size: 25px;
        font-weight: bold;
        color: #777;
    }

    .vote-buttons .notify-sidebar {
        text-align: left;
        width:130px;
        margin-top: 7px;
        label {
            vertical-align: top;
        }
    }

    .tabBar-answer{
        margin-bottom:15px;
        padding-left:7px;
        width:723px;
        margin-top:10px;
    }
    .answer{
        .vote-buttons {
            float:left;
            margin-top: 10px;
        }
    }
    .accepted-answer {
        background-color: #f7fecc;
        border-bottom-color: #9BD59B;

        .vote-buttons {
            width:27px;
           margin-right:10px;
           margin-top:10px;
        }
    }

    .answer .post-update-info a{
        color:#444444;
    }
    
    .answered {
        background: #CCC;
        color: #999;
    }

    .answered-accepted {
        background: #DCDCDC;
        color: #763333;
        
        strong {
            color: #E1E818;
        }
    }

    .answered-by-owner {
        background: #F1F1FF;

        .comments .button {
            background-color: #E6ECFF;
       }
        .comments {
            background-color: #E6ECFF;
       }
        .vote-buttons {
           margin-right:10px;
        }
    }

    .answer-img-accept {
        background: url(../images/vote-accepted.png);
        width: 23px;
        height: 23px;
    }

    .accepted-answer .answer-img-accept,
    .answer-img-accept:hover {
        background: url(../images/vote-accepted-on.png)
    }

    .answer-body a {
        color:@link;
    }
    .answer-body li {
        margin-bottom:0.7em;
    }

    #fmanswer{
        color:@info-text;
        line-height:1.2;
        margin-top:10px;
 
        h2{
          font-family:@main-font;
          color:@section-title;
          font-size:24px;
        }
        label{
          font-size:13px;
        }
    }
    .message {
        padding: 5px;
        margin: 0px 0 10px 0;

    }

}

.facebook-share.icon, .twitter-share.icon, .linkedin-share.icon, .identica-share.icon {
    background: url(../images/socialsprite.png) no-repeat;
    display:block;
    text-indent:-100em;
    height:25px;
    width:25px;
    margin-bottom:3px;
}

.facebook-share.icon:hover, .twitter-share.icon:hover, .linkedin-share.icon:hover, .identica-share.icon:hover{
    opacity:0.8;
    filter: alpha(opacity=80);
}

.facebook-share.icon {
    background-position: -26px 0px;
}
.identica-share.icon {
    background-position: -78px 0px;
}
.twitter-share.icon {
    margin-top:10px;
    background-position: 0px 0px;
}
.linkedin-share.icon {
    background-position: -52px 0px;
}

/* -----Content pages, Login, About, FAQ, Users----- */

.openid-signin,
.meta,
.user-profile-edit-page,
{
    font-size:13px;
    line-height:1.3;
    color:@info-text-dark;
    p{
        font-size:13px;
        color:@info-text;
        line-height:1.3;
        font-family:@body-font;
        color:@info-text-dark;
        margin-bottom:12px;
    }
    h2{
        color:@info-text-dark;
        padding-left:0px;
        font-size:16px;
    }
}

.openid-signin,
.meta,
.users-page,
.user-profile-edit-page,
.user-profile-page,
{
    form{
        margin-bottom:15px;
    }
    input[type="text"],input[type="password"],select{
        border:#cce6ec 3px solid;
        height:25px;
        padding-left:5px;
        width:395px;
        font-size:14px;
    }
    select{
        width:405px;
        height:30px;
    }
    textarea{
        border:#cce6ec 3px solid;
        padding-left:5px;
        padding-top:5px;
        width:395px;
        font-size:14px;
    }
    input.submit{
        font-weight:normal;
        margin:5px 0px;
        .button-style(26px,15px);
        font-family:@body-font;
    }
    input.submit:hover{
        .button-style-hover;
    }
    .cancel{
        background:url(../images/small-button-cancel.png) repeat-x top !important;
        color:#525252 !important;
    }
    .cancel:hover{
        background:url(../images/small-button-cancel.png) repeat-x bottom !important;
    }
    .re {
        float: left;
        width: 960px;
    }
}

.inbox-flags.user-profile-page {
    .re {
        width: 810px;
    }
    .post-moderation-controls {
        float: left;
        width: 150px;
        margin-top: 23px;
        text-align: right;
    }
    .dropdown:hover {
        ul.dropdown-menu {
            display: block;
        }
    }
}

.openid-signin form {
    margin-bottom: 5px;
}

#email-input-fs,#local_login_buttons,#password-fs,#openid-fs{
    margin-top:10px;
    #id_email,#id_username,#id_password{
         font-size: 12px;
        line-height: 20px;
        height: 20px;
        margin: 0px;
        padding: 0px 0 0 5px;
        border:#cce6ec 3px solid;
        width:200px;
    }
    .submit-b{
        .button-style(24px,15px);
        font-family:@body-font;
        font-weight:bold;
        padding-right:10px;
        border:0;
    }

    .submit-b:hover{
        .button-style-hover;
    }
}


.openid-input {
    background: url(../images/openid.gif) no-repeat;
    padding-left: 15px;
    cursor: pointer;
}

.openid-login-input {
    background-position: center left;
    background: url(../images/openid.gif) no-repeat 0% 50%;
    padding: 5px 5px 5px 15px;
    cursor: pointer;
    font-family: Trebuchet MS;
    font-weight: 300;
    font-size: 150%;
    width: 500px;
}

.openid-login-submit {
    height: 40px;
    width: 80px;
    line-height: 40px;
    cursor: pointer;
    border: 1px solid #777;
    font-weight: bold;
    font-size: 120%;
}

/* People page */

/*.users-page .tabBar{
    width:375px;
}*/

.user {
    padding: 5px 10px 5px 0;
    line-height: 140%;
    width: 166px;
    height: 32px;
    margin-bottom:5px;
    .user-micro-info{
        color:@info-text-dark;
    }
 
}

.user ul {
    margin: 0;
    list-style-type: none;
}

.user .thumb {
    clear: both;
    float: left;
    margin-right: 4px;
    display: inline;
}

/* tags page */

.tabBar-tags{
    margin-bottom:15px;
}

/* badges page */

a.medal {
    font-size: 17px;
    line-height: 250%;
    margin-right:5px;
    color: #333;
    text-decoration: none;
    background: url(../images/medala.gif) no-repeat;
    border-left: 1px solid #EEE;
    border-top: 1px solid #EEE;
    border-bottom: 1px solid #CCC;
    border-right: 1px solid #CCC;
    padding: 4px 12px 4px 6px;
}

a:hover.medal {
    color: #333;
    text-decoration: none;
    background: url(../images/medala_on.gif) no-repeat;
    border-left: 1px solid #E7E296;
    border-top: 1px solid #E7E296;
    border-bottom: 1px solid #D1CA3D;
    border-right: 1px solid #D1CA3D;
}

#award-list{
    .user{
        float:left;
       margin:5px;
    }
}

/* profile page */

.tabBar-profile{
    width:100%;
    margin-bottom:15px;
    float:left;
}

.user-profile-page{
    font-size:13px;
    color:@info-text-dark;

    p{
        font-size:13px;
        line-height:1.3;
        color:@info-text-dark;
    }
    .avatar img{
        border:#eee 1px solid;
       padding:5px;
    }
    h2{
        padding:10px 0px 10px 0px;
        font-family:@main-font;
    }
}

.user-details {
    font-size: 13px;
    h3{
        font-size:16px;
    }
}

.user-about {
    background-color: #EEEEEE;
    height: 200px;
    line-height: 20px;
    overflow: auto;
    padding: 10px;
    width: 90%;
    p{font-size:13px;}
}

.follow-toggle,.submit {
    border:0 !important;
    font-weight:bold;
    line-height:26px;
    margin-top:-2px;
    .button-style(26px,14px);
}

.follow-toggle:hover, .submit:hover {
    .button-style-hover;
    text-decoration:none !important;
}

.follow-toggle .follow{
    font-color: #000;
    font-style:normal;
}

.follow-toggle .unfollow div.unfollow-red{
    display:none;
}

.follow-toggle .unfollow:hover div.unfollow-red{
    display:inline;
    color:#fff;
    font-weight:bold;
    color:#A05736;
}

.follow-toggle .unfollow:hover div.unfollow-green{
    display:none;
}

.count {
    font-family: @main-font;
    font-size: 200%;
    font-weight: 700;
    color: #777
}

.scoreNumber {
    font-family: @main-font;
    font-size: 35px;
    font-weight: 800;
    color: #777;
    line-height: 40px; /*letter-spacing:0px*/
    margin-top: 3px;
}

.vote-count {
    font-family: Arial;
    font-size: 160%;
    font-weight: 700;
    color: #777;
}

.answer-summary {
    display: block;
    clear: both;
    padding: 3px;
}

.answer-votes {
    background-color: #EEEEEE;
    color: #555555;
    float: left;
    font-family: Arial;
    font-size: 15px;
    font-weight: bold;
    height: 17px;
    padding: 2px 4px 5px;
    text-align: center;
    text-decoration: none;
    width: 20px;
    margin-right: 10px;
    .rounded-corners(4px);
}

.karma-summary {
    padding:5px;
    font-size:13px;
}

.karma-summary h3 {
    text-align: center;
    font-weight: bold;
    padding:5px;
}

.karma-diagram {
    width:477px;
    height:300px;
    float:left;
    margin-right:10px;
}

.karma-details {
    float:right;
    width:450px;
    height:250px;
    overflow-y:auto;
    word-wrap:break-word;
    p{margin-bottom:10px;}
}

.karma-gained {
    font-weight:bold;
    background:#eee;
    width:25px;
    margin-right:5px;
    color:green;
    padding:3px;
    display:block;
    float:left;
    text-align:center;
    .rounded-corners(3px);
}

.karma-lost {
    font-weight:bold;
    background:#eee;
    width:25px;
    color:red;
    padding:3px;
    display:block;
    margin-right:5px;
    float:left;
    text-align:center;
    .rounded-corners(3px);
}

.submit-row{
    margin-bottom:10px;
}

/*-----  Revision pages ----- */

.revision {
    margin: 10px 0 10px 0;
    font-size: 13px;
    color:@info-text-dark;
    
    p{
        font-size:13px;
        line-height:1.3;
        color:@info-text-dark;
    }
    
    h3{
        font-family:@main-font;
        font-size:21px;
        padding-left:0px;
    }
    
    .header {
        background-color: #F5F5F5;
        padding: 5px;
        cursor: pointer;
    }

    .author {
        background-color: #e9f3f5;
    }

    .summary {
        padding: 5px 0 10px 0;
    }

    .summary span {
        background-color:#fde785;
        padding:6px;
        .rounded-corners(4px);
        display: inline;
        .box-shadow(1px, 1px, 4px, #cfb852);
    }

    .answerbody {
        padding: 10px 0 5px 10px;
    }

    .revision-mark {
        width: 150px;
        text-align: left;
        display: inline-block;
        font-size: 11px;
        overflow: hidden;

        .gravatar{
             float:left;
            margin-right:4px;
            padding-top:5px;
        }
    }

    .revision-number {
        font-size: 300%;
        font-weight: bold;
        font-family: sans-serif;
    }
}

del, del .post-tag {
    color: #C34719;
}

ins .post-tag, ins p, ins {
    background-color: #E6F0A2;
}

/* ----- Red Popup notification ----- */

.vote-notification {
    z-index: 1;
    cursor: pointer;
    display: none;
    position: absolute;
    font-family:@secondary-font;
    font-size:14px;
    font-weight:normal;
    color: white;
    background-color: #8e0000;
    text-align: center;
    padding-bottom:10px;
    .box-shadow(0px, 2px, 4px, #370000);
    .rounded-corners(4px);

    h3{
        background:url(../images/notification.png) repeat-x top;
       padding:10px 10px 10px 10px;
       font-size:13px;
       margin-bottom:5px;
       border-top:#8e0000 1px solid;
       color:#fff;
       font-weight:normal;
       .rounded-corners-top(4px);
    }
    a {
        color: #fb7321;
        text-decoration: underline;
        font-weight:bold;
    }

}


/* ----- Footer links , check blocks/footer.html----- */

#ground {
    width: 100%;
    clear: both;
    border-top: 1px solid #000;
    padding: 16px 0 0 0;
    background: @header-color;
    font-size:16px;
    font-family:@main-font;

    p {
        margin-bottom:0;
    }
}

.footer-links {
    color: #EEE;
    text-align:left;
    width:450px;
    float:left;
    a {
        color: #e7e8a8;
    }
}

.powered-link{
    width:450px;
    float:left;
    text-align:left;
    a{
        color:#8ebcc7;
    }
}

.copyright{
    color:#616161;
    width:500px;
    float:right;
    text-align:right;

    a{
        color:#8ebcc7;
    }
    img.license-logo {
        margin: 6px 0px 20px 10px;
        float:right;
    }
}


.notify-me {
    float: left;
}


span.text-counter {
    margin-right: 20px;
}

span.form-error {
    color: #990000;
    font-weight: normal;
    margin-left: 5px;
}

ul.errorlist {
    margin-bottom: 0;
}

p.form-item {
    margin: 0px;
}




.deleted {
    background: #F4E7E7 none repeat scroll 0 0;
}


/* openid styles */
.form-row {
    line-height: 25px;
}

table.form-as-table {
    margin-top: 5px;
}

table.form-as-table ul {
    list-style-type: none;
    display: inline;
}

table.form-as-table li {
    display: inline;
}

table.form-as-table td {
    text-align: right;
}

table.form-as-table th {
    text-align: left;
    font-weight: normal;
}

table.ab-subscr-form {
    width: 45em;
}

.submit-row {
    line-height: 30px;
    padding-top: 10px;
    display: block;
    clear: both;
}

.errors {
    line-height: 20px;
    color: red;
}

.error,
.openid-signin p.error {
    color: darkred;
    margin: 0;
    font-size: 12px;
    font-weight: bold;
    text-align: left;
}

.openid-signin p.error {
    text-align: center;
}

label.retag-error {
    color: darkred;
    padding-left: 5px;
    font-size: 10px;
}

.fieldset {
    border: none;
    margin-top: 10px;
    padding: 10px;
}


span.form-error {
    color: #990000;
    font-size: 90%;
    font-weight: normal;
    margin-left: 5px;
}


/*
.favorites-count-off {
    color: #919191;
    float: left;
    text-align: center;
}

.favorites-count {
    color: #D4A849;
    float: left;
    text-align: center;
}
*/

/* todo: get rid of this in html */
.favorites-empty {
    width: 32px;
    height: 45px;
    float: left;
}

.user-info-table {
    margin-bottom: 10px;
    border-spacing: 0;
}

/* todo: remove this hack? */
.user-stats-table .narrow {
    width: 660px;
}

.narrow .summary h3 {
    padding: 0px;
    margin: 0px;
}

.timeago {
    font-weight: bold;
    text-decoration: none;
}

.narrow .tags {
    float: left;
}




/* todo: make these more semantic */
.user-action-1 {
    font-weight: bold;
    color: #333;
}

.user-action-2 {
    font-weight: bold;
    color: #CCC;
}

.user-action-3 {
    color: #333;
}

.user-action-4 {
    color: #333;
}

.user-action-5 {
    color: darkred;
}

.user-action-6 {
    color: darkred;
}

.user-action-7 {
    color: #333;
}

.user-action-8 {
    padding: 3px;
    font-weight: bold;
    background-color: #CCC;
    color: #763333;
}

.revision-summary {
    background-color: #FFFE9B;
    padding: 2px;
}

.question-title-link a {
    font-weight: bold;
    color: #0077CC;
}

.answer-title-link a {
    color: #333;
}

/* todo: make these more semantic */
.post-type-1 a {
    font-weight: bold;

}

.post-type-3 a {
    font-weight: bold;

}

.post-type-5 a {
    font-weight: bold;
}

.post-type-2 a {
    color: #333;
}

.post-type-4 a {
    color: #333;
}

.post-type-6 a {
    color: #333;
}

.post-type-8 a {
    color: #333;
}

.hilite {
    background-color: #ff0;
}

.hilite1 {
    background-color: #ff0;
}

.hilite2 {
    background-color: #f0f;
}

.hilite3 {
    background-color: #0ff;
}

.gold, .badge1 {
    color: #FFCC00;
}

.silver, .badge2 {
    color: #CCCCCC;
}

.bronze, .badge3 {
    color: #CC9933;
}

.score {
    font-weight: 800;
    color: #333;
}


a.comment {
    background: #EEE;
    color: #993300;
    padding: 5px;
}

a.offensive {
    color: #999;
}

.message h1 {
    padding-top: 0px;
    font-size: 15px;
}

.message p {
    margin-bottom: 0px;
}

p.space-above {
    margin-top: 10px;
}

.warning {
    color: red;
}



button::-moz-focus-inner {
    padding:0;
    border:none;
}
.submit {
    cursor: pointer; /*letter-spacing:1px;*/
    background-color: #D4D0C8;
    height: 30px;
    border: 1px solid #777777; /*	width:100px; */
    font-weight: bold;
    font-size: 120%;
}

.submit:hover {
    text-decoration: underline;
}

.submit.small {
    margin-right:5px;
    height:20px;
    font-weight:normal;
    font-size:12px;
    padding:1px 5px;
}
.submit.small:hover {
    text-decoration:none;
}
.question-page a.submit {
    display: -moz-inline-stack;
    display: inline-block;
    line-height: 30px;
    padding: 0 5px;
    *display: inline;
}

.noscript {
    position: fixed;
    top: 0px;
    left: 0px;
    width: 100%;
    z-index: 100;
    padding: 5px 0;
    text-align: center;
    font-family: sans-serif;
    font-size: 120%;
    font-weight: Bold;
    color: #FFFFFF;
    background-color: #AE0000;
}

.big {
    font-size: 14px;
}

.strong {
    font-weight: bold;
}

.orange {/* used in django.po */
    color: #d64000;
    font-weight: bold;
}

.grey {
    color: #808080;
}

.about div {
    padding: 10px 5px 10px 5px;
    border-top: 1px dashed #aaaaaa;
}

.highlight {
    background-color: #FFF8C6;
}

.nomargin {
    margin: 0;
}

.margin-bottom {
    margin-bottom: 10px;
}

.margin-top {
    margin-top: 10px;
}

.inline-block {
    display: inline-block;
}

.action-status {
    margin: 0;
    border: none;
    text-align: center;
    line-height: 10px;
    font-size: 12px;
    padding: 0;
}

.action-status span {
    padding: 3px 5px 3px 5px;
    background-color: #fff380; /* nice yellow */
    font-weight: normal;
    -moz-border-radius: 5px;
    -khtml-border-radius: 5px;
    -webkit-border-radius: 5px;
}

.list-table {
    td { 
        vertical-align: top;
    }
    border-spacing: 0;
}

/* these need to go */
table.form-as-table .errorlist {
    display: block;
    margin: 0;
    padding: 0 0 0 5px;
    text-align: left;
    font-size: 10px;
    color: darkred;
}

table.form-as-table input {
    display: inline;
    margin-left: 4px;
}

table.form-as-table th {
    vertical-align: bottom;
    padding-bottom: 4px;
}

.form-row-vertical {
    margin-top: 8px;
    display: block;
}

.form-row-vertical label {
    margin-bottom: 3px;
    display: block;
}

/* above stuff needs to go */
.text-align-right {
    text-align: center;
}

ul.form-horizontal-rows {
    list-style: none;
    margin: 0;
}

ul.form-horizontal-rows li {
    position: relative;
    height: 40px;
}

ul.form-horizontal-rows label {
    display: inline-block;
}

ul.form-horizontal-rows ul.errorlist {
    list-style: none;
    color: darkred;
    font-size: 10px;
    line-height: 10px;
    position: absolute;
    top: 2px;
    left: 180px;
    text-align: left;
    margin: 0;
}

ul.form-horizontal-rows ul.errorlist li {
    height: 10px;
}

ul.form-horizontal-rows label {
    position: absolute;
    left: 0px;
    bottom: 6px;
    margin: 0px;
    line-height: 12px;
    font-size: 12px;
}

ul.form-horizontal-rows li input {
    position: absolute;
    bottom: 0px;
    left: 180px;
    margin: 0px;
}

.narrow .summary {
    float: left;
}

.user-profile-tool-links {
    font-weight: bold;
    vertical-align: top;
}


ul.post-tags {
    margin-left: 3px;
}
ul.post-tags li {
    margin-top: 4px;
    margin-bottom: 3px;
}

ul.post-retag {
    margin-bottom:0px;
    margin-left:5px;
    input {
        width: 400px;
        height: 1.5em;
        margin: 3px 0 0 -3px;
    }
}

#question-controls .tags {
    margin: 0 0 3px 0;
}

#tagSelector {
    padding-bottom: 2px;
    margin-bottom: 0;
}

#related-tags {
    padding-left: 3px;
}

#hideIgnoredTagsControl {
    margin: 5px 0 0 0;
}

#hideIgnoredTagsControl label {
    font-size: 12px;
    color: #666;
}

#hideIgnoredTagsCb {
    margin: 0 2px 0 1px;
}

#recaptcha_widget_div {
    width: 318px;
    float: left;
    clear: both;
}

p.signup_p {
    margin: 20px 0px 0px 0px;
}

.simple-subscribe-options {
    ul {
        list-style: none;
        list-style-position: outside;
        margin: 0;
    }
    input {
        display: inline;
    }
}

/* a workaround to set link colors correctly */

.wmd-preview a {
    color:@link;
}

.wmd-preview li {
    margin-bottom:7px;
    font-size:14px;
}

.search-result-summary {
    font-weight: bold;
    font-size:18px;
    line-height:22px;
    margin:0px 0px 0px 0px;
    padding:2px 0 0 0;
    float: left;
}

.faq-rep-item { 
    text-align:right;
    padding-right:5px; 
}


.user-info-table .gravatar {
    margin:0;
}

#responses {
    clear:both;
    line-height:18px;
    margin-bottom:15px;
}

#responses div.face {
    float:left;
    text-align: center;
    width: 54px;
    padding: 3px;
    overflow:hidden;
}

.response-parent {
    margin-top: 18px;
}

.response-parent strong{
    font-size: 20px;
}

.re {
    min-height: 57px;
    clear: both;
    margin-top: 10px;
}

#responses input {
    float:left;
}
#re_tools {
    margin-bottom:10px;
}
#re_sections {
    margin-bottom:6px;
}
#re_sections .on {
    font-weight:bold;
}

.avatar-page ul {
    list-style: none;
}
.avatar-page li {
    display: inline;
}

.user-profile-page {
    .avatar p {
        margin-bottom: 0px;
    }
    .tabBar a#stats {
        margin-left: 0;
    }
    img.gravatar {
        margin: 2px 0 3px 0;
    }
    h3 {
        padding: 0;
        margin-top: -3px;
    }
    ul.tags {
        margin-left: 5px;
    }
}

.userList {
    font-size: 13px;
}

img.flag {
    border: 1px solid #eee;
    vertical-align: text-top;
}

.main-page img.flag {
    vertical-align: text-bottom;
}


/* Pretty printing styles. Used with prettify.js. */

a.edit {
    padding-left:3px;
    color: #145bff;
}

pre {
    .str { color: #080; }
    .kwd { color: #008; }
    .com { color: #800; }
    .typ { color: #606; }
    .lit { color: #066; }
    .pun { color: #660; }
    .pln { color: #000; }
    .tag { color: #008; }/* name conflict here with tags */
    .atn { color: #606; }
    .atv { color: #080; }
    .dec { color: #606; }
}
pre.prettyprint { clear:both;padding: 3px; border: 0px solid #888; }

@media print {
    pre {
        .str { color: #060; }
        .kwd { color: #006; font-weight: bold; }
        .com { color: #600; font-style: italic; }
        .typ { color: #404; font-weight: bold; }
        .lit { color: #044; }
        .pun { color: #440; }
        .pln { color: #000; }
        .tag { color: #006; font-weight: bold; }
        .atn { color: #404; }
        .atv { color: #060; }
    }
}

#leading-sidebar {
    float: left;
}

/* language-specific fixes */
body.lang-es {
    #searchBar {
        width: 398px;
        .searchInput {
            width: 337px;
        }
        .searchInputCancelable {
            width: 302px;
        }
    }
}
body.anon.lang-es {
    #searchBar {
        width: 485px;
        .searchInput {
            width: 425px;
        }
        .searchInputCancelable {
            width: 390px;
        }
    }
}

/* user groups */
#user-groups ul {
    margin-bottom: 0px;
}
#user-groups .delete-icon {
    float: none;
    display: inline;
    color: #525252;
    padding: 0 3px 0 3px;
    background: #ccc;
    border-radius: 4px;
    line-height:inherit;
    -moz-border-radius: 4px;
    -khtml-border-radius: 4px;
    -webkit-border-radius: 4px;
}
#user-groups .delete-icon:hover {
    color: white;
    background: #b32f2f;
}

.question-page .post-update-info a.primary-group-name,
a.primary-group-name {
    color: #990E08;
    font-weight: bold;
}

.users-page {
    .wmd-prompt-dialog {
        background: #ccc;
    }
}

.group-wiki {
    .content {
        > p:last-child {
            margin-bottom: 5px;
        }
    }
    .group-logo {
        float: left;
        margin: 0 5px 3px 0;
    }
    .follow-toggle.group-join-btn {
        margin: 4px auto 10px auto;
        display: block;
    }
    .controls {
        margin: 0 0 10px 0;
    }
}

img.group-logo {
    height: 60px;/* important to align with the line spacing */
}

#groups-list {
    margin-left: 0px;
    .group-name {
        padding-right: 20px;
    }
    td {
        padding-bottom: 5px;
    }
}

#reject-edit-modal {
    input, textarea {
        width: 514px;
    }
}

input.tipped-input,
textarea.tipped-input {
    padding-left: 5px;
}

.tipped-input.blank {
    color: @info-text;
}

.select-box {

    margin: 0;

    li {
        list-style-type: none;        
        list-style-position: inside;
        padding-left: 7px;
        font-size: 14px;
        line-height: 25px;
        input {
            margin: 0 0 2px -5px;
            font-size: 14px;
            line-height: 14px;
            vertical-align: middle;
            color: @info-text;
        }
    }
    li.selected,
    li.selected:hover {
        background-color: #fcf8e3;
        color: #c09853;
    }
    li:hover {
        background-color: #cecece;
        color: white;
    }
}

/* category selector */
.category-selector {
    border-spacing: 0;
    ul.select-box {
        height: 150px;
        width: 235px;
        overflow: auto;
        border: #ccc 3px solid;
    }
    td {
        vertical-align: top;
    }
    li {
        position: relative;
        color: @info-text;
    }
    li.tree:after {
        content: ">>";
        position: absolute;
        right: 5px;
        font-weight: bold;
    }
    li.selected.tree:after {
        color: #C09853;
    }
    th {
        color: @info-text;
        font-style: italic;
        font-size: 16px;
        font-weight: normal;
        padding-top: 5px;
        text-align: left;
    }
}

.question-page {
    .category-selector ul.select-box {
        width: 217px;
        input {
            width: 95px;
        }
    }
    .tag-editor {
        width: 660px;
        margin-left: 0;
    }
}

.editor-status {
    float: right;
    margin: 7px 350px 0 0;
    font-weight: bold;

    span {
        display: none;
    }
}

/* tag editor */
.tag-editor {
    height: 64px;
    border: #ccc 3px solid;
    padding-left: 8px;
    ul.tags {
        margin: 0;
        li {
            margin-top: 8px;
            height: 13px;
        }
    }
    input.new-tags-input,
    input.new-tags-input:focus {
        border: none;
        font-size: 15px;
        font-color: @info-text;
        line-height: 16px;
        margin-top: 9px;
        -webkit-box-shadow: none;/* undo bootstrap glow */
        -moz-box-shadow: none;
        box-shadow: none;
    }
}<|MERGE_RESOLUTION|>--- conflicted
+++ resolved
@@ -1454,19 +1454,6 @@
         padding-left:5px;
         font-size:14px;
         width:186px;
-<<<<<<< HEAD
-    }
-    #id_post_author_email {
-        margin-left: 10px;
-    }
-    table.proxy-user-info {
-        border-spacing: 0px;
-
-        .form-item {
-            float: left;
-        }
-=======
->>>>>>> a485a301
     }
     #id_post_author_email {
         margin-left: 10px;
