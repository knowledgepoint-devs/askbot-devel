@import url(jquery.autocomplete.css);
@import "lib_style.less"; /* Library of predifined less functions styles */

/* ----- General HTML Styles----- */

body {
    background: #FFF;
    font-size: 14px;
    line-height: 150%;
    margin: 0;
    padding: 0;
    color: #666;
    font-family:@body-font;
}

div {
    margin: 0 auto;
    padding: 0;
}

h1, h2, h3, h4, h5, h6, ul, li, dl, dt, dd, form, img, p {
    margin: 0;
    padding: 0;
    border: none;
}

label {
    vertical-align: middle;
}

hr {
    border: none;
    border-top: 1px dashed #ccccce;
}

input, select {
    vertical-align: middle;
    font-family: Trebuchet MS, "segoe ui", Helvetica, Tahoma, Verdana, MingLiu, PMingLiu, Arial, sans-serif;
    margin-left:0px;
}

input[type="text"].prompt,
input[type="password"].prompt,
input.tipped-input.blank {
    font-style: italic;
    color: @info-text;
}

textarea:focus, input:focus{
    outline: none;
}

iframe {
    border: none;
}

p {
    font-size: 14px;
    line-height: 140%;
    margin-bottom: 6px;
}

a {
    color:@link;
    text-decoration: none;
    cursor: pointer;
}

h2 {
    font-size: 21px;
    padding: 3px 0 3px 5px;
}

h3 {
    font-size: 19px;
    padding: 3px 0 3px 5px;
}

ul {
    list-style: disc;
    margin-left: 20px;
    padding-left: 0px;
    margin-bottom: 1em;
}

ol {
    list-style: decimal;
    margin-left: 30px;
    margin-bottom: 1em;
    padding-left: 0px;
}

td ul {
    vertical-align: middle;
}

li input {
    margin: 3px 3px 4px 3px;
}

pre {
    font-family: Consolas, Monaco, Liberation Mono, Lucida Console, Monospace;
    font-size: 100%;
    margin-bottom: 10px;
    /*overflow: auto;*/
    background-color: #F5F5F5;
    padding-left: 5px;
    padding-top: 5px;
    /*width: 671px;*/
    padding-bottom: 20px ! ie7;
}

code {
    font-family: Consolas, Monaco, Liberation Mono, Lucida Console, Monospace;
    font-size: 100%;

}

blockquote {
    margin-bottom: 10px;
    margin-right: 15px;
    padding: 10px 0px 1px 10px;
    background-color: #F5F5F5;
}

/* http://pathfindersoftware.com/2007/09/developers-note-2/ */
* html .clearfix,
* html .paginator {
    height: 1;
    overflow: visible;
}
+ html .clearfix,
+ html .paginator {
    min-height: 1%;
}
.clearfix:after,
.paginator:after {
    clear: both;
    content:".";
    display:block;
    height: 0;
    visibility: hidden;
}

.badges a {
    color: #763333;
    text-decoration: underline;
}

a:hover {
    text-decoration: underline;
}

.badge-context-toggle.active {
    cursor: pointer;
    text-decoration: underline;
}

h1 {
    font-size: 24px;
    padding: 0px 0 5px 0px;
}


/* ----- Extra space above for messages ----- */

body.user-messages {
    margin-top: 2.4em;
}

/* ----- Custom positions ----- */

.left{float:left}
.right{float:right}
.clean{clear:both}
.center{
    margin: 0 auto;
    padding: 0;
}


/* ----- Notify message bar , check blocks/system_messages.html ----- */

.notify {
    position: fixed;
    top: 0px;
    left: 0px;
    width: 100%;
    z-index: 100;
    padding: 0;
    text-align: center;
    background-color: #f5dd69;
    font-family:@main-font;

    .notification {
        margin-top: 6px;
        margin-bottom: 6px;
        font-size: 16px;
        color:#424242
    }
}

#closeNotify {
    position: absolute;
    right: 5px;
    top: 7px;
    color: #735005;
    text-decoration: none;
    line-height: 18px;
    .sprites(-6px,-5px);
    cursor: pointer;
    width:20px;
    height:20px;
}

#closeNotify:hover {
    .sprites(-26px,-5px);
}

/* ----- Header, check blocks/header.html ----- */

#header {
    margin-top: 0px;
    background: @header-color;
    font-family:@main-font;
}

.content-wrapper {/* wrapper positioning class */
    width: 960px;
    margin: auto;
    position:relative;
}

#logo img{
    padding: 5px 0px 5px 0px;
    height: 75px;
    width: auto;
    float: left;
}

#userToolsNav {/* Navigation bar containing login link or user information, check widgets/user_navigation.html*/
    height: 20px;
    padding-bottom:5px;

    a {
        height: 35px;
        text-align: right;
        margin-left: 20px;
        text-decoration: underline;
        color:#d0e296;
        font-size:16px;
    }
    
    a:first-child {
        margin-left: 0;
    }
    
    a#ab-responses {
        margin-left: 3px;
    }
    
    .user-info,.user-micro-info{
        color:#b5b593;
    }

    a img {
        vertical-align:middle;
        margin-bottom:2px;
    }

    .user-info a {
        margin: 0;
        text-decoration: none;
    }
}

#metaNav {/* Top Navigation bar containing links for tags, people and badges, check widgets/header.html */
    float: right;/* for #header.with-logo it is modified */
    margin-right: 7px;

    a {
        color: #e2e2ae;
        padding: 0px 0px 0px 35px;
        height: 25px;
        line-height: 25px;
        margin:5px 0px 0px 10px;
        font-size: 18px;
        font-weight: 100;
        text-decoration: none;
        display: block;
        float: left;
    }

    a:hover {
        text-decoration: underline;
    }

    a.on {
        font-weight:bold;
        color: #FFF;
        text-decoration: none;
    }

    a.special {
        font-size: 18px;
        color: #B02B2C;
        font-weight: bold;
        text-decoration: none;
    }

    a.special:hover {
        text-decoration: underline;
    }

    #navTags{
        .sprites(0px,-95px)
    }

    #navUsers{
        .sprites(3px,-132px)
    }

    #navGroups{
        .sprites(3px,-132px)
    }

    #navBadges{
        .sprites(0px,-170px)
    }

    .dropdown {
        float:left;
    }

    .dropdown-menu{
        top: 120%;
        left: 7%;
    }
}

#header.with-logo #userToolsNav {
    position:absolute;
    bottom: 0;
    right:0px;
}

#header.without-logo #userToolsNav {
    float:left;
    margin-top: 7px;
}

#header.without-logo #metaNav {
    margin-bottom: 7px;
}

#secondaryHeader{ /* Div containing Home button, scope navigation, search form and ask button, check blocks/secondary_header.html */
    height:55px;
    background:#e9e9e1;
    border-bottom:#d3d3c2 1px solid;
    border-top:#fcfcfc 1px solid;
    margin-bottom:10px;
    font-family:@main-font;

    #homeButton{
        border-right:#afaf9e 1px solid;
       .sprites(-6px,-36px);
        height:55px;
       width:43px;
       display:block;
       float:left;
    }
    
    #homeButton:hover{
        .sprites(-6px-45,-36px);
    }
    
    #scopeWrapper{
        width:688px;
        float:left;
        
        a{
            display:block;
           float:left;
         }

        .scope-selector{
            font-size:20px;
            color:#7a7a6b;
            height:55px;
            line-height:55px;
            margin-left:16px
        }
        .on{
            background:url(../images/scopearrow.png) no-repeat center bottom;
        }

        .ask-message{
            font-size:24px;
        }
    }
}

.validate-email-page {
    label {
        color: @info-text;
        line-height: 1.35;
        display: block;
        margin: 10px 0;
    }
    #validation-code {
        padding-left:5px;
        border:#cce6ec 3px solid;
        height:25px;
        font-size: 14px;
        width: 200px;
    }
    form {
        margin-bottom: 30px;
    }
}

#searchBar { /* Main search form , check widgets/search_bar.html */
    display: inline-block;
    background-color: #fff;
    width: 400px;
    border: 1px solid #c9c9b5;
    float:right;
    height:42px;
    margin:6px 0px 0px 15px;

    .searchInput, .searchInputCancelable{
        font-size: 26px;
        height: 39px;
        font-weight:300;
        background:#FFF;
        border:0px;
        color:#484848;
        padding-left:10px;
        padding-top: 1px;
        font-family:@body-font;
        vertical-align: top;
    }

    .searchInput,{
        width: 340px;
    }

    .searchInputCancelable {
        width: 305px;
    }

    .logoutsearch {
        width: 337px;
    }

    .searchBtn {
        font-size: 10px;
        color: #666;
        background-color: #eee;
        height: 42px;
        border:#FFF 1px solid;
        line-height: 22px;
        text-align: center;
        float:right;
        margin: 0px;
        width:48px;
        .sprites(-98px,-36px);
        cursor:pointer;
    }

    .searchBtn:hover {
        .sprites(-98px-48,-36px);
    }

    .cancelSearchBtn {
        font-size: 30px;
        color: #ce8888;
        background:#fff;
        height: 42px;
        border:0px;
        border-left:#deded0 1px solid;
        text-align: center;
        width: 35px;
        cursor:pointer;
    }

    .cancelSearchBtn:hover {
        color: #d84040;
    }
}

body.anon {
    #searchBar {
        width: 500px;
        .searchInput {
            width: 440px;
        }

        .searchInputCancelable {
            width: 405px;
        }
    }
}


#askButton{ /* check blocks/secondary_header.html and widgets/ask_button.html*/
    line-height:44px;
    margin-top:6px;
    float:right;
    text-transform:uppercase;
    .button-style(42px, 20px);
    width: 200px;/* to match width of sidebar */
}

#askButton:hover{
    .button-style-hover;
}

/* ----- Content layout, check two_column_body.html or one_column_body.html ----- */

#ContentLeft {
    width: 730px;
    float: left;
    position: relative;
    padding-bottom:10px;
}

#ContentRight {
    width: 200px;
    float: right;
    padding: 0 0px 10px 0px;
}

#ContentFull {
    float: left;
    width: 960px;
}

/* ----- Sidebar Widgets Box, check main_page/sidebar.html or question/sidebar.html ----- */

.box {
    background: #fff;
    padding: 4px 0px 10px 0px;
    width:200px;

    p {
        margin-bottom: 4px;
        color: @info-text;
        font-family:@main-font;
        font-size: 14px;
    }

    p.info-box-follow-up-links {
        text-align: right;
        margin: 0;
    }

    h2 {
        padding-left: 0;
        background:#eceeeb;
        height:30px;
        line-height:30px;
        text-align:right;
        font-size:18px !important;
        font-weight:normal;
        color:#656565;
        padding-right:10px;
        margin-bottom:10px;
        font-family:@main-font;
        width:190px;
    }
    h3{
        color:#4a757f;
        font-size:18px;
        text-align:left;
        font-weight:normal;
        font-family:@main-font;
        padding-left:0px;
    }
    .contributorback{
        background: #eceeeb url(../images/contributorsback.png) no-repeat center left;
    }

    form {
        margin: 0px;
    }

    label {
        color: @info-text;
        font-size:15px;
        vertical-align: bottom;
        display: inline;
        text-align:left;
        font-family:@main-font;
    }

    #displayTagFilterControl label,
    #emailTagFilterControl label { /*Especial width just for the tag filter boxes in index page*/
        width:160px;
    }

    ul {
        margin-left: 22px;
    }

    li {
        list-style-type: disc;
        font-size: 13px;
        line-height: 20px;
        margin-bottom: 10px;
        color:@info-text;
    }
    ul.tags {
        list-style: none;
        margin: 0;
        padding: 0;
        line-height: 170%;
        display: block;
    }
    #displayTagFilterControl p label{
        color:@info-text;
        font-size:15px;
    }

    .inputs{
        #interestingTagInput,
        #ignoredTagInput,
        #subscribedTagInput,
        #ab-tag-search {
            width:152px;
            padding-left:5px;
            border:#c9c9b5 1px solid;
            height:25px;
            font-size: 14px;
        }
        #ab-tag-search {
            width: 138px;
        }
        #interestingTagAdd,
        #ignoredTagAdd,
        #subscribedTagAdd,
        #ab-tag-search-add {
            border:0;
            font-weight:bold;
            margin-top:-2px;
            .button-style(27px, 14px);
            .rounded-corners(4px);
        }
       #interestingTagAdd:hover,
       #ignoredTagAdd:hover,
       #ab-tag-search-add:hover {
            .button-style-hover;
       }
       #ab-tag-search-add {
            width: 47px;
       }
    }
    
    img.gravatar {
        margin:1px;
    }

/* widgets for question template */

    a.followed, a.follow{
        line-height:34px;
        border:0;
        font-weight:normal;
        margin-top:3px;
        display:block;
        .button-style(34px,21px);
        .center;
        width: 130px;
    }

    a.followed:hover, a.follow:hover{
        .button-style-hover;
        .text-shadow(0px, 1px, 0px, #c6d9dd);
    }

    a.followed div.unfollow{
        display:none;
    }

    a.followed:hover div{
        display:none;
    }
    a.followed:hover div.unfollow{
        display:inline;
        color:#a05736;
    }
    
    .favorite-number {
        padding: 5px 0 0 5px;
        font-size: 100%;
        font-family: Arial;
        font-weight: bold;
        color: #777;
        text-align:center;
    }

    /* notify by email box */
    .notify-sidebar #question-subscribe-sidebar {
        margin: 0 0 0 3px;
    }
}

.users-page .box label {
    display: inline;
    float: none;
}

.statsWidget p{
    color:@info-text;
    font-size:16px;
    border-bottom:#cccccc 1px solid;
    font-size:13px;

    strong{
        float:right;
        padding-right:10px;
    }
}
.questions-related {
    word-wrap: break-word;

    p {
        line-height: 20px;
        padding: 4px 0px 9px 0px;
        font-size: 16px;
        font-weight:normal;
        border-bottom:#cccccc 1px solid;
    }
    p:first-child {
        margin-top: -4px;
    }
    p:last-child {
        border: none;
    }
    a {
        font-size:13px;
        line-height: 1.3;
    }
}
/* tips and markdown help are widgets for ask template */

#tips{
    li{
       color:@info-text;
       font-size:13px;
       list-style-image: url(../images/tips.png);
    }
    a{
        font-size:16px;
    }
}

#markdownHelp{
    li{
        color:@info-text;
       font-size:13px;
    }
    a{
        font-size:16px;
    }
}


/* ----- Sorting top Tab, check main_page/tab_bar.html ------*/

.tabBar {
    background-color: #eff5f6;
    height: 30px;
    margin-bottom: 3px;
    margin-top: 3px;
    float:right;
    font-family:@sort-font;
    font-size:16px;
    .rounded-corners(5px);
}

.tabBar h2 {
    float: left;
}

.tabsA, .tabsC {
    float: right;
    position: relative;
    display: block;
    height: 20px;
}

/* tabsA - used for sorting */
.tabsA { float: right; }
.tabsC { float: left; }

.tabsA a, .tabsC a{

    border-left: 1px solid #d0e1e4;
    color: @section-title;
    display: block;
    float: left;
    height: 20px;
    line-height: 20px;
    padding:4px 7px 4px 7px;
    text-decoration: none;
}

.tabsA a.on, .tabsC a.on, .tabsA a:hover, .tabsC a:hover {
    color: @button-label;
}

.tabsA a.rev.on, tabsA a.rev.on:hover {
}

.tabsA .label, .tabsC .label {
    float: left;
    color: #646464;
    margin:4px 5px 0px 8px;
}

.main-page .tabsA .label {
    margin-left: 8px;
}

.tabsB a {
    background: #eee;
    border: 1px solid #eee;
    color: #777;
    display: block;
    float: left;
    height: 22px;
    line-height: 28px;
    margin: 5px 0px 0 4px;
    padding: 0 11px 0 11px;
    text-decoration: none;
}

.tabsC .first{
    border:none;
}

.rss {
    float: right;
    font-size: 16px;
    color: #f57900;
    margin: 5px 0px 3px 7px;
    width:52px;
    padding-left: 2px;
    padding-top:3px;
    background:#fff url(../images/feed-icon-small.png) no-repeat center right;
    float:right;
    font-family:@sort-font;
    font-size:16px;
}

.rss:hover {
    color: #F4A731 !important;
}

/* ----- Headline, containing number of questions and tags selected, check main_page/headline.html ----- */

#questionCount{
    font-weight:bold;
    font-size:20px;
    color:@section-title;
    width:200px;
    float:left;
    margin-bottom:6px;
    padding-top: 6px;
    font-family:@main-font;
}

#listSearchTags{
    float:left;
    margin-top:3px;
    color:@info-text;
    font-size:16px;
    font-family:@main-font;
}

ul#searchTags {
    margin-left:10px;
    float:right;
    padding-top:2px;
}

.search-tips {
    font-size:16px;
    line-height:17px;
    color: @info-text;
    margin:5px 0 10px 0;
    padding:0px;
    float:left;
    font-family:@main-font;

    a {
        text-decoration: underline;
        color: @link;
    }
}

/* ----- Question list , check main_page/content.html and macros/macros.html----- */

#question-list {
    float: left;
    position: relative;
    background-color: #FFF;
    padding: 0;
    width: 100%;
}

.short-summary {
    position: relative;
    filter: inherit;
    padding: 10px 0 3px 0;
    border-bottom: 1px solid #DDDBCE;
    margin-bottom:1px;
    overflow: hidden;
    width: 733px;
    float: left;
    /*background: url(../images/summary-background.png) repeat-x;*/

    h2 {
        font-size: 20px;
        font-weight:normal;
        line-height: 26px;
        padding-left: 0;
        margin-bottom:7px;
        display:block;
        font-family:@main-font;
    }
    
    a {
        color:@question-link;
    }

    .userinfo {
        text-align:right;
        line-height:16px;
        font-family:@body-font;
        padding-right:4px;
    }
    

    .userinfo .timeago, span.anonymous 
     {
        font-size: 11px;
        clear:both;
        font-weight: normal;
        color: #555;
    }

    .userinfo a{
        font-weight:bold;
        font-size:11px;
    }
    
    .counts {
        float: right;
        margin: 4px 0 0 5px;
        font-family:@main-font;
    }
    
    .counts .item-count {
        padding:0px 5px 0px 5px;
        font-size: 25px;
        font-family:@main-font;
    }
    
    .counts .votes div,
    .counts .views div,
    .counts .answers div,
    .counts .favorites div
    {
        margin-top:3px;
        font-size: 14px;
        line-height:14px;
        color: #646464;
    }
    
    .tags {
        margin: 0 0 0 1px;
    }
    
    .votes, .answers, .favorites, .views {
        text-align: center;
        margin: 0 3px;
        padding: 8px 2px 0px 2px;
        width: 51px;
        float: right;
        height:44px;
        border:#dbdbd4 1px solid;
    }

    .votes{
        background: url(../images/vote-background.png) repeat-x;
    }

    .answers{
        background:url(../images/answers-background.png) repeat-x;
    }
    
    .views {
        background:url(../images/view-background.png) repeat-x;
    }

    .no-votes .item-count {
        color: #b1b5b6;
    }
    .some-votes .item-count {
        color: #4a757f;
    }
    
    .no-answers .item-count {
        color: #b1b5b6;
    }
    .some-answers .item-count {
        color: #eab243;
    }
    
    .no-views .item-count {
        color: #b1b5b6;
    }
    .some-views .item-count {
        color: #d33f00;
    }
    
    .accepted .item-count {
        background:url(../images/accept.png) no-repeat top right;
        display: block;
        text-align: center;
        width: 40px;
        color: #eab243;
    }

    .some-favorites .item-count {
        background:#338333;
        color:#d0f5a9;
    }
    .no-favorites .item-count {
        background: #eab243;
        color: yellow;
    }

}

/* ----- Question list Paginator , check main_content/pager.html and macros/utils_macros.html----- */

.evenMore {
    font-size: 13px;
    color:@info-text;
    padding:15px 0px 10px 0px;
    clear:both;
}

.evenMore a {
    text-decoration: underline;
    color:@link;
}

.pager {
    margin-top: 10px;
    margin-bottom: 16px;
}

.pagesize {
    margin-top: 10px;
    margin-bottom: 16px;
    float: right;
}

.paginator {
    padding: 5px 0 10px 0;
    font-size:13px;
    margin-bottom:10px;

    .prev a, .prev a:visited,
    .next a, .next a:visited {
         background-color: #fff;
        color: #777;
        padding: 2px 4px 3px 4px;
    }
    a{
        color:@section-title;
    }
    .prev {
        margin-right: .5em;
    }

    .next {
        margin-left: .5em;
    }

    .page a, .page a:visited, .curr {
        padding: .25em;
        background-color: #fff;
        margin: 0em .25em;
        color: #ff;
    }

    .curr {
        background-color: #8ebcc7;
        color: #fff;
        font-weight: bold;
    }
    .next a, .prev a{
        color:@section-title
    }
    .page a:hover,
    .curr a:hover,
    .prev a:hover,
    .next a:hover {
        color: #8C8C8C;
        background-color: #E1E1E1;
        text-decoration: none;
    }

    .text {
        color: #777;
        padding: .3em;
    }

    .paginator-container-left {
        padding: 5px 0 10px 0;
    }

}

/* ----- Tags Styles ----- */

/* tag formatting is also copy-pasted in template
   because it must be the same in the emails
   askbot/models/__init__.py:format_instant_notification_email()
*/

/* tag cloud */

.tag-size-1 {
    font-size:12px;
}
.tag-size-2 {
    font-size:13px;
}
.tag-size-3 {
    font-size:14px;
}
.tag-size-4 {
    font-size:15px;
}
.tag-size-5 {
    font-size:16px;
}
.tag-size-6 {
    font-size:17px;
}
.tag-size-7 {
    font-size:18px;
}
.tag-size-8 {
    font-size:19px;
}
.tag-size-9 {
    font-size:20px;
}
.tag-size-10 {
    font-size:21px;
}

ul.tags,
ul.tags.marked-tags,
ul#related-tags {
    list-style: none;
    margin: 0;
    padding: 0;
    line-height: 170%;
    display: block;
}

ul.tags li {
    float:left;
    display: block;
    margin: 0 8px 8px 0;
    padding: 0;
    height:20px;
}

.wildcard-tags {
    clear: both;
}

ul.tags.marked-tags li,
.wildcard-tags ul.tags li {
    margin-bottom: 5px;
}

#tagSelector div.inputs {
    clear: both;
    float: none;
    margin-bottom:10px;
}

.tags-page ul.tags li,
ul#ab-user-tags li {
    width: 160px;
    margin:5px;
    margin-left: 0;
}
.tags-page ul.tags {
    margin-left: 5px;
}

ul#related-tags li {
    margin: 0 5px 8px 0;
    float: left;
    clear: left;
}

/* .tag-left and .tag-right are for the sliding doors decoration of tags */

.tag-left {
    cursor: pointer;
    display: block;
    float: left;
    height: 17px;
    margin: 0 5px 0 0;
    padding: 0;
    .box-shadow(0px,0px,5px,#d3d6d7);
}

.tag-right {
    background: #f3f6f6;
    border:#fff 1px solid ;
    border-top:#fff 2px solid;
    outline:#cfdbdb 1px solid;
   /* .box-shadow(0px,1px,0px,#88a8a8);*/
    display: block;
    float: left;
    height: 17px;
    line-height: 17px;
    font-weight: normal;
    font-size: 11px;
    padding: 0px 8px 0px 8px;
    text-decoration: none;
    text-align: center;
    white-space: nowrap;
    vertical-align: middle;
    font-family:@body-font;
    color:#717179;
}
.deletable-tag {
    margin-right: 3px;
    white-space: nowrap;
    .rounded-corners-right(4px);
}

.tags a.tag-right,
.tags span.tag-right {
    color: #585858;
    text-decoration: none;

}
.tags a:hover{
    color: #1A1A1A;
}

.users-page,
.tags-page,
.groups-page,
.moderate-tags-page {
    th {
        padding-bottom: 5px;
        font-weight: normal;
    }
    h1 {
        float: left;
        padding-top: 7px;
    }
}

.moderate-tags-page {
    button {
        line-height: 18px;
    }
    table {
        border-spacing: 0;
    }
    table.suggested-tags-table {
        width: 100%;
    }
    th {
        font-style: italic;
    }
    th, tr {
        vertical-align: top;
        text-align: left;
        padding-right: 20px;
    }
    td.per-thread-controls {
        width: 120px;/* 20px more to compensate for the padding */
        height: 30px;
        button {
            display: none;
        }
    }
    th.decision-col,
    th.tags-col,
    th.users-col {
        width: 100px;
    }
    tr.per-tag-controls {
        height: 30px;
        text-align: center;
    }
    tr.thread-info {
        a {
            line-height: 18px;
        }
    }
    tr.thread-info td {
        padding-bottom: 5px;
    }
    td.tags-col,
    td.users-col {
        padding-top: 7px
    }
    td.thread-links-col {
        padding-top: 5px;
    }
}

.main-page h1 {
    margin-right: 5px;
}

.delete-icon {
    margin-top:-1px;
    float: left;
    height: 21px;
    width:18px;
    display: block;
    line-height:20px;
    text-align:center;
    background: #bbcdcd;
    cursor: default;
    color:#fff;
    border-top:#cfdbdb 1px solid;
    font-family:@body-font;
    .rounded-corners-right(4px);
    .text-shadow(0px,1px,0px,#7ea0a0)

}
.delete-icon:hover {
    background: #b32f2f;
}



.tag-number {
    font-weight: normal;
    float: left;
    font-size:16px;
    color:#5d5d5d;
}

.badges .tag-number {
    float: none;
    display: inline;
    padding-right: 15px;
}

/* ----- Ask and Edit Question Form template----- */

.section-title{
    color:@section-title;
    font-family:@main-font;
    font-weight:bold;
    font-size:24px;
}

#fmask{
    margin-bottom:30px;
    width:100%;
}

#askFormBar {
    display:inline-block;
    padding: 4px 7px 0px 0px;
    margin-top:0px;
    
    p{
       margin:0 0 5px 0;
       font-size:14px;
       color:@info-text-dark;
       line-height:1.4;
    }
    .questionTitleInput {
        font-size: 24px;
        line-height: 24px;
        height: 36px;
        margin: 0px;
        padding: 0px 0 0 5px;
        border:#cce6ec 3px solid;
        width:719px;
    }
}

.ask-page, .edit-question-page {

    div#question-list {
        border-bottom:#f0f0ec 1px solid;
        float: none;
        a {
            line-height:30px;
        }

    }

    div#question-list h2 {
        font-size: 13px;
        padding-bottom: 0;
        color: @link;
        border-top: #f0f0ec 1px solid;
        border-left: #f0f0ec 1px solid;
        min-height: 30px;
        line-height: 30px;
        font-weight: normal;
    }

    div#question-list span {
        width:28px;
        height:26px;
        line-height:26px;
        text-align:center;
        margin-right: 10px;
        float:left;
        display:block;
        color:#fff;
        background: #b8d0d5;
        .rounded-corners(3px);
    }
    label{
        color:@info-text-dark;
        font-size:13px;
    }

    #id_tags {
        border:#cce6ec 3px solid;
        height:25px;
        padding-left:5px;
        font-size:14px;
        width:395px;
    }
}

.ask-page,
.question-page,
.edit-question-page,
.edit-answer-page {
    #id_post_author_username,
    #id_post_author_email {
        border:#cce6ec 3px solid;
        height:25px;
        padding-left:5px;
        font-size:14px;
        width:186px;
    }
    #id_post_author_email {
        margin-left: 10px;
    }
    table.proxy-user-info {
        border-spacing: 0px;
        width: 100%;

        .form-item {
            float: left;
        }
    }
}

.groups-input,
.users-input {
    width:152px;
    padding-left:5px;
    border:#c9c9b5 1px solid;
    height:25px;
    font-size: 14px;
}

.add-groups,
.add-users {
    border:0;
    font-weight:bold;
    margin-top:-2px;
    .button-style(27px, 14px);
    .rounded-corners(4px);
}

.share-input-col {
    width: 160px;
    text-align: center;
}

.add-everyone-group {
    text-align: center;
    margin: auto;
    display: block;
    padding: 0 10px;
    height: 25px;
}

.add-groups:hover {
    .button-style-hover;
}

#id_user,
#id_user_author {
    border:#cce6ec 3px solid;
    height:25px;
    padding-left:5px;
    width:395px;
    font-size:14px;
}

.groups-input,
.users-input {
    width:152px;
    padding-left:5px;
    border:#c9c9b5 1px solid;
    height:25px;
    font-size: 14px;
}

.add-groups,
.add-users {
    border:0;
    font-weight:bold;
    margin-top:-2px;
    .button-style(27px, 14px);
    .rounded-corners(4px);
}

.add-everyone-group {
    text-align: center;
    margin: auto;
    display: block;
    padding: 0 10px;
}

.add-groups:hover {
    .button-style-hover;
}

#id_user,
#id_user_author {
    border:#cce6ec 3px solid;
    height:25px;
    padding-left:5px;
    width:395px;
    font-size:14px;
}

.title-desc {
    color: @info-text;
    font-size: 13px;
    margin-bottom: 5px;
}

.ask-page, .question-page {
    .title-desc, .tags-desc {
        color: @info-text;
        font-style: italic;
        font-size: 16px;
    }
}

#fmanswer input.submit,
.ask-page input.submit,
.edit-question-page input.submit {
    float: left;
    font-weight:normal;
    margin-top:3px;
    .button-style(34px,21px);
    margin-right:7px;
}

#fmanswer input.submit:hover,
.ask-page input.submit:hover,
.edit-question-page input.submit:hover{
    .button-style-hover;
    .text-shadow(0px, 1px, 0px, #c6d9dd)
}

.wmd-container {
    border:#cce6ec 3px solid;
    min-height: 250px;
    textarea {
        border: none;
    }
}
.users-page .wmd-container {
    width: 200px;
}
.ask-page,
.question-page,
.edit-question-page,
.edit-answer-page {
    .wmd-container {
        width: 723px;
    }
    #editor {
        width: 710px;
        padding: 6px;
    }
    .retagger-buttons {
        button {
            margin: 8px 10px 5px 0;
        }
    }
}

#editor { /* adjustment for editor preview */
    display: block;
    font-size: 100%;
    min-height: 200px;
    line-height: 18px;
    margin: 0;
    border: 0;
}

.users-page #editor {
    width: 192px;
}

#id_title {
    width: 100%;
}

.wmd-preview {
    margin: 0;
    padding: 5px;
    background-color: #F5F5F5;
    min-height: 20px;
    overflow: auto;
    font-size:13px;
    font-family:@body-font;

    p{
       margin-bottom: 14px;
       line-height: 1.4;
       font-size: 14px;
    }

    p:last-child{
        margin-bottom: 0;
    }
}

.wmd-preview pre {
    background-color: #E7F1F8;

}

.wmd-preview blockquote {
    background-color: #eee;
}

.wmd-preview IMG {
    max-width: 600px;
}

.user-page .wmd-buttons {
    width: 725px;
}

.preview-toggle {
    width: 100%;
    color: #b6a475; /*letter-spacing:1px;*/
    text-align: left;
}

.preview-toggle span:hover {
    cursor: pointer;
}

.after-editor {
    margin-top: 15px;
    margin-bottom: 15px;
}

.checkbox {
    margin-left:5px;
    font-weight:normal;
    cursor:help
}

.question-options {
    margin-top: 1px;
    color: #666;
    line-height: 13px;
    margin-bottom:5px;
}
.question-options label {
    vertical-align: text-bottom;
}

.edit-content-html {
    border-top: 1px dotted #D8D2A9;
    border-bottom: 1px dotted #D8D2A9;
    margin: 5px 0 5px 0;
}

.edit-question-page, #fmedit, .wmd-preview{
    color:@info-text-dark;
    
    #id_revision{
        font-size:14px;
        margin-top:5px;
        margin-bottom:5px;
    }
    #id_title{
        font-size: 24px;
        line-height: 24px;
        height: 36px;
        margin: 0px;
        padding: 0px 0 0 5px;
        border:#cce6ec 3px solid;
        width: 719px;
        margin-bottom:10px;
    }
    #id_summary{
        border:#cce6ec 3px solid;
        height:25px;
        padding-left:5px;
        width:395px;
        font-size:14px;
    }
    .title-desc{
        margin-bottom:10px;
    }
}

/* ----- Question template ----- */

.question-page{

    h1{
        padding-top:0px;
        font-family:@main-font;

        a {
            color:@question-link;
            font-size:26px;
            font-weight:normal;
            line-height:1;
        }
    }

    p.rss {
        float:none;
        clear:both;
        padding: 3px 0 0 23px;
        font-size: 15px;
        width:130px;
        background-position:center left;
        margin-left:0px !important;
    }

    p.rss a {
        font-family:@main-font;
        vertical-align: top;
    }

    .question-content{
        float:right;
        width:682px;
        margin-bottom:10px;
    }

    .question-content, .answer {
        pre, code {
            clear:both;
        }
    }

    #question-table{
        float:left;
        border-top:#f0f0f0 1px solid;
    }

    #question-table,
    .answer-table {
        margin: 8px 0 6px 0;
        border-spacing: 0px;
        width: 670px;
        padding-right:10px;
    }

    .answer-table {
        margin-top:0px;
        border-bottom: 1px solid #D4D4D4;
        float:right;
    }

    .answer-table td,
    #question-table td {
        width:20px;
        vertical-align:top;
    }
    .question-body, .answer-body {
        overflow: auto;
        margin-top:10px;
        font-family:@body-font;
        color:#4b4b4b;

        p{
            margin-bottom:14px;
          line-height:1.4;
          font-size:14px;
          padding:0px 5px 5px 0px;
        }
        
        a {
            color:@link;
        }
        
        li {
            margin-bottom:7px;
        }
    }

    .question-body IMG, .answer-body IMG {
        max-width: 600px;
    }

    .post-update-info-container {
        float: right;
        width: 175px;
    }

    .post-update-info {
        background: #fff url(../images/background-user-info.png) repeat-x bottom;
        float: right;
        font-size: 9px;
        font-family:@secondary-font;
        width: 158px;
        padding:4px;
        margin:0px 0px 5px 5px;
        line-height: 14px;
        .rounded-corners(4px);
        .box-shadow (0px, 2px,1px,#bfbfbf);
        
         p {
             line-height: 13px;
            font-size: 11px;
            margin: 0 0 2px 1px;
            padding: 0;
        }
        a{
            color:#444;
        }
        .gravatar {
            float: left;
            margin-right: 4px;
        }

        p.tip {
            color: #444;
            line-height: 13px;
            font-size: 10px;
        }
    }

    .post-controls{
        font-size: 11px;
        line-height: 12px;
        min-width: 200px;
        padding-left: 5px;
        text-align:right;
        clear: left;
        float: right;
        margin-top:10px;
        margin-bottom:8px;
        
        a {
            color: #777;
            padding: 0px 7px 3px 18px;
            cursor: pointer;
            border: none;
            font-size:12px;
            font-family:@body-font;
            text-decoration: none;
            height:18px;
            display:block;
            float:right;
            line-height:18px;
            margin-top:-2px;
            margin-left:4px;
        }
        
         a:hover {
            background-color: #f5f0c9;
            .rounded-corners(3px);
            
        }
        .sep {
            color: #ccc;
            float:right;
            height:18px;
            font-size:18px;
        }
    }
    .post-controls, .answer-controls{
        .question-delete{
            background: url(../images/delete.png) no-repeat center left;
            padding-left:11px;
        }
        .question-flag{
            background: url(../images/flag.png) no-repeat center left;
        }
        .question-edit{
            background: url(../images/edit2.png) no-repeat center left;
        }
        .question-retag{
            background: url(../images/retag.png) no-repeat center left;
        }
        .question-close{
            background: url(../images/close.png) no-repeat center left;
        }
        .permant-link{
            background: url(../images/link.png) no-repeat center left;
        }
    }
    .tabBar{
       width:100%;
    }

    #questionCount{
        float:left;
        font-family:@main-font;
        line-height:15px;
    }

    .question-img-upvote, .question-img-downvote,
    .answer-img-upvote, .answer-img-downvote {
        width: 25px;
        height: 20px;
        cursor:pointer;
    }

    .question-img-upvote, .answer-img-upvote {
        background: url(../images/vote-arrow-up-new.png)  no-repeat;
    }

    .question-img-downvote, .answer-img-downvote {
        background: url(../images/vote-arrow-down-new.png) no-repeat;
    }

    .question-img-upvote:hover, .question-img-upvote.on,
    .answer-img-upvote:hover, .answer-img-upvote.on {
        background: url(../images/vote-arrow-up-on-new.png) no-repeat;
    }

    .question-img-downvote:hover, .question-img-downvote.on,
    .answer-img-downvote:hover, .answer-img-downvote.on {
        background: url(../images/vote-arrow-down-on-new.png) no-repeat;
    }

    #fmanswer_button{
        margin:8px 0px;
    }
    .question-img-favorite:hover {
        background: url(../images/vote-favorite-on.png)
    }
    div.comments {
        padding: 0;
    }
    #comment-title{
       font-weight:bold;
       font-size:23px;
       color:@section-title;
       width:200px;
       float:left;
       font-family:@main-font;
    }
    .comments {
        font-size: 12px;    
        clear: both;
        
        div.controls {
              clear: both;
            float:left;
            width: 100%;
            margin: 3px 0 20px 5px;
        }
        
        .controls a {
             color: #988e4c;
            padding: 0 3px 2px 22px;
            font-family:@body-font;
            font-size:13px;
            background:url(../images/comment.png) no-repeat center left;
        }

        .controls a:hover {
            background-color: #f5f0c9;
            text-decoration: none;
        }

        .button {
            color: #988e4c;
            font-size: 11px;
            padding: 3px;
            cursor: pointer;
        }
        a {
            background-color: inherit;
            color: @link;
            padding: 0;
        }
        
        form.post-comments {
            margin: 3px 26px 0 42px;
            textarea{
                font-size: 13px;
                line-height: 1.3;

            }
        }

        textarea {
            height: 42px;
            width:100%;
            margin: 7px 0 5px 1px;
            font-family: @body-font;
            outline: none;
            overflow:auto;
            font-size: 12px;
            line-height: 140%;
            padding-left:2px;
            padding-top:3px;
            border:#cce6ec 3px solid;
        }
        
        input {
            margin-left: 10px;
            margin-top: 1px;
            vertical-align: top;
            width: 100px;
        }
        button{
            line-height:25px;
            margin-bottom:5px;
            .button-style(27px, 12px);
            font-family:@body-font;
            font-weight:bold;
        }
        button:hover{
            .button-style-hover;
        }
        .counter {
            display: inline-block;
            width: 245px;
            float:right;
            color:#b6a475 !important;
            vertical-align: top;
            font-family:@body-font;
            float:right;
            text-align:right;
        }
        .comment {
            border-bottom: 1px solid #edeeeb;
            clear:both;
            margin: 0;
            margin-top:8px;
            padding-bottom:4px;
            overflow: auto;
            font-family:@body-font;
            font-size:11px;
            min-height: 25px;
            background:#fff url(../images/comment-background.png) bottom repeat-x;
            .rounded-corners(5px);
        }
        div.comment:hover {
            background-color: #efefef;
        }
        a.author{
            background-color: inherit;
            color: @link;
            padding: 0;
        }

        a.author:hover {
            text-decoration: underline;
        }
        span.delete-icon{
            background:url(../images/close-small.png) no-repeat;
            border:0;
            width:14px;
            height:14px;
        }
        span.delete-icon:hover{
            border:#BC564B 2px solid;
            .rounded-corners(10px);
            margin: -3px 0px 0px -2px;
        }
        .content {
            margin-bottom: 7px;
        }

        .comment-votes {
            float: left;
            width: 37px;
            line-height: 130%;
            padding: 6px 5px 6px 3px;
        }

        .comment-body {
            line-height: 1.3;
            margin: 3px 26px 0 46px;
            padding: 5px 3px;
            color: #666;
            font-size:13px;

            .edit{
                padding-left:6px;
            }
        }

        .comment-body p{
            font-size:13px;
            line-height:1.3;
            margin-bottom: 3px;
            padding: 0;
        }

        .comment-delete {
            float: right;
            width: 14px;
            line-height: 130%;
            padding: 8px 6px;
        }

        .upvote {
            margin: 0px;
            padding-right: 17px;
            padding-top: 2px;
            text-align: right;
            height: 20px;
            font-size: 13px;
            font-weight: bold;
            color: #777;
        }

        .upvote.upvoted {
            color: #d64000;
        }

        .upvote.hover {
            background: url(../images/go-up-grey.png) no-repeat;
            background-position: right 1px;
        }

        .upvote:hover {
            background: url(../images/go-up-orange.png) no-repeat;
            background-position: right 1px;
        }

        .help-text{
            float: right;
            text-align:right;
            color: gray;
            margin-bottom: 0px;
            margin-top: 0px;
            line-height: 50%;
        }
    }
    #questionTools {
        font-size: 22px;
        margin-top: 11px;
        text-align: left;
    }

    .question-status {
        margin-top: 10px;
        margin-bottom:15px;
        padding: 20px;
        background-color: #fef7cc;
        text-align: center;
        border:#e1c04a 1px solid;
    }

    .question-status h3 {
        font-size: 20px;
        color:@info-text;
        font-weight:normal;
    }

    .vote-buttons {
        float: left;
        text-align: center;
        padding-top: 2px;
        margin:0px 10px 0px 3px;
        /* small IE fixes */
        *margin:0; 
        *height:210px;
        *width:30px;
    }

    .vote-buttons IMG {
        cursor: pointer;
    }

    .vote-number {
        font-family: @main-font;
        padding: 2px 0 5px 0;
        font-size: 25px;
        font-weight: bold;
        color: #777;
    }

    .vote-buttons .notify-sidebar {
        text-align: left;
        width:130px;
        margin-top: 7px;
        label {
            vertical-align: top;
        }
    }

    .tabBar-answer{
        margin-bottom:15px;
        padding-left:7px;
        width:723px;
        margin-top:10px;
    }
    .answer{
        .vote-buttons {
            float:left;
            margin-top: 10px;
        }
    }
    .accepted-answer {
        background-color: #f7fecc;
        border-bottom-color: #9BD59B;

        .vote-buttons {
            width:27px;
           margin-right:10px;
           margin-top:10px;
        }
    }

    .answer .post-update-info a{
        color:#444444;
    }
    
    .answered {
        background: #CCC;
        color: #999;
    }

    .answered-accepted {
        background: #DCDCDC;
        color: #763333;
        
        strong {
            color: #E1E818;
        }
    }

    .answered-by-owner {
        background: #F1F1FF;

        .comments .button {
            background-color: #E6ECFF;
       }
        .comments {
            background-color: #E6ECFF;
       }
        .vote-buttons {
           margin-right:10px;
        }
    }

    .answer-img-accept {
        background: url(../images/vote-accepted.png);
        width: 23px;
        height: 23px;
    }

    .accepted-answer .answer-img-accept,
    .answer-img-accept:hover {
        background: url(../images/vote-accepted-on.png)
    }

    .answer-body a {
        color:@link;
    }
    .answer-body li {
        margin-bottom:0.7em;
    }

    #fmanswer{
        color:@info-text;
        line-height:1.2;
        margin-top:10px;
 
        h2{
          font-family:@main-font;
          color:@section-title;
          font-size:24px;
        }
        label{
          font-size:13px;
        }
    }
    .message {
        padding: 5px;
        margin: 0px 0 10px 0;

    }

}

.facebook-share.icon, .twitter-share.icon, .linkedin-share.icon, .identica-share.icon {
    background: url(../images/socialsprite.png) no-repeat;
    display:block;
    text-indent:-100em;
    height:25px;
    width:25px;
    margin-bottom:3px;
}

.facebook-share.icon:hover, .twitter-share.icon:hover, .linkedin-share.icon:hover, .identica-share.icon:hover{
    opacity:0.8;
    filter: alpha(opacity=80);
}

.facebook-share.icon {
    background-position: -26px 0px;
}
.identica-share.icon {
    background-position: -78px 0px;
}
.twitter-share.icon {
    margin-top:10px;
    background-position: 0px 0px;
}
.linkedin-share.icon {
    background-position: -52px 0px;
}

/* -----Content pages, Login, About, FAQ, Users----- */

.openid-signin,
.meta,
.user-profile-edit-page,
{
    font-size:13px;
    line-height:1.3;
    color:@info-text-dark;
    p{
        font-size:13px;
        color:@info-text;
        line-height:1.3;
        font-family:@body-font;
        color:@info-text-dark;
        margin-bottom:12px;
    }
    h2{
        color:@info-text-dark;
        padding-left:0px;
        font-size:16px;
    }
}

.openid-signin,
.meta,
.users-page,
.user-profile-edit-page,
.user-profile-page,
{
    form{
        margin-bottom:15px;
    }
    input[type="text"],input[type="password"],select{
        border:#cce6ec 3px solid;
        height:25px;
        padding-left:5px;
        width:395px;
        font-size:14px;
    }
    select{
        width:405px;
        height:30px;
    }
    textarea{
        border:#cce6ec 3px solid;
        padding-left:5px;
        padding-top:5px;
        width:395px;
        font-size:14px;
    }
    input.submit{
        font-weight:normal;
        margin:5px 0px;
        .button-style(26px,15px);
        font-family:@body-font;
    }
    input.submit:hover{
        .button-style-hover;
    }
    .cancel{
        background:url(../images/small-button-cancel.png) repeat-x top !important;
        color:#525252 !important;
    }
    .cancel:hover{
        background:url(../images/small-button-cancel.png) repeat-x bottom !important;
    }
    .re {
        float: left;
        width: 960px;
    }
}

.inbox-flags.user-profile-page {
    .re {
        width: 810px;
    }
    .post-moderation-controls {
        float: left;
        width: 150px;
        margin-top: 23px;
        text-align: right;
    }
    .dropdown:hover {
        ul.dropdown-menu {
            display: block;
        }
    }
}

.openid-signin form {
    margin-bottom: 5px;
}

#email-input-fs,#local_login_buttons,#password-fs,#openid-fs{
    margin-top:10px;
    #id_email,#id_username,#id_password{
         font-size: 12px;
        line-height: 20px;
        height: 20px;
        margin: 0px;
        padding: 0px 0 0 5px;
        border:#cce6ec 3px solid;
        width:200px;
    }
    .submit-b{
        .button-style(24px,15px);
        font-family:@body-font;
        font-weight:bold;
        padding-right:10px;
        border:0;
    }

    .submit-b:hover{
        .button-style-hover;
    }
}


.openid-input {
    background: url(../images/openid.gif) no-repeat;
    padding-left: 15px;
    cursor: pointer;
}

.openid-login-input {
    background-position: center left;
    background: url(../images/openid.gif) no-repeat 0% 50%;
    padding: 5px 5px 5px 15px;
    cursor: pointer;
    font-family: Trebuchet MS;
    font-weight: 300;
    font-size: 150%;
    width: 500px;
}

.openid-login-submit {
    height: 40px;
    width: 80px;
    line-height: 40px;
    cursor: pointer;
    border: 1px solid #777;
    font-weight: bold;
    font-size: 120%;
}

/* People page */

/*.users-page .tabBar{
    width:375px;
}*/

.user {
    padding: 5px 10px 5px 0;
    line-height: 140%;
    width: 166px;
    height: 32px;
    margin-bottom:5px;
    .user-micro-info{
        color:@info-text-dark;
    }
 
}

.user ul {
    margin: 0;
    list-style-type: none;
}

.user .thumb {
    clear: both;
    float: left;
    margin-right: 4px;
    display: inline;
}

/* tags page */

.tabBar-tags{
    margin-bottom:15px;
}

/* badges page */

a.medal {
    font-size: 17px;
    line-height: 250%;
    margin-right:5px;
    color: #333;
    text-decoration: none;
    background: url(../images/medala.gif) no-repeat;
    border-left: 1px solid #EEE;
    border-top: 1px solid #EEE;
    border-bottom: 1px solid #CCC;
    border-right: 1px solid #CCC;
    padding: 4px 12px 4px 6px;
}

a:hover.medal {
    color: #333;
    text-decoration: none;
    background: url(../images/medala_on.gif) no-repeat;
    border-left: 1px solid #E7E296;
    border-top: 1px solid #E7E296;
    border-bottom: 1px solid #D1CA3D;
    border-right: 1px solid #D1CA3D;
}

#award-list{
    .user{
        float:left;
       margin:5px;
    }
}

/* profile page */

.tabBar-profile{
    width:100%;
    margin-bottom:15px;
    float:left;
}

.user-profile-page{
    font-size:13px;
    color:@info-text-dark;

    p{
        font-size:13px;
        line-height:1.3;
        color:@info-text-dark;
    }
    .avatar img{
        border:#eee 1px solid;
       padding:5px;
    }
    h2{
        padding:10px 0px 10px 0px;
        font-family:@main-font;
    }
}

.user-details {
    font-size: 13px;
    h3{
        font-size:16px;
    }
}

.user-about {
    background-color: #EEEEEE;
    height: 200px;
    line-height: 20px;
    overflow: auto;
    padding: 10px;
    width: 90%;
    p{font-size:13px;}
}

.follow-toggle,.submit {
    border:0 !important;
    font-weight:bold;
    line-height:26px;
    margin-top:-2px;
    .button-style(26px,14px);
}

.follow-toggle:hover, .submit:hover {
    .button-style-hover;
    text-decoration:none !important;
}

.follow-toggle .follow{
    font-color: #000;
    font-style:normal;
}

.follow-toggle .unfollow div.unfollow-red{
    display:none;
}

.follow-toggle .unfollow:hover div.unfollow-red{
    display:inline;
    color:#fff;
    font-weight:bold;
    color:#A05736;
}

.follow-toggle .unfollow:hover div.unfollow-green{
    display:none;
}

.count {
    font-family: @main-font;
    font-size: 200%;
    font-weight: 700;
    color: #777
}

.scoreNumber {
    font-family: @main-font;
    font-size: 35px;
    font-weight: 800;
    color: #777;
    line-height: 40px; /*letter-spacing:0px*/
    margin-top: 3px;
}

.vote-count {
    font-family: Arial;
    font-size: 160%;
    font-weight: 700;
    color: #777;
}

.answer-summary {
    display: block;
    clear: both;
    padding: 3px;
}

.answer-votes {
    background-color: #EEEEEE;
    color: #555555;
    float: left;
    font-family: Arial;
    font-size: 15px;
    font-weight: bold;
    height: 17px;
    padding: 2px 4px 5px;
    text-align: center;
    text-decoration: none;
    width: 20px;
    margin-right: 10px;
    .rounded-corners(4px);
}

.karma-summary {
    padding:5px;
    font-size:13px;
}

.karma-summary h3 {
    text-align: center;
    font-weight: bold;
    padding:5px;
}

.karma-diagram {
    width:477px;
    height:300px;
    float:left;
    margin-right:10px;
}

.karma-details {
    float:right;
    width:450px;
    height:250px;
    overflow-y:auto;
    word-wrap:break-word;
    p{margin-bottom:10px;}
}

.karma-gained {
    font-weight:bold;
    background:#eee;
    width:25px;
    margin-right:5px;
    color:green;
    padding:3px;
    display:block;
    float:left;
    text-align:center;
    .rounded-corners(3px);
}

.karma-lost {
    font-weight:bold;
    background:#eee;
    width:25px;
    color:red;
    padding:3px;
    display:block;
    margin-right:5px;
    float:left;
    text-align:center;
    .rounded-corners(3px);
}

.submit-row{
    margin-bottom:10px;
}

/*-----  Revision pages ----- */

.revision {
    margin: 10px 0 10px 0;
    font-size: 13px;
    color:@info-text-dark;
    
    p{
        font-size:13px;
        line-height:1.3;
        color:@info-text-dark;
    }
    
    h3{
        font-family:@main-font;
        font-size:21px;
        padding-left:0px;
    }
    
    .header {
        background-color: #F5F5F5;
        padding: 5px;
        cursor: pointer;
    }

    .author {
        background-color: #e9f3f5;
    }

    .summary {
        padding: 5px 0 10px 0;
    }

    .summary span {
        background-color:#fde785;
        padding:6px;
        .rounded-corners(4px);
        display: inline;
        .box-shadow(1px, 1px, 4px, #cfb852);
    }

    .answerbody {
        padding: 10px 0 5px 10px;
    }

    .revision-mark {
        width: 150px;
        text-align: left;
        display: inline-block;
        font-size: 11px;
        overflow: hidden;

        .gravatar{
             float:left;
            margin-right:4px;
            padding-top:5px;
        }
    }

    .revision-number {
        font-size: 300%;
        font-weight: bold;
        font-family: sans-serif;
    }
}

del, del .post-tag {
    color: #C34719;
}

ins .post-tag, ins p, ins {
    background-color: #E6F0A2;
}

/* ----- Red Popup notification ----- */

.vote-notification {
    z-index: 1;
    cursor: pointer;
    display: none;
    position: absolute;
    font-family:@secondary-font;
    font-size:14px;
    font-weight:normal;
    color: white;
    background-color: #8e0000;
    text-align: center;
    padding-bottom:10px;
    .box-shadow(0px, 2px, 4px, #370000);
    .rounded-corners(4px);

    h3{
        background:url(../images/notification.png) repeat-x top;
       padding:10px 10px 10px 10px;
       font-size:13px;
       margin-bottom:5px;
       border-top:#8e0000 1px solid;
       color:#fff;
       font-weight:normal;
       .rounded-corners-top(4px);
    }
    a {
        color: #fb7321;
        text-decoration: underline;
        font-weight:bold;
    }

}


/* ----- Footer links , check blocks/footer.html----- */

#ground {
    width: 100%;
    clear: both;
    border-top: 1px solid #000;
    padding: 16px 0 0 0;
    background: @header-color;
    font-size:16px;
    font-family:@main-font;

    p {
        margin-bottom:0;
    }
}

.footer-links {
    color: #EEE;
    text-align:left;
    width:450px;
    float:left;
    a {
        color: #e7e8a8;
    }
}

.powered-link{
    width:450px;
    float:left;
    text-align:left;
    a{
        color:#8ebcc7;
    }
}

.copyright{
    color:#616161;
    width:500px;
    float:right;
    text-align:right;

    a{
        color:#8ebcc7;
    }
    img.license-logo {
        margin: 6px 0px 20px 10px;
        float:right;
    }
}


.notify-me {
    float: left;
}


span.text-counter {
    margin-right: 20px;
}

span.form-error {
    color: #990000;
    font-weight: normal;
    margin-left: 5px;
}

ul.errorlist {
    margin-bottom: 0;
}

p.form-item {
    margin: 0px;
}




.deleted {
    background: #F4E7E7 none repeat scroll 0 0;
}


/* openid styles */
.form-row {
    line-height: 25px;
}

table.form-as-table {
    margin-top: 5px;
}

table.form-as-table ul {
    list-style-type: none;
    display: inline;
}

table.form-as-table li {
    display: inline;
}

table.form-as-table td {
    text-align: right;
}

table.form-as-table th {
    text-align: left;
    font-weight: normal;
}

table.ab-subscr-form {
    width: 45em;
}

.submit-row {
    line-height: 30px;
    padding-top: 10px;
    display: block;
    clear: both;
}

.errors {
    line-height: 20px;
    color: red;
}

.error,
.openid-signin p.error {
    color: darkred;
    margin: 0;
    font-size: 12px;
    font-weight: bold;
    text-align: left;
}

.openid-signin p.error {
    text-align: center;
}

label.retag-error {
    color: darkred;
    padding-left: 5px;
    font-size: 10px;
}

.fieldset {
    border: none;
    margin-top: 10px;
    padding: 10px;
}


span.form-error {
    color: #990000;
    font-size: 90%;
    font-weight: normal;
    margin-left: 5px;
}


/*
.favorites-count-off {
    color: #919191;
    float: left;
    text-align: center;
}

.favorites-count {
    color: #D4A849;
    float: left;
    text-align: center;
}
*/

/* todo: get rid of this in html */
.favorites-empty {
    width: 32px;
    height: 45px;
    float: left;
}

.user-info-table {
    margin-bottom: 10px;
    border-spacing: 0;
}

/* todo: remove this hack? */
.user-stats-table .narrow {
    width: 660px;
}

.narrow .summary h3 {
    padding: 0px;
    margin: 0px;
}

.timeago {
    font-weight: bold;
    text-decoration: none;
}

.narrow .tags {
    float: left;
}




/* todo: make these more semantic */
.user-action-1 {
    font-weight: bold;
    color: #333;
}

.user-action-2 {
    font-weight: bold;
    color: #CCC;
}

.user-action-3 {
    color: #333;
}

.user-action-4 {
    color: #333;
}

.user-action-5 {
    color: darkred;
}

.user-action-6 {
    color: darkred;
}

.user-action-7 {
    color: #333;
}

.user-action-8 {
    padding: 3px;
    font-weight: bold;
    background-color: #CCC;
    color: #763333;
}

.revision-summary {
    background-color: #FFFE9B;
    padding: 2px;
}

.question-title-link a {
    font-weight: bold;
    color: #0077CC;
}

.answer-title-link a {
    color: #333;
}

/* todo: make these more semantic */
.post-type-1 a {
    font-weight: bold;

}

.post-type-3 a {
    font-weight: bold;

}

.post-type-5 a {
    font-weight: bold;
}

.post-type-2 a {
    color: #333;
}

.post-type-4 a {
    color: #333;
}

.post-type-6 a {
    color: #333;
}

.post-type-8 a {
    color: #333;
}

.hilite {
    background-color: #ff0;
}

.hilite1 {
    background-color: #ff0;
}

.hilite2 {
    background-color: #f0f;
}

.hilite3 {
    background-color: #0ff;
}

.gold, .badge1 {
    color: #FFCC00;
}

.silver, .badge2 {
    color: #CCCCCC;
}

.bronze, .badge3 {
    color: #CC9933;
}

.score {
    font-weight: 800;
    color: #333;
}


a.comment {
    background: #EEE;
    color: #993300;
    padding: 5px;
}

a.offensive {
    color: #999;
}

.message h1 {
    padding-top: 0px;
    font-size: 15px;
}

.message p {
    margin-bottom: 0px;
}

p.space-above {
    margin-top: 10px;
}

.warning {
    color: red;
}



button::-moz-focus-inner {
    padding:0;
    border:none;
}
.submit {
    cursor: pointer; /*letter-spacing:1px;*/
    background-color: #D4D0C8;
    height: 30px;
    border: 1px solid #777777; /*	width:100px; */
    font-weight: bold;
    font-size: 120%;
}

.submit:hover {
    text-decoration: underline;
}

.submit.small {
    margin-right:5px;
    height:20px;
    font-weight:normal;
    font-size:12px;
    padding:1px 5px;
}
.submit.small:hover {
    text-decoration:none;
}
.question-page a.submit {
    display: -moz-inline-stack;
    display: inline-block;
    line-height: 30px;
    padding: 0 5px;
    *display: inline;
}

.noscript {
    position: fixed;
    top: 0px;
    left: 0px;
    width: 100%;
    z-index: 100;
    padding: 5px 0;
    text-align: center;
    font-family: sans-serif;
    font-size: 120%;
    font-weight: Bold;
    color: #FFFFFF;
    background-color: #AE0000;
}

.big {
    font-size: 14px;
}

.strong {
    font-weight: bold;
}

.orange {/* used in django.po */
    color: #d64000;
    font-weight: bold;
}

.grey {
    color: #808080;
}

.about div {
    padding: 10px 5px 10px 5px;
    border-top: 1px dashed #aaaaaa;
}

.highlight {
    background-color: #FFF8C6;
}

.nomargin {
    margin: 0;
}

.margin-bottom {
    margin-bottom: 10px;
}

.margin-top {
    margin-top: 10px;
}

.inline-block {
    display: inline-block;
}

.action-status {
    margin: 0;
    border: none;
    text-align: center;
    line-height: 10px;
    font-size: 12px;
    padding: 0;
}

.action-status span {
    padding: 3px 5px 3px 5px;
    background-color: #fff380; /* nice yellow */
    font-weight: normal;
    -moz-border-radius: 5px;
    -khtml-border-radius: 5px;
    -webkit-border-radius: 5px;
}

.list-table {
    td { 
        vertical-align: top;
    }
    border-spacing: 0;
}

/* these need to go */
table.form-as-table .errorlist {
    display: block;
    margin: 0;
    padding: 0 0 0 5px;
    text-align: left;
    font-size: 10px;
    color: darkred;
}

table.form-as-table input {
    display: inline;
    margin-left: 4px;
}

table.form-as-table th {
    vertical-align: bottom;
    padding-bottom: 4px;
}

.form-row-vertical {
    margin-top: 8px;
    display: block;
}

.form-row-vertical label {
    margin-bottom: 3px;
    display: block;
}

/* above stuff needs to go */
.text-align-right {
    text-align: center;
}

ul.form-horizontal-rows {
    list-style: none;
    margin: 0;
}

ul.form-horizontal-rows li {
    position: relative;
    height: 40px;
}

ul.form-horizontal-rows label {
    display: inline-block;
}

ul.form-horizontal-rows ul.errorlist {
    list-style: none;
    color: darkred;
    font-size: 10px;
    line-height: 10px;
    position: absolute;
    top: 2px;
    left: 180px;
    text-align: left;
    margin: 0;
}

ul.form-horizontal-rows ul.errorlist li {
    height: 10px;
}

ul.form-horizontal-rows label {
    position: absolute;
    left: 0px;
    bottom: 6px;
    margin: 0px;
    line-height: 12px;
    font-size: 12px;
}

ul.form-horizontal-rows li input {
    position: absolute;
    bottom: 0px;
    left: 180px;
    margin: 0px;
}

.narrow .summary {
    float: left;
}

.user-profile-tool-links {
    font-weight: bold;
    vertical-align: top;
}


ul.post-tags {
    margin-left: 3px;
}
ul.post-tags li {
    margin-top: 4px;
    margin-bottom: 3px;
}

ul.post-retag {
    margin-bottom:0px;
    margin-left:5px;
    input {
        width: 400px;
        height: 1.5em;
        margin: 3px 0 0 -3px;
    }
}

#question-controls .tags {
    margin: 0 0 3px 0;
}

#tagSelector {
    padding-bottom: 2px;
    margin-bottom: 0;
}

#related-tags {
    padding-left: 3px;
}

#hideIgnoredTagsControl {
    margin: 5px 0 0 0;
}

#hideIgnoredTagsControl label {
    font-size: 12px;
    color: #666;
}

#hideIgnoredTagsCb {
    margin: 0 2px 0 1px;
}

#recaptcha_widget_div {
    width: 318px;
    float: left;
    clear: both;
}

p.signup_p {
    margin: 20px 0px 0px 0px;
}

.simple-subscribe-options {
    ul {
        list-style: none;
        list-style-position: outside;
        margin: 0;
    }
    input {
        display: inline;
    }
}

/* a workaround to set link colors correctly */

.wmd-preview a {
    color:@link;
}

.wmd-preview li {
    margin-bottom:7px;
    font-size:14px;
}

.search-result-summary {
    font-weight: bold;
    font-size:18px;
    line-height:22px;
    margin:0px 0px 0px 0px;
    padding:2px 0 0 0;
    float: left;
}

.faq-rep-item { 
    text-align:right;
    padding-right:5px; 
}


.user-info-table .gravatar {
    margin:0;
}

#responses {
    clear:both;
    line-height:18px;
    margin-bottom:15px;
}

#responses div.face {
    float:left;
    text-align: center;
    width: 54px;
    padding: 3px;
    overflow:hidden;
}

.response-parent {
    margin-top: 18px;
}

.response-parent strong{
    font-size: 20px;
}

.re {
    min-height: 57px;
    clear: both;
    margin-top: 10px;
}

#responses input {
    float:left;
}
#re_tools {
    margin-bottom:10px;
}
#re_sections {
    margin-bottom:6px;
}
#re_sections .on {
    font-weight:bold;
}

.avatar-page ul {
    list-style: none;
}
.avatar-page li {
    display: inline;
}

.user-profile-page {
    .avatar p {
        margin-bottom: 0px;
    }
    .tabBar a#stats {
        margin-left: 0;
    }
    img.gravatar {
        margin: 2px 0 3px 0;
    }
    h3 {
        padding: 0;
        margin-top: -3px;
    }
    ul.tags {
        margin-left: 5px;
    }
}

.userList {
    font-size: 13px;
}

img.flag {
    border: 1px solid #eee;
    vertical-align: text-top;
}

.main-page img.flag {
    vertical-align: text-bottom;
}


/* Pretty printing styles. Used with prettify.js. */

a.edit {
    padding-left:3px;
    color: #145bff;
}

pre {
    .str { color: #080; }
    .kwd { color: #008; }
    .com { color: #800; }
    .typ { color: #606; }
    .lit { color: #066; }
    .pun { color: #660; }
    .pln { color: #000; }
    .tag { color: #008; }/* name conflict here with tags */
    .atn { color: #606; }
    .atv { color: #080; }
    .dec { color: #606; }
}
pre.prettyprint { clear:both;padding: 3px; border: 0px solid #888; }

@media print {
    pre {
        .str { color: #060; }
        .kwd { color: #006; font-weight: bold; }
        .com { color: #600; font-style: italic; }
        .typ { color: #404; font-weight: bold; }
        .lit { color: #044; }
        .pun { color: #440; }
        .pln { color: #000; }
        .tag { color: #006; font-weight: bold; }
        .atn { color: #404; }
        .atv { color: #060; }
    }
}

#leading-sidebar {
    float: left;
}

/* language-specific fixes */
body.lang-es {
    #searchBar {
        width: 398px;
        .searchInput {
            width: 337px;
        }
        .searchInputCancelable {
            width: 302px;
        }
    }
}
body.anon.lang-es {
    #searchBar {
        width: 485px;
        .searchInput {
            width: 425px;
        }
        .searchInputCancelable {
            width: 390px;
        }
    }
}

/* user groups */
#user-groups ul {
    margin-bottom: 0px;
}
#user-groups .delete-icon {
    float: none;
    display: inline;
    color: #525252;
    padding: 0 3px 0 3px;
    background: #ccc;
    border-radius: 4px;
    line-height:inherit;
    -moz-border-radius: 4px;
    -khtml-border-radius: 4px;
    -webkit-border-radius: 4px;
}
#user-groups .delete-icon:hover {
    color: white;
    background: #b32f2f;
}

.question-page .post-update-info a.primary-group-name,
a.primary-group-name {
    color: #990E08;
    font-weight: bold;
}

.users-page {
    .wmd-prompt-dialog {
        background: #ccc;
    }
}

.group-wiki {
    .content {
        > p:last-child {
            margin-bottom: 5px;
        }
    }
    .group-logo {
        float: left;
        margin: 0 5px 3px 0;
    }
    .follow-toggle.group-join-btn {
        margin: 4px auto 10px auto;
        display: block;
    }
    .controls {
        margin: 0 0 10px 0;
    }
}

img.group-logo {
    height: 60px;/* important to align with the line spacing */
}

#groups-list {
    margin-left: 0px;
    .group-name {
        padding-right: 20px;
    }
    td {
        padding-bottom: 5px;
    }
}

#reject-edit-modal {
    input, textarea {
        width: 514px;
    }
}

input.tipped-input,
textarea.tipped-input {
    padding-left: 5px;
}

.tipped-input.blank {
    color: @info-text;
}

.select-box {

    margin: 0;

    li {
        list-style-type: none;        
        list-style-position: inside;
        padding-left: 7px;
        font-size: 14px;
        line-height: 25px;
        input {
            margin: 0 0 2px -5px;
            font-size: 14px;
            line-height: 14px;
            vertical-align: middle;
            color: @info-text;
        }
    }
    li.selected,
    li.selected:hover {
        background-color: #fcf8e3;
        color: #c09853;
    }
    li:hover {
        background-color: #cecece;
        color: white;
    }
}

/* category selector */
.category-selector {
    border-spacing: 0;
    ul.select-box {
        height: 150px;
        width: 235px;
        overflow: auto;
        border: #ccc 3px solid;
    }
    td {
        vertical-align: top;
    }
    li {
        position: relative;
        color: @info-text;
    }
    li.tree:after {
        content: ">>";
        position: absolute;
        right: 5px;
        font-weight: bold;
    }
    li.selected.tree:after {
        color: #C09853;
    }
    th {
        color: @info-text;
        font-style: italic;
        font-size: 16px;
        font-weight: normal;
        padding-top: 5px;
        text-align: left;
    }
}

.question-page {
    .category-selector ul.select-box {
        width: 217px;
        input {
            width: 95px;
        }
    }
    .tag-editor {
        width: 660px;
        margin-left: 0;
    }
}

.editor-status {
    float: right;
    margin: 7px 350px 0 0;
    font-weight: bold;

    span {
        display: none;
    }
}

/* tag editor */
.tag-editor {
    height: 64px;
    border: #ccc 3px solid;
    padding-left: 8px;
    ul.tags {
        margin: 0;
        li {
            margin-top: 8px;
            height: 13px;
        }
    }
    input.new-tags-input,
    input.new-tags-input:focus {
        border: none;
        font-size: 15px;
        font-color: @info-text;
        line-height: 16px;
        margin-top: 9px;
        -webkit-box-shadow: none;/* undo bootstrap glow */
        -moz-box-shadow: none;
        box-shadow: none;
    }
<<<<<<< HEAD
}
=======
}

/* fixes for bootstrap */
.caret {
    margin-bottom: 7px;
}
.btn-group {
    text-align: left;
}
.btn-toolbar {
    margin: 0;
}
.modal-footer {
    text-align: left;
}
.modal p {
    font-size: 14px;
}
.modal-body > textarea {
    width: 515px;
    margin-bottom: 0px;
}

>>>>>>> 7b25c502
<|MERGE_RESOLUTION|>--- conflicted
+++ resolved
@@ -3848,9 +3848,6 @@
         -moz-box-shadow: none;
         box-shadow: none;
     }
-<<<<<<< HEAD
-}
-=======
 }
 
 /* fixes for bootstrap */
@@ -3872,6 +3869,4 @@
 .modal-body > textarea {
     width: 515px;
     margin-bottom: 0px;
-}
-
->>>>>>> 7b25c502
+}