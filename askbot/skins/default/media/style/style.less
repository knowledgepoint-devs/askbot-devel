@import url(jquery.autocomplete.css);
@import "lib_style.less"; /* Library of predifined less functions styles */

/* ----- General HTML Styles----- */

body {
    background: #FFF;
    font-size: 14px;
    line-height: 150%;
    margin: 0;
    padding: 0;
    color: #000;
    font-family:@body-font;
}

div {
    margin: 0 auto;
    padding: 0;
}

h1, h2, h3, h4, h5, h6, ul, li, dl, dt, dd, form, img, p {
    margin: 0;
    padding: 0;
    border: none;
}

label {
    vertical-align: middle;
}

hr {
    border: none;
    border-top: 1px dashed #ccccce;
}

input, select {
    vertical-align: middle;
    font-family: Trebuchet MS, "segoe ui", Helvetica, Tahoma, Verdana, MingLiu, PMingLiu, Arial, sans-serif;
    margin-left:0px;
}

textarea:focus, input:focus{
    outline: none;
}

iframe {
    border: none;
}

p {
    font-size: 14px;
    line-height: 140%;
    margin-bottom: 6px;
}

a {
    color:@link;
    text-decoration: none;
    cursor: pointer;
}

h2 {
    font-size: 21px;
    padding: 3px 0 3px 5px;
}

h3 {
    font-size: 19px;
    padding: 3px 0 3px 5px;
}

ul {
    list-style: disc;
    margin-left: 20px;
    padding-left: 0px;
    margin-bottom: 1em;
}

ol {
    list-style: decimal;
    margin-left: 30px;
    margin-bottom: 1em;
    padding-left: 0px;
}

td ul {
    vertical-align: middle;
}

li input {
    margin: 3px 3px 4px 3px;
}

pre {
    font-family: Consolas, Monaco, Liberation Mono, Lucida Console, Monospace;
    font-size: 100%;
    margin-bottom: 10px;
    /*overflow: auto;*/
    background-color: #F5F5F5;
    padding-left: 5px;
    padding-top: 5px;
    /*width: 671px;*/
    padding-bottom: 20px ! ie7;
}

code {
    font-family: Consolas, Monaco, Liberation Mono, Lucida Console, Monospace;
    font-size: 100%;

}

blockquote {
    margin-bottom: 10px;
    margin-right: 15px;
    padding: 10px 0px 1px 10px;
    background-color: #F5F5F5;
}

/* http://pathfindersoftware.com/2007/09/developers-note-2/ */
* html .clearfix,
* html .paginator {
    height: 1;
    overflow: visible;
}
+ html .clearfix,
+ html .paginator {
    min-height: 1%;
}
.clearfix:after,
.paginator:after {
    clear: both;
    content:".";
    display:block;
    height: 0;
    visibility: hidden;
}

.badges a {
    color: #763333;
    text-decoration: underline;
}

a:hover {
    text-decoration: underline;
}

.badge-context-toggle.active {
    cursor: pointer;
    text-decoration: underline;
}

h1 {
    font-size: 24px;
    padding: 10px 0 5px 0px;
}


/* ----- Extra space above for messages ----- */

body.user-messages {
    margin-top: 2.4em;
}

/* ----- Custom positions ----- */

.left{float:left}
.right{float:right}
.clean{clear:both}
.center{
    margin: 0 auto;
    padding: 0;
}


/* ----- Notify message bar , check blocks/system_messages.html ----- */

.notify {
    position: fixed;
    top: 0px;
    left: 0px;
    width: 100%;
    z-index: 100;
    padding: 0;
    text-align: center;
    background-color: #f5dd69;
    border-top:#fff 1px solid;
    font-family:@main-font;

    p.notification {
        margin-top: 6px;
        margin-bottom: 6px;
        font-size: 16px;
        color:#424242
    }
}

#closeNotify {
    position: absolute;
    right: 5px;
    top: 7px;
    color: #735005;
    text-decoration: none;
    line-height: 18px;
    .sprites(-6px,-5px);
    cursor: pointer;
    width:20px;
    height:20px;
}

#closeNotify:hover {
    .sprites(-26px,-5px);
}

/* ----- Header, check blocks/header.html ----- */

#header {
    margin-top: 0px;
    background: @header-color;
    font-family:@main-font;
}

.content-wrapper {/* wrapper positioning class */
    width: 960px;
    margin: auto;
    position:relative;
}

#logo img{
    padding: 5px 0px 5px 0px;
    height: 75px;
    width: auto;
    float: left;
}

#userToolsNav {/* Navigation bar containing login link or user information, check widgets/user_navigation.html*/
    height: 20px;
    padding-bottom:5px;

    a {
        height: 35px;
        text-align: right;
        margin-left: 20px;
        text-decoration: underline;
        color:#d0e296;
        font-size:16px;
    }
    
    a:first-child {
        margin-left: 0;
    }
    
    a#ab-responses {
        margin-left: 3px;
    }
    
    .user-info,.user-micro-info{
        color:#b5b593;
    }

    a img {
        vertical-align:middle;
        margin-bottom:2px;
    }

    .user-info a {
        margin: 0;
        text-decoration: none;
    }
}

#metaNav {/* Top Navigation bar containing links for tags, people and badges, check widgets/header.html */
    float: right;/* for #header.with-logo it is modified */

    a {
        color: #e2e2ae;
        padding: 0px 0px 0px 35px;
        height: 25px;
        line-height: 30px;
        margin:5px 0px 0px 10px;
        font-size: 18px;
        font-weight: 100;
        text-decoration: none;
        display: block;
        float: left;
    }

    a:hover {
        text-decoration: underline;
    }

    a.on {
        font-weight:bold;
        color: #FFF;
        text-decoration: none;
    }

    a.special {
        font-size: 18px;
        color: #B02B2C;
        font-weight: bold;
        text-decoration: none;
    }

    a.special:hover {
        text-decoration: underline;
    }

    #navTags{
        .sprites(-50px,-5px)
    }

    #navUsers{
        .sprites(-125px,-5px)
    }

    #navBadges{
        .sprites(-210px,-5px)
    }
}

#header.with-logo #userToolsNav {
    position:absolute;
    bottom: 0;
    right:0px;
}

#header.without-logo #userToolsNav {
    float:left;
    margin-top: 7px;
}

#header.without-logo #metaNav {
    margin-bottom: 7px;
}

#secondaryHeader{ /* Div containing Home button, scope navigation, search form and ask button, check blocks/secondary_header.html */
    height:55px;
    background:#e9e9e1;
    border-bottom:#d3d3c2 1px solid;
    border-top:#fcfcfc 1px solid;
    margin-bottom:10px;
    font-family:@main-font;

    #homeButton{
        border-right:#afaf9e 1px solid;
       .sprites(-6px,-36px);
        height:55px;
       width:43px;
       display:block;
       float:left;
    }
    
    #homeButton:hover{
        .sprites(-6px-45,-36px);
    }
    
    #scopeWrapper{
        width:688px;
        float:left;
        
        a{
            display:block;
           float:left;
         }

        .scope-selector{
            font-size:21px;
            color:#5a5a4b;
            height:55px;
            line-height:55px;
            margin-left:24px
        }
        .on{
            background:url(../images/scopearrow.png) no-repeat center bottom;
        }

        .ask-message{
            font-size:24px;
        }
    }
}

#searchBar { /* Main search form , check widgets/search_bar.html */
    display:inline-block;
    background-color: #fff;
    width:412px;
    border: 1px solid #c9c9b5;
    float:right;
    height:42px;
    margin:6px 0px 0px 15px;

    .searchInput, .searchInputCancelable{
        font-size: 30px;
        height: 40px;
        font-weight:300;
        background:#FFF;
        border:0px;
        color:#484848;
        padding-left:10px;
        font-family:@body-font;
        vertical-align: middle;
    }

    .searchInput,{
        width: 352px;
    }

    .searchInputCancelable {
        width: 317px;
    }

    .logoutsearch {
        width: 337px;
    }

    .searchBtn {
        font-size: 10px;
        color: #666;
        background-color: #eee;
        height: 42px;
        border:#FFF 1px solid;
        line-height: 22px;
        text-align: center;
        float:right;
        margin: 0px;
        width:48px;
        .sprites(-98px,-36px);
        cursor:pointer;
    }

    .searchBtn:hover {
        .sprites(-98px-48,-36px);
    }

    .cancelSearchBtn {
        font-size: 30px;
        color: #ce8888;
        background:#fff;
        height: 42px;
        border:0px;
        border-left:#deded0 1px solid;
        text-align: center;
        width: 35px;
        cursor:pointer;
    }

    .cancelSearchBtn:hover {
        color: #d84040;
    }
}

body.anon {
    #searchBar {
        width: 500px;
        .searchInput {
            width: 440px;
        }

        .searchInputCancelable {
            width: 405px;
        }
    }
}


#askButton{ /* check blocks/secondary_header.html and widgets/ask_button.html*/
    line-height:44px;
    margin-top:6px;
    float:right;
    text-transform:uppercase;
    .button-style(200px, 42px, 23px);
}

#askButton:hover{
    .button-style-hover;
}

/* ----- Content layout, check two_column_body.html or one_column_body.html ----- */

#ContentLeft {
    width: 730px;
    float: left;
    position: relative;
    padding-bottom:10px;
}

#ContentRight {
    width: 200px;
    float: right;
    padding: 0 0px 10px 0px;
}

#ContentFull {
    float: left;
    width: 960px;
}

/* ----- Sidebar Widgets Box, check main_page/sidebar.html or question/sidebar.html ----- */

.box {
    background: #fff;
    padding: 4px 0px 10px 0px;
    width:200px;

    p {
        margin-bottom: 4px;
    }

    p.info-box-follow-up-links {
        text-align: right;
        margin: 0;
    }

    h2 {
        padding-left: 0;
        background:#eceeeb;
        height:30px;
        line-height:30px;
        text-align:right;
        font-size:18px !important;
        font-weight:normal;
        color:#656565;
        padding-right:10px;
        margin-bottom:10px;
        font-family:@main-font;
        width:190px;
    }
    h3{
        color:#4a757f;
        font-size:18px;
        text-align:left;
        font-weight:normal;
        font-family:@main-font;
        padding-left:0px;
    }
    .contributorback{
        background: #eceeeb url(../images/contributorsback.png) no-repeat center left;
    }

    label {
        color: @info-text;
        font-size:15px;
        display: block;
        float: right;
        text-align:left;
        font-family:@main-font;
        width:80px;
        margin-right:18px;
    }

    #displayTagFilterControl label { /*Especial width just for the display tag filter box in index page*/
        width:160px;
    }

    ul {
        margin-left: 22px;
    }

    li {
        list-style-type: disc;
        font-size: 13px;
        line-height: 20px;
        margin-bottom: 10px;
        color:@info-text;
    }
    ul.tags {
        list-style: none;
        margin: 0;
        padding: 0;
        line-height: 170%;
        display: block;
    }
    #displayTagFilterControl p label{
        color:@info-text;
        font-size:15px;
    }

    .inputs{
        #interestingTagInput, #ignoredTagInput{
            width:153px;
            padding-left:5px;
            border:#c9c9b5 1px solid;
            height:25px;
        }
        #interestingTagAdd, #ignoredTagAdd{
            border:0;
            font-weight:bold;
            margin-top:-2px;
            .button-style(30px,27px,12px);
            .rounded-corners(4px);
             .text-shadow(0px,1px,0px,#E6F6FA);      
       }
        #interestingTagAdd:hover, #ignoredTagAdd:hover{
            .button-style-hover;
       }
    }
    
    img.gravatar {
        margin:1px;
    }

/* widgets for question template */

    a.followed, a.follow{
        line-height:34px;
        border:0;
        font-weight:normal;
        margin-top:3px;
        display:block;
        .button-style(120px,34px,21px);
        .center;
    }

    a.followed:hover, a.follow:hover{
        .button-style-hover;
        .text-shadow(0px, 1px, 0px, #c6d9dd);
    }

    a.followed div.unfollow{
        display:none;
    }

    a.followed:hover div{
        display:none;
    }
    a.followed:hover div.unfollow{
        display:inline;
        color:#a05736;
    }
    
    .favorite-number {
        padding: 5px 0 0 5px;
        font-size: 100%;
        font-family: Arial;
        font-weight: bold;
        color: #777;
        text-align:center;
    }

    /* notify by email box */
    .notify-sidebar #question-subscribe-sidebar {
        margin: 7px 0 0 3px;
    }
}

.statsWidget p{
    color:@info-text;
    font-size:16px;
    border-bottom:#cccccc 1px solid;
    font-size:13px;
    
    strong{
        float:right;
        padding-right:10px;
    }
}
.questions-related {
    word-wrap: break-word;
    
    p {
        line-height: 20px;
        padding: 4px 0px 4px 0px;
        font-size: 16px;
        font-weight:normal;
        border-bottom:#cccccc 1px solid;
    }
    a{
        font-size:13px;
    }
}
/* tips and markdown help are widgets for ask template */

#tips{
    li{
        color:@info-text;
       font-size:13px;
       list-style-image: url(../images/tips.png);
    }
    a{
        font-size:16px;
    }
}

#markdownHelp{
    li{
        color:@info-text;
       font-size:13px;
    }
    a{
        font-size:16px;
    }
}


/* ----- Sorting top Tab, check main_page/tab_bar.html ------*/

.tabBar {
    background-color: #eff5f6;
    height: 30px;
    margin-bottom: 3px;
    margin-top: 3px;
    float:right;
    font-family:@sort-font;
    font-size:16px;
    .rounded-corners(5px);
}

.tabBar h2 {
    float: left;
}

.tabsA, .tabsC {
    float: right;
    position: relative;
    display: block;
    height: 20px;
}

/* tabsA - used for sorting */
.tabsA { float: right; }
.tabsC { float: left; }

.tabsA a, .tabsC a{

    border-left: 1px solid #d0e1e4;
    color: @section-title;
    display: block;
    float: left;
    height: 20px;
    line-height: 20px;
    padding:4px 7px 4px 7px;
    text-decoration: none;
}

.tabsA a.on, .tabsC a.on, .tabsA a:hover, .tabsC a:hover {
    color: @button-label;
}

.tabsA a.rev.on, tabsA a.rev.on:hover {
}

.tabsA .label, .tabsC .label {
    float: left;
    color: #646464;
    margin-top:4px;
    margin-right:5px;
}

.main-page .tabsA .label {
    margin-left: 8px;
}

.tabsB a {
    background: #eee;
    border: 1px solid #eee;
    color: #777;
    display: block;
    float: left;
    height: 22px;
    line-height: 28px;
    margin: 5px 0px 0 4px;
    padding: 0 11px 0 11px;
    text-decoration: none;
}

.tabsC .first{
    border:none;
}

.rss {
    float: right;
    font-size: 16px;
    color: #f57900;
    margin: 5px 0px 3px 7px;
    width:52px;
    padding-left: 2px;
    padding-top:3px;
    background:#fff url(../images/feed-icon-small.png) no-repeat center right;
    float:right;
    font-family:@sort-font;
    font-size:16px;
}

.rss:hover {
    color: #F4A731 !important;
}

/* ----- Headline, containing number of questions and tags selected, check main_page/headline.html ----- */

#questionCount{
    font-weight:bold;
    font-size:23px;
    color:@section-title;
    width:200px;
    float:left;
    margin-bottom:8px;
    padding-top:6px;
    font-family:@main-font;
}

#listSearchTags{
    float:left;
    margin-top:3px;
    color:@info-text;
    font-size:16px;
    font-family:@main-font;
}

ul#searchTags {
    margin-left:10px;
    float:right;
    padding-top:2px;
}

.search-tips {
    font-size:16px;
    line-height:17px;
    color: @info-text;
    margin:5px 0 10px 0;
    padding:0px;
    float:left;
    font-family:@main-font;

    a {
        text-decoration: underline;
        color: @link;
    }
}

/* ----- Question list , check main_page/content.html and macros/macros.html----- */

#question-list {
    float: left;
    position: relative;
    background-color: #FFF;
    padding: 0;
    width: 100%;
}

.short-summary {
    position: relative;
    filter: inherit;
    padding: 10px;
    border-bottom: 1px solid #DDDBCE;
    margin-bottom:1px;
    overflow: hidden;
    width: 710px;
    float: left;
    background: url(../images/summary-background.png) repeat-x;
    
    h2 {
        font-size: 24px;
        font-weight:normal;
        line-height: 26px;
        padding-left: 0;
        margin-bottom:6px;
        display:block;
        font-family:@main-font;
    }
    
    a {
        color:@question-link;
    }

    .userinfo {
        text-align:right;
        line-height:16px;
        font-family:@body-font;
        padding-right:4px;
    }
    

    .userinfo .relativetime, span.anonymous 
     {
        font-size: 11px;
        clear:both;
        font-weight: normal;
        color: #555;
    }

    .userinfo a{
        font-weight:bold;
        font-size:11px;
    }
    
    .counts {
        float: right;
        margin: 4px 0 0 5px;
        font-family:@main-font;
    }
    
    .counts .item-count {
        padding:0px 5px 0px 5px;
        font-size: 25px;
        font-family:@main-font;
    }
    
    .counts .votes div,
    .counts .views div,
    .counts .answers div,
    .counts .favorites div
    {
        margin-top:3px;
        font-size: 14px;
        line-height:14px;
        color: #646464;
    }
    
    .tags {
        margin-top: 0;
    }
    
    .votes, .answers, .favorites, .views {
        text-align: center;
        margin: 0 3px;
        padding: 8px 2px 0px 2px;
        width: 51px;
        float: right;
        height:44px;
        border:#dbdbd4 1px solid;
    }

    .votes{
        background: url(../images/vote-background.png) repeat-x;
    }

    .answers{
        background:url(../images/answers-background.png) repeat-x;
    }
    
    .views {
        background:url(../images/view-background.png) repeat-x;
    }

    .no-votes .item-count {
        color: #b1b5b6;
    }
    .some-votes .item-count {
        color: #4a757f;
    }
    
    .no-answers .item-count {
        color: #b1b5b6;
    }
    .some-answers .item-count {
        color: #eab243;
    }
    
    .no-views .item-count {
        color: #b1b5b6;
    }
    .some-views .item-count {
        color: #d33f00;
    }
    
    .accepted .item-count {
        background:url(../images/accept.png) no-repeat top right;
        display: block;
        text-align: center;
        width: 40px;
        color: #eab243;
    }

    .some-favorites .item-count {
        background:#338333;
        color:#d0f5a9;
    }
    .no-favorites .item-count {
        background: #eab243;
        color: yellow;
    }

}

/* ----- Question list Paginator , check main_content/pager.html and macros/utils_macros.html----- */

.evenMore {
    font-size: 13px;
    color:@info-text;
    padding:15px 0px 10px 0px;
    clear:both;
}

.evenMore a {
    text-decoration: underline;
    color:@link;
}

.pager {
    margin-top: 10px;
    margin-bottom: 16px;
}

.pagesize {
    margin-top: 10px;
    margin-bottom: 16px;
    float: right;
}

.paginator {
    padding: 5px 0 10px 0;
    font-size:13px;
    margin-bottom:10px;

    .prev a, .prev a:visited,
    .next a, .next a:visited {
         background-color: #fff;
        color: #777;
        padding: 2px 4px 3px 4px;
    }
    a{
        color:@section-title;
    }
    .prev {
        margin-right: .5em;
    }

    .next {
        margin-left: .5em;
    }

    .page a, .page a:visited, .curr {
        padding: .25em;
        background-color: #fff;
        margin: 0em .25em;
        color: #ff;
    }

    .curr {
        background-color: #8ebcc7;
        color: #fff;
        font-weight: bold;
    }
    .next a, .prev a{
        color:@section-title
    }
    .page a:hover,
    .curr a:hover,
    .prev a:hover,
    .next a:hover {
        color: #8C8C8C;
        background-color: #E1E1E1;
        text-decoration: none;
    }

    .text {
        color: #777;
        padding: .3em;
    }

    .paginator-container-left {
        padding: 5px 0 10px 0;
    }

}

/* ----- Tags Styles ----- */

/* tag formatting is also copy-pasted in template
   because it must be the same in the emails
   askbot/models/__init__.py:format_instant_notification_email()
*/

/* tag cloud */

.tag-size-1 {
    font-size:12px;
}
.tag-size-2 {
    font-size:13px;
}
.tag-size-3 {
    font-size:14px;
}
.tag-size-4 {
    font-size:15px;
}
.tag-size-5 {
    font-size:16px;
}
.tag-size-6 {
    font-size:17px;
}
.tag-size-7 {
    font-size:18px;
}
.tag-size-8 {
    font-size:19px;
}
.tag-size-9 {
    font-size:20px;
}
.tag-size-10 {
    font-size:21px;
}

ul.tags,
ul.tags.marked-tags,
ul#related-tags {
    list-style: none;
    margin: 0;
    padding: 0;
    line-height: 170%;
    display: block;
}

ul.tags li {
    float:left;
    display: block;
    margin: 0 8px 8px 0;
    padding: 0;
    height:20px;
}

.wildcard-tags {
    clear: both;
}

ul.tags.marked-tags li,
.wildcard-tags ul.tags li {
    margin-bottom: 5px;
}

#tagSelector div.inputs {
    clear: both;
    float: none;
    margin-bottom:10px;
}

.tags-page ul.tags li,
ul#ab-user-tags li {
    width: 160px;
    margin:5px;
}

ul#related-tags li {
    margin: 0 5px 8px 0;
    float: left;
    clear: left;
}

/* .tag-left and .tag-right are for the sliding doors decoration of tags */

.tag-left {
    cursor: pointer;
    display: block;
    float: left;
    height: 17px;
    margin: 0 5px 0 0;
    padding: 0;
    .box-shadow(0px,0px,5px,#d3d6d7);
}

.tag-right {
    background: #f3f6f6;
    border:#fff 1px solid ;
    border-top:#fff 2px solid;
    outline:#cfdbdb 1px solid;
   /* .box-shadow(0px,1px,0px,#88a8a8);*/
    display: block;
    float: left;
    height: 17px;
    line-height: 17px;
    font-weight: normal;
    font-size: 11px;
    padding: 0px 8px 0px 8px;
    text-decoration: none;
    text-align: center;
    white-space: nowrap;
    vertical-align: middle;
    font-family:@body-font;
    color:#717179;
}
.deletable-tag {
    margin-right: 3px;
    white-space: nowrap;
    .rounded-corners-right(4px);
}

.tags a.tag-right,
.tags span.tag-right {
    color: #585858;
    text-decoration: none;

}
.tags a:hover{
    color: #1A1A1A;
}

.users-page h1, .tags-page h1 {
    float: left;
}

.main-page h1 {
    margin-right: 5px;
}

.delete-icon {
    margin-top:-1px;
    float: left;
    height: 21px;
    width:18px;
    display: block;
    line-height:20px;
    text-align:center;
    background: #bbcdcd;
    cursor: default;
    color:#fff;
    border-top:#cfdbdb 1px solid;
    font-family:@body-font;
    .rounded-corners-right(4px);
    .text-shadow(0px,1px,0px,#7ea0a0)

}
.delete-icon:hover {
    background: #b32f2f;
}



.tag-number {
    font-weight: normal;
    float: left;
    font-size:16px;
    color:#5d5d5d;
}

.badges .tag-number {
    float: none;
    display: inline;
    padding-right: 15px;
}

/* ----- Ask and Edit Question Form template----- */

.section-title{
    color:@section-title;
    font-family:@main-font;
    font-weight:bold;
    font-size:24px;
}

#fmask{
    margin-bottom:30px;
    width:100%;
}

#askFormBar {
    display:inline-block;
    padding: 4px 7px 5px 0px;
    margin-top:0px;
    
    p{
       margin:0 0 5px 0;
       font-size:14px;
       color:@info-text-dark;
       line-height:1.4;
    }
    .questionTitleInput {
        font-size: 24px;
        line-height: 24px;
        height: 36px;
        margin: 0px;
        padding: 0px 0 0 5px;
        border:#cce6ec 3px solid;
        width:725px;
    }
}

.ask-page, .edit-question-page{

    div#question-list {
         float: none;
        border-bottom:#f0f0ec 1px solid;
        float:left;
        margin-bottom:10px;
        a{
            line-height:30px;
        }

    }

    div#question-list h2 {
        font-size: 13px;
        padding-bottom: 0;
        color:@link;
        border-top:#f0f0ec 1px solid;
        border-left:#f0f0ec 1px solid;
        height:30px;
        line-height:30px;
        font-weight:normal;
    }

    div#question-list span {
        width:28px;
        height:26px;
        line-height:26px;
        text-align:center;
        margin-right: 10px;
        float:left;
        display:block;
        color:#fff;
        background: #b8d0d5;
        .rounded-corners(3px);
    }
    label{
        color:@info-text-dark;
        font-size:13px;
    }

    #id_tags{
        border:#cce6ec 3px solid;
        height:25px;
        padding-left:5px;
        width:395px;
        font-size:14px;
    }
}

.title-desc {
    color: @info-text;
    font-size: 13px;
}

#fmanswer input.submit,
.ask-page input.submit,
.edit-question-page input.submit {
    float: left;
    font-weight:normal;
    margin-top:3px;
    .button-style(160px,34px,21px);
    margin-right:7px;
}

#fmanswer input.submit:hover,
.ask-page input.submit:hover,
.edit-question-page input.submit:hover{
    .button-style-hover;
    .text-shadow(0px, 1px, 0px, #c6d9dd)
}
#editor { /*adjustment for editor preview*/
    font-size: 100%;
    min-height: 200px;
    line-height: 18px;
    margin:0;
    border-left:#cce6ec 3px solid;
    border-bottom:#cce6ec 3px solid;
    border-right:#cce6ec 3px solid;
    border-top:0;
    padding:10px;
    margin-bottom:10px;
    width:710px;
}

@media screen and (-webkit-min-device-pixel-ratio:0){
    #editor{
        width:717px;
    }
}

#id_title {
    width: 100%;
}

.wmd-preview {
    margin: 3px 0 5px 0;
    padding: 6px;
    background-color: #F5F5F5;
    min-height: 20px;
    overflow: auto;
    font-size:13px;
    font-family:@body-font;

    p{
        margin-bottom:14px;
       line-height:1.4;
       font-size:14px;
    }
}

.wmd-preview pre {
    background-color: #E7F1F8;

}

.wmd-preview blockquote {
    background-color: #eee;
}

.wmd-preview IMG {
    max-width: 600px;
}

.preview-toggle {
    width: 100%;
    color: #b6a475; /*letter-spacing:1px;*/
    text-align: left;
}

.preview-toggle span:hover {
    cursor: pointer;
}

.after-editor {
    margin-top: 15px;
    margin-bottom: 15px;
}

.checkbox {
    margin-left:5px;
    font-weight:normal;
    cursor:help
}

.question-options {
    margin-top: 1px;
    color: #666;
    line-height: 13px;
    margin-bottom:5px;
}
.question-options label {
    vertical-align: text-bottom;
}

.edit-content-html {
    border-top: 1px dotted #D8D2A9;
    border-bottom: 1px dotted #D8D2A9;
    margin: 5px 0 5px 0;
}

.edit-question-page, #fmedit, .wmd-preview{
    color:@info-text-dark;
    
    #id_revision{
        font-size:14px;
        margin-top:5px;
        margin-bottom:5px;
    }
    #id_title{
        font-size: 24px;
        line-height: 24px;
        height: 36px;
        margin: 0px;
        padding: 0px 0 0 5px;
        border:#cce6ec 3px solid;
        width:725px;
        margin-bottom:10px;
    }
    #id_summary{
        border:#cce6ec 3px solid;
        height:25px;
        padding-left:5px;
        width:395px;
        font-size:14px;
    }
    .title-desc{
        margin-bottom:10px;
    }
}

/* ----- Question template ----- */

.question-page{

    h1{
        padding-top:0px;
       font-family:@main-font;
    }
    
    h1 a{
         color:@question-link;
        font-size:30px;
        font-weight:normal;
        line-height:1;
    }

    p.rss {
        float:none;
        clear:both;
        padding: 3px 0 0 23px;
        font-size: 15px;
        width:110px;
        background-position:center left;
        margin-left:0px !important;
    }

    p.rss a {
        font-family:@main-font;
        vertical-align: top;
    }
       
    .question-content{
        float:right;
        width:682px;
        margin-bottom:10px;
    }

    #question-table{
        float:left;
        border-top:#f0f0f0 1px solid;
    }

    #question-table,
    .answer-table {
        margin: 6px 0 6px 0;
        border-spacing: 0px;
        width: 670px;
        padding-right:10px;
    }

    .answer-table {
        margin-top:0px;
        border-bottom: 1px solid #D4D4D4;
        float:right;
    }

    .answer-table td,
    #question-table td {
        width:20px;
        vertical-align:top;
    }
    .question-body, .answer-body {
        overflow: auto;
        margin-top:10px;
        font-family:@body-font;
        color:#4b4b4b;

        p{
            margin-bottom:14px;
          line-height:1.4;
          font-size:14px;
          padding:0px 5px 5px 0px;
        }
        
        a {
            color:@link;
        }
        
        li {
            margin-bottom:7px;
        }
    }

    .question-body IMG, .answer-body IMG {
        max-width: 600px;
    }

    .post-update-info-container {
        float: right;
        width: 175px;
    }

    .post-update-info {
        background: #fff url(../images/background-user-info.png) repeat-x bottom;
        float: right;
        font-size: 9px;
        font-family:@secondary-font;
        width: 158px;
        padding:4px;
        margin:0px 0px 5px 5px;
        line-height: 14px;
        .rounded-corners(4px);
        .box-shadow (0px, 2px,1px,#bfbfbf);
        
         p {
             line-height: 13px;
            font-size: 11px;
            margin: 0 0 2px 1px;
            padding: 0;
        }
        a{
            color:#444;
        }
        .gravatar {
            float: left;
            margin-right: 4px;
        }

        p.tip {
            color: #444;
            line-height: 13px;
            font-size: 10px;
        }
    }

    .post-controls{
        font-size: 11px;
        line-height: 12px;
        min-width: 200px;
        padding-left: 5px;
        text-align:right;
        clear: left;
        float: right;
        margin-top:10px;
        margin-bottom:8px;
        
        a {
            color: #777;
            padding: 0px 7px 3px 18px;
            cursor: pointer;
            border: none;
            font-size:12px;
            font-family:@body-font;
            text-decoration: none;
            height:18px;
            display:block;
            float:right;
            line-height:18px;
            margin-top:-2px;
            margin-left:4px;
        }
        
         a:hover {
            background-color: #f5f0c9;
            .rounded-corners(3px);
            
        }
        .sep {
            color: #ccc;
            float:right;
            height:18px;
            font-size:18px;
        }
    }
    .post-controls, .answer-controls{
        .question-delete{
            background: url(../images/delete.png) no-repeat center left;
            padding-left:11px;
        }
        .question-flag{
            background: url(../images/flag.png) no-repeat center left;
        }
        .question-edit{
            background: url(../images/edit2.png) no-repeat center left;
        }
        .question-retag{
            background: url(../images/retag.png) no-repeat center left;
        }
        .question-close{
            background: url(../images/close.png) no-repeat center left;
        }
        .permant-link{
            background: url(../images/link.png) no-repeat center left;
        }
    }
    .tabBar{
       width:100%;
    }
    
    #questionCount{
        float:left;
        font-family:@main-font;
        line-height:15px;
    }

    .question-img-upvote, .question-img-downvote,
    .answer-img-upvote, .answer-img-downvote {
        width: 25px;
        height: 20px;
        cursor:pointer;
    }

    .question-img-upvote, .answer-img-upvote {
        background: url(../images/vote-arrow-up-new.png)  no-repeat;
    }

    .question-img-downvote, .answer-img-downvote {
        background: url(../images/vote-arrow-down-new.png) no-repeat;
    }

    .question-img-upvote:hover, .question-img-upvote.on,
    .answer-img-upvote:hover, .answer-img-upvote.on {
        background: url(../images/vote-arrow-up-on-new.png) no-repeat;
    }

    .question-img-downvote:hover, .question-img-downvote.on,
    .answer-img-downvote:hover, .answer-img-downvote.on {
        background: url(../images/vote-arrow-down-on-new.png) no-repeat;
    }

    #fmanswer_button{
        margin:8px 0px ;
    }
    .question-img-favorite:hover {
        background: url(../images/vote-favorite-on.png)
    }
    div.comments {
        padding: 0;
    }
    #comment-title{
       font-weight:bold;
       font-size:23px;
       color:@section-title;
       width:200px;
       float:left;
       font-family:@main-font;
    }
    .comments {
        font-size: 12px;    
        clear: both;
        
        div.controls {
              clear: both;
            float:left;
            width: 100%;
            margin: 3px 0 20px 5px;
        }
        
        .controls a {
             color: #988e4c;
            padding: 0 3px 2px 22px;
            font-family:@body-font;
            font-size:13px;
            background:url(../images/comment.png) no-repeat center left;
        }

        .controls a:hover {
            background-color: #f5f0c9;
            text-decoration: none;
        }

        .button {
            color: #988e4c;
            font-size: 11px;
            padding: 3px;
            cursor: pointer;
        }
        a {
            background-color: inherit;
            color: @link;
            padding: 0;
        }
        
        form.post-comments {
            margin: 3px 26px 0 42px;
            textarea{
                font-size: 13px;
                line-height: 1.3;

            }
        }

        textarea {
            height: 42px;
            width:100%;
            margin: 7px 0 5px 1px;
            font-family: @body-font;
            outline: none;
            overflow:auto;
            font-size: 12px;
            line-height: 140%;
            padding-left:2px;
            padding-top:3px;
            border:#cce6ec 3px solid;
        }
        
        /* A small hack to solve 1px problem on webkit browsers */
        @media screen and (-webkit-min-device-pixel-ratio:0){
            textarea{
                padding-left:3px !important;
            }
        }

        input {
            margin-left: 10px;
            margin-top: 1px;
            vertical-align: top;
            width: 100px;
        }
        button{
            line-height:25px;
            margin-bottom:5px;
            .button-style(100px,27px,12px);
            font-family:@body-font;
            font-weight:bold;
        }
        button:hover{
            .button-style-hover;
        }
        .counter {
            display: inline-block;
            width: 245px;
            float:right;
            color:#b6a475 !important;
            vertical-align: top;
            font-family:@body-font;
            float:right;
            text-align:right;
        }
        .comment {
            border-bottom: 1px solid #edeeeb;
            clear:both;
            margin: 0;
            margin-top:8px;
            padding-bottom:4px;
            overflow: auto;
            font-family:@body-font;
            font-size:11px;
            min-height: 25px;
            background:#fff url(../images/comment-background.png) bottom repeat-x;
            .rounded-corners(5px);
        }
        div.comment:hover {
            background-color: #efefef;
        }
        a.author{
            background-color: inherit;
            color: @link;
            padding: 0;
        }

        a.author:hover {
            text-decoration: underline;
        }
        span.delete-icon{
            background:url(../images/close-small.png) no-repeat;
            border:0;
            width:14px;
            height:14px;
        }
        span.delete-icon:hover{
            border:#BC564B 2px solid;
            .rounded-corners(10px);
            margin: -3px 0px 0px -2px;
        }
        .content {
            margin-bottom: 7px;    
        }
        
        .comment-votes {
            float: left;
            width: 37px;
            line-height: 130%;
            padding: 6px 5px 6px 3px;
        }

        .comment-body {
            line-height: 1.3;
            margin: 3px 26px 0 46px;
            padding: 5px 3px;
            color: #666;
            font-size:13px;

            .edit{
                padding-left:6px;
            }
        }

        .comment-body p{
            font-size:13px;
            line-height:1.3;
            margin-bottom: 3px;
            padding: 0;
        }

        .comment-delete {
            float: right;
            width: 14px;
            line-height: 130%;
            padding: 8px 6px;
        }

        .upvote {
            margin: 0px;
            padding-right: 17px;
            padding-top: 2px;
            text-align: right;
            height: 20px;
            font-size: 13px;
            font-weight: bold;
            color: #777;
        }

        .upvote.upvoted {
            color: #d64000;
        }

        .upvote.hover {
            background: url(../images/go-up-grey.png) no-repeat;
            background-position: right 1px;
        }

        .upvote:hover {
            background: url(../images/go-up-orange.png) no-repeat;
            background-position: right 1px;
        }

        .help-text{
            float: right;
            text-align:right;
            color: gray;
            margin-bottom: 0px;
            margin-top: 0px;
            line-height: 50%;
        }
    }
    #questionTools {
        font-size: 22px;
        margin-top: 11px;
        text-align: left;
    }

    .question-status {
        margin-top: 10px;
        margin-bottom:15px;
        padding: 20px;
        background-color: #fef7cc;
        text-align: center;
        border:#e1c04a 1px solid;
    }

    .question-status h3 {
        font-size: 20px;
        color:@info-text;
        font-weight:normal;
    }

    .vote-buttons {
        float: left;
        text-align: center;
        padding-top: 2px;
        margin:10px 10px 0px 3px;
        /* smalls IE fixes */
        *margin:0; 
        *height:210px;
        *width:30px;
    }

    .vote-buttons IMG {
        cursor: pointer;
    }

    .vote-number {
        font-family: @main-font;
        padding: 0px 0 5px 0;
        font-size: 25px;
        font-weight: bold;
        color: #777;
    }

    .vote-buttons .notify-sidebar {
        text-align: left;
        width:120px;
    }
    .vote-buttons .notify-sidebar label {
        vertical-align: top;
    }

    .tabBar-answer{
        margin-bottom:15px;
        padding-left:7px;
        width:723px;
        margin-top:10px;
    }
    .answer{
        .vote-buttons {
            float:left;
        }
    }
    .accepted-answer {
        background-color: #f7fecc;
        border-bottom-color: #9BD59B;
        
        .vote-buttons {
            width:27px;
           margin-right:10px;
           margin-top:10px;
        }
    }

    .answer .post-update-info a{
        color:#444444;
    }
    
    .answered {
        background: #CCC;
        color: #999;
    }

    .answered-accepted {
        background: #DCDCDC;
        color: #763333;
        
        strong {
            color: #E1E818;
        }
    }

    .answered-by-owner {
        background: #F1F1FF;

        .comments .button {
            background-color: #E6ECFF;
       }
        .comments {
            background-color: #E6ECFF;
       }
        .vote-buttons {
           margin-right:10px;
        }
    }

    .answer-img-accept {
        background: url(../images/vote-accepted.png);
        width: 23px;
        height: 23px;
    }

    .accepted-answer .answer-img-accept,
    .answer-img-accept:hover {
        background: url(../images/vote-accepted-on.png)
    }

    .answer-body a {
        color:@link;
    }
    .answer-body li {
        margin-bottom:0.7em;
    }

    #fmanswer{
        color:@info-text;
        line-height:1.2;
        margin-top:10px;
 
        h2{
          font-family:@main-font;
          color:@section-title;
          font-size:24px;
        }
        label{
          font-size:13px;
        }
    }
    .message {
        padding: 5px;
        margin: 0px 0 10px 0;

    }

}

.facebook-share.icon, .twitter-share.icon, .linkedin-share.icon, .identica-share.icon {
    background: url(../images/socialsprite.png) no-repeat;
    display:block;
    text-indent:-100em;
    height:25px;
    width:25px;
    margin-bottom:3px;
}

.facebook-share.icon:hover, .twitter-share.icon:hover, .linkedin-share.icon:hover, .identica-share.icon:hover{
    opacity:0.8;
    filter: alpha(opacity=80);
}

.facebook-share.icon {
    background-position: -26px 0px;
}
.identica-share.icon {
    background-position: -78px 0px;
}
.twitter-share.icon {
    margin-top:10px;
    background-position: 0px 0px;
}
.linkedin-share.icon {
    background-position: -52px 0px;
}

/* -----Content pages, Login, About, FAQ, Users----- */

.openid-signin,
.meta,
.users-page,
.user-profile-edit-page,
{
    font-size:13px;
    line-height:1.3;
    color:@info-text-dark;
    p{
        font-size:13px;
        color:@info-text;
        line-height:1.3;
        font-family:@body-font;
        color:@info-text-dark;
        margin-bottom:12px;
    }
    h2{
        color:@info-text-dark;
        padding-left:0px;
        font-size:16px;
    }
}

.openid-signin,
.meta,
.users-page,
.user-profile-edit-page,
.user-profile-page,
{
    form{
        margin-bottom:15px;
    }
    input[type="text"],input[type="password"],select{
        border:#cce6ec 3px solid;
        height:25px;
        padding-left:5px;
        width:395px;
        font-size:14px;
    }
    select{
        width:405px;
        height:30px;
    }
    textarea{
        border:#cce6ec 3px solid;
        padding-left:5px;
        padding-top:5px;
        width:395px;
        font-size:14px;
    }
    input.submit{
        font-weight:normal;
        margin:5px 0px;
        .button-style(100px,26px,15px);
        font-family:@body-font;
    }
    input.submit:hover{
        .button-style-hover;
    }
    .cancel{
        background:url(../images/small-button-cancel.png) repeat-x top !important;
        color:#525252 !important;
    }
    .cancel:hover{
        background:url(../images/small-button-cancel.png) repeat-x bottom !important;
    }
}

#email-input-fs,#local_login_buttons,#password-fs,#openid-fs{
    margin-top:10px;
    #id_email,#id_username,#id_password{
         font-size: 12px;
        line-height: 20px;
        height: 20px;
        margin: 0px;
        padding: 0px 0 0 5px;
        border:#cce6ec 3px solid;
        width:200px;
    }
    .submit-b{
        .button-style(100px,24px,15px);
        font-family:@body-font;
        font-weight:bold;
        padding-right:10px;
        border:0;
    }

    .submit-b:hover{
        .button-style-hover;
    }
}


.openid-input {
    background: url(../images/openid.gif) no-repeat;
    padding-left: 15px;
    cursor: pointer;
}

.openid-login-input {
    background-position: center left;
    background: url(../images/openid.gif) no-repeat 0% 50%;
    padding: 5px 5px 5px 15px;
    cursor: pointer;
    font-family: Trebuchet MS;
    font-weight: 300;
    font-size: 150%;
    width: 500px;
}

.openid-login-submit {
    height: 40px;
    width: 80px;
    line-height: 40px;
    cursor: pointer;
    border: 1px solid #777;
    font-weight: bold;
    font-size: 120%;
}

/* People page */

.tabBar-user{
    width:375px;
}

.user {
    padding: 5px;
    line-height: 140%;
    width: 166px;
    border:#eee 1px solid;
    margin-bottom:5px;
    .rounded-corners(3px);
    .user-micro-info{
        color:@info-text-dark;
    }
 
}

.user ul {
    margin: 0;
    list-style-type: none;
}

.user .thumb {
    clear: both;
    float: left;
    margin-right: 4px;
    display: inline;
}

/* tags page */

.tabBar-tags{
    width:270px;
    margin-bottom:15px;
}

/* badges page */

a.medal {
    font-size: 17px;
    line-height: 250%;
    margin-right:5px;
    color: #333;
    text-decoration: none;
    background: url(../images/medala.gif) no-repeat;
    border-left: 1px solid #EEE;
    border-top: 1px solid #EEE;
    border-bottom: 1px solid #CCC;
    border-right: 1px solid #CCC;
    padding: 4px 12px 4px 6px;
}

a:hover.medal {
    color: #333;
    text-decoration: none;
    background: url(../images/medala_on.gif) no-repeat;
    border-left: 1px solid #E7E296;
    border-top: 1px solid #E7E296;
    border-bottom: 1px solid #D1CA3D;
    border-right: 1px solid #D1CA3D;
}

#award-list{
    .user{
        float:left;
       margin:5px;
    }
}

/* profile page */

.tabBar-profile{
    width:100%;
    margin-bottom:15px;
    float:left;
}

.user-profile-page{
    font-size:13px;
    color:@info-text-dark;

    p{
        font-size:13px;
        line-height:1.3;
        color:@info-text-dark;
    }
    .avatar img{
        border:#eee 1px solid;
       padding:5px;
    }
    h2{
        padding:10px 0px 10px 0px;
        font-family:@main-font;
    }
}

.user-details {
    font-size: 13px;
    h3{
        font-size:16px;
    }
}

.user-about {
    background-color: #EEEEEE;
    height: 200px;
    line-height: 20px;
    overflow: auto;
    padding: 10px;
    width: 90%;
    p{font-size:13px;}
}

.follow-toggle,.submit {
    border:0 !important;
    font-weight:bold;
    line-height:26px;
    margin-top:-2px;
    .button-style(100px,26px,12px);
}

.follow-toggle:hover, .submit:hover {
    .button-style-hover;
    text-decoration:none !important;
}

.follow-toggle .follow{
    font-color: #000;
    font-style:normal;
}

.follow-toggle .unfollow div.unfollow-red{
    display:none;
}

.follow-toggle .unfollow:hover div.unfollow-red{
    display:inline;
    color:#fff;
    font-weight:bold;
    color:#A05736;
}

.follow-toggle .unfollow:hover div.unfollow-green{
    display:none;
}

.count {
    font-family: @main-font;
    font-size: 200%;
    font-weight: 700;
    color: #777
}

.scoreNumber {
    font-family: @main-font;
    font-size: 35px;
    font-weight: 800;
    color: #777;
    line-height: 40px; /*letter-spacing:0px*/
    margin-top: 3px;
}

.vote-count {
    font-family: Arial;
    font-size: 160%;
    font-weight: 700;
    color: #777;
}

.answer-summary {
    display: block;
    clear: both;
    padding: 3px;
}

.answer-votes {
    background-color: #EEEEEE;
    color: #555555;
    float: left;
    font-family: Arial;
    font-size: 15px;
    font-weight: bold;
    height: 17px;
    padding: 2px 4px 5px;
    text-align: center;
    text-decoration: none;
    width: 20px;
    margin-right: 10px;
    .rounded-corners(4px);
}

.karma-summary {
    padding:5px;
    font-size:13px;
}

.karma-summary h3 {
    text-align: center;
    font-weight: bold;
    padding:5px;
}

.karma-diagram {
    width:477px;
    height:300px;
    float:left;
    margin-right:10px;
}

.karma-details {
    float:right;
    width:450px;
    height:250px;
    overflow-y:auto;
    word-wrap:break-word;
    p{margin-bottom:10px;}
}

.karma-gained {
    font-weight:bold;
    background:#eee;
    width:25px;
    margin-right:5px;
    color:green;
    padding:3px;
    display:block;
    float:left;
    text-align:center;
    .rounded-corners(3px);
}

.karma-lost {
    font-weight:bold;
    background:#eee;
    width:25px;
    color:red;
    padding:3px;
    display:block;
    margin-right:5px;
    float:left;
    text-align:center;
    .rounded-corners(3px);
}

.submit-row{
    margin-bottom:10px;
}

/*-----  Revision pages ----- */

.revision {
    margin: 10px 0 10px 0;
    font-size: 13px;
    color:@info-text-dark;
    
    p{
        font-size:13px;
        line-height:1.3;
        color:@info-text-dark;
    }
    
    h3{
        font-family:@main-font;
        font-size:21px;
        padding-left:0px;
    }
    
    .header {
        background-color: #F5F5F5;
        padding: 5px;
        cursor: pointer;
    }

    .author {
        background-color: #e9f3f5;
    }

    .summary {
        padding: 5px 0 10px 0;
    }

    .summary span {
        background-color:#fde785;
        padding:6px;
        .rounded-corners(4px);
        display: inline;
        .box-shadow(1px, 1px, 4px, #cfb852);
    }

    .answerbody {
        padding: 10px 0 5px 10px;
    }

    .revision-mark {
        width: 150px;
        text-align: left;
        display: inline-block;
        font-size: 11px;
        overflow: hidden;

        .gravatar{
             float:left;
            margin-right:4px;
            padding-top:5px;
        }
    }

    .revision-number {
        font-size: 300%;
        font-weight: bold;
        font-family: sans-serif;
    }
}

del, del .post-tag {
    color: #C34719;
}

ins .post-tag, ins p, ins {
    background-color: #E6F0A2;
}

/* ----- Red Popup notification ----- */

.vote-notification {
    z-index: 1;
    cursor: pointer;
    display: none;
    position: absolute;
    font-family:@secondary-font;
    font-size:14px;
    font-weight:normal;
    color: white;
    background-color: #8e0000;
    text-align: center;
    padding-bottom:10px;
    .box-shadow(0px, 2px, 4px, #370000);
    .rounded-corners(4px);

    h3{
        background:url(../images/notification.png) repeat-x top;
       padding:10px 10px 10px 10px;
       font-size:13px;
       margin-bottom:5px;
       border-top:#8e0000 1px solid;
       color:#fff;
       font-weight:normal;
       .rounded-corners-top(4px);
    }
    a {
        color: #fb7321;
        text-decoration: underline;
        font-weight:bold;
    }

}


/* ----- Footer links , check blocks/footer.html----- */

#ground {
    width: 100%;
    clear: both;
    border-top: 1px solid #000;
    padding: 6px 0 0 0;
    background: @header-color;
    font-size:16px;
    font-family:@main-font;

    p {
        margin-bottom:0;
    }
}

.footer-links {
    color: #EEE;
    text-align:left;
    width:500px;
    float:left;
    a {
        color: #e7e8a8;
    }
}

.powered-link{
    width:500px;
    float:left;
    text-align:left;
    a{
        color:#8ebcc7;
    }
}

.copyright{
    color:#616161;
    width:450px;
    float:right;
    text-align:right;

    a{
        color:#8ebcc7;
    }
    img.license-logo {
        margin: 6px 0px 20px 10px;
        float:right;
    }
}


.notify-me {
    float: left;
}


span.text-counter {
    margin-right: 20px;
}

span.form-error {
    color: #990000;
    font-weight: normal;
    margin-left: 5px;
}

ul.errorlist {
    margin-bottom: 0;
}

p.form-item {
    margin: 0px;
}




.deleted {
    background: #F4E7E7 none repeat scroll 0 0;
}


/* openid styles */
.form-row {
    line-height: 25px;
}

table.form-as-table {
    margin-top: 5px;
}

table.form-as-table ul {
    list-style-type: none;
    display: inline;
}

table.form-as-table li {
    display: inline;
}

table.form-as-table td {
    text-align: right;
}

table.form-as-table th {
    text-align: left;
    font-weight: normal;
}

table.ab-subscr-form {
    width: 45em;
}

table.ab-tag-filter-form {
    width: 45em;
}

.submit-row {
    line-height: 30px;
    padding-top: 10px;
    display: block;
    clear: both;
}

.errors {
    line-height: 20px;
    color: red;
}

.error {
    color: darkred;
    margin: 0;
    font-size: 10px;
}

label.retag-error {
    color: darkred;
    padding-left: 5px;
    font-size: 10px;
}

.fieldset {
    border: none;
    margin-top: 10px;
    padding: 10px;
}


span.form-error {
    color: #990000;
    font-size: 90%;
    font-weight: normal;
    margin-left: 5px;
}


/*
.favorites-count-off {
    color: #919191;
    float: left;
    text-align: center;
}

.favorites-count {
    color: #D4A849;
    float: left;
    text-align: center;
}
*/

/* todo: get rid of this in html */
.favorites-empty {
    width: 32px;
    height: 45px;
    float: left;
}

.user-info-table {
    margin-bottom: 10px;
    border-spacing: 0;
}

/* todo: remove this hack? */
.user-stats-table .narrow {
    width: 660px;
}

.narrow .summary h3 {
    padding: 0px;
    margin: 0px;
}

.relativetime {
    font-weight: bold;
    text-decoration: none;
}

.narrow .tags {
    float: left;
}




/* todo: make these more semantic */
.user-action-1 {
    font-weight: bold;
    color: #333;
}

.user-action-2 {
    font-weight: bold;
    color: #CCC;
}

.user-action-3 {
    color: #333;
}

.user-action-4 {
    color: #333;
}

.user-action-5 {
    color: darkred;
}

.user-action-6 {
    color: darkred;
}

.user-action-7 {
    color: #333;
}

.user-action-8 {
    padding: 3px;
    font-weight: bold;
    background-color: #CCC;
    color: #763333;
}

.revision-summary {
    background-color: #FFFE9B;
    padding: 2px;
}

.question-title-link a {
    font-weight: bold;
    color: #0077CC;
}

.answer-title-link a {
    color: #333;
}

/* todo: make these more semantic */
.post-type-1 a {
    font-weight: bold;

}

.post-type-3 a {
    font-weight: bold;

}

.post-type-5 a {
    font-weight: bold;
}

.post-type-2 a {
    color: #333;
}

.post-type-4 a {
    color: #333;
}

.post-type-6 a {
    color: #333;
}

.post-type-8 a {
    color: #333;
}

.hilite {
    background-color: #ff0;
}

.hilite1 {
    background-color: #ff0;
}

.hilite2 {
    background-color: #f0f;
}

.hilite3 {
    background-color: #0ff;
}

.gold, .badge1 {
    color: #FFCC00;
}

.silver, .badge2 {
    color: #CCCCCC;
}

.bronze, .badge3 {
    color: #CC9933;
}

.score {
    font-weight: 800;
    color: #333;
}


a.comment {
    background: #EEE;
    color: #993300;
    padding: 5px;
}

a.offensive {
    color: #999;
}

.message h1 {
    padding-top: 0px;
    font-size: 15px;
}

.message p {
    margin-bottom: 0px;
}

p.space-above {
    margin-top: 10px;
}

.warning {
    color: red;
}



button::-moz-focus-inner {
    padding:0;
    border:none;
}
.submit {
    cursor: pointer; /*letter-spacing:1px;*/
    background-color: #D4D0C8;
    height: 30px;
    border: 1px solid #777777; /*	width:100px; */
    font-weight: bold;
    font-size: 120%;
}

.submit:hover {
    text-decoration: underline;
}

.submit.small {
    margin-right:5px;
    height:20px;
    font-weight:normal;
    font-size:12px;
    padding:1px 5px;
}
.submit.small:hover {
    text-decoration:none;
}
.question-page a.submit {
    display: -moz-inline-stack;
    display: inline-block;
    line-height: 30px;
    padding: 0 5px;
    *display: inline;
}

.noscript {
    position: fixed;
    top: 0px;
    left: 0px;
    width: 100%;
    z-index: 100;
    padding: 5px 0;
    text-align: center;
    font-family: sans-serif;
    font-size: 120%;
    font-weight: Bold;
    color: #FFFFFF;
    background-color: #AE0000;
}

.big {
    font-size: 14px;
}

.strong {
    font-weight: bold;
}

.orange {/* used in django.po */
    color: #d64000;
    font-weight: bold;
}

.grey {
    color: #808080;
}

.about div {
    padding: 10px 5px 10px 5px;
    border-top: 1px dashed #aaaaaa;
}

.highlight {
    background-color: #FFF8C6;
}

.nomargin {
    margin: 0;
}

.margin-bottom {
    margin-bottom: 10px;
}

.margin-top {
    margin-top: 10px;
}

.inline-block {
    display: inline-block;
}

.action-status {
    margin: 0;
    border: none;
    text-align: center;
    line-height: 10px;
    font-size: 12px;
    padding: 0;
}

.action-status span {
    padding: 3px 5px 3px 5px;
    background-color: #fff380; /* nice yellow */
    font-weight: normal;
    -moz-border-radius: 5px;
    -khtml-border-radius: 5px;
    -webkit-border-radius: 5px;
}

.list-table td {
    vertical-align: top;
}

/* these need to go */
table.form-as-table .errorlist {
    display: block;
    margin: 0;
    padding: 0 0 0 5px;
    text-align: left;
    font-size: 10px;
    color: darkred;
}

table.form-as-table input {
    display: inline;
    margin-left: 4px;
}

table.form-as-table th {
    vertical-align: bottom;
    padding-bottom: 4px;
}

.form-row-vertical {
    margin-top: 8px;
    display: block;
}

.form-row-vertical label {
    margin-bottom: 3px;
    display: block;
}

/* above stuff needs to go */
.text-align-right {
    text-align: center;
}

ul.form-horizontal-rows {
    list-style: none;
    margin: 0;
}

ul.form-horizontal-rows li {
    position: relative;
    height: 40px;
}

ul.form-horizontal-rows label {
    display: inline-block;
}

ul.form-horizontal-rows ul.errorlist {
    list-style: none;
    color: darkred;
    font-size: 10px;
    line-height: 10px;
    position: absolute;
    top: 2px;
    left: 180px;
    text-align: left;
    margin: 0;
}

ul.form-horizontal-rows ul.errorlist li {
    height: 10px;
}

ul.form-horizontal-rows label {
    position: absolute;
    left: 0px;
    bottom: 6px;
    margin: 0px;
    line-height: 12px;
    font-size: 12px;
}

ul.form-horizontal-rows li input {
    position: absolute;
    bottom: 0px;
    left: 180px;
    margin: 0px;
}

.narrow .summary {
    float: left;
}

.user-profile-tool-links {
    font-weight: bold;
    vertical-align: top;
}


ul.post-tags {
    margin-left: 3px;
}
ul.post-tags li {
    margin-top: 4px;
    margin-bottom: 3px;
}

ul.post-retag {
    margin-bottom:0px;
    margin-left:5px;
}

#question-controls .tags {
    margin: 0 0 3px 0;
}

#tagSelector {
    padding-bottom: 2px;
    margin-bottom: 0;
}

#related-tags {
    padding-left: 3px;
}

#hideIgnoredTagsControl {
    margin: 5px 0 0 0;
}

#hideIgnoredTagsControl label {
    font-size: 12px;
    color: #666;
}

#hideIgnoredTagsCb {
    margin: 0 2px 0 1px;
}

#recaptcha_widget_div {
    width: 318px;
    float: left;
    clear: both;
}

p.signup_p {
    margin: 20px 0px 0px 0px;
}

.simple-subscribe-options ul {
    list-style: none;
    list-style-position: outside;
    margin: 0;
}

/* a workaround to set link colors correctly */

.wmd-preview a {
    color:@link;
}

.wmd-preview li {
    margin-bottom:7px;
    font-size:14px;
}

.search-result-summary {
    font-weight: bold;
    font-size:18px;
    line-height:22px;
    margin:0px 0px 0px 0px;
    padding:2px 0 0 0;
    float: left;
}

.faq-rep-item { 
    text-align:right;
    padding-right:5px; 
}


.user-info-table .gravatar {
    margin:0;
}

#responses {
    clear:both;
    line-height:18px;
    margin-bottom:15px;
}

#responses div.face {
    float:left;
    text-align: center;
    width: 54px;
    padding: 3px;
    overflow:hidden;
}

.response-parent {
    margin-top: 18px;
}

.response-parent strong{
    font-size: 20px;
}

.re {
    min-height: 57px;
    clear: both;
    margin-top: 10px;
}

#responses input {
    float:left;
}
#re_tools {
    margin-bottom:10px;
}
#re_sections {
    margin-bottom:6px;
}
#re_sections .on {
    font-weight:bold;
}

.avatar-page ul {
    list-style: none;
}
.avatar-page li {
    display: inline;
}
.user-profile-page .avatar p {
    margin-bottom: 0px;
}
.user-profile-page .tabBar a#stats {
    margin-left: 0;
}
.user-profile-page img.gravatar {
    margin: 2px 0 3px 0;
}
.user-profile-page h3 {
    padding: 0;
    margin-top: -3px;
}
.userList {
    font-size: 13px;
}

img.flag {
    border: 1px solid #eee;
    vertical-align: text-top;
}

.main-page img.flag {
    vertical-align: text-bottom;
}


/* Pretty printing styles. Used with prettify.js. */

a.edit {
    padding-left:3px;
    color: #145bff;
}

.str { color: #080; }
.kwd { color: #008; }
.com { color: #800; }
.typ { color: #606; }
.lit { color: #066; }
.pun { color: #660; }
.pln { color: #000; }
.tag { color: #008; }/* name conflict here */
.atn { color: #606; }
.atv { color: #080; }
.dec { color: #606; }
pre.prettyprint { clear:both;padding: 3px; border: 0px solid #888; }

@media print {
  .str { color: #060; }
  .kwd { color: #006; font-weight: bold; }
  .com { color: #600; font-style: italic; }
  .typ { color: #404; font-weight: bold; }
  .lit { color: #044; }
  .pun { color: #440; }
  .pln { color: #000; }
  .tag { color: #006; font-weight: bold; }
  .atn { color: #404; }
  .atv { color: #060; }
}

#leading-sidebar {
    float: left;
}

<<<<<<< HEAD
/* language-specific fixes */
body.lang-es {
    #searchBar {
        width: 398px;
        .searchInput {
            width: 337px;
        }
        .searchInputCancelable {
            width: 302px;
        }
    }
}
body.anon.lang-es {
    #searchBar {
        width: 485px;
        .searchInput {
            width: 425px;
        }
        .searchInputCancelable {
            width: 390px;
        }
    }
=======
a.re_expand{
  color: #616161;
  text-decoration:none;
}

a.re_expand .re_content{
  display:none;
  margin-left:77px;
>>>>>>> 2a0cc019
}<|MERGE_RESOLUTION|>--- conflicted
+++ resolved
@@ -3301,7 +3301,6 @@
     float: left;
 }
 
-<<<<<<< HEAD
 /* language-specific fixes */
 body.lang-es {
     #searchBar {
@@ -3324,7 +3323,7 @@
             width: 390px;
         }
     }
-=======
+
 a.re_expand{
   color: #616161;
   text-decoration:none;
@@ -3333,5 +3332,4 @@
 a.re_expand .re_content{
   display:none;
   margin-left:77px;
->>>>>>> 2a0cc019
 }