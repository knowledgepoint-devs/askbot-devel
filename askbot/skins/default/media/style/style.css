@import url(jquery.autocomplete.css);

body {
    background: #FFF;
    font-size: 12px;
    line-height: 150%;
    margin: 0;
    padding: 0;
    color: #000;
    font-family: sans-serif;
}

div {
    margin: 0 auto;
    padding: 0;
}

h1, h2, h3, h4, h5, h6, ul, li, dl, dt, dd, form, img, p {
    margin: 0;
    padding: 0;
    border: none;
}

label {
    vertical-align: middle;
}

hr {
    border: none;
    border-top: 1px dashed #ccccce;
}

input, select {
    vertical-align: middle;
    font-family: Trebuchet MS, "segoe ui", Helvetica, "Microsoft YaHei", 宋 体, Tahoma, Verdana, MingLiu, PMingLiu, Arial, sans-serif;
}

p {
    margin-bottom: 13px;
    font-size: 13px;
    line-height: 140%;
}

a {
    color: #333333;
    text-decoration: none;
    cursor: pointer;
}

.badges a {
    color: #763333;
    text-decoration: underline;
}

a:hover {
    text-decoration: underline;
}

.block {
    width: 960px;
    height: auto;
}

.fleft {
    float: left;
}

.fright {
    float: right;
}

.tleft {
    text-align: left;
}

.tcenter {
    text-align: center;
}

.tright {
    text-align: right;
}

.dis {
    display: block;
}

.inline {
    display: inline;
}

.none {
    display: none;
}

.red {
    color: #CC0000;
}

.b {
    font-weight: bold;
}

.f10 {
    font-size: 10px;
}

.f11 {
    font-size: 11px;
}

.f12 {
    font-size: 12px;
}

.f13 {
    font-size: 13px;
}

.f14 {
    font-size: 14px;
}

.white {
    color: #FFFFFF;
}

.u {
    text-decoration: underline;
}

.spacer1 {
    height: 6px;
    line-height: 6px;
    clear: both;
    visibility: hidden;
}

.spacer3 {
    height: 30px;
    line-height: 30px;
    clear: both;
    visibility: hidden;
}

h1 {
    font-size: 160%;
    padding: 5px 0 5px 0;
}

h2 {
    font-size: 140%;
    padding: 3px 0 3px 0;
}

h3 {
    font-size: 120%;
    padding: 3px 0 3px 0;
}

ul {
    list-style: disc;
    margin-left: 20px;
    padding-left: 0px;
    margin-bottom: 1em;
}

ol {
    list-style: decimal;
    margin-left: 30px;
    margin-bottom: 1em;
    padding-left: 0px;
}

td ul {
    vertical-align: middle;
}

li input {
    margin: 3px 3px 4px 3px;
}

pre {
    font-family: Consolas, Monaco, Liberation Mono, Lucida Console, Monospace;
    font-size: 100%;
    margin-bottom: 10px;
    overflow: auto;
    width: 580px;
    background-color: #F5F5F5;
    padding-left: 5px;
    padding-top: 5px;
    padding-bottom: 20px ! ie7;
}

code {
    font-family: Consolas, Monaco, Liberation Mono, Lucida Console, Monospace;
    font-size: 100%;

}

blockquote {
    margin-bottom: 10px;
    margin-right: 15px;
    padding: 10px 0px 1px 10px;
    background-color: #F5F5F5;
}

#wrapper {
    width: 960px;
    margin: auto;
    padding: 0;
}

#roof {
    position: relative;
    margin-top: 0px;
    background: #FFF;
}

#room {
    padding: 0 0 10px 0;
    background-color: #FFF;
    border-bottom: 1px solid #777;
}

#CALeft {
    width: 710px;
    float: left;
    position: relative;
}

#CARight {
    width: 235px;
    float: right;
}

#CAFull {
    float: left;
    padding: 0 5px 0 5px;
    width: 950px;
}

#ground {
    width: 100%;
    border-top: 1px solid #000;
    padding-top: 6px;
    padding-bottom: 0px;
    text-align: center;
    background: #777;
}

/*#licenseLogo {position:absolute;top:10px;right:10px;}*/

/* why is this called top? - this contains links like login, faq, etc */
#top {
    position: absolute;
    top: 0px;
    left: 85px;
    height: 20px;
    text-align: right;
    padding: 3px;
    background-color: #ffffff;
}

/*#header {width:960px;}*/
#top a {
    height: 35px;
    text-align: right; /*letter-spacing:1px; */
    margin-left: 15px;
    text-decoration: underline;
    font-size: 12px;
    color: #555555;
}

#top a.ab-responses-envelope {
    margin-left: 3px;
}
#top a img {
    vertical-align:middle;
    margin-bottom:2px;
}

#top select {
    margin-left:15px;
    margin-right:2.5em;
}

#logo {
    padding: 0px 0px 0px 10px;
    height: 90px;
    width: 70px;
}

#logoContainer {
}
#navTabContainer {
    width: 610px;
    padding-left: 10px;
    text-align: left;
}

/* navBar includes logo, main tabs and links like logout, about, faq */
#navBar {
    float: clear;
    position: relative;
    display: block;
    width: 960px;
}

#navBar .nav {
    margin: 20px 0px 0px 0px; /*letter-spacing:1px; */
}

#navBar .nav a {
    color: #333333;
    background-color: #fff0e0;
    /*border-left: 1px solid #eeeeec;
                 border-right: 1px solid #babdb6;
                 border-top: 1px solid #eeeeec;*/
    border: 1px solid #888888;
    border-bottom: none;
    padding: 0px 12px 3px 12px;
    height: 25px;
    line-height: 30px;
    margin-left: 10px;
    font-size: 18px;
    font-weight: 100;
    text-decoration: none;
    display: block;
    float: left;
}

#navBar .nav a:hover {
    text-decoration: underline
}

#navBar .nav a.on {
    height: 24px;
    line-height: 28px;
    border-bottom: 1px solid #a40000;
    border-right: 1px solid #820000;
    border-top: 1px solid #d40000;
    border-left: 1px solid #d40000; /*background:#A31E39; */
    background: #b03a48;
    color: #FFF;
    font-weight: 800;
    text-decoration: none
}

#navBar .nav a.special {
    font-size: 18px;
    color: #B02B2C;
    font-weight: bold;
    text-decoration: none;
}

#navBar .nav a.special:hover {
    text-decoration: underline;
}

/* todo: this is probably not used any more */
#navBar .nav div.focus {
    float: right;
    padding-right: 0px;
}

#searchBar {
    display:inline-block;
    background-color: #dddddd;/*888a85; /*#e9b96e;*/
    width:700px;
    border: 1px solid #aaaaaa;
    padding: 3px 4px 3px 3px;
}

#searchBar .searchInput {
    font-size: 24px;
    line-height: 24px;
    height: 36px;
    width: 605px;
    margin: 0px 3px 0px 0px;
    padding: 5px 0 0 5px;
}

#searchBar .searchInputCancelable {
    font-size: 24px;
    line-height: 24px;
    height: 36px;
    width: 561px;
    padding: 5px 0 0 5px;
    margin: 0px 3px 0px 0px;
}

#searchBar .searchBtn {
    font-size: 20px;
    color: #666666;
    height: 40px;
    width: 80px;
    width: 80px;
    width: 80px;
    line-height: 22px;
    margin: 0px;
    text-align: center;
    padding-bottom: 4px;
}

#searchBar .cancelSearchBtn {
    font-size: 20px;
    color: #666666;
    height: 40px;
    width: 40px;
    line-height: 22px;
    margin: 0px 3px 0px 0px;
    padding-bottom: 4px;
    text-align: center;
}

#askFormBar {
    display:inline-block;
    background-color: #e3e3e3;/*888a85; /*#e9b96e;*/
    border: 1px solid #aaaaaa;
    padding: 4px 7px 5px 5px;
}
#askFormBar p {
    width: 685px;
    margin:0 0 5px 0;
}
#askFormBar .questionTitleInput {
    font-size: 24px;
    line-height: 24px;
    height: 36px;
    width: 680px;
    margin: 0px;
    padding: 5px 0 0 5px;
}


#searchBar .options {
    padding: 3px 0 3px 0;
    font-size: 100%;
    color: #EEE; /*letter-spacing:1px;*/
}

#searchBar .options INPUT {
    margin: 0 3px 0 15px;
}

#searchBar .options INPUT:hover {
    cursor: pointer
}

/*问题列表*/
#listA {
    float: left;
    background-color: #FFF;
    padding: 0 0px 0 0px;
    width: 100%;
}

#listA .qstA {
    position: relative;
    padding: 3px 5px 5px 10px;
    border-top: 1px dashed #ccccce;
    /*border-left:1px solid #ebebbe;
    border-right:1px solid #b4b48e;
    border-bottom:1px solid #b4b48e;*/
    background: white; /* #f9f7ed;*/
/*margin:10px 0 10px 0;*/
/*background:url(../images/quest-bg.gif) repeat-x top;*/
}

#listA .qstA thumb {
    float: left;
}

#listA .qstA H2 {
    font-size: 14px;
    font-weight: 800;
    margin: 8px auto;
    padding: 0px;
}

#listA .qstA H2 a {
    color: 333333 /*#2e3436*/;
    font-size: 15px;
}

#listA .qstA .stat {
    position: absolute;
    right: 0px;
    bottom: 5px;
    font-size: 12px; /*letter-spacing:1px;*/
    float: right;
}

#listA .qstA .stat span {
    margin-right: 5px;
}

#listA .qstA .stat td {
    min-width: 40px;
    text-align: center;
}

#listA .qstA .stat .num {
    font-family: sans-serif;
    color: #a40000;
    /*background:#eeeeec;
 border: 1px solid #babdb6;*/
    margin: 0px;
    font-size: 17px;
    font-weight: 800;
}

#listA .qstA table {
    border-spacing: 0px;
}

#listA .qstA table td {
    padding: 0px;
    width: 60px;
    text-align: center;
}

#listA .qstA .stat .unit {
    color: #777777;
    margin: 0px
}

#listA .qstA .from {
    margin-top: 5px;
    font-size: 13px;
    color: #777777;
}

#listA .qstA .from .score {
    font-family: sans-serif;
    color: #555555;
}

#listA .qstA .date {
    margin-left: 10px;
    color: #777777;
}

#listA .qstA .wiki {
    color: #763333;
    font-size: 12px;
}

#listA .qstA .from a {
}

#listA .qstA .from IMG {
    vertical-align: middle;
}

#listA .qstA .author {
    font-weight: 400;
}

#listA .qstA .author a {
    color: #444444;
}

#listA .qstA .summary {
    margin-right: 5px;
}

.short-summary {
    position: relative;
    padding: 3px 5px 5px 10px;
    border-top: 1px dashed #ccccce;
    overflow: hidden;
    width: 700px;
    float: left;
}

.short-summary h2 {
    font-size: 16px;
    font-family: "Trebuchet MS", "segoe ui", arial, sans-serif;
}

.short-summary .userinfo {
    float: right;
    margin-top: 8px;
}

.short-summary .counts {
    float: right;
    margin-top: 4px;
    margin-right: 10px;
    margin-left: 5px;
}

.short-summary .counts .item-count {
    border:1px solid #cccccc; 
    -moz-border-radius:5px;
    -webkit-border-radius:5px;
    padding:0px 5px 0px 5px;
    font-size: 17px;
    font-weight: 800;
}

.short-summary .counts .votes div {
    padding-top:1px;
}

.no-votes {
    background: white;
    color: gray;
}
.some-votes {
    background: #a3d0ff;
    color: #4a4a4a;
}
.no-answers {
    background: #b63333;
    color: yellow;
}
.some-answers {
    background: #ffed9c;
    color: #a4a4a4;
}
.accepted {
    background:#338333;
    color:#d0f5a9;
}
.no-views {
    background: gray;
    color: white;
}
.some-views {
    background: #ff8c8c;
    color: #4a4a4a;
}

.short-summary .votes,
.short-summary .status,
.short-summary .views {
    font-size: 12px;
    text-align: center;
    margin: 0 0 0 7px;
    padding: 4px 2px 0px 2px;
    width: 46px;
    height: 48px;
    float: left;
    -moz-border-radius: 5px;
    -khtml-border-radius: 5px;
    -webkit-border-radius: 5px;
}

#question-table {
    margin-bottom: 10px; /*border-bottom:1px solid #888a85;*/
}

.evenMore {
    font-size: 14px;
    font-weight: 800;
}

.evenMore a {
    text-decoration: underline;
}

.questions-count {
    font-size: 32px;
    font-family: sans-serif;
    font-weight: 600;
    padding: 0 0 5px 0px;
    color: #a40000;
    margin-top: 3px;
}

/*内容块*/
.boxA {
    background: #888a85;
    padding: 6px;
    margin-bottom: 8px;
    border 1px solid #babdb6;
}

.boxA H3 {
    font-size: 13px;
    font-weight: 800;
    color: #FFF;
    margin: 0;
    padding: 0;
    margin-bottom: 4px;
}

.boxA .body {
    border: 1px solid #999;
    padding: 8px;
    background: #FFF;
    font-size: 13px;
}

.boxA .more {
    padding: 2px;
    text-align: right;
    font-weight: 800;
}

.boxB {
    background: #F9F7ED;
    padding: 6px;
    margin-bottom: 8px;
    border: solid 1px #aaaaaa;
}

.boxB H3 {
    font-size: 13px;
    font-weight: 800;
    color: #000;
    margin: 0;
    padding: 0 0 0 15px;
    margin-bottom: 4px;
    background: url(../images/dot-g.gif) no-repeat left center;
}

.boxB .body {
    border: 1px solid #aaaaaa;
    padding: 8px;
    background: #FFF;
    font-size: 13px;
    line-height: 160%;
}

.boxB .more {
    padding: 1px;
    text-align: right;
    font-weight: 800;
}

.boxC {
    background: white /*#cacdc6; /*f9f7ed;*/
    padding: 10px 10px 10px 15px;
    margin-bottom: 8px;
    /*
    border-top: 1px solid #eeeeec;
    border-left: 1px solid #eeeeec;
    border-right: 1px solid #a9aca5;
    border-bottom: 1px solid #babdb6;
    */
}

.boxC p {
    margin-bottom: 8px;
}

.boxC p.nomargin {
    margin: 0px;
}

.boxC p.info-box-follow-up-links {
    text-align: right;
    margin: 0;
}

/*分页*/
.pager {
    margin-top: 10px;
    margin-bottom: 16px;
    float: left;
}

.pagesize {
    margin-top: 10px;
    margin-bottom: 16px;
    float: right;
}

/** PAGINATOR **/
.paginator {
    padding: 5px 0 10px 0;
    font: normal 12px sans-serif;
}

.paginator .prev-na,
.paginator .next-na {
    padding: .3em;
    font: bold .875em sans-serif;
}

.paginator .prev-na,
.paginator .next-na {
    border: 1px solid #ccc;
    background-color: #f9f9f9;
    color: #aaa;
    font-weight: normal;
}

.paginator .prev a, .paginator .prev a:visited,
.paginator .next a, .paginator .next a:visited {
    border: 1px solid #fff;
    background-color: #fff;
    color: #777;
    padding: 2px 4px 3px 4px;
    font: bold 100% sans-serif;
}

.paginator .prev, .paginator .prev-na {
    margin-right: .5em;
}

.paginator .next, .paginator .next-na {
    margin-left: .5em;
}

.paginator .page a, .paginator .page a:visited, .paginator .curr {
    padding: .25em;
    font: normal .875em verdana;
    border: 1px solid #ccc;
    background-color: #fff;
    margin: 0em .25em;
    color: #777;
}

.paginator .curr {
    background-color: #777;
    color: #fff;
    border: 1px solid #777;
    font-weight: bold;
}

.paginator .page a:hover,
.paginator .curr a:hover,
.paginator .prev a:hover,
.paginator .next a:hover {
    color: #fff;
    background-color: #777;
    border: 1px solid #777;
    text-decoration: none;
}

.paginator .text {
    color: #777;
    padding: .3em;
    font: bold 100% sans-serif;
}

.paginator-container {
    float: right;
    padding: 10px 0 10px 0;
}

.paginator-container-left {
    padding: 5px 0 10px 0;
}

/*标签*/
/*.tag {
    font-size: 13px;
    font-weight: normal;
    color: #333;
    text-decoration: none;
    background-color: #EEE;
    border-left: 3px solid #777;
    border-top: 1px solid #EEE;
    border-bottom: 1px solid #CCC;
    border-right: 1px solid #CCC;
    padding: 1px 8px 1px 8px;
}*/

.tags {
    font-family: sans-serif;
    line-height: 200%;
    display: block;
    margin-top: 5px;
}

.tags a {
    white-space: nowrap;
    font-size: 11px;
    font-weight: normal;
    color: #333;
    text-decoration: none;
    background-color: #EEE;
    border-left: 3px solid #777;
    border-top: 1px solid #EEE;
    border-bottom: 1px solid #CCC;
    border-right: 1px solid #CCC;
    padding: 1px 8px 1px 8px;
    margin-right:3px;
}

.tags a:hover {
    background-color: #fFF;
    color: #333;
}

.tagsbox {
    line-height: 200%;
}

.tagsbox a {
    font-size: 13px;
    font-weight: normal;
    color: #333;
    text-decoration: none;
    background-color: #EEE;
    border-left: 3px solid #777;
    border-top: 1px solid #EEE;
    border-bottom: 1px solid #CCC;
    border-right: 1px solid #CCC;
    padding: 1px 8px 1px 8px;
}

.tagsbox a:hover {
    background-color: #fFF;
    color: #333;
}

.tag-number {
    font-weight: 700;
    font-family: sans-serif;
}

.marked-tags {
    margin-top: 0px;
    margin-bottom: 5px;
}

.deletable-tag {
    margin-right: 3px;
    white-space: nowrap;
}

/*奖牌*/
a.medal {
    font-size: 14px;
    line-height: 250%;
    font-weight: 800;
    color: #333;
    text-decoration: none;
    background: url(../images/medala.gif) no-repeat;
    border-left: 1px solid #EEE;
    border-top: 1px solid #EEE;
    border-bottom: 1px solid #CCC;
    border-right: 1px solid #CCC;
    padding: 4px 12px 4px 6px;
}

a:hover.medal {
    color: #333;
    text-decoration: none;
    background: url(../images/medala_on.gif) no-repeat;
    border-left: 1px solid #E7E296;
    border-top: 1px solid #E7E296;
    border-bottom: 1px solid #D1CA3D;
    border-right: 1px solid #D1CA3D;
}

/*Tabs*/
.tabBar {
    background-color: #FFF;
    border-bottom: 1px solid white;
    height: 30px;
    width: 100%;
    clear: both;
    margin-bottom: 3px;
    margin-top: 3px;
}

.tabsA {
    background-color: #FFF;
    float: right;
    position: relative;
    display: block;
    font-weight: bold;
    height: 20px;
}

.tabsB {
    background-color: #FFF;
    float: left;
    position: relative;
    display: block;
    font-weight: bold;
    height: 20px;
}

.tabsC {
    background-color: #FFF;
    float: left;
    position: relative;
    display: block;
    font-weight: bold;
    height: 20px;
}

.tabsA a.on, .tabsA a:hover, .tabsB a.on, .tabsB a:hover , .tabsC a.on, tabsC a:hover {
    background: #fff;
    color: #a40000;
    border-top: 1px solid #babdb6;
    border-left: 1px solid #babdb6;
    border-right: 1px solid #888a85;
    border-bottom: 1px solid #888a85;
    height: 24px;
    line-height: 26px;
    margin-top: 3px;
    padding: 0px 11px 0px 11px;
}

.tabsA a, .tabsC a{
    background: #f9f7eb;
    border-top: 1px solid #eeeeec;
    border-left: 1px solid #eeeeec;
    border-right: 1px solid #a9aca5;
    border-bottom: 1px solid #888a85;
    color: #888a85;
    display: block;
    float: left;
    height: 20px;
    line-height: 22px;
    margin: 5px 4px 0 0;
    padding: 0 11px 0 11px;
    text-decoration: none;
}

.tabsA .label, .tabsC .label {
    float: left;
    font-weight: bold;
    margin: 8px 4px 0 4px;
}

.tabsB a {
    background: #eee;
    border: 1px solid #eee;
    color: #777;
    display: block;
    float: left;
    height: 22px;
    line-height: 28px;
    margin: 5px 0px 0 4px;
    padding: 0 11px 0 11px;
    text-decoration: none;
}

/*.tabsA a:hover, .tabsB a:hover {background: #fff;border: 1px solid #777;border-bottom:3px solid #FFF;}*/
.headlineA {
    font-size: 13px;
    border-bottom: 1px solid #777;
    padding-bottom: 2px;
    font-weight: 800;
    margin-bottom: 12px;
    text-align: right;
    height: 30px;
}

.headQuestions {
    height: 23px;
    line-height: 23px;
    margin: 5px 0 0 5px;
    padding: 0px 6px 0px 15px;
    font-size: 15px;
    font-weight: 700;
    border-bottom: 0px solid #777;
    border-left: 0px solid #darkred;
    background-color: #FFF;
    background: url(../images/dot-list.gif) no-repeat left center;
}

.headAnswers {
    float: left;
    padding: 3px;
    font-size: 18px;
    font-weight: 800;
    background: url(../images/ico_answers.gif) left 2px no-repeat;
    padding-left: 24px;
}

.headTags {
    float: left;
    padding: 3px;
    font-size: 18px;
    font-weight: 800;
    background: url(../images/ico_tags.gif) no-repeat;
    padding-left: 24px;
}

/* todo: make this class applicable to all headers it is actually uses in tags.html too */
.headUsers {
    float: left;
    height: 23px;
    line-height: 23px;
    margin: 5px 0 0 5px;
    padding: 0px 6px 0px 15px;
    font-size: 15px;
    font-weight: 700;
    border-bottom: 0px solid #777;
    border-left: 0px solid #darkred;
    background-color: #FFF;
    background: url(../images/dot-list.gif) no-repeat left center;
}

.headMedals {
    float: left;
    height: 23px;
    line-height: 23px;
    margin: 5px 0 0 5px;
    padding: 0px 6px 0px 15px;
    font-size: 15px;
    font-weight: 700;
    border-bottom: 0px solid #777;
    border-left: 0px solid #darkred;
    background-color: #FFF;
    background: url(../images/dot-list.gif) no-repeat left center;
}

.headLogin {
    float: left;
    padding: 3px;
    font-size: 15px;
    font-weight: 800;
    background: url(../images/ico_login.gif) no-repeat;
    padding-left: 24px;
}

.headNormal {
    text-align: left;
    padding: 3px;
    font-size: 15px;
    margin-bottom: 12px;
    font-weight: bold;
    border-bottom: 1px solid #777;
}

.headUser {
    text-align: left;
    padding: 5px;
    font-size: 20px; /*letter-spacing:1px;*/
    margin-bottom: 12px;
    font-weight: 800;
    border-bottom: 1px solid #777;
}

/*RSS订阅*/
#feeds {
    margin: 10px 0;
}

#feeds a {
    background: url(../images/feed-icon-small.png) no-repeat 0;
    padding-left: 18px;
    font-weight: 700;
    font-size: 13px;
}

/*问题*/
#question {
    margin-bottom: 30px;
}

#question h1 {
    font-size: 15px;
    background: #CCC;
    padding: 6px 8px;;
}

#question .body {
    background: #F7F7F7;
    padding: 20px 10px;
}

.starter {
    padding: 10px;
    background: #E0EAF1;
}

.vote {
    font-size: 20px;
    color: #666;
    font-weight: 800;
}

.questions-related {
    font-weight: 700;
    word-wrap: break-word;
}

.questions-related p {
    line-height: 20px;
    margin-bottom: 10px;
    font-size: 100%;
}

.question-status {
    margin-top: 10px;
    padding: 20px;
    background-color: #F5F5F5;
    text-align: center;
}

.question-status h3 {
    font-size: 125%;
}

.question-body {
    min-height: 100px;
    font-size: 13px;
    line-height: 20px;
}

.question-body IMG {
    max-width: 600px;
}

.question-mark {
    /*background-color:#fff5e0;
    border-top: 1px solid #eeeeec;
    border-right: 1px solid #babdb6;
    border-bottom: 1px solid #babdb6;
    border-left: 1px solid #eeeeec;*/
    text-align: left;
    padding: 5px;
    overflow: hidden;
}

.question-edit {
    text-align: left;
    overflow: hidden;
}

.vote-buttons {
    float: left;
    text-align: center;
}

.vote-buttons IMG {
    cursor: pointer;
}

.vote-number {
    font-family: Arial;
    padding: 0px 0 3px 0;
    font-size: 140%;
    font-weight: bold;
    color: #777;
}

.question-img-upvote:hover {
    background: url(../images/vote-arrow-up-on.png)
}

.question-img-downvote:hover {
    background: url(../images/vote-arrow-down-on.png)
}

.question-img-favorite:hover {
    background: url(../images/vote-favorite-on.png)
}

.favorite-number {
    padding: 0px;
    font-size: 100%;
    font-family: Arial;
    font-weight: bold;
    color: #777;
}

.offensive-flag a {
    color: #777;
    padding: 3px;
    cursor: pointer;
}

.offensive-flag a:hover {
    background-color: #777;
    text-decoration: none;
    color: #fff;
}

.linksopt a {
    color: #777;
    padding: 3px;
    cursor: pointer;
}

.linksopt a:hover {
    background-color: #777;
    text-decoration: none;
    color: #fff;
}

.post-controls a {
    color: #777;
    padding: 3px;
    cursor: pointer;
    border: none;
    background: none;
    text-decoration: none;
}

.post-controls a:hover {
    background-color: #777;
    color: #fff;
}

.post-controls .sep {
    color: #ccc;
}

.wiki-category {
    margin-left: 5px;
    color: #999;
    font-size: 90%;
}

div.comments {
    line-height: 150%;
    padding: 10px 0;
}

div.post-comments {
    clear: both;
    background: url(../images/gray-up-arrow-h18px.png) no-repeat;
    width: 100%;
    padding-left: 12px;
    margin: 3px 0 10px 0;
}

form.post-comments textarea {
    height: 6em;
    margin-bottom: 4px;
}

form.post-comments input {
    margin-left: 10px;
    margin-top: 1px;
    vertical-align: top;
    width: 100px;
}

span.text-counter {
    margin-right: 20px;
    font-size: 11px;
}

span.form-error {
    color: #990000;
    font-weight: normal;
    margin-left: 5px;
}

p.form-item {
    margin: 0px;
}

div.comments-container, div.comments-container-accepted, div.comments-container-owner, div.comments-container-deleted {
    padding: 0;
}

.post-comments a {
    color: #888888;
    padding: 0 3px 2px;
}

a.comments-link, a.comments-link-accepted, a.comments-link-owner, a.comments-link-deleted {
    color: black;
    font-size: 11px;
    background: #eeeeee;
    padding: 3px;
    cursor: pointer;
}

.post-comments a:hover {
    background-color: #777777;
    color: white;
    text-decoration: none;
}

.comment a {
    background-color: inherit;
    color: blue;
    padding: 0;
}

a.comment-user, a.comment-user:hover {
    background-color: inherit;
    color: blue;
    padding: 0;
}

a.comment-user:hover {
    text-decoration: underline;
}

/*回答*/
#answers {
}

.answer {
    padding-top: 10px;
    width: 100%;
    border-bottom: 1px solid #ccccce;
}

.answer-body {
    min-height: 80px;
    font-size: 13px;
    line-height: 20px;
}

.answer-body IMG {
    max-width: 600px;
}

.accepted-answer {
    background-color: #EBFFE6;
    border-bottom-color: #9BD59B;
}

.accepted-answer .comments-link {
    background-color: #CCFFBF;
}

.accepted-answer .comments-container {
    background-color: #CCFFBF;
}

.answered {
    background: #CCC;
    color: #999;
}

.answered-accepted {
    background: #CCC;
    color: #763333;
}

.unanswered {
    background: #777;
    color: white;
}

.answered-by-owner {
    background: #E9E9FF;
}

.answered-by-owner .comments-link {
    background-color: #E6ECFF;
}

.answered-by-owner .comments-container {
    background-color: #E6ECFF;
}

.answered-accepted strong {
    color: #E1E818;
}

.answer-img-accept:hover {
    background: url(../images/vote-accepted-on.png)
}

.deleted {
    background: #F4E7E7 none repeat scroll 0 0;
}

/*标签列表*/
/*
.tagsbox {}
.tagsbox a {color:#000;line-height:30px;margin-right:10px;font-size:100%;background-color:#F9F7ED;padding:3px;border:1px solid #aaaaaa;}
.tagsbox a:hover {text-decoration:none;background-color:#F9F7ED;color:#B02B2C;} */
.tagsList {
    margin: 0;
    list-style-type: none;
    padding: 0px;
    min-height: 360px;
}

.tagsList li {
    width: 235px;
    float: left;
}

.badge-list {
    margin: 0;
    list-style-type: none;
}

/*登录*/
.list-item {
    margin-left: 15px;
}

.list-item LI {
    list-style-type: disc;
    font-size: 13px;
    line-height: 20px;
    margin-bottom: 10px;
}

/* openid styles */
.form-row {
    line-height: 25px;
}

table.form-as-table {
    margin-top: 5px;
}

table.form-as-table ul {
    list-style-type: none;
    display: inline;
}

table.form-as-table li {
    display: inline;
}

table.form-as-table td {
    text-align: right;
}

table.form-as-table th {
    text-align: left;
    font-weight: normal;
}

table.ab-subscr-form {
    width: 45em;
}

table.ab-tag-filter-form {
    width: 45em;
}

/*.form-row li label {
    display: inline
}*/
.submit-row {
    line-height: 30px;
    padding-top: 10px;
    display: block;
    clear: both;
}

.errors {
    line-height: 20px;
    color: red;
}

.error {
    color: darkred;
    margin: 0;
    font-size: 10px;
}

label.retag-error {
    color: darkred;
    padding-left: 5px;
    font-size: 10px;
}

.error-list li {
    padding: 5px;
}

.fieldset {
/*	border:solid 1px #777;*/
    border: none;
    margin-top: 10px;
    padding: 10px;
}

.openid-input {
    background: url(../images/openid.gif) no-repeat;
    padding-left: 15px;
    cursor: pointer;
}

.openid-login-input {
    background-position: center left;
    background: url(../images/openid.gif) no-repeat 0% 50%;
    padding: 5px 5px 5px 15px;
    cursor: pointer;
    font-family: Trebuchet MS;
    font-weight: 300;
    font-size: 150%;
    width: 500px;
}

.openid-login-submit {
    height: 40px;
    width: 80px;
    line-height: 40px;
    cursor: pointer;
    border: 1px solid #777;
    font-weight: bold;
    font-size: 120%;
}

.openid-samples {

}

.openid-samples .list, .list li {
    font-family: Trebuchet MS, "segoe ui", Helvetica, "Microsoft YaHei", 宋 体, Tahoma, Verdana, MingLiu, PMingLiu, Arial, sans-serif;
    list-style: none !important;
    margin-left: -30px !important;
    line-height: 20px !important;
}

/*表单相关*/
span.form-error {
    color: #990000;
    font-size: 90%;
    font-weight: normal;
    margin-left: 5px;
}

.title-desc {
    color: #666666;
    font-size: 90%;
}

/*adjustment for editor preview*/
#editor {
    font-size: 100%;
    min-height: 200px;
    line-height: 18px;
    width: 697px;
    margin:0;
}

#id_title {
    width: 100%;
}

.wmd-preview {
    margin: 0;
    padding: 6px;
    width: 691px;
    background-color: #F5F5F5;
    min-height: 20px;
}

.wmd-preview pre {
    background-color: #E7F1F8;

}

.wmd-preview blockquote {
    background-color: #eee;
}

.wmd-preview IMG {
    max-width: 600px;
}

.preview-toggle {
    width: 100%;
    color: #666; /*letter-spacing:1px;*/
    text-align: left;
}

.preview-toggle span:hover {
    cursor: pointer;
}

.after-editor {
    margin-top: 10px;
}

.edit-content-html {
    border-top: 1px dotted #D8D2A9;
    border-bottom: 1px dotted #D8D2A9;
    margin: 5px 0 5px 0;
}

/*修订记录*/

.revision {
    margin: 10px 0 10px 0;
    width: 100%;
    font-size: 13px;
}

.revision .header {
    background-color: #eee;
    padding: 5px;
    cursor: pointer;
}

.revision .author {
    background-color: #E9E9FF;
}

.revision .summary {
    padding: 5px 0 10px 0;
}

.revision .summary span {
    background-color: yellow;
    padding-left: 3px;
    padding-right: 3px;
    display: inline;
}

.revision h1 {
    font-size: 130%;
    font-weight: 600;
    padding: 15px 0 15px 0;
}

.revision-mark {
    width: 200px;
    text-align: left;
    display: inline-block;
    font-size: 90%;
    overflow: hidden;
}

.revision-number {
    font-size: 300%;
    font-weight: bold;
    font-family: sans-serif;
}

.revision .body {
    padding-left: 10px;
    margin-bottom: 50px;
}

.revision .answerbody {
    padding: 10px 0 5px 10px;
}

/* Revision pages */
del {
    color: #FF5F5F;
}

del .post-tag {
    color: #FF5F5F;
}

ins {
    background-color: #97ff97;
}

ins .post-tag {
    background-color: #97ff97;
}

/*用户资料页面*/
.count {
    font-family: Arial;
    font-size: 200%;
    font-weight: 700;
    color: #777
}

.scoreNumber {
    font-family: Arial;
    font-size: 35px;
    font-weight: 800;
    color: #777;
    line-height: 40px; /*letter-spacing:0px*/
}

.user-details {
    font-size: 13px;
}

.user-about {
    background-color: #EEEEEE;
    height: 200px;
    line-height: 20px;
    overflow: auto;
    padding: 10px;
    width: 90%;
}

.user-edit-link {
    background: url(../images/edit.png) no-repeat;
    padding-left: 20px;
}

.favorites-count-off {
    color: #919191;
    float: left;
    padding: 3px;
    margin: 10px 0 0 0;
    text-align: center;
}

.favorites-count {
    color: #D4A849;
    float: left;
    padding: 3px;
    margin: 10px 0 0 0;
    text-align: center;
}

.favorites-empty {
    width: 32px;
    height: 45px;
    float: left;
}

.question-summary {
    border-bottom: 1px dotted #999999;
    float: left;
    overflow: hidden;
    padding: 11px 0;
    width: 670px;
}

.user-info-table {
    width: 950;
    margin-bottom: 10px;
}

.user-stats-table .question-summary {
    width: 800px;
}

.narrow .stats {
    float: left;
    height: 48px;
    margin: 0 0 0 7px;
    padding: 0;
    width: auto;
    font-family: Arial;
}

/* todo: remove this hack? */
.user-stats-table .narrow {
    width: 660px;
}

.stats div {
    font-size: 11px;
    text-align: center;
}

/*
.narrow .votes {
    background: #EEEEEE none repeat scroll 0 0;
    float: left;
    height: 42px;
    margin: 0 3px 0 0;
    padding: 5px;
    width: 46px;
    text-align: center;
    -moz-border-radius: 5px;
    -khtml-border-radius: 5px;
    -webkit-border-radius: 5px;
}
*/

/*
.narrow .summary {
    width: 600px;
    display: inline-block;
}
*/

.narrow .summary h3 {
    padding: 0px;
    margin: 0px;
}

/* todo: delete commented out stuff */
/*
.narrow .views {
    height: 42px;
    float: left;
    margin: 0 7px 0 0; *//*padding:5px 0 5px 4px;*//*
    padding: 5px;
    width: 46px;
    text-align: center;
    -moz-border-radius: 5px;
    -khtml-border-radius: 5px;
    -webkit-border-radius: 5px;
    color: #777;
}
*/

.narrow .status {
    float: left;
    height: 42px;
    margin: 0 3px 0 0;
    padding: 5px;
    width: 46px;
    text-align: center;
    -moz-border-radius: 5px;
    -khtml-border-radius: 5px;
    -webkit-border-radius: 5px;
}

.narrow .vote-count-post {
    font-weight: 800;
    display: block;
    margin: 0;
    font-size: 190%;
    color: #555;
    line-height: 20px;
}

.narrow .answer-count-post {
    font-weight: 800;
    display: block;
    margin: 0;
    font-size: 190%;
}

.narrow .views-count-post {
    font-weight: 800;
    display: block;
    margin: 0;
    font-size: 190%;
}

div.started {
    color: #999999;
    float: right;
    line-height: 18px;

}

.narrow div.started {
    line-height: inherit;
    padding-top: 4px;
    white-space: nowrap;
    width: auto;
}

.relativetime {
    font-weight: bold;
    text-decoration: none;
}

div.started a {
    font-weight: bold;
}

div.started .reputation-score {
    margin-left: 1px;
}

#top a.user-micro-info {
    margin-left:0px;
    text-decoration:none;
}

.narrow  .tags {
    float: left;
}

.answer-summary {
    display: block;
    clear: both;
    padding: 3px;
}

.answer-votes {
    background-color: #EEEEEE;
    color: #555555;
    float: left;
    font-family: Arial;
    font-size: 110%;
    font-weight: bold;
    height: 15px;
    padding: 4px 4px 5px;
    text-align: center;
    text-decoration: none;
    width: 20px;
    margin-right: 10px;
}

.vote-count {
    font-family: Arial;
    font-size: 160%;
    font-weight: 700;
    color: #777;
}

.user-action {

}

.user-action-1 {
    font-weight: bold;
    color: #333;
}

.user-action-2 {
    font-weight: bold;
    color: #CCC;
}

.user-action-3 {
    color: #333;
}

.user-action-4 {
    color: #333;
}

.user-action-5 {
    color: darkred;
}

.user-action-6 {
    color: darkred;
}

.user-action-7 {
    color: #333;
}

.user-action-8 {
    padding: 3px;
    font-weight: bold;
    background-color: #CCC;
    color: #763333;
}

.revision-summary {
    background-color: #FFFE9B;
    padding: 2px;
}

.question-title-link a {
    font-weight: bold;
    color: #0077CC;
}

.answer-title-link a {
    color: #333;
}

.post-type-1 a {
    font-weight: bold;

}

.post-type-3 a {
    font-weight: bold;

}

.post-type-5 a {
    font-weight: bold;
}

.post-type-2 a {
    color: #333;
}

.post-type-4 a {
    color: #333;
}

.post-type-6 a {
    color: #333;
}

.post-type-8 a {
    color: #333;
}

/*读书频道*/
.bookInfo {
    float: left;
    width: 940px;
    padding: 5px;
}

.bookCover {
    float: left;
    width: 200px;
}

.bookCover img {
    border: 1px solid #ccc;
    max-width: 200px;
}

.bookSummary {
    float: left;
    font-size: 13px;
}

.blogRss {
    float: right;
    margin: 0 10px 0 0;
    width: 460px;
    height: 240px;
    background-color: #EEE;
    padding: 5px;
}

.bookQuestions {
    margin-bottom: 10px;
}

.bookFeed {
    float: right;
}

.bookAsk {
/*letter-spacing:1px; */
    float: right;
    margin: -30px 10px 0 0;
    padding: 3px 5px 3px 5px;
}

.bookAsk a {
    font-size: 15px;
    color: #FFF;
    font-weight: bold;
    text-decoration: none;
    background-color: #EC7000;
    padding: 3px 6px 3px 6px;
}

.bookAsk a:hover {
    text-decoration: underline;
}

/*其他全局样式*/
.hilite {
    background-color: #ff0;
}

.hilite1 {
    background-color: #ff0;
}

.hilite2 {
    background-color: #f0f;
}

.hilite3 {
    background-color: #0ff;
}

.userStatus {
    margin-left: 12px;
    color: #FFF;
    float: right;
}

.userStatus a {
    color: #FFF;
}

.gold, .badge1 {
    color: #FFCC00;
}

.silver, .badge2 {
    color: #CCCCCC;
}

.bronze, .badge3 {
    color: #CC9933;
}

.score {
    font-weight: 800;
    color: #333;
}

.footerLinks {
    color: #EEE;
    font-size: 13px; /* letter-spacing:1px;*/
}

.footerLinks a {
    color: #FFF;
    font-size: 13px;
}

.subSearch {
    margin-bottom: 12px;
    padding: 4px;
}

a.comment {
    background: #EEE;
    color: #993300;
    padding: 4px;
}

a.permLink {
    padding: 2px;
}

a.offensive {
    color: #999;
}

ul.bulleta li {
    background: url(../images/bullet_green.gif) no-repeat 0px 2px;
    padding-left: 16px;
    margin-bottom: 4px;
}

.user {
    padding: 5px;
    line-height: 140%;
    width: 170px;
}

.user ul {
    margin: 0;
    list-style-type: none;
}

.user .thumb {
    clear: both;
    float: left;
    margin-right: 4px;
    display: inline;
}

.yellowbg {
    background: yellow;
}

.message {
    padding: 5px;
    margin: 10px 0 10px 0;
    background-color: #eee;
    border: 1px solid #aaaaaa;
}

.message h1 {
    padding-top: 0px;
    font-size: 15px;
}

.message p {
    margin-bottom: 0px;
}

p.space-above {
    margin-top: 10px;
}

.warning {
    color: red;
}

.darkred {
    color: darkred;
}

.submit {
    cursor: pointer; /*letter-spacing:1px;*/
    background-color: #D4D0C8;
    height: 40px;
    border: 1px solid #777777; /*	width:100px; */
    font-weight: bold;
    padding-bottom: 4px;
    font-size: 120%;
}

.submit:hover {
    text-decoration: underline;
}

.ask-body {
    padding-right: 10px;
}

.thousand {
    color: orange;
}

.notify {
    position: fixed;
    top: 0px;
    left: 0px;
    width: 100%;
    z-index: 100;
    padding: 0;
    text-align: center;
    font-weight: Bold;
    color: #444;
    background-color: #F4A83D;
}

.notify p {
    margin-top: 5px;
    margin-bottom: 5px;
    font-size: 16px;
}

#close-notify {
    position: absolute;
    right: 5px;
    top: 5px;
    padding: 0 3px 0 3px;
    color: #735005;
    text-decoration: none;
    font-size: 14px;
    line-height: 18px;
    background-color: #FAD163;
    border: 2px #735005 solid;
    cursor: pointer;
}

#close-notify:hover {
    text-decoration: none;
}

.big {
    font-size: 15px;
}

.bigger {
    font-size: 14px;
}

.strong {
    font-weight: bold;
}

.orange {
    color: #d64000;
    font-weight: bold;
}

.grey {
    color: #808080;
}

.about div {
    padding: 10px 5px 10px 5px;
    border-top: 1px dashed #aaaaaa;
}

.about div.first {
    padding-top: 0;
    border-top: none;
}

.about p {
    margin-bottom: 10px;
}

.about a {
    color: #d64000;
    text-decoration: underline;
}

.about h3 {
    line-height: 30px;
    font-size: 15px;
    font-weight: 700;
    padding-top: 0px;
}

.highlight {
    background-color: #FFF8C6;
}

.nomargin {
    margin: 0;
}

.margin-bottom {
    margin-bottom: 10px;
}

.margin-top {
    margin-top: 10px;
}

.inline-block {
    display: inline-block;
}

.action-status {
    margin: 0;
    border: none;
    text-align: center;
    line-height: 10px;
    font-size: 12px;
    padding: 0;
}

.action-status span {
    padding: 3px 5px 3px 5px;
    background-color: #fff380; /* nice yellow */
    font-weight: normal;
    -moz-border-radius: 5px;
    -khtml-border-radius: 5px;
    -webkit-border-radius: 5px;
}

.tight {
    margin: 0;
    padding: 0;
}

.list-table td {
    vertical-align: top;
}

.comment {
    border-top: 1px dotted #ccccce;
    margin: 0;
    font-size: 11px;
    color: #444444;
    padding: 5px 0 5px 0;
}

.delete-icon {
    vertical-align: middle;
    padding-left: 3px;
}

/* these need to go */
table.form-as-table .errorlist {
    display: block;
    margin: 0;
    padding: 0 0 0 5px;
    text-align: left;
    font-size: 10px;
    color: darkred;
}

table.form-as-table input {
    display: inline;
    margin-left: 4px;
}

table.form-as-table th {
    vertical-align: bottom;
    padding-bottom: 4px;
}

.form-row-vertical {
    margin-top: 8px;
    display: block;
}

.form-row-vertical label {
    margin-bottom: 3px;
    display: block;
}

/* above stuff needs to go */
.text-align-right {
    text-align: center;
}

ul.form-horizontal-rows {
    list-style: none;
    margin: 0;
}

ul.form-horizontal-rows li {
    position: relative;
    height: 40px;
}

ul.form-horizontal-rows label {
    display: inline-block;
}

ul.form-horizontal-rows ul.errorlist {
    list-style: none;
    color: darkred;
    font-size: 10px;
    line-height: 10px;
    position: absolute;
    top: 2px;
    left: 180px;
    text-align: left;
    margin: 0;
}

ul.form-horizontal-rows ul.errorlist li {
    height: 10px;
}

ul.form-horizontal-rows label {
    position: absolute;
    left: 0px;
    bottom: 6px;
    margin: 0px;
    line-height: 12px;
    font-size: 12px;
}

ul.form-horizontal-rows li input {
    position: absolute;
    bottom: 0px;
    left: 180px;
    margin: 0px;
}

#emailpw-form li input {
    left: 170px;
}

#emailpw-form ul.errorlist {
    left: 170px;
}

#changepw-form li input {
    left: 150px;
}

#changepw-form ul.errorlist {
    left: 150px;
}

.narrow .summary {
    float: left;
}

.narrow .summary .question-title {
    font-weight: bold;
    font-size: 120%;
}

.user-profile-tool-links {
    padding-bottom: 10px;
    font-weight: bold;
}

.post-controls, .post-tags {
    clear: left;
    float: left;
    font-size: 11px;
    line-height: 12px;
    min-width: 200px;
    margin-bottom: 5px;
}

.post-tags {
    margin-bottom:8px;
}

.post-retag {
    margin-bottom:0px;
}

#question-controls .tags {
    margin: 0 0 3px 0;
}

.post-update-info-container {
    float: right;
    min-width: 190px;
}

.post-update-info {
    display: inline-block;
    float: right;
    width: 190px;
    margin-bottom: 5px;
}

.post-update-info p {
    font-size: 11px;
    line-height: 15px;
    margin: 0 0 4px 0;
    padding: 0;
}

.post-update-info img {
    float: left;
    margin: 4px 8px 0 0;
}

.comments-container {
    clear: both;
}

.post-update-info p.tip {
    color: #444;
}

.admin {
    background-color: #fff380; /* nice yellow */
    border: 1px solid darkred;
    padding: 0 5px 0 5px;
}

.admin p {
    margin-bottom: 3px;
}

.admin #action_status {
    text-align: center;
    font-weight: bold;
}

#tagSelector {
    padding-bottom: 2px;
}

#hideIgnoredTagsControl {
    margin: 5px 0 0 0;
}

#hideIgnoredTagsCb {
    margin: 0 2px 0 1px;
}

#recaptcha_widget_div {
    width: 318px;
    float: left;
    clear: both;
}

p.signup_p {
    margin: 20px 0px 0px 0px;
}

.simple-subscribe-options ul {
    list-style: none;
    list-style-position: outside;
    margin: 0;
}

/* a workaround to set link colors correctly */
.answer-body a {
    color:#0000ff;
}
.question-body a {
    color:#0000ff;
}
.question-body li {
    margin-bottom:0.7em;
}
.answer-body li {$
    margin-bottom:0.7em;
}
.wmd-preview a {
    color:#0000ff;
}
.wmd-preview li {
    margin-bottom:0.7em;
}

.karma-summary {
    padding:5px;
    font-size:13px;
}

.karma-summary h3 {
    text-align: center;
    font-weight: bold;
    padding:5px;
}

.karma-diagram {
    width:390px;
    height:300px;
    float:left;
    margin-right:10px;
}

.karma-details {
    float:right;
    width:300px;
    height:250px;
    overflow-y:auto;
    word-wrap:break-word;
}

.karma-gained {
    font-weight:bold;
    background:#eee;
    width:20px;
    color:green;
    padding:5px;
}

.karma-lost {
    font-weight:bold;
    background:#eee;
    width:20px;
    color:red;
    padding:5px;
}

.search-result-summary {
    font-weight: bold;
    font-size:18px;
    line-height:30px;
    margin:0px 0px 0px 5px;
    padding:0px;
}
.search-tips {
    font-size:12px;
    line-height:12px;
    margin:0 0 5px 5px;
    padding:0px;
}
.search-tips a {
    text-decoration: underline;
}

.faq-rep-item { 
    text-align:right;
    padding-right:5px; 
}

#top a.ab-nav-karma, #top a.ab-nav-badges {
    margin: 0;
    text-decoration: none;
}

img.gravatar {
    margin:2px;
}
#languages {
    width: 960px;
    margin: auto;
    padding: 0;
}
.language {
    padding:3px 3px 3px 3px;
}
.language:hover {
    background: yellow;
}

.vote-notification {
    z-index: 1;
    cursor: pointer;
    display: none;
    position: absolute;
    padding: 15px;
    color: white;
    background-color: darkred;
    text-align: center;
}

.vote-notification a {
    color: white;
    text-decoration: underline;
}
<<<<<<< HEAD
=======

#responses {
    clear:both;
    line-height:18px;
    margin-bottom:15px;
}

#responses div.face {
    float:left;
    text-align: center;
    width: 54px;
    padding: 3px;
    overflow:hidden;
}

.re {
    min-height: 57px;
    clear: both;
}

#responses input {
    float:left;
}
#re_tools {
    margin-bottom:10px;
}
#re_sections {
    margin-bottom:6px;
}
#re_sections .on {
    font-weight:bold;
}

>>>>>>> e30fb53b
/* Pretty printing styles. Used with prettify.js. */

.str { color: #080; }
.kwd { color: #008; }
.com { color: #800; }
.typ { color: #606; }
.lit { color: #066; }
.pun { color: #660; }
.pln { color: #000; }
.tag { color: #008; }
.atn { color: #606; }
.atv { color: #080; }
.dec { color: #606; }
pre.prettyprint { padding: 3px; border: 0px solid #888; }

@media print {
  .str { color: #060; }
  .kwd { color: #006; font-weight: bold; }
  .com { color: #600; font-style: italic; }
  .typ { color: #404; font-weight: bold; }
  .lit { color: #044; }
  .pun { color: #440; }
  .pln { color: #000; }
  .tag { color: #006; font-weight: bold; }
  .atn { color: #404; }
  .atv { color: #060; }
}<|MERGE_RESOLUTION|>--- conflicted
+++ resolved
@@ -2744,9 +2744,6 @@
     color: white;
     text-decoration: underline;
 }
-<<<<<<< HEAD
-=======
-
 #responses {
     clear:both;
     line-height:18px;
@@ -2779,7 +2776,6 @@
     font-weight:bold;
 }
 
->>>>>>> e30fb53b
 /* Pretty printing styles. Used with prettify.js. */
 
 .str { color: #080; }
