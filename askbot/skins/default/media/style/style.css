--- conflicted
+++ resolved
@@ -2203,87 +2203,6 @@
   .atn { color: #404; }
   .atv { color: #060; }
 }
-<<<<<<< HEAD
-/* Overrides in Width to make 1280 wide */
-
-.content-wrapper {/* wrapper positioning class */
-    width: 1260px;
-}
-#CALeft {
-    width: 1010px;
-}
-
-#CAFull {
-    width: 1250px;
-}
-
-
-#searchBar {
-    width:1000px;
-}
-
-
-#searchBar .searchInput, #searchBar .searchInputCancelable {
-    width: 907px;
-}
-
-#searchBar .searchInputCancelable {
-    width: 864px;
-}
-#askFormBar p {
-    width: 985px;
-}
-#askFormBar .questionTitleInput {
-    width: 980px;
-}
-
-.ask-page div#question-list {
-    float: none;
-    width: 1006px;
-}
-
-.short-summary {
-    width: 1002px;
-}
-
-.question-body, .answer-body {
-    width: 960px;
-}
-
-.question-body IMG, .answer-body IMG {
-    max-width: 900px;
-}
-
-.comments textarea {
-    width: 964px;
-}
-
-.comments input {
-    width: 200px;
-}
-
-/*adjustment for editor preview*/
-#editor {
-    width: 1002px;
-}
-
-.wmd-preview {
-    width: 991px;
-}
-
-.wmd-preview IMG {
-    max-width: 900px;
-}
-
-/* todo: remove this hack? */
-.user-stats-table .narrow {
-    width: 960px;
-}
-
-.comment {
-    width: 970px;
-}
-=======
 
 .follow-toggle {
     border-radius: 3px;
@@ -2300,4 +2219,82 @@
     color: #fff;
     border: 1px solid #d40000;
 }
->>>>>>> 2facc546
+/* Overrides in Width to make 1280 wide */
+
+.content-wrapper {/* wrapper positioning class */
+    width: 1260px;
+}
+#CALeft {
+    width: 1010px;
+}
+
+#CAFull {
+    width: 1250px;
+}
+
+
+#searchBar {
+    width:1000px;
+}
+
+
+#searchBar .searchInput, #searchBar .searchInputCancelable {
+    width: 907px;
+}
+
+#searchBar .searchInputCancelable {
+    width: 864px;
+}
+#askFormBar p {
+    width: 985px;
+}
+#askFormBar .questionTitleInput {
+    width: 980px;
+}
+
+.ask-page div#question-list {
+    float: none;
+    width: 1006px;
+}
+
+.short-summary {
+    width: 1002px;
+}
+
+.question-body, .answer-body {
+    width: 960px;
+}
+
+.question-body IMG, .answer-body IMG {
+    max-width: 900px;
+}
+
+.comments textarea {
+    width: 964px;
+}
+
+.comments input {
+    width: 200px;
+}
+
+/*adjustment for editor preview*/
+#editor {
+    width: 1002px;
+}
+
+.wmd-preview {
+    width: 991px;
+}
+
+.wmd-preview IMG {
+    max-width: 900px;
+}
+
+/* todo: remove this hack? */
+.user-stats-table .narrow {
+    width: 960px;
+}
+
+.comment {
+    width: 970px;
+}
