@import url(jquery.autocomplete.css);
/* General Predifined classes, read more in lesscss.org */
/* Variables for Colors*/
/* Variables for fonts*/
/* "Trebuchet MS", sans-serif;*/
/* Buttons */
.button-style-hover {
  background-color: #cde5e9;
  background-repeat: no-repeat;
  background-image: -webkit-gradient(linear, 0 0, 0 100%, from(#cde5e9), color-stop(25%, #cde5e9), to(#94b3ba));
  background-image: -webkit-linear-gradient(#cde5e9, #cde5e9 25%, #94b3ba);
  background-image: -moz-linear-gradient(top, #cde5e9, #cde5e9 25%, #94b3ba);
  background-image: -ms-linear-gradient(#cde5e9, #cde5e9 25%, #94b3ba);
  background-image: -o-linear-gradient(#cde5e9, #cde5e9 25%, #94b3ba);
  background-image: linear-gradient(#cde5e9, #cde5e9 25%, #94b3ba);
  text-decoration: none;
  text-shadow: 0px 1px 0px #c6d9dd;
  -moz-text-shadow: 0px 1px 0px #c6d9dd;
  -webkit-text-shadow: 0px 1px 0px #c6d9dd;
}
/* General styles for gradients */
/* Receive exactly positions for background Sprite  */
/* CSS3 Elements */
/* Library of predifined less functions styles */
/* ----- General HTML Styles----- */
body {
  background: #FFF;
  font-size: 14px;
  line-height: 150%;
  margin: 0;
  padding: 0;
  color: #666;
  font-family: Arial;
}
div {
  margin: 0 auto;
  padding: 0;
}
h1,
h2,
h3,
h4,
h5,
h6,
ul,
li,
dl,
dt,
dd,
form,
img,
p {
  margin: 0;
  padding: 0;
  border: none;
}
label {
  vertical-align: middle;
}
hr {
  border: none;
  border-top: 1px dashed #ccccce;
}
input,
select {
  vertical-align: middle;
  font-family: Trebuchet MS, "segoe ui", Helvetica, Tahoma, Verdana, MingLiu, PMingLiu, Arial, sans-serif;
  margin-left: 0px;
}
input[type="text"].prompt,
input[type="password"].prompt,
input.tipped-input.blank {
  font-style: italic;
  color: #707070;
}
textarea:focus,
input:focus {
  outline: none;
}
iframe {
  border: none;
}
p {
  font-size: 14px;
  line-height: 140%;
  margin-bottom: 6px;
}
a {
  color: #1b79bd;
  text-decoration: none;
  cursor: pointer;
}
h2 {
  font-size: 21px;
  padding: 3px 0 3px 5px;
}
h3 {
  font-size: 19px;
  padding: 3px 0 3px 5px;
}
ul {
  list-style: disc;
  margin-left: 20px;
  padding-left: 0px;
  margin-bottom: 1em;
}
ol {
  list-style: decimal;
  margin-left: 30px;
  margin-bottom: 1em;
  padding-left: 0px;
}
td ul {
  vertical-align: middle;
}
li input {
  margin: 3px 3px 4px 3px;
}
pre {
  font-family: Consolas, Monaco, Liberation Mono, Lucida Console, Monospace;
  font-size: 100%;
  margin-bottom: 10px;
  /*overflow: auto;*/

  background-color: #F5F5F5;
  padding-left: 5px;
  padding-top: 5px;
  /*width: 671px;*/

  padding-bottom: 20px ! ie7;
}
code {
  font-family: Consolas, Monaco, Liberation Mono, Lucida Console, Monospace;
  font-size: 100%;
}
blockquote {
  margin-bottom: 10px;
  margin-right: 15px;
  padding: 10px 0px 1px 10px;
  background-color: #F5F5F5;
}
/* http://pathfindersoftware.com/2007/09/developers-note-2/ */
* html .clearfix,
* html .paginator {
  height: 1;
  overflow: visible;
}
+ html .clearfix,
+ html .paginator {
  min-height: 1%;
}
.clearfix:after,
.paginator:after {
  clear: both;
  content: ".";
  display: block;
  height: 0;
  visibility: hidden;
}
.badges a {
  color: #763333;
  text-decoration: underline;
}
a:hover {
  text-decoration: underline;
}
.badge-context-toggle.active {
  cursor: pointer;
  text-decoration: underline;
}
h1 {
  font-size: 24px;
  padding: 0px 0 5px 0px;
}
/* ----- Extra space above for messages ----- */
body.user-messages {
  margin-top: 2.4em;
}
/* ----- Custom positions ----- */
.left {
  float: left;
}
.right {
  float: right;
}
.clean {
  clear: both;
}
.center {
  margin: 0 auto;
  padding: 0;
}
/* ----- Notify message bar , check blocks/system_messages.html ----- */
.notify {
  position: fixed;
  top: 0px;
  left: 0px;
  width: 100%;
  z-index: 100;
  padding: 0;
  text-align: center;
  background-color: #f5dd69;
  font-family: 'Open Sans Condensed', Arial, sans-serif;
}
.notify .notification {
  margin-top: 6px;
  margin-bottom: 6px;
  font-size: 16px;
  color: #424242;
}
#closeNotify {
  position: absolute;
  right: 5px;
  top: 7px;
  color: #735005;
  text-decoration: none;
  line-height: 18px;
  background: -6px -5px url(../images/sprites.png) no-repeat;
  cursor: pointer;
  width: 20px;
  height: 20px;
}
#closeNotify:hover {
  background: -26px -5px url(../images/sprites.png) no-repeat;
}
/* ----- Header, check blocks/header.html ----- */
#header {
  margin-top: 0px;
  background: #16160f;
  font-family: 'Open Sans Condensed', Arial, sans-serif;
}
.content-wrapper {
  /* wrapper positioning class */

  width: 960px;
  margin: auto;
  position: relative;
}
#logo img {
  padding: 5px 0px 5px 0px;
  height: 75px;
  width: auto;
  float: left;
}
#userToolsNav {
  /* Navigation bar containing login link or user information, check widgets/user_navigation.html*/

  height: 20px;
  padding-bottom: 5px;
}
#userToolsNav a {
  height: 35px;
  text-align: right;
  margin-left: 20px;
  text-decoration: underline;
  color: #d0e296;
  font-size: 16px;
}
#userToolsNav a:first-child {
  margin-left: 0;
}
#userToolsNav a#ab-responses {
  margin-left: 3px;
}
#userToolsNav .user-info,
#userToolsNav .user-micro-info {
  color: #b5b593;
}
#userToolsNav a img {
  vertical-align: middle;
  margin-bottom: 2px;
}
#userToolsNav .user-info a {
  margin: 0;
  text-decoration: none;
}
#metaNav {
  /* Top Navigation bar containing links for tags, people and badges, check widgets/header.html */

  float: right;
  /* for #header.with-logo it is modified */

  margin-right: 7px;
}
#metaNav a {
  color: #e2e2ae;
  padding: 0px 0px 0px 35px;
  height: 35px;
  line-height: 25px;
  margin: 5px 0px 0px 10px;
  font-size: 18px;
  font-weight: 100;
  text-decoration: none;
  display: block;
  float: left;
}
#metaNav a:hover {
  text-decoration: underline;
}
#metaNav a.on {
  font-weight: bold;
  color: #FFF;
  text-decoration: none;
}
#metaNav a.special {
  font-size: 18px;
  color: #B02B2C;
  font-weight: bold;
  text-decoration: none;
}
#metaNav a.special:hover {
  text-decoration: underline;
}
#metaNav #navTags {
  background: 0px -95px url(../images/sprites.png) no-repeat;
}
#metaNav #navUsers,
#metaNav #navGroups {
  background: 3px -133px url(../images/sprites.png) no-repeat;
}
#metaNav #navBadges {
  background: 3px -170px url(../images/sprites.png) no-repeat;
}
#metaNav a.group-name {
  padding: 0px;
  float: center;
  margin: 5px 0px 5px 10px;
}
#metaNav input.group-name {
  border: none;
  height: 25px;
  font-size: 18px;
  font-weight: 100;
  text-decoration: none;
  display: block;
  margin: 0px 10px 0px 10px;
  width: 140px;
  font-family: 'Open Sans Condensed', Arial, sans-serif;
  font-weight: 100;
}
#metaNav input.group-name:focus {
  border: none;
}
#metaNav a.group-name:hover {
  background-color: transparent;
}
#metaNav span.dropdown:hover ul.dropdown-menu {
  display: block;
}
#metaNav div.dropdown-container:hover ul.dropdown-menu {
  display: block;
}
#metaNav .dropdown {
  float: left;
}
#metaNav .dropdown-menu {
  border-top: none;
  left: 7%;
}
#metaNav .dropdown-menu a {
  color: #666;
  height: 25px;
}
#header.with-logo #userToolsNav {
  position: absolute;
  bottom: 0;
  right: 0px;
}
#header.without-logo #userToolsNav {
  float: left;
  margin-top: 7px;
}
#secondaryHeader {
  /* Div containing Home button, scope navigation, search form and ask button, check blocks/secondary_header.html */

  height: 55px;
  background: #e9e9e1;
  border-bottom: #d3d3c2 1px solid;
  border-top: #fcfcfc 1px solid;
  margin-bottom: 10px;
  font-family: 'Open Sans Condensed', Arial, sans-serif;
}
#secondaryHeader #homeButton {
  border-right: #afaf9e 1px solid;
  background: -6px -36px url(../images/sprites.png) no-repeat;
  height: 55px;
  width: 43px;
  display: block;
  float: left;
}
#secondaryHeader #homeButton:hover {
  background: -51px -36px url(../images/sprites.png) no-repeat;
}
#secondaryHeader #scopeWrapper {
  width: 688px;
  float: left;
}
#secondaryHeader #scopeWrapper a {
  display: block;
  float: left;
}
#secondaryHeader #scopeWrapper .scope-selector {
  font-size: 20px;
  color: #7a7a6b;
  height: 55px;
  line-height: 55px;
  margin-left: 16px;
}
#secondaryHeader #scopeWrapper .on {
  background: url(../images/scopearrow.png) no-repeat center bottom;
}
#secondaryHeader #scopeWrapper .ask-message {
  font-size: 24px;
}
.validate-email-page label {
  color: #707070;
  line-height: 1.35;
  display: block;
  margin: 10px 0;
}
.validate-email-page #validation-code {
  padding-left: 5px;
  border: #cce6ec 3px solid;
  height: 25px;
  font-size: 14px;
  width: 200px;
}
.validate-email-page form {
  margin-bottom: 30px;
}
#searchBar {
  /* Main search form , check widgets/search_bar.html */

  display: inline-block;
  background-color: #fff;
  width: 400px;
  border: 1px solid #c9c9b5;
  float: right;
  height: 42px;
  margin: 6px 0px 0px 15px;
}
#searchBar .searchInput,
#searchBar .searchInputCancelable {
  font-size: 26px;
  height: 39px;
  font-weight: 300;
  background: #FFF;
  border: 0px;
  color: #484848;
  padding-left: 10px;
  padding-top: 1px;
  font-family: Arial;
  vertical-align: top;
}
#searchBar .searchInput {
  width: 340px;
}
#searchBar .searchInputCancelable {
  width: 305px;
}
#searchBar .logoutsearch {
  width: 337px;
}
#searchBar .searchBtn {
  font-size: 10px;
  color: #666;
  background-color: #eee;
  height: 42px;
  border: #FFF 1px solid;
  line-height: 22px;
  text-align: center;
  float: right;
  margin: 0px;
  width: 48px;
  background: -98px -36px url(../images/sprites.png) no-repeat;
  cursor: pointer;
}
#searchBar .searchBtn:hover {
  background: -146px -36px url(../images/sprites.png) no-repeat;
}
#searchBar .cancelSearchBtn {
  font-size: 30px;
  color: #ce8888;
  background: #fff;
  height: 42px;
  border: 0px;
  border-left: #deded0 1px solid;
  text-align: center;
  width: 35px;
  cursor: pointer;
}
#searchBar .cancelSearchBtn:hover {
  color: #d84040;
}
body.anon #searchBar {
  width: 500px;
}
body.anon #searchBar .searchInput {
  width: 440px;
}
body.anon #searchBar .searchInputCancelable {
  width: 405px;
}
#askButton {
  /* check blocks/secondary_header.html and widgets/ask_button.html*/

  line-height: 44px;
  margin-top: 6px;
  float: right;
  text-transform: uppercase;
  height: 42px;
  font-size: 20px;
  text-align: center;
  text-decoration: none;
  cursor: pointer;
  color: #4a757f;
  font-family: 'Open Sans Condensed', Arial, sans-serif;
  text-shadow: 0px 1px 0px #c6d9dd;
  -moz-text-shadow: 0px 1px 0px #c6d9dd;
  -webkit-text-shadow: 0px 1px 0px #c6d9dd;
  border-top: #eaf2f3 1px solid;
  background-color: #d1e2e5;
  background-repeat: no-repeat;
  background-image: -webkit-gradient(linear, 0 0, 0 100%, from(#d1e2e5), color-stop(25%, #d1e2e5), to(#a9c2c7));
  background-image: -webkit-linear-gradient(#d1e2e5, #d1e2e5 25%, #a9c2c7);
  background-image: -moz-linear-gradient(top, #d1e2e5, #d1e2e5 25%, #a9c2c7);
  background-image: -ms-linear-gradient(#d1e2e5, #d1e2e5 25%, #a9c2c7);
  background-image: -o-linear-gradient(#d1e2e5, #d1e2e5 25%, #a9c2c7);
  background-image: linear-gradient(#d1e2e5, #d1e2e5 25%, #a9c2c7);
  border-radius: 4px;
  -ms-border-radius: 4px;
  -moz-border-radius: 4px;
  -webkit-border-radius: 4px;
  -khtml-border-radius: 4px;
  -webkit-box-shadow: 1px 1px 2px #636363;
  -moz-box-shadow: 1px 1px 2px #636363;
  box-shadow: 1px 1px 2px #636363;
  width: 200px;
  /* to match width of sidebar */

}
#askButton:hover {
  background-color: #cde5e9;
  background-repeat: no-repeat;
  background-image: -webkit-gradient(linear, 0 0, 0 100%, from(#cde5e9), color-stop(25%, #cde5e9), to(#94b3ba));
  background-image: -webkit-linear-gradient(#cde5e9, #cde5e9 25%, #94b3ba);
  background-image: -moz-linear-gradient(top, #cde5e9, #cde5e9 25%, #94b3ba);
  background-image: -ms-linear-gradient(#cde5e9, #cde5e9 25%, #94b3ba);
  background-image: -o-linear-gradient(#cde5e9, #cde5e9 25%, #94b3ba);
  background-image: linear-gradient(#cde5e9, #cde5e9 25%, #94b3ba);
  text-decoration: none;
  text-shadow: 0px 1px 0px #c6d9dd;
  -moz-text-shadow: 0px 1px 0px #c6d9dd;
  -webkit-text-shadow: 0px 1px 0px #c6d9dd;
}
/* ----- Content layout, check two_column_body.html or one_column_body.html ----- */
#ContentLeft {
  width: 730px;
  float: left;
  position: relative;
  padding-bottom: 10px;
}
#ContentRight {
  width: 200px;
  float: right;
  padding: 0 0px 10px 0px;
}
#ContentFull {
  float: left;
  width: 960px;
}
/* ----- Sidebar Widgets Box, check main_page/sidebar.html or question/sidebar.html ----- */
.box {
  background: #fff;
  padding: 4px 0px 10px 0px;
  width: 200px;
  /* widgets for question template */

  /* notify by email box */

}
.box p {
  margin-bottom: 4px;
  color: #707070;
  font-family: 'Open Sans Condensed', Arial, sans-serif;
  font-size: 14px;
}
.box p.info-box-follow-up-links {
  text-align: right;
  margin: 0;
}
.box h2 {
  padding-left: 0;
  background: #eceeeb;
  height: 30px;
  line-height: 30px;
  text-align: right;
  font-size: 18px !important;
  font-weight: normal;
  color: #656565;
  padding-right: 10px;
  margin-bottom: 10px;
  font-family: 'Open Sans Condensed', Arial, sans-serif;
  width: 190px;
}
.box h3 {
  color: #4a757f;
  font-size: 18px;
  text-align: left;
  font-weight: normal;
  font-family: 'Open Sans Condensed', Arial, sans-serif;
  padding-left: 0px;
}
.box .contributorback {
  background: #eceeeb url(../images/contributorsback.png) no-repeat center left;
}
.box form {
  margin: 0px;
}
.box label {
  color: #707070;
  font-size: 15px;
  vertical-align: bottom;
  display: inline;
  text-align: left;
  font-family: 'Open Sans Condensed', Arial, sans-serif;
}
.box #displayTagFilterControl label,
.box #emailTagFilterControl label {
  /*Especial width just for the tag filter boxes in index page*/

  width: 160px;
}
.box ul {
  margin-left: 22px;
}
.box li {
  list-style-type: disc;
  font-size: 13px;
  line-height: 20px;
  margin-bottom: 10px;
  color: #707070;
}
.box ul.tags {
  list-style: none;
  margin: 0;
  padding: 0;
  line-height: 170%;
  display: block;
}
.box #displayTagFilterControl p label {
  color: #707070;
  font-size: 15px;
}
.box .inputs #interestingTagInput,
.box .inputs #ignoredTagInput,
.box .inputs #subscribedTagInput,
.box .inputs #ab-tag-search {
  width: 152px;
  padding-left: 5px;
  border: #c9c9b5 1px solid;
  height: 25px;
  font-size: 14px;
}
.box .inputs #ab-tag-search {
  width: 138px;
}
.box .inputs #interestingTagAdd,
.box .inputs #ignoredTagAdd,
.box .inputs #subscribedTagAdd,
.box .inputs #ab-tag-search-add {
  border: 0;
  font-weight: bold;
  margin-top: -2px;
  height: 27px;
  font-size: 14px;
  text-align: center;
  text-decoration: none;
  cursor: pointer;
  color: #4a757f;
  font-family: 'Open Sans Condensed', Arial, sans-serif;
  text-shadow: 0px 1px 0px #c6d9dd;
  -moz-text-shadow: 0px 1px 0px #c6d9dd;
  -webkit-text-shadow: 0px 1px 0px #c6d9dd;
  border-top: #eaf2f3 1px solid;
  background-color: #d1e2e5;
  background-repeat: no-repeat;
  background-image: -webkit-gradient(linear, 0 0, 0 100%, from(#d1e2e5), color-stop(25%, #d1e2e5), to(#a9c2c7));
  background-image: -webkit-linear-gradient(#d1e2e5, #d1e2e5 25%, #a9c2c7);
  background-image: -moz-linear-gradient(top, #d1e2e5, #d1e2e5 25%, #a9c2c7);
  background-image: -ms-linear-gradient(#d1e2e5, #d1e2e5 25%, #a9c2c7);
  background-image: -o-linear-gradient(#d1e2e5, #d1e2e5 25%, #a9c2c7);
  background-image: linear-gradient(#d1e2e5, #d1e2e5 25%, #a9c2c7);
  border-radius: 4px;
  -ms-border-radius: 4px;
  -moz-border-radius: 4px;
  -webkit-border-radius: 4px;
  -khtml-border-radius: 4px;
  -webkit-box-shadow: 1px 1px 2px #636363;
  -moz-box-shadow: 1px 1px 2px #636363;
  box-shadow: 1px 1px 2px #636363;
  border-radius: 4px;
  -ms-border-radius: 4px;
  -moz-border-radius: 4px;
  -webkit-border-radius: 4px;
  -khtml-border-radius: 4px;
}
.box .inputs #interestingTagAdd:hover,
.box .inputs #ignoredTagAdd:hover,
.box .inputs #ab-tag-search-add:hover {
  background-color: #cde5e9;
  background-repeat: no-repeat;
  background-image: -webkit-gradient(linear, 0 0, 0 100%, from(#cde5e9), color-stop(25%, #cde5e9), to(#94b3ba));
  background-image: -webkit-linear-gradient(#cde5e9, #cde5e9 25%, #94b3ba);
  background-image: -moz-linear-gradient(top, #cde5e9, #cde5e9 25%, #94b3ba);
  background-image: -ms-linear-gradient(#cde5e9, #cde5e9 25%, #94b3ba);
  background-image: -o-linear-gradient(#cde5e9, #cde5e9 25%, #94b3ba);
  background-image: linear-gradient(#cde5e9, #cde5e9 25%, #94b3ba);
  text-decoration: none;
  text-shadow: 0px 1px 0px #c6d9dd;
  -moz-text-shadow: 0px 1px 0px #c6d9dd;
  -webkit-text-shadow: 0px 1px 0px #c6d9dd;
}
.box .inputs #ab-tag-search-add {
  width: 47px;
}
.box img.gravatar {
  margin: 1px;
}
.box a.followed,
.box a.follow {
  line-height: 34px;
  border: 0;
  font-weight: normal;
  margin-top: 3px;
  display: block;
  height: 34px;
  font-size: 21px;
  text-align: center;
  text-decoration: none;
  cursor: pointer;
  color: #4a757f;
  font-family: 'Open Sans Condensed', Arial, sans-serif;
  text-shadow: 0px 1px 0px #c6d9dd;
  -moz-text-shadow: 0px 1px 0px #c6d9dd;
  -webkit-text-shadow: 0px 1px 0px #c6d9dd;
  border-top: #eaf2f3 1px solid;
  background-color: #d1e2e5;
  background-repeat: no-repeat;
  background-image: -webkit-gradient(linear, 0 0, 0 100%, from(#d1e2e5), color-stop(25%, #d1e2e5), to(#a9c2c7));
  background-image: -webkit-linear-gradient(#d1e2e5, #d1e2e5 25%, #a9c2c7);
  background-image: -moz-linear-gradient(top, #d1e2e5, #d1e2e5 25%, #a9c2c7);
  background-image: -ms-linear-gradient(#d1e2e5, #d1e2e5 25%, #a9c2c7);
  background-image: -o-linear-gradient(#d1e2e5, #d1e2e5 25%, #a9c2c7);
  background-image: linear-gradient(#d1e2e5, #d1e2e5 25%, #a9c2c7);
  border-radius: 4px;
  -ms-border-radius: 4px;
  -moz-border-radius: 4px;
  -webkit-border-radius: 4px;
  -khtml-border-radius: 4px;
  -webkit-box-shadow: 1px 1px 2px #636363;
  -moz-box-shadow: 1px 1px 2px #636363;
  box-shadow: 1px 1px 2px #636363;
  margin: 0 auto;
  padding: 0;
  width: 130px;
}
.box a.followed:hover,
.box a.follow:hover {
  background-color: #cde5e9;
  background-repeat: no-repeat;
  background-image: -webkit-gradient(linear, 0 0, 0 100%, from(#cde5e9), color-stop(25%, #cde5e9), to(#94b3ba));
  background-image: -webkit-linear-gradient(#cde5e9, #cde5e9 25%, #94b3ba);
  background-image: -moz-linear-gradient(top, #cde5e9, #cde5e9 25%, #94b3ba);
  background-image: -ms-linear-gradient(#cde5e9, #cde5e9 25%, #94b3ba);
  background-image: -o-linear-gradient(#cde5e9, #cde5e9 25%, #94b3ba);
  background-image: linear-gradient(#cde5e9, #cde5e9 25%, #94b3ba);
  text-decoration: none;
  text-shadow: 0px 1px 0px #c6d9dd;
  -moz-text-shadow: 0px 1px 0px #c6d9dd;
  -webkit-text-shadow: 0px 1px 0px #c6d9dd;
  text-shadow: 0px 1px 0px #c6d9dd;
  -moz-text-shadow: 0px 1px 0px #c6d9dd;
  -webkit-text-shadow: 0px 1px 0px #c6d9dd;
}
.box a.followed div.unfollow {
  display: none;
}
.box a.followed:hover div {
  display: none;
}
.box a.followed:hover div.unfollow {
  display: inline;
  color: #a05736;
}
.box .favorite-number {
  padding: 5px 0 0 5px;
  font-size: 100%;
  font-family: Arial;
  font-weight: bold;
  color: #777;
  text-align: center;
}
.box .notify-sidebar #question-subscribe-sidebar {
  margin: 0 0 0 3px;
}
.users-page .box label {
  display: inline;
  float: none;
}
.statsWidget p {
  color: #707070;
  font-size: 16px;
  border-bottom: #cccccc 1px solid;
  font-size: 13px;
}
.statsWidget p strong {
  float: right;
  padding-right: 10px;
}
.questions-related {
  word-wrap: break-word;
}
.questions-related p {
  line-height: 20px;
  padding: 4px 0px 9px 0px;
  font-size: 16px;
  font-weight: normal;
  border-bottom: #cccccc 1px solid;
}
.questions-related p:first-child {
  margin-top: -4px;
}
.questions-related p:last-child {
  border: none;
}
.questions-related a {
  font-size: 13px;
  line-height: 1.3;
}
/* tips and markdown help are widgets for ask template */
#tips li {
  color: #707070;
  font-size: 13px;
  list-style-image: url(../images/tips.png);
}
#tips a {
  font-size: 16px;
}
#markdownHelp li {
  color: #707070;
  font-size: 13px;
}
#markdownHelp a {
  font-size: 16px;
}
/* ----- Sorting top Tab, check main_page/tab_bar.html ------*/
.tabBar {
  background-color: #eff5f6;
  height: 30px;
  margin-bottom: 3px;
  margin-top: 3px;
  float: right;
  font-family: Georgia, serif;
  font-size: 16px;
  border-radius: 5px;
  -ms-border-radius: 5px;
  -moz-border-radius: 5px;
  -webkit-border-radius: 5px;
  -khtml-border-radius: 5px;
}
.tabBar h2 {
  float: left;
}
.tabsA,
.tabsC {
  float: right;
  position: relative;
  display: block;
  height: 20px;
}
/* tabsA - used for sorting */
.tabsA {
  float: right;
}
.tabsC {
  float: left;
}
.tabsA a,
.tabsC a {
  border-left: 1px solid #d0e1e4;
  color: #7ea9b3;
  display: block;
  float: left;
  height: 20px;
  line-height: 20px;
  padding: 4px 7px 4px 7px;
  text-decoration: none;
}
.tabsA a.on,
.tabsC a.on,
.tabsA a:hover,
.tabsC a:hover {
  color: #4a757f;
}
.tabsA .label,
.tabsC .label {
  float: left;
  color: #646464;
  margin: 4px 5px 0px 8px;
}
.main-page .tabsA .label {
  margin-left: 8px;
}
.tabsB a {
  background: #eee;
  border: 1px solid #eee;
  color: #777;
  display: block;
  float: left;
  height: 22px;
  line-height: 28px;
  margin: 5px 0px 0 4px;
  padding: 0 11px 0 11px;
  text-decoration: none;
}
.tabsC .first {
  border: none;
}
.rss {
  float: right;
  font-size: 16px;
  color: #f57900;
  margin: 5px 0px 3px 7px;
  width: 52px;
  padding-left: 2px;
  padding-top: 3px;
  background: #ffffff url(../images/feed-icon-small.png) no-repeat center right;
  float: right;
  font-family: Georgia, serif;
  font-size: 16px;
}
.rss:hover {
  color: #F4A731 !important;
}
/* ----- Headline, containing number of questions and tags selected, check main_page/headline.html ----- */
#questionCount {
  font-weight: bold;
  font-size: 20px;
  color: #7ea9b3;
  width: 200px;
  float: left;
  margin-bottom: 6px;
  padding-top: 6px;
  font-family: 'Open Sans Condensed', Arial, sans-serif;
}
#listSearchTags {
  float: left;
  margin-top: 3px;
  color: #707070;
  font-size: 16px;
  font-family: 'Open Sans Condensed', Arial, sans-serif;
}
ul#searchTags {
  margin-left: 10px;
  float: right;
  padding-top: 2px;
}
.search-tips {
  font-size: 16px;
  line-height: 17px;
  color: #707070;
  margin: 5px 0 10px 0;
  padding: 0px;
  float: left;
  font-family: 'Open Sans Condensed', Arial, sans-serif;
}
.search-tips a {
  text-decoration: underline;
  color: #1b79bd;
}
/* ----- Question list , check main_page/content.html and macros/macros.html----- */
#question-list {
  float: left;
  position: relative;
  background-color: #FFF;
  padding: 0;
  width: 100%;
}
.short-summary {
  position: relative;
  filter: inherit;
  padding: 10px 0 3px 0;
  border-bottom: 1px solid #DDDBCE;
  margin-bottom: 1px;
  overflow: hidden;
  width: 733px;
  float: left;
  /*background: url(../images/summary-background.png) repeat-x;*/

}
.short-summary h2 {
  font-size: 20px;
  font-weight: normal;
  line-height: 26px;
  padding-left: 0;
  margin-bottom: 7px;
  display: block;
  font-family: 'Open Sans Condensed', Arial, sans-serif;
}
.short-summary a {
  color: #464646;
}
.short-summary .userinfo {
  text-align: right;
  line-height: 16px;
  font-family: Arial;
  padding-right: 4px;
}
.short-summary .userinfo .timeago,
.short-summary span.anonymous {
  font-size: 11px;
  clear: both;
  font-weight: normal;
  color: #555;
}
.short-summary .userinfo a {
  font-weight: bold;
  font-size: 11px;
}
.short-summary .counts {
  float: right;
  margin: 4px 0 0 5px;
  font-family: 'Open Sans Condensed', Arial, sans-serif;
}
.short-summary .counts .item-count {
  padding: 0px 5px 0px 5px;
  font-size: 25px;
  font-family: 'Open Sans Condensed', Arial, sans-serif;
}
.short-summary .counts .votes div,
.short-summary .counts .views div,
.short-summary .counts .answers div,
.short-summary .counts .favorites div {
  margin-top: 3px;
  font-size: 14px;
  line-height: 14px;
  color: #646464;
}
.short-summary .tags {
  margin: 0 0 0 1px;
}
.short-summary .votes,
.short-summary .answers,
.short-summary .favorites,
.short-summary .views {
  text-align: center;
  margin: 0 3px;
  padding: 8px 2px 0px 2px;
  width: 51px;
  float: right;
  height: 44px;
  border: #dbdbd4 1px solid;
}
.short-summary .votes {
  background: url(../images/vote-background.png) repeat-x;
}
.short-summary .answers {
  background: url(../images/answers-background.png) repeat-x;
}
.short-summary .views {
  background: url(../images/view-background.png) repeat-x;
}
.short-summary .no-votes .item-count {
  color: #b1b5b6;
}
.short-summary .some-votes .item-count {
  color: #4a757f;
}
.short-summary .no-answers .item-count {
  color: #b1b5b6;
}
.short-summary .some-answers .item-count {
  color: #eab243;
}
.short-summary .no-views .item-count {
  color: #b1b5b6;
}
.short-summary .some-views .item-count {
  color: #d33f00;
}
.short-summary .accepted .item-count {
  background: url(../images/accept.png) no-repeat top right;
  display: block;
  text-align: center;
  width: 40px;
  color: #eab243;
}
.short-summary .some-favorites .item-count {
  background: #338333;
  color: #d0f5a9;
}
.short-summary .no-favorites .item-count {
  background: #eab243;
  color: yellow;
}
/* ----- Question list Paginator , check main_content/pager.html and macros/utils_macros.html----- */
.evenMore {
  font-size: 13px;
  color: #707070;
  padding: 15px 0px 10px 0px;
  clear: both;
}
.evenMore a {
  text-decoration: underline;
  color: #1b79bd;
}
.pager {
  margin-top: 10px;
  margin-bottom: 16px;
}
.pagesize {
  margin-top: 10px;
  margin-bottom: 16px;
  float: right;
}
.paginator {
  padding: 5px 0 10px 0;
  font-size: 13px;
  margin-bottom: 10px;
}
.paginator .prev a,
.paginator .prev a:visited,
.paginator .next a,
.paginator .next a:visited {
  background-color: #fff;
  color: #777;
  padding: 2px 4px 3px 4px;
}
.paginator a {
  color: #7ea9b3;
}
.paginator .prev {
  margin-right: .5em;
}
.paginator .next {
  margin-left: .5em;
}
.paginator .page a,
.paginator .page a:visited,
.paginator .curr {
  padding: .25em;
  background-color: #fff;
  margin: 0em .25em;
  color: #ff;
}
.paginator .curr {
  background-color: #8ebcc7;
  color: #fff;
  font-weight: bold;
}
.paginator .next a,
.paginator .prev a {
  color: #7ea9b3;
}
.paginator .page a:hover,
.paginator .curr a:hover,
.paginator .prev a:hover,
.paginator .next a:hover {
  color: #8C8C8C;
  background-color: #E1E1E1;
  text-decoration: none;
}
.paginator .text {
  color: #777;
  padding: .3em;
}
.paginator .paginator-container-left {
  padding: 5px 0 10px 0;
}
/* ----- Tags Styles ----- */
/* tag formatting is also copy-pasted in template
   because it must be the same in the emails
   askbot/models/__init__.py:format_instant_notification_email()
*/
/* tag cloud */
.tag-size-1 {
  font-size: 12px;
}
.tag-size-2 {
  font-size: 13px;
}
.tag-size-3 {
  font-size: 14px;
}
.tag-size-4 {
  font-size: 15px;
}
.tag-size-5 {
  font-size: 16px;
}
.tag-size-6 {
  font-size: 17px;
}
.tag-size-7 {
  font-size: 18px;
}
.tag-size-8 {
  font-size: 19px;
}
.tag-size-9 {
  font-size: 20px;
}
.tag-size-10 {
  font-size: 21px;
}
ul.tags,
ul.tags.marked-tags,
ul#related-tags {
  list-style: none;
  margin: 0;
  padding: 0;
  line-height: 170%;
  display: block;
}
ul.tags li {
  float: left;
  display: block;
  margin: 0 8px 8px 0;
  padding: 0;
  height: 20px;
}
.wildcard-tags {
  clear: both;
}
ul.tags.marked-tags li,
.wildcard-tags ul.tags li {
  margin-bottom: 5px;
}
#tagSelector div.inputs {
  clear: both;
  float: none;
  margin-bottom: 10px;
}
.tags-page ul.tags li,
ul#ab-user-tags li {
  width: 160px;
  margin: 5px;
  margin-left: 0;
}
.tags-page ul.tags {
  margin-left: 5px;
}
ul#related-tags li {
  margin: 0 5px 8px 0;
  float: left;
  clear: left;
}
/* .tag-left and .tag-right are for the sliding doors decoration of tags */
.tag-left {
  cursor: pointer;
  display: block;
  float: left;
  height: 17px;
  margin: 0 5px 0 0;
  padding: 0;
  -webkit-box-shadow: 0px 0px 5px #d3d6d7;
  -moz-box-shadow: 0px 0px 5px #d3d6d7;
  box-shadow: 0px 0px 5px #d3d6d7;
}
.tag-right {
  background: #f3f6f6;
  border: #fff 1px solid ;
  border-top: #fff 2px solid;
  outline: #cfdbdb 1px solid;
  /* .box-shadow(0px,1px,0px,#88a8a8);*/

  display: block;
  float: left;
  height: 17px;
  line-height: 17px;
  font-weight: normal;
  font-size: 11px;
  padding: 0px 8px 0px 8px;
  text-decoration: none;
  text-align: center;
  white-space: nowrap;
  vertical-align: middle;
  font-family: Arial;
  color: #717179;
}
.deletable-tag {
  margin-right: 3px;
  white-space: nowrap;
  border-top-right-radius: 4px;
  border-bottom-right-radius: 4px;
  -moz-border-radius-topright: 4px;
  -moz-border-radius-bottomright: 4px;
  -webkit-border-bottom-right-radius: 4px;
  -webkit-border-top-right-radius: 4px;
}
.tags a.tag-right,
.tags span.tag-right {
  color: #585858;
  text-decoration: none;
}
.tags a:hover {
  color: #1A1A1A;
}
.users-page th,
.tags-page th,
.groups-page th,
.moderate-tags-page th {
  padding-bottom: 5px;
  font-weight: normal;
}
.users-page h1,
.tags-page h1,
.groups-page h1,
.moderate-tags-page h1 {
  float: left;
  padding-top: 7px;
}
.moderate-tags-page button {
  line-height: 18px;
}
.moderate-tags-page table {
  border-spacing: 0;
}
.moderate-tags-page table.suggested-tags-table {
  width: 100%;
}
.moderate-tags-page th {
  font-style: italic;
}
.moderate-tags-page th,
.moderate-tags-page tr {
  vertical-align: top;
  text-align: left;
  padding-right: 20px;
}
.moderate-tags-page td.per-thread-controls {
  width: 120px;
  /* 20px more to compensate for the padding */

  height: 30px;
}
.moderate-tags-page td.per-thread-controls button {
  display: none;
}
.moderate-tags-page th.decision-col,
.moderate-tags-page th.tags-col,
.moderate-tags-page th.users-col {
  width: 100px;
}
.moderate-tags-page tr.per-tag-controls {
  height: 30px;
  text-align: center;
}
.moderate-tags-page tr.thread-info a {
  line-height: 18px;
}
.moderate-tags-page tr.thread-info td {
  padding-bottom: 5px;
}
.moderate-tags-page td.tags-col,
.moderate-tags-page td.users-col {
  padding-top: 7px;
}
.moderate-tags-page td.thread-links-col {
  padding-top: 5px;
}
.main-page h1 {
  margin-right: 5px;
}
.delete-icon {
  margin-top: -1px;
  float: left;
  height: 21px;
  width: 18px;
  display: block;
  line-height: 20px;
  text-align: center;
  background: #bbcdcd;
  cursor: default;
  color: #fff;
  border-top: #cfdbdb 1px solid;
  font-family: Arial;
  border-top-right-radius: 4px;
  border-bottom-right-radius: 4px;
  -moz-border-radius-topright: 4px;
  -moz-border-radius-bottomright: 4px;
  -webkit-border-bottom-right-radius: 4px;
  -webkit-border-top-right-radius: 4px;
  text-shadow: 0px 1px 0px #7ea0a0;
  -moz-text-shadow: 0px 1px 0px #7ea0a0;
  -webkit-text-shadow: 0px 1px 0px #7ea0a0;
}
.delete-icon:hover {
  background: #b32f2f;
}
.tag-number {
  font-weight: normal;
  float: left;
  font-size: 16px;
  color: #5d5d5d;
}
.badges .tag-number {
  float: none;
  display: inline;
  padding-right: 15px;
}
/* ----- Ask and Edit Question Form template----- */
.section-title {
  color: #7ea9b3;
  font-family: 'Open Sans Condensed', Arial, sans-serif;
  font-weight: bold;
  font-size: 24px;
}
#fmask {
  margin-bottom: 30px;
  width: 100%;
}
#askFormBar {
  display: inline-block;
  padding: 4px 7px 0px 0px;
  margin-top: 0px;
}
#askFormBar p {
  margin: 0 0 5px 0;
  font-size: 14px;
  color: #525252;
  line-height: 1.4;
}
#askFormBar .questionTitleInput {
  font-size: 24px;
  line-height: 24px;
  height: 36px;
  margin: 0px;
  padding: 0px 0 0 5px;
  border: #cce6ec 3px solid;
  width: 719px;
}
.ask-page div#question-list,
.edit-question-page div#question-list {
  border-bottom: #f0f0ec 1px solid;
  float: none;
}
.ask-page div#question-list a,
.edit-question-page div#question-list a {
  line-height: 30px;
}
.ask-page div#question-list h2,
.edit-question-page div#question-list h2 {
  font-size: 13px;
  padding-bottom: 0;
  color: #1b79bd;
  border-top: #f0f0ec 1px solid;
  border-left: #f0f0ec 1px solid;
  min-height: 30px;
  line-height: 30px;
  font-weight: normal;
}
.ask-page div#question-list span,
.edit-question-page div#question-list span {
  width: 28px;
  height: 26px;
  line-height: 26px;
  text-align: center;
  margin-right: 10px;
  float: left;
  display: block;
  color: #fff;
  background: #b8d0d5;
  border-radius: 3px;
  -ms-border-radius: 3px;
  -moz-border-radius: 3px;
  -webkit-border-radius: 3px;
  -khtml-border-radius: 3px;
}
.ask-page label,
.edit-question-page label {
  color: #525252;
  font-size: 13px;
}
.ask-page #id_tags,
.edit-question-page #id_tags {
  border: #cce6ec 3px solid;
  height: 25px;
  padding-left: 5px;
  font-size: 14px;
  width: 395px;
}
.ask-page #id_post_author_username,
.question-page #id_post_author_username,
.edit-question-page #id_post_author_username,
.edit-answer-page #id_post_author_username,
.ask-page #id_post_author_email,
.question-page #id_post_author_email,
.edit-question-page #id_post_author_email,
.edit-answer-page #id_post_author_email {
  border: #cce6ec 3px solid;
  height: 25px;
  padding-left: 5px;
  font-size: 14px;
  width: 186px;
}
.ask-page #id_post_author_email,
.question-page #id_post_author_email,
.edit-question-page #id_post_author_email,
.edit-answer-page #id_post_author_email {
  margin-left: 10px;
}
.ask-page table.proxy-user-info,
.question-page table.proxy-user-info,
.edit-question-page table.proxy-user-info,
.edit-answer-page table.proxy-user-info {
  border-spacing: 0px;
<<<<<<< HEAD
  width: 100%;
=======
>>>>>>> 99650778
}
.ask-page table.proxy-user-info .form-item,
.question-page table.proxy-user-info .form-item,
.edit-question-page table.proxy-user-info .form-item,
.edit-answer-page table.proxy-user-info .form-item {
  float: left;
}
<<<<<<< HEAD
.groups-input,
.users-input {
  width: 152px;
  padding-left: 5px;
  border: #c9c9b5 1px solid;
  height: 25px;
  font-size: 14px;
}
.add-groups,
.add-users {
  border: 0;
  font-weight: bold;
  margin-top: -2px;
  height: 27px;
  font-size: 14px;
  text-align: center;
  text-decoration: none;
  cursor: pointer;
  color: #4a757f;
  font-family: 'Open Sans Condensed', Arial, sans-serif;
  text-shadow: 0px 1px 0px #c6d9dd;
  -moz-text-shadow: 0px 1px 0px #c6d9dd;
  -webkit-text-shadow: 0px 1px 0px #c6d9dd;
  border-top: #eaf2f3 1px solid;
  background-color: #d1e2e5;
  background-repeat: no-repeat;
  background-image: -webkit-gradient(linear, 0 0, 0 100%, from(#d1e2e5), color-stop(25%, #d1e2e5), to(#a9c2c7));
  background-image: -webkit-linear-gradient(#d1e2e5, #d1e2e5 25%, #a9c2c7);
  background-image: -moz-linear-gradient(top, #d1e2e5, #d1e2e5 25%, #a9c2c7);
  background-image: -ms-linear-gradient(#d1e2e5, #d1e2e5 25%, #a9c2c7);
  background-image: -o-linear-gradient(#d1e2e5, #d1e2e5 25%, #a9c2c7);
  background-image: linear-gradient(#d1e2e5, #d1e2e5 25%, #a9c2c7);
  border-radius: 4px;
  -ms-border-radius: 4px;
  -moz-border-radius: 4px;
  -webkit-border-radius: 4px;
  -khtml-border-radius: 4px;
  -webkit-box-shadow: 1px 1px 2px #636363;
  -moz-box-shadow: 1px 1px 2px #636363;
  box-shadow: 1px 1px 2px #636363;
  border-radius: 4px;
  -ms-border-radius: 4px;
  -moz-border-radius: 4px;
  -webkit-border-radius: 4px;
  -khtml-border-radius: 4px;
}
.share-input-col {
  width: 160px;
  text-align: center;
}
.add-everyone-group {
  text-align: center;
  margin: auto;
  display: block;
  padding: 0 10px;
  height: 25px;
}
.add-groups:hover {
  background-color: #cde5e9;
  background-repeat: no-repeat;
  background-image: -webkit-gradient(linear, 0 0, 0 100%, from(#cde5e9), color-stop(25%, #cde5e9), to(#94b3ba));
  background-image: -webkit-linear-gradient(#cde5e9, #cde5e9 25%, #94b3ba);
  background-image: -moz-linear-gradient(top, #cde5e9, #cde5e9 25%, #94b3ba);
  background-image: -ms-linear-gradient(#cde5e9, #cde5e9 25%, #94b3ba);
  background-image: -o-linear-gradient(#cde5e9, #cde5e9 25%, #94b3ba);
  background-image: linear-gradient(#cde5e9, #cde5e9 25%, #94b3ba);
  text-decoration: none;
  text-shadow: 0px 1px 0px #c6d9dd;
  -moz-text-shadow: 0px 1px 0px #c6d9dd;
  -webkit-text-shadow: 0px 1px 0px #c6d9dd;
}
#id_user,
#id_user_author {
  border: #cce6ec 3px solid;
  height: 25px;
  padding-left: 5px;
  width: 395px;
  font-size: 14px;
}
.groups-input,
.users-input {
  width: 152px;
  padding-left: 5px;
  border: #c9c9b5 1px solid;
  height: 25px;
  font-size: 14px;
}
.add-groups,
.add-users {
  border: 0;
  font-weight: bold;
  margin-top: -2px;
  height: 27px;
  font-size: 14px;
  text-align: center;
  text-decoration: none;
  cursor: pointer;
  color: #4a757f;
  font-family: 'Open Sans Condensed', Arial, sans-serif;
  text-shadow: 0px 1px 0px #c6d9dd;
  -moz-text-shadow: 0px 1px 0px #c6d9dd;
  -webkit-text-shadow: 0px 1px 0px #c6d9dd;
  border-top: #eaf2f3 1px solid;
  background-color: #d1e2e5;
  background-repeat: no-repeat;
  background-image: -webkit-gradient(linear, 0 0, 0 100%, from(#d1e2e5), color-stop(25%, #d1e2e5), to(#a9c2c7));
  background-image: -webkit-linear-gradient(#d1e2e5, #d1e2e5 25%, #a9c2c7);
  background-image: -moz-linear-gradient(top, #d1e2e5, #d1e2e5 25%, #a9c2c7);
  background-image: -ms-linear-gradient(#d1e2e5, #d1e2e5 25%, #a9c2c7);
  background-image: -o-linear-gradient(#d1e2e5, #d1e2e5 25%, #a9c2c7);
  background-image: linear-gradient(#d1e2e5, #d1e2e5 25%, #a9c2c7);
  border-radius: 4px;
  -ms-border-radius: 4px;
  -moz-border-radius: 4px;
  -webkit-border-radius: 4px;
  -khtml-border-radius: 4px;
  -webkit-box-shadow: 1px 1px 2px #636363;
  -moz-box-shadow: 1px 1px 2px #636363;
  box-shadow: 1px 1px 2px #636363;
  border-radius: 4px;
  -ms-border-radius: 4px;
  -moz-border-radius: 4px;
  -webkit-border-radius: 4px;
  -khtml-border-radius: 4px;
}
.add-everyone-group {
  text-align: center;
  margin: auto;
  display: block;
  padding: 0 10px;
}
.add-groups:hover {
  background-color: #cde5e9;
  background-repeat: no-repeat;
  background-image: -webkit-gradient(linear, 0 0, 0 100%, from(#cde5e9), color-stop(25%, #cde5e9), to(#94b3ba));
  background-image: -webkit-linear-gradient(#cde5e9, #cde5e9 25%, #94b3ba);
  background-image: -moz-linear-gradient(top, #cde5e9, #cde5e9 25%, #94b3ba);
  background-image: -ms-linear-gradient(#cde5e9, #cde5e9 25%, #94b3ba);
  background-image: -o-linear-gradient(#cde5e9, #cde5e9 25%, #94b3ba);
  background-image: linear-gradient(#cde5e9, #cde5e9 25%, #94b3ba);
  text-decoration: none;
  text-shadow: 0px 1px 0px #c6d9dd;
  -moz-text-shadow: 0px 1px 0px #c6d9dd;
  -webkit-text-shadow: 0px 1px 0px #c6d9dd;
}
=======
>>>>>>> 99650778
#id_user,
#id_user_author {
  border: #cce6ec 3px solid;
  height: 25px;
  padding-left: 5px;
  width: 395px;
  font-size: 14px;
}
.title-desc {
  color: #707070;
  font-size: 13px;
  margin-bottom: 5px;
}
.ask-page .title-desc,
.question-page .title-desc,
.ask-page .tags-desc,
.question-page .tags-desc {
  color: #707070;
  font-style: italic;
  font-size: 16px;
}
#fmanswer input.submit,
.ask-page input.submit,
.edit-question-page input.submit {
  float: left;
  font-weight: normal;
  margin-top: 3px;
  height: 34px;
  font-size: 21px;
  text-align: center;
  text-decoration: none;
  cursor: pointer;
  color: #4a757f;
  font-family: 'Open Sans Condensed', Arial, sans-serif;
  text-shadow: 0px 1px 0px #c6d9dd;
  -moz-text-shadow: 0px 1px 0px #c6d9dd;
  -webkit-text-shadow: 0px 1px 0px #c6d9dd;
  border-top: #eaf2f3 1px solid;
  background-color: #d1e2e5;
  background-repeat: no-repeat;
  background-image: -webkit-gradient(linear, 0 0, 0 100%, from(#d1e2e5), color-stop(25%, #d1e2e5), to(#a9c2c7));
  background-image: -webkit-linear-gradient(#d1e2e5, #d1e2e5 25%, #a9c2c7);
  background-image: -moz-linear-gradient(top, #d1e2e5, #d1e2e5 25%, #a9c2c7);
  background-image: -ms-linear-gradient(#d1e2e5, #d1e2e5 25%, #a9c2c7);
  background-image: -o-linear-gradient(#d1e2e5, #d1e2e5 25%, #a9c2c7);
  background-image: linear-gradient(#d1e2e5, #d1e2e5 25%, #a9c2c7);
  border-radius: 4px;
  -ms-border-radius: 4px;
  -moz-border-radius: 4px;
  -webkit-border-radius: 4px;
  -khtml-border-radius: 4px;
  -webkit-box-shadow: 1px 1px 2px #636363;
  -moz-box-shadow: 1px 1px 2px #636363;
  box-shadow: 1px 1px 2px #636363;
  margin-right: 7px;
}
#fmanswer input.submit:hover,
.ask-page input.submit:hover,
.edit-question-page input.submit:hover {
  background-color: #cde5e9;
  background-repeat: no-repeat;
  background-image: -webkit-gradient(linear, 0 0, 0 100%, from(#cde5e9), color-stop(25%, #cde5e9), to(#94b3ba));
  background-image: -webkit-linear-gradient(#cde5e9, #cde5e9 25%, #94b3ba);
  background-image: -moz-linear-gradient(top, #cde5e9, #cde5e9 25%, #94b3ba);
  background-image: -ms-linear-gradient(#cde5e9, #cde5e9 25%, #94b3ba);
  background-image: -o-linear-gradient(#cde5e9, #cde5e9 25%, #94b3ba);
  background-image: linear-gradient(#cde5e9, #cde5e9 25%, #94b3ba);
  text-decoration: none;
  text-shadow: 0px 1px 0px #c6d9dd;
  -moz-text-shadow: 0px 1px 0px #c6d9dd;
  -webkit-text-shadow: 0px 1px 0px #c6d9dd;
  text-shadow: 0px 1px 0px #c6d9dd;
  -moz-text-shadow: 0px 1px 0px #c6d9dd;
  -webkit-text-shadow: 0px 1px 0px #c6d9dd;
}
.wmd-container {
  border: #cce6ec 3px solid;
  min-height: 250px;
}
.wmd-container textarea {
  border: none;
}
.users-page .wmd-container {
  width: 200px;
}
.ask-page .wmd-container,
.question-page .wmd-container,
.edit-question-page .wmd-container,
.edit-answer-page .wmd-container {
  width: 723px;
}
.ask-page #editor,
.question-page #editor,
.edit-question-page #editor,
.edit-answer-page #editor {
  width: 710px;
  padding: 6px;
}
.ask-page .retagger-buttons button,
.question-page .retagger-buttons button,
.edit-question-page .retagger-buttons button,
.edit-answer-page .retagger-buttons button {
  margin: 8px 10px 5px 0;
}
#editor {
  /* adjustment for editor preview */

  display: block;
  font-size: 100%;
  min-height: 200px;
  line-height: 18px;
  margin: 0;
  border: 0;
}
.users-page #editor {
  width: 192px;
}
#id_title {
  width: 100%;
}
.wmd-preview {
  margin: 0;
  padding: 5px;
  background-color: #F5F5F5;
  min-height: 20px;
  overflow: auto;
  font-size: 13px;
  font-family: Arial;
}
.wmd-preview p {
  margin-bottom: 14px;
  line-height: 1.4;
  font-size: 14px;
}
.wmd-preview p:last-child {
  margin-bottom: 0;
}
.wmd-preview pre {
  background-color: #E7F1F8;
}
.wmd-preview blockquote {
  background-color: #eee;
}
.wmd-preview IMG {
  max-width: 600px;
}
.user-page .wmd-buttons {
  width: 725px;
}
.preview-toggle {
  width: 100%;
  color: #b6a475;
  /*letter-spacing:1px;*/

  text-align: left;
}
.preview-toggle span:hover {
  cursor: pointer;
}
.after-editor {
  margin-top: 15px;
  margin-bottom: 15px;
}
.checkbox {
  margin-left: 5px;
  font-weight: normal;
  cursor: help;
}
.question-options {
  margin-top: 1px;
  color: #666;
  line-height: 13px;
  margin-bottom: 5px;
}
.question-options label {
  vertical-align: text-bottom;
}
.edit-content-html {
  border-top: 1px dotted #D8D2A9;
  border-bottom: 1px dotted #D8D2A9;
  margin: 5px 0 5px 0;
}
.edit-question-page,
#fmedit,
.wmd-preview {
  color: #525252;
}
.edit-question-page #id_revision,
#fmedit #id_revision,
.wmd-preview #id_revision {
  font-size: 14px;
  margin-top: 5px;
  margin-bottom: 5px;
}
.edit-question-page #id_title,
#fmedit #id_title,
.wmd-preview #id_title {
  font-size: 24px;
  line-height: 24px;
  height: 36px;
  margin: 0px;
  padding: 0px 0 0 5px;
  border: #cce6ec 3px solid;
  width: 719px;
  margin-bottom: 10px;
}
.edit-question-page #id_summary,
#fmedit #id_summary,
.wmd-preview #id_summary {
  border: #cce6ec 3px solid;
  height: 25px;
  padding-left: 5px;
  width: 395px;
  font-size: 14px;
}
.edit-question-page .title-desc,
#fmedit .title-desc,
.wmd-preview .title-desc {
  margin-bottom: 10px;
}
/* ----- Question template ----- */
.question-page h1 {
  padding-top: 0px;
  font-family: 'Open Sans Condensed', Arial, sans-serif;
}
.question-page h1 a {
  color: #464646;
  font-size: 26px;
  font-weight: normal;
  line-height: 1;
}
.question-page p.rss {
  float: none;
  clear: both;
  padding: 3px 0 0 23px;
  font-size: 15px;
  width: 130px;
  background-position: center left;
  margin-left: 0px !important;
}
.question-page p.rss a {
  font-family: 'Open Sans Condensed', Arial, sans-serif;
  vertical-align: top;
}
.question-page .question-content {
  float: right;
  width: 682px;
  margin-bottom: 10px;
}
.question-page .question-content pre,
.question-page .answer pre,
.question-page .question-content code,
.question-page .answer code {
  clear: both;
}
.question-page #question-table {
  float: left;
  border-top: #f0f0f0 1px solid;
}
.question-page #question-table,
.question-page .answer-table {
  margin: 8px 0 6px 0;
  border-spacing: 0px;
  width: 670px;
  padding-right: 10px;
}
.question-page .answer-table {
  margin-top: 0px;
  border-bottom: 1px solid #D4D4D4;
  float: right;
}
.question-page .answer-table td,
.question-page #question-table td {
  width: 20px;
  vertical-align: top;
}
.question-page .question-body,
.question-page .answer-body {
  overflow: auto;
  margin-top: 10px;
  font-family: Arial;
  color: #4b4b4b;
}
.question-page .question-body p,
.question-page .answer-body p {
  margin-bottom: 14px;
  line-height: 1.4;
  font-size: 14px;
  padding: 0px 5px 5px 0px;
}
.question-page .question-body a,
.question-page .answer-body a {
  color: #1b79bd;
}
.question-page .question-body li,
.question-page .answer-body li {
  margin-bottom: 7px;
}
.question-page .question-body IMG,
.question-page .answer-body IMG {
  max-width: 600px;
}
.question-page .post-update-info-container {
  float: right;
  width: 175px;
}
.question-page .post-update-info {
  background: #ffffff url(../images/background-user-info.png) repeat-x bottom;
  float: right;
  font-size: 9px;
  font-family: Arial;
  width: 158px;
  padding: 4px;
  margin: 0px 0px 5px 5px;
  line-height: 14px;
  border-radius: 4px;
  -ms-border-radius: 4px;
  -moz-border-radius: 4px;
  -webkit-border-radius: 4px;
  -khtml-border-radius: 4px;
  -webkit-box-shadow: 0px 2px 1px #bfbfbf;
  -moz-box-shadow: 0px 2px 1px #bfbfbf;
  box-shadow: 0px 2px 1px #bfbfbf;
}
.question-page .post-update-info p {
  line-height: 13px;
  font-size: 11px;
  margin: 0 0 2px 1px;
  padding: 0;
}
.question-page .post-update-info a {
  color: #444;
}
.question-page .post-update-info .gravatar {
  float: left;
  margin-right: 4px;
}
.question-page .post-update-info p.tip {
  color: #444;
  line-height: 13px;
  font-size: 10px;
}
.question-page .post-controls {
  font-size: 11px;
  line-height: 12px;
  min-width: 200px;
  padding-left: 5px;
  text-align: right;
  clear: left;
  float: right;
  margin-top: 10px;
  margin-bottom: 8px;
}
.question-page .post-controls a {
  color: #777;
  padding: 0px 7px 3px 18px;
  cursor: pointer;
  border: none;
  font-size: 12px;
  font-family: Arial;
  text-decoration: none;
  height: 18px;
  display: block;
  float: right;
  line-height: 18px;
  margin-top: -2px;
  margin-left: 4px;
}
.question-page .post-controls a:hover {
  background-color: #f5f0c9;
  border-radius: 3px;
  -ms-border-radius: 3px;
  -moz-border-radius: 3px;
  -webkit-border-radius: 3px;
  -khtml-border-radius: 3px;
}
.question-page .post-controls .sep {
  color: #ccc;
  float: right;
  height: 18px;
  font-size: 18px;
}
.question-page .post-controls .question-delete,
.question-page .answer-controls .question-delete {
  background: url(../images/delete.png) no-repeat center left;
  padding-left: 11px;
}
.question-page .post-controls .question-flag,
.question-page .answer-controls .question-flag {
  background: url(../images/flag.png) no-repeat center left;
}
.question-page .post-controls .question-edit,
.question-page .answer-controls .question-edit {
  background: url(../images/edit2.png) no-repeat center left;
}
.question-page .post-controls .question-retag,
.question-page .answer-controls .question-retag {
  background: url(../images/retag.png) no-repeat center left;
}
.question-page .post-controls .question-close,
.question-page .answer-controls .question-close {
  background: url(../images/close.png) no-repeat center left;
}
.question-page .post-controls .permant-link,
.question-page .answer-controls .permant-link {
  background: url(../images/link.png) no-repeat center left;
}
.question-page .tabBar {
  width: 100%;
}
.question-page #questionCount {
  float: left;
  font-family: 'Open Sans Condensed', Arial, sans-serif;
  line-height: 15px;
}
.question-page .question-img-upvote,
.question-page .question-img-downvote,
.question-page .answer-img-upvote,
.question-page .answer-img-downvote {
  width: 25px;
  height: 20px;
  cursor: pointer;
}
.question-page .question-img-upvote,
.question-page .answer-img-upvote {
  background: url(../images/vote-arrow-up-new.png) no-repeat;
}
.question-page .question-img-downvote,
.question-page .answer-img-downvote {
  background: url(../images/vote-arrow-down-new.png) no-repeat;
}
.question-page .question-img-upvote:hover,
.question-page .question-img-upvote.on,
.question-page .answer-img-upvote:hover,
.question-page .answer-img-upvote.on {
  background: url(../images/vote-arrow-up-on-new.png) no-repeat;
}
.question-page .question-img-downvote:hover,
.question-page .question-img-downvote.on,
.question-page .answer-img-downvote:hover,
.question-page .answer-img-downvote.on {
  background: url(../images/vote-arrow-down-on-new.png) no-repeat;
}
.question-page #fmanswer_button {
  margin: 8px 0px;
}
.question-page .question-img-favorite:hover {
  background: url(../images/vote-favorite-on.png);
}
.question-page div.comments {
  padding: 0;
}
.question-page #comment-title {
  font-weight: bold;
  font-size: 23px;
  color: #7ea9b3;
  width: 200px;
  float: left;
  font-family: 'Open Sans Condensed', Arial, sans-serif;
}
.question-page .comments {
  font-size: 12px;
  clear: both;
}
.question-page .comments div.controls {
  clear: both;
  float: left;
  width: 100%;
  margin: 3px 0 20px 5px;
}
.question-page .comments .controls a {
  color: #988e4c;
  padding: 0 3px 2px 22px;
  font-family: Arial;
  font-size: 13px;
  background: url(../images/comment.png) no-repeat center left;
}
.question-page .comments .controls a:hover {
  background-color: #f5f0c9;
  text-decoration: none;
}
.question-page .comments .button {
  color: #988e4c;
  font-size: 11px;
  padding: 3px;
  cursor: pointer;
}
.question-page .comments a {
  background-color: inherit;
  color: #1b79bd;
  padding: 0;
}
.question-page .comments form.post-comments {
  margin: 3px 26px 0 42px;
}
.question-page .comments form.post-comments textarea {
  font-size: 13px;
  line-height: 1.3;
}
.question-page .comments textarea {
  height: 42px;
  width: 100%;
  margin: 7px 0 5px 1px;
  font-family: Arial;
  outline: none;
  overflow: auto;
  font-size: 12px;
  line-height: 140%;
  padding-left: 2px;
  padding-top: 3px;
  border: #cce6ec 3px solid;
}
.question-page .comments input {
  margin-left: 10px;
  margin-top: 1px;
  vertical-align: top;
  width: 100px;
}
.question-page .comments button {
  line-height: 25px;
  margin-bottom: 5px;
  height: 27px;
  font-size: 12px;
  text-align: center;
  text-decoration: none;
  cursor: pointer;
  color: #4a757f;
  font-family: 'Open Sans Condensed', Arial, sans-serif;
  text-shadow: 0px 1px 0px #c6d9dd;
  -moz-text-shadow: 0px 1px 0px #c6d9dd;
  -webkit-text-shadow: 0px 1px 0px #c6d9dd;
  border-top: #eaf2f3 1px solid;
  background-color: #d1e2e5;
  background-repeat: no-repeat;
  background-image: -webkit-gradient(linear, 0 0, 0 100%, from(#d1e2e5), color-stop(25%, #d1e2e5), to(#a9c2c7));
  background-image: -webkit-linear-gradient(#d1e2e5, #d1e2e5 25%, #a9c2c7);
  background-image: -moz-linear-gradient(top, #d1e2e5, #d1e2e5 25%, #a9c2c7);
  background-image: -ms-linear-gradient(#d1e2e5, #d1e2e5 25%, #a9c2c7);
  background-image: -o-linear-gradient(#d1e2e5, #d1e2e5 25%, #a9c2c7);
  background-image: linear-gradient(#d1e2e5, #d1e2e5 25%, #a9c2c7);
  border-radius: 4px;
  -ms-border-radius: 4px;
  -moz-border-radius: 4px;
  -webkit-border-radius: 4px;
  -khtml-border-radius: 4px;
  -webkit-box-shadow: 1px 1px 2px #636363;
  -moz-box-shadow: 1px 1px 2px #636363;
  box-shadow: 1px 1px 2px #636363;
  font-family: Arial;
  font-weight: bold;
}
.question-page .comments button:hover {
  background-color: #cde5e9;
  background-repeat: no-repeat;
  background-image: -webkit-gradient(linear, 0 0, 0 100%, from(#cde5e9), color-stop(25%, #cde5e9), to(#94b3ba));
  background-image: -webkit-linear-gradient(#cde5e9, #cde5e9 25%, #94b3ba);
  background-image: -moz-linear-gradient(top, #cde5e9, #cde5e9 25%, #94b3ba);
  background-image: -ms-linear-gradient(#cde5e9, #cde5e9 25%, #94b3ba);
  background-image: -o-linear-gradient(#cde5e9, #cde5e9 25%, #94b3ba);
  background-image: linear-gradient(#cde5e9, #cde5e9 25%, #94b3ba);
  text-decoration: none;
  text-shadow: 0px 1px 0px #c6d9dd;
  -moz-text-shadow: 0px 1px 0px #c6d9dd;
  -webkit-text-shadow: 0px 1px 0px #c6d9dd;
}
.question-page .comments .counter {
  display: inline-block;
  width: 245px;
  float: right;
  color: #b6a475 !important;
  vertical-align: top;
  font-family: Arial;
  float: right;
  text-align: right;
}
.question-page .comments .comment {
  border-bottom: 1px solid #edeeeb;
  clear: both;
  margin: 0;
  margin-top: 8px;
  padding-bottom: 4px;
  overflow: auto;
  font-family: Arial;
  font-size: 11px;
  min-height: 25px;
  background: #ffffff url(../images/comment-background.png) bottom repeat-x;
  border-radius: 5px;
  -ms-border-radius: 5px;
  -moz-border-radius: 5px;
  -webkit-border-radius: 5px;
  -khtml-border-radius: 5px;
}
.question-page .comments div.comment:hover {
  background-color: #efefef;
}
.question-page .comments a.author {
  background-color: inherit;
  color: #1b79bd;
  padding: 0;
}
.question-page .comments a.author:hover {
  text-decoration: underline;
}
.question-page .comments span.delete-icon {
  background: url(../images/close-small.png) no-repeat;
  border: 0;
  width: 14px;
  height: 14px;
}
.question-page .comments span.delete-icon:hover {
  border: #BC564B 2px solid;
  border-radius: 10px;
  -ms-border-radius: 10px;
  -moz-border-radius: 10px;
  -webkit-border-radius: 10px;
  -khtml-border-radius: 10px;
  margin: -3px 0px 0px -2px;
}
.question-page .comments .content {
  margin-bottom: 7px;
}
.question-page .comments .comment-votes {
  float: left;
  width: 37px;
  line-height: 130%;
  padding: 6px 5px 6px 3px;
}
.question-page .comments .comment-body {
  line-height: 1.3;
  margin: 3px 26px 0 46px;
  padding: 5px 3px;
  color: #666;
  font-size: 13px;
}
.question-page .comments .comment-body .edit {
  padding-left: 6px;
}
.question-page .comments .comment-body .convert {
  display: inline;
  white-space: nowrap;
  padding-left: 0px;
}
.question-page .comments .comment-body .convert input {
  background: none;
  padding: 0px;
  color: #1B79BD;
  border: none;
  width: auto;
  font-family: Arial;
  line-height: 14px;
  margin-left: 6px;
  font-size: 13px;
}
.question-page .comments .comment-body .convert input:hover {
  text-decoration: underline;
  cursor: pointer;
}
.question-page .comments .comment-body p {
  font-size: 13px;
  line-height: 1.3;
  margin-bottom: 3px;
  padding: 0;
}
.question-page .comments .comment-delete {
  float: right;
  width: 14px;
  line-height: 130%;
  padding: 8px 6px;
}
.question-page .comments .upvote {
  margin: 0px;
  padding-right: 17px;
  padding-top: 2px;
  text-align: right;
  height: 20px;
  font-size: 13px;
  font-weight: bold;
  color: #777;
}
.question-page .comments .upvote.upvoted {
  color: #d64000;
}
.question-page .comments .upvote.hover {
  background: url(../images/go-up-grey.png) no-repeat;
  background-position: right 1px;
}
.question-page .comments .upvote:hover {
  background: url(../images/go-up-orange.png) no-repeat;
  background-position: right 1px;
}
.question-page .comments .help-text {
  float: right;
  text-align: right;
  color: gray;
  margin-bottom: 0px;
  margin-top: 0px;
  line-height: 50%;
}
.question-page #questionTools {
  font-size: 22px;
  margin-top: 11px;
  text-align: left;
}
.question-page .question-status {
  margin-top: 10px;
  margin-bottom: 15px;
  padding: 20px;
  background-color: #fef7cc;
  text-align: center;
  border: #e1c04a 1px solid;
}
.question-page .question-status h3 {
  font-size: 20px;
  color: #707070;
  font-weight: normal;
}
.question-page .vote-buttons {
  float: left;
  text-align: center;
  padding-top: 2px;
  margin: 0px 10px 0px 3px;
  /* small IE fixes */

  *margin: 0;
  *height: 210px;
  *width: 30px;
}
.question-page .vote-buttons IMG {
  cursor: pointer;
}
.question-page .vote-number {
  font-family: 'Open Sans Condensed', Arial, sans-serif;
  padding: 2px 0 5px 0;
  font-size: 25px;
  font-weight: bold;
  color: #777;
}
.question-page .vote-buttons .notify-sidebar {
  text-align: left;
  width: 130px;
  margin-top: 7px;
}
.question-page .vote-buttons .notify-sidebar label {
  vertical-align: top;
}
.question-page .tabBar-answer {
  margin-bottom: 15px;
  padding-left: 7px;
  width: 723px;
  margin-top: 10px;
}
.question-page .answer .vote-buttons {
  float: left;
  margin-top: 10px;
}
.question-page .accepted-answer {
  background-color: #f7fecc;
  border-bottom-color: #9BD59B;
}
.question-page .accepted-answer .vote-buttons {
  width: 27px;
  margin-right: 10px;
  margin-top: 10px;
}
.question-page .answer .post-update-info a {
  color: #444444;
}
.question-page .answered {
  background: #CCC;
  color: #999;
}
.question-page .answered-accepted {
  background: #DCDCDC;
  color: #763333;
}
.question-page .answered-accepted strong {
  color: #E1E818;
}
.question-page .answered-by-owner {
  background: #F1F1FF;
}
.question-page .answered-by-owner .comments .button {
  background-color: #E6ECFF;
}
.question-page .answered-by-owner .comments {
  background-color: #E6ECFF;
}
.question-page .answered-by-owner .vote-buttons {
  margin-right: 10px;
}
.question-page .answer-img-accept {
  background: url(../images/vote-accepted.png);
  width: 23px;
  height: 23px;
}
.question-page .accepted-answer .answer-img-accept,
.question-page .answer-img-accept:hover {
  background: url(../images/vote-accepted-on.png);
}
.question-page .answer-body a {
  color: #1b79bd;
}
.question-page .answer-body li {
  margin-bottom: 0.7em;
}
.question-page #fmanswer {
  color: #707070;
  line-height: 1.2;
  margin-top: 10px;
}
.question-page #fmanswer h2 {
  font-family: 'Open Sans Condensed', Arial, sans-serif;
  color: #7ea9b3;
  font-size: 24px;
}
.question-page #fmanswer label {
  font-size: 13px;
}
.question-page .message {
  padding: 5px;
  margin: 0px 0 10px 0;
}
.facebook-share.icon,
.twitter-share.icon,
.linkedin-share.icon,
.identica-share.icon {
  background: url(../images/socialsprite.png) no-repeat;
  display: block;
  text-indent: -100em;
  height: 25px;
  width: 25px;
  margin-bottom: 3px;
}
.facebook-share.icon:hover,
.twitter-share.icon:hover,
.linkedin-share.icon:hover,
.identica-share.icon:hover {
  opacity: 0.8;
  filter: alpha(opacity=80);
}
.facebook-share.icon {
  background-position: -26px 0px;
}
.identica-share.icon {
  background-position: -78px 0px;
}
.twitter-share.icon {
  margin-top: 10px;
  background-position: 0px 0px;
}
.linkedin-share.icon {
  background-position: -52px 0px;
}
/* -----Content pages, Login, About, FAQ, Users----- */
.openid-signin,
.meta,
.user-profile-edit-page {
  font-size: 13px;
  line-height: 1.3;
  color: #525252;
}
.openid-signin p,
.meta p,
.user-profile-edit-page p {
  font-size: 13px;
  color: #707070;
  line-height: 1.3;
  font-family: Arial;
  color: #525252;
  margin-bottom: 12px;
}
.openid-signin h2,
.meta h2,
.user-profile-edit-page h2 {
  color: #525252;
  padding-left: 0px;
  font-size: 16px;
}
.openid-signin form,
.meta form,
.users-page form,
.user-profile-edit-page form,
.user-profile-page form {
  margin-bottom: 15px;
}
.openid-signin input[type="text"],
.meta input[type="text"],
.users-page input[type="text"],
.user-profile-edit-page input[type="text"],
.user-profile-page input[type="text"],
.openid-signin input[type="password"],
.meta input[type="password"],
.users-page input[type="password"],
.user-profile-edit-page input[type="password"],
.user-profile-page input[type="password"],
.openid-signin select,
.meta select,
.users-page select,
.user-profile-edit-page select,
.user-profile-page select {
  border: #cce6ec 3px solid;
  height: 25px;
  padding-left: 5px;
  width: 395px;
  font-size: 14px;
}
.openid-signin select,
.meta select,
.users-page select,
.user-profile-edit-page select,
.user-profile-page select {
  width: 405px;
  height: 30px;
}
.openid-signin textarea,
.meta textarea,
.users-page textarea,
.user-profile-edit-page textarea,
.user-profile-page textarea {
  border: #cce6ec 3px solid;
  padding-left: 5px;
  padding-top: 5px;
  width: 395px;
  font-size: 14px;
}
.openid-signin input.submit,
.meta input.submit,
.users-page input.submit,
.user-profile-edit-page input.submit,
.user-profile-page input.submit {
  font-weight: normal;
  margin: 5px 0px;
  height: 26px;
  font-size: 15px;
  text-align: center;
  text-decoration: none;
  cursor: pointer;
  color: #4a757f;
  font-family: 'Open Sans Condensed', Arial, sans-serif;
  text-shadow: 0px 1px 0px #c6d9dd;
  -moz-text-shadow: 0px 1px 0px #c6d9dd;
  -webkit-text-shadow: 0px 1px 0px #c6d9dd;
  border-top: #eaf2f3 1px solid;
  background-color: #d1e2e5;
  background-repeat: no-repeat;
  background-image: -webkit-gradient(linear, 0 0, 0 100%, from(#d1e2e5), color-stop(25%, #d1e2e5), to(#a9c2c7));
  background-image: -webkit-linear-gradient(#d1e2e5, #d1e2e5 25%, #a9c2c7);
  background-image: -moz-linear-gradient(top, #d1e2e5, #d1e2e5 25%, #a9c2c7);
  background-image: -ms-linear-gradient(#d1e2e5, #d1e2e5 25%, #a9c2c7);
  background-image: -o-linear-gradient(#d1e2e5, #d1e2e5 25%, #a9c2c7);
  background-image: linear-gradient(#d1e2e5, #d1e2e5 25%, #a9c2c7);
  border-radius: 4px;
  -ms-border-radius: 4px;
  -moz-border-radius: 4px;
  -webkit-border-radius: 4px;
  -khtml-border-radius: 4px;
  -webkit-box-shadow: 1px 1px 2px #636363;
  -moz-box-shadow: 1px 1px 2px #636363;
  box-shadow: 1px 1px 2px #636363;
  font-family: Arial;
}
.openid-signin input.submit:hover,
.meta input.submit:hover,
.users-page input.submit:hover,
.user-profile-edit-page input.submit:hover,
.user-profile-page input.submit:hover {
  background-color: #cde5e9;
  background-repeat: no-repeat;
  background-image: -webkit-gradient(linear, 0 0, 0 100%, from(#cde5e9), color-stop(25%, #cde5e9), to(#94b3ba));
  background-image: -webkit-linear-gradient(#cde5e9, #cde5e9 25%, #94b3ba);
  background-image: -moz-linear-gradient(top, #cde5e9, #cde5e9 25%, #94b3ba);
  background-image: -ms-linear-gradient(#cde5e9, #cde5e9 25%, #94b3ba);
  background-image: -o-linear-gradient(#cde5e9, #cde5e9 25%, #94b3ba);
  background-image: linear-gradient(#cde5e9, #cde5e9 25%, #94b3ba);
  text-decoration: none;
  text-shadow: 0px 1px 0px #c6d9dd;
  -moz-text-shadow: 0px 1px 0px #c6d9dd;
  -webkit-text-shadow: 0px 1px 0px #c6d9dd;
}
.openid-signin .cancel,
.meta .cancel,
.users-page .cancel,
.user-profile-edit-page .cancel,
.user-profile-page .cancel {
  background: url(../images/small-button-cancel.png) repeat-x top !important;
  color: #525252 !important;
}
.openid-signin .cancel:hover,
.meta .cancel:hover,
.users-page .cancel:hover,
.user-profile-edit-page .cancel:hover,
.user-profile-page .cancel:hover {
  background: url(../images/small-button-cancel.png) repeat-x bottom !important;
}
.openid-signin .re,
.meta .re,
.users-page .re,
.user-profile-edit-page .re,
.user-profile-page .re {
  float: left;
  width: 960px;
}
.inbox-flags.user-profile-page .re {
  width: 810px;
}
.inbox-flags.user-profile-page .post-moderation-controls {
  float: left;
  width: 150px;
  margin-top: 23px;
  text-align: right;
}
.inbox-flags.user-profile-page .dropdown:hover ul.dropdown-menu {
  display: block;
}
.openid-signin form {
  margin-bottom: 5px;
}
#email-input-fs,
#local_login_buttons,
#password-fs,
#openid-fs {
  margin-top: 10px;
}
#email-input-fs #id_email,
#local_login_buttons #id_email,
#password-fs #id_email,
#openid-fs #id_email,
#email-input-fs #id_username,
#local_login_buttons #id_username,
#password-fs #id_username,
#openid-fs #id_username,
#email-input-fs #id_password,
#local_login_buttons #id_password,
#password-fs #id_password,
#openid-fs #id_password {
  font-size: 12px;
  line-height: 20px;
  height: 20px;
  margin: 0px;
  padding: 0px 0 0 5px;
  border: #cce6ec 3px solid;
  width: 200px;
}
#email-input-fs .submit-b,
#local_login_buttons .submit-b,
#password-fs .submit-b,
#openid-fs .submit-b {
  height: 24px;
  font-size: 15px;
  text-align: center;
  text-decoration: none;
  cursor: pointer;
  color: #4a757f;
  font-family: 'Open Sans Condensed', Arial, sans-serif;
  text-shadow: 0px 1px 0px #c6d9dd;
  -moz-text-shadow: 0px 1px 0px #c6d9dd;
  -webkit-text-shadow: 0px 1px 0px #c6d9dd;
  border-top: #eaf2f3 1px solid;
  background-color: #d1e2e5;
  background-repeat: no-repeat;
  background-image: -webkit-gradient(linear, 0 0, 0 100%, from(#d1e2e5), color-stop(25%, #d1e2e5), to(#a9c2c7));
  background-image: -webkit-linear-gradient(#d1e2e5, #d1e2e5 25%, #a9c2c7);
  background-image: -moz-linear-gradient(top, #d1e2e5, #d1e2e5 25%, #a9c2c7);
  background-image: -ms-linear-gradient(#d1e2e5, #d1e2e5 25%, #a9c2c7);
  background-image: -o-linear-gradient(#d1e2e5, #d1e2e5 25%, #a9c2c7);
  background-image: linear-gradient(#d1e2e5, #d1e2e5 25%, #a9c2c7);
  border-radius: 4px;
  -ms-border-radius: 4px;
  -moz-border-radius: 4px;
  -webkit-border-radius: 4px;
  -khtml-border-radius: 4px;
  -webkit-box-shadow: 1px 1px 2px #636363;
  -moz-box-shadow: 1px 1px 2px #636363;
  box-shadow: 1px 1px 2px #636363;
  font-family: Arial;
  font-weight: bold;
  padding-right: 10px;
  border: 0;
}
#email-input-fs .submit-b:hover,
#local_login_buttons .submit-b:hover,
#password-fs .submit-b:hover,
#openid-fs .submit-b:hover {
  background-color: #cde5e9;
  background-repeat: no-repeat;
  background-image: -webkit-gradient(linear, 0 0, 0 100%, from(#cde5e9), color-stop(25%, #cde5e9), to(#94b3ba));
  background-image: -webkit-linear-gradient(#cde5e9, #cde5e9 25%, #94b3ba);
  background-image: -moz-linear-gradient(top, #cde5e9, #cde5e9 25%, #94b3ba);
  background-image: -ms-linear-gradient(#cde5e9, #cde5e9 25%, #94b3ba);
  background-image: -o-linear-gradient(#cde5e9, #cde5e9 25%, #94b3ba);
  background-image: linear-gradient(#cde5e9, #cde5e9 25%, #94b3ba);
  text-decoration: none;
  text-shadow: 0px 1px 0px #c6d9dd;
  -moz-text-shadow: 0px 1px 0px #c6d9dd;
  -webkit-text-shadow: 0px 1px 0px #c6d9dd;
}
.openid-input {
  background: url(../images/openid.gif) no-repeat;
  padding-left: 15px;
  cursor: pointer;
}
.openid-login-input {
  background-position: center left;
  background: url(../images/openid.gif) no-repeat 0% 50%;
  padding: 5px 5px 5px 15px;
  cursor: pointer;
  font-family: Trebuchet MS;
  font-weight: 300;
  font-size: 150%;
  width: 500px;
}
.openid-login-submit {
  height: 40px;
  width: 80px;
  line-height: 40px;
  cursor: pointer;
  border: 1px solid #777;
  font-weight: bold;
  font-size: 120%;
}
/* People page */
/*.users-page .tabBar{
    width:375px;
}*/
.user {
  padding: 5px 10px 5px 0;
  line-height: 140%;
  width: 166px;
  height: 32px;
  margin-bottom: 5px;
}
.user .user-micro-info {
  color: #525252;
}
.user ul {
  margin: 0;
  list-style-type: none;
}
.user .thumb {
  clear: both;
  float: left;
  margin-right: 4px;
  display: inline;
}
/* tags page */
.tabBar-tags {
  margin-bottom: 15px;
}
/* badges page */
a.medal {
  font-size: 17px;
  line-height: 250%;
  margin-right: 5px;
  color: #333;
  text-decoration: none;
  background: url(../images/medala.gif) no-repeat;
  border-left: 1px solid #EEE;
  border-top: 1px solid #EEE;
  border-bottom: 1px solid #CCC;
  border-right: 1px solid #CCC;
  padding: 4px 12px 4px 6px;
}
a:hover.medal {
  color: #333;
  text-decoration: none;
  background: url(../images/medala_on.gif) no-repeat;
  border-left: 1px solid #E7E296;
  border-top: 1px solid #E7E296;
  border-bottom: 1px solid #D1CA3D;
  border-right: 1px solid #D1CA3D;
}
#award-list .user {
  float: left;
  margin: 5px;
}
/* profile page */
.tabBar-profile {
  width: 100%;
  margin-bottom: 15px;
  float: left;
}
.user-profile-page {
  font-size: 13px;
  color: #525252;
}
.user-profile-page p {
  font-size: 13px;
  line-height: 1.3;
  color: #525252;
}
.user-profile-page .avatar img {
  border: #eee 1px solid;
  padding: 5px;
}
.user-profile-page h2 {
  padding: 10px 0px 10px 0px;
  font-family: 'Open Sans Condensed', Arial, sans-serif;
}
.user-details {
  font-size: 13px;
}
.user-details h3 {
  font-size: 16px;
}
.user-about {
  background-color: #EEEEEE;
  height: 200px;
  line-height: 20px;
  overflow: auto;
  padding: 10px;
  width: 90%;
}
.user-about p {
  font-size: 13px;
}
.follow-toggle,
.submit {
  border: 0 !important;
  font-weight: bold;
  line-height: 26px;
  margin-top: -2px;
  height: 26px;
  font-size: 14px;
  text-align: center;
  text-decoration: none;
  cursor: pointer;
  color: #4a757f;
  font-family: 'Open Sans Condensed', Arial, sans-serif;
  text-shadow: 0px 1px 0px #c6d9dd;
  -moz-text-shadow: 0px 1px 0px #c6d9dd;
  -webkit-text-shadow: 0px 1px 0px #c6d9dd;
  border-top: #eaf2f3 1px solid;
  background-color: #d1e2e5;
  background-repeat: no-repeat;
  background-image: -webkit-gradient(linear, 0 0, 0 100%, from(#d1e2e5), color-stop(25%, #d1e2e5), to(#a9c2c7));
  background-image: -webkit-linear-gradient(#d1e2e5, #d1e2e5 25%, #a9c2c7);
  background-image: -moz-linear-gradient(top, #d1e2e5, #d1e2e5 25%, #a9c2c7);
  background-image: -ms-linear-gradient(#d1e2e5, #d1e2e5 25%, #a9c2c7);
  background-image: -o-linear-gradient(#d1e2e5, #d1e2e5 25%, #a9c2c7);
  background-image: linear-gradient(#d1e2e5, #d1e2e5 25%, #a9c2c7);
  border-radius: 4px;
  -ms-border-radius: 4px;
  -moz-border-radius: 4px;
  -webkit-border-radius: 4px;
  -khtml-border-radius: 4px;
  -webkit-box-shadow: 1px 1px 2px #636363;
  -moz-box-shadow: 1px 1px 2px #636363;
  box-shadow: 1px 1px 2px #636363;
}
.follow-toggle:hover,
.submit:hover {
  background-color: #cde5e9;
  background-repeat: no-repeat;
  background-image: -webkit-gradient(linear, 0 0, 0 100%, from(#cde5e9), color-stop(25%, #cde5e9), to(#94b3ba));
  background-image: -webkit-linear-gradient(#cde5e9, #cde5e9 25%, #94b3ba);
  background-image: -moz-linear-gradient(top, #cde5e9, #cde5e9 25%, #94b3ba);
  background-image: -ms-linear-gradient(#cde5e9, #cde5e9 25%, #94b3ba);
  background-image: -o-linear-gradient(#cde5e9, #cde5e9 25%, #94b3ba);
  background-image: linear-gradient(#cde5e9, #cde5e9 25%, #94b3ba);
  text-decoration: none;
  text-shadow: 0px 1px 0px #c6d9dd;
  -moz-text-shadow: 0px 1px 0px #c6d9dd;
  -webkit-text-shadow: 0px 1px 0px #c6d9dd;
  text-decoration: none !important;
}
.follow-toggle .follow {
  font-color: #000;
  font-style: normal;
}
.follow-toggle .unfollow div.unfollow-red {
  display: none;
}
.follow-toggle .unfollow:hover div.unfollow-red {
  display: inline;
  color: #fff;
  font-weight: bold;
  color: #A05736;
}
.follow-toggle .unfollow:hover div.unfollow-green {
  display: none;
}
.count {
  font-family: 'Open Sans Condensed', Arial, sans-serif;
  font-size: 200%;
  font-weight: 700;
  color: #777777;
}
.scoreNumber {
  font-family: 'Open Sans Condensed', Arial, sans-serif;
  font-size: 35px;
  font-weight: 800;
  color: #777;
  line-height: 40px;
  /*letter-spacing:0px*/

  margin-top: 3px;
}
.vote-count {
  font-family: Arial;
  font-size: 160%;
  font-weight: 700;
  color: #777;
}
.answer-summary {
  display: block;
  clear: both;
  padding: 3px;
}
.answer-votes {
  background-color: #EEEEEE;
  color: #555555;
  float: left;
  font-family: Arial;
  font-size: 15px;
  font-weight: bold;
  height: 17px;
  padding: 2px 4px 5px;
  text-align: center;
  text-decoration: none;
  width: 20px;
  margin-right: 10px;
  border-radius: 4px;
  -ms-border-radius: 4px;
  -moz-border-radius: 4px;
  -webkit-border-radius: 4px;
  -khtml-border-radius: 4px;
}
.karma-summary {
  padding: 5px;
  font-size: 13px;
}
.karma-summary h3 {
  text-align: center;
  font-weight: bold;
  padding: 5px;
}
.karma-diagram {
  width: 477px;
  height: 300px;
  float: left;
  margin-right: 10px;
}
.karma-details {
  float: right;
  width: 450px;
  height: 250px;
  overflow-y: auto;
  word-wrap: break-word;
}
.karma-details p {
  margin-bottom: 10px;
}
.karma-gained {
  font-weight: bold;
  background: #eee;
  width: 25px;
  margin-right: 5px;
  color: green;
  padding: 3px;
  display: block;
  float: left;
  text-align: center;
  border-radius: 3px;
  -ms-border-radius: 3px;
  -moz-border-radius: 3px;
  -webkit-border-radius: 3px;
  -khtml-border-radius: 3px;
}
.karma-lost {
  font-weight: bold;
  background: #eee;
  width: 25px;
  color: red;
  padding: 3px;
  display: block;
  margin-right: 5px;
  float: left;
  text-align: center;
  border-radius: 3px;
  -ms-border-radius: 3px;
  -moz-border-radius: 3px;
  -webkit-border-radius: 3px;
  -khtml-border-radius: 3px;
}
.submit-row {
  margin-bottom: 10px;
}
/*-----  Revision pages ----- */
.revision {
  margin: 10px 0 10px 0;
  font-size: 13px;
  color: #525252;
}
.revision p {
  font-size: 13px;
  line-height: 1.3;
  color: #525252;
}
.revision h3 {
  font-family: 'Open Sans Condensed', Arial, sans-serif;
  font-size: 21px;
  padding-left: 0px;
}
.revision .header {
  background-color: #F5F5F5;
  padding: 5px;
  cursor: pointer;
}
.revision .author {
  background-color: #e9f3f5;
}
.revision .summary {
  padding: 5px 0 10px 0;
}
.revision .summary span {
  background-color: #fde785;
  padding: 6px;
  border-radius: 4px;
  -ms-border-radius: 4px;
  -moz-border-radius: 4px;
  -webkit-border-radius: 4px;
  -khtml-border-radius: 4px;
  display: inline;
  -webkit-box-shadow: 1px 1px 4px #cfb852;
  -moz-box-shadow: 1px 1px 4px #cfb852;
  box-shadow: 1px 1px 4px #cfb852;
}
.revision .answerbody {
  padding: 10px 0 5px 10px;
}
.revision .revision-mark {
  width: 150px;
  text-align: left;
  display: inline-block;
  font-size: 11px;
  overflow: hidden;
}
.revision .revision-mark .gravatar {
  float: left;
  margin-right: 4px;
  padding-top: 5px;
}
.revision .revision-number {
  font-size: 300%;
  font-weight: bold;
  font-family: sans-serif;
}
del,
del .post-tag {
  color: #C34719;
}
ins .post-tag,
ins p,
ins {
  background-color: #E6F0A2;
}
/* ----- Red Popup notification ----- */
.vote-notification {
  z-index: 1;
  cursor: pointer;
  display: none;
  position: absolute;
  font-family: Arial;
  font-size: 14px;
  font-weight: normal;
  color: white;
  background-color: #8e0000;
  text-align: center;
  padding-bottom: 10px;
  -webkit-box-shadow: 0px 2px 4px #370000;
  -moz-box-shadow: 0px 2px 4px #370000;
  box-shadow: 0px 2px 4px #370000;
  border-radius: 4px;
  -ms-border-radius: 4px;
  -moz-border-radius: 4px;
  -webkit-border-radius: 4px;
  -khtml-border-radius: 4px;
}
.vote-notification h3 {
  background: url(../images/notification.png) repeat-x top;
  padding: 10px 10px 10px 10px;
  font-size: 13px;
  margin-bottom: 5px;
  border-top: #8e0000 1px solid;
  color: #fff;
  font-weight: normal;
  border-top-right-radius: 4px;
  border-top-left-radius: 4px;
  -moz-border-radius-topright: 4px;
  -moz-border-radius-topleft: 4px;
  -webkit-border-top-left-radius: 4px;
  -webkit-border-top-right-radius: 4px;
}
.vote-notification a {
  color: #fb7321;
  text-decoration: underline;
  font-weight: bold;
}
/* ----- Footer links , check blocks/footer.html----- */
#ground {
  width: 100%;
  clear: both;
  border-top: 1px solid #000;
  padding: 16px 0 0 0;
  background: #16160f;
  font-size: 16px;
  font-family: 'Open Sans Condensed', Arial, sans-serif;
}
#ground p {
  margin-bottom: 0;
}
.footer-links {
  color: #EEE;
  text-align: left;
  width: 450px;
  float: left;
}
.footer-links a {
  color: #e7e8a8;
}
.powered-link {
  width: 450px;
  float: left;
  text-align: left;
}
.powered-link a {
  color: #8ebcc7;
}
.copyright {
  color: #616161;
  width: 500px;
  float: right;
  text-align: right;
}
.copyright a {
  color: #8ebcc7;
}
.copyright img.license-logo {
  margin: 6px 0px 20px 10px;
  float: right;
}
.notify-me {
  float: left;
}
span.text-counter {
  margin-right: 20px;
}
span.form-error {
  color: #990000;
  font-weight: normal;
  margin-left: 5px;
}
ul.errorlist {
  margin-bottom: 0;
}
p.form-item {
  margin: 0px;
}
.deleted {
  background: #F4E7E7 none repeat scroll 0 0;
}
/* openid styles */
.form-row {
  line-height: 25px;
}
table.form-as-table {
  margin-top: 5px;
}
table.form-as-table ul {
  list-style-type: none;
  display: inline;
}
table.form-as-table li {
  display: inline;
}
table.form-as-table td {
  text-align: right;
}
table.form-as-table th {
  text-align: left;
  font-weight: normal;
}
table.ab-subscr-form {
  width: 45em;
}
.submit-row {
  line-height: 30px;
  padding-top: 10px;
  display: block;
  clear: both;
}
.errors {
  line-height: 20px;
  color: red;
}
.error,
.openid-signin p.error {
  color: darkred;
  margin: 0;
  font-size: 12px;
  font-weight: bold;
  text-align: left;
}
.openid-signin p.error {
  text-align: center;
}
label.retag-error {
  color: darkred;
  padding-left: 5px;
  font-size: 10px;
}
.fieldset {
  border: none;
  margin-top: 10px;
  padding: 10px;
}
span.form-error {
  color: #990000;
  font-size: 90%;
  font-weight: normal;
  margin-left: 5px;
}
/*
.favorites-count-off {
    color: #919191;
    float: left;
    text-align: center;
}

.favorites-count {
    color: #D4A849;
    float: left;
    text-align: center;
}
*/
/* todo: get rid of this in html */
.favorites-empty {
  width: 32px;
  height: 45px;
  float: left;
}
.user-info-table {
  margin-bottom: 10px;
  border-spacing: 0;
}
/* todo: remove this hack? */
.user-stats-table .narrow {
  width: 660px;
}
.narrow .summary h3 {
  padding: 0px;
  margin: 0px;
}
.timeago {
  font-weight: bold;
  text-decoration: none;
}
.narrow .tags {
  float: left;
}
/* todo: make these more semantic */
.user-action-1 {
  font-weight: bold;
  color: #333;
}
.user-action-2 {
  font-weight: bold;
  color: #CCC;
}
.user-action-3 {
  color: #333;
}
.user-action-4 {
  color: #333;
}
.user-action-5 {
  color: darkred;
}
.user-action-6 {
  color: darkred;
}
.user-action-7 {
  color: #333;
}
.user-action-8 {
  padding: 3px;
  font-weight: bold;
  background-color: #CCC;
  color: #763333;
}
.revision-summary {
  background-color: #FFFE9B;
  padding: 2px;
}
.question-title-link a {
  font-weight: bold;
  color: #0077CC;
}
.answer-title-link a {
  color: #333;
}
/* todo: make these more semantic */
.post-type-1 a {
  font-weight: bold;
}
.post-type-3 a {
  font-weight: bold;
}
.post-type-5 a {
  font-weight: bold;
}
.post-type-2 a {
  color: #333;
}
.post-type-4 a {
  color: #333;
}
.post-type-6 a {
  color: #333;
}
.post-type-8 a {
  color: #333;
}
.hilite {
  background-color: #ff0;
}
.hilite1 {
  background-color: #ff0;
}
.hilite2 {
  background-color: #f0f;
}
.hilite3 {
  background-color: #0ff;
}
.gold,
.badge1 {
  color: #FFCC00;
}
.silver,
.badge2 {
  color: #CCCCCC;
}
.bronze,
.badge3 {
  color: #CC9933;
}
.score {
  font-weight: 800;
  color: #333;
}
a.comment {
  background: #EEE;
  color: #993300;
  padding: 5px;
}
a.offensive {
  color: #999;
}
.message h1 {
  padding-top: 0px;
  font-size: 15px;
}
.message p {
  margin-bottom: 0px;
}
p.space-above {
  margin-top: 10px;
}
.warning {
  color: red;
}
button::-moz-focus-inner {
  padding: 0;
  border: none;
}
.submit {
  cursor: pointer;
  /*letter-spacing:1px;*/

  background-color: #D4D0C8;
  height: 30px;
  border: 1px solid #777777;
  /*	width:100px; */

  font-weight: bold;
  font-size: 120%;
}
.submit:hover {
  text-decoration: underline;
}
.submit.small {
  margin-right: 5px;
  height: 20px;
  font-weight: normal;
  font-size: 12px;
  padding: 1px 5px;
}
.submit.small:hover {
  text-decoration: none;
}
.question-page a.submit {
  display: -moz-inline-stack;
  display: inline-block;
  line-height: 30px;
  padding: 0 5px;
  *display: inline;
}
.noscript {
  position: fixed;
  top: 0px;
  left: 0px;
  width: 100%;
  z-index: 100;
  padding: 5px 0;
  text-align: center;
  font-family: sans-serif;
  font-size: 120%;
  font-weight: Bold;
  color: #FFFFFF;
  background-color: #AE0000;
}
.big {
  font-size: 14px;
}
.strong {
  font-weight: bold;
}
.orange {
  /* used in django.po */

  color: #d64000;
  font-weight: bold;
}
.grey {
  color: #808080;
}
.about div {
  padding: 10px 5px 10px 5px;
  border-top: 1px dashed #aaaaaa;
}
.highlight {
  background-color: #FFF8C6;
}
.nomargin {
  margin: 0;
}
.margin-bottom {
  margin-bottom: 10px;
}
.margin-top {
  margin-top: 10px;
}
.inline-block {
  display: inline-block;
}
.action-status {
  margin: 0;
  border: none;
  text-align: center;
  line-height: 10px;
  font-size: 12px;
  padding: 0;
}
.action-status span {
  padding: 3px 5px 3px 5px;
  background-color: #fff380;
  /* nice yellow */

  font-weight: normal;
  -moz-border-radius: 5px;
  -khtml-border-radius: 5px;
  -webkit-border-radius: 5px;
}
.list-table {
  border-spacing: 0;
}
.list-table td {
  vertical-align: top;
}
/* these need to go */
table.form-as-table .errorlist {
  display: block;
  margin: 0;
  padding: 0 0 0 5px;
  text-align: left;
  font-size: 10px;
  color: darkred;
}
table.form-as-table input {
  display: inline;
  margin-left: 4px;
}
table.form-as-table th {
  vertical-align: bottom;
  padding-bottom: 4px;
}
.form-row-vertical {
  margin-top: 8px;
  display: block;
}
.form-row-vertical label {
  margin-bottom: 3px;
  display: block;
}
/* above stuff needs to go */
.text-align-right {
  text-align: center;
}
ul.form-horizontal-rows {
  list-style: none;
  margin: 0;
}
ul.form-horizontal-rows li {
  position: relative;
  height: 40px;
}
ul.form-horizontal-rows label {
  display: inline-block;
}
ul.form-horizontal-rows ul.errorlist {
  list-style: none;
  color: darkred;
  font-size: 10px;
  line-height: 10px;
  position: absolute;
  top: 2px;
  left: 180px;
  text-align: left;
  margin: 0;
}
ul.form-horizontal-rows ul.errorlist li {
  height: 10px;
}
ul.form-horizontal-rows label {
  position: absolute;
  left: 0px;
  bottom: 6px;
  margin: 0px;
  line-height: 12px;
  font-size: 12px;
}
ul.form-horizontal-rows li input {
  position: absolute;
  bottom: 0px;
  left: 180px;
  margin: 0px;
}
.narrow .summary {
  float: left;
}
.user-profile-tool-links {
  font-weight: bold;
  vertical-align: top;
}
ul.post-tags {
  margin-left: 3px;
}
ul.post-tags li {
  margin-top: 4px;
  margin-bottom: 3px;
}
ul.post-retag {
  margin-bottom: 0px;
  margin-left: 5px;
}
ul.post-retag input {
  width: 400px;
  height: 1.5em;
  margin: 3px 0 0 -3px;
}
#question-controls .tags {
  margin: 0 0 3px 0;
}
#tagSelector {
  padding-bottom: 2px;
  margin-bottom: 0;
}
#related-tags {
  padding-left: 3px;
}
#hideIgnoredTagsControl {
  margin: 5px 0 0 0;
}
#hideIgnoredTagsControl label {
  font-size: 12px;
  color: #666;
}
#hideIgnoredTagsCb {
  margin: 0 2px 0 1px;
}
#recaptcha_widget_div {
  width: 318px;
  float: left;
  clear: both;
}
p.signup_p {
  margin: 20px 0px 0px 0px;
}
.simple-subscribe-options ul {
  list-style: none;
  list-style-position: outside;
  margin: 0;
}
.simple-subscribe-options input {
  display: inline;
}
/* a workaround to set link colors correctly */
.wmd-preview a {
  color: #1b79bd;
}
.wmd-preview li {
  margin-bottom: 7px;
  font-size: 14px;
}
.search-result-summary {
  font-weight: bold;
  font-size: 18px;
  line-height: 22px;
  margin: 0px 0px 0px 0px;
  padding: 2px 0 0 0;
  float: left;
}
.faq-rep-item {
  text-align: right;
  padding-right: 5px;
}
.user-info-table .gravatar {
  margin: 0;
}
#responses {
  clear: both;
  line-height: 18px;
  margin-bottom: 15px;
}
#responses div.face {
  float: left;
  text-align: center;
  width: 54px;
  padding: 3px;
  overflow: hidden;
}
.response-parent {
  margin-top: 18px;
}
.response-parent strong {
  font-size: 20px;
}
.re {
  min-height: 57px;
  clear: both;
  margin-top: 10px;
}
#responses input {
  float: left;
}
#re_tools {
  margin-bottom: 10px;
}
#re_sections {
  margin-bottom: 6px;
}
#re_sections .on {
  font-weight: bold;
}
.avatar-page ul {
  list-style: none;
}
.avatar-page li {
  display: inline;
}
.user-profile-page .avatar p {
  margin-bottom: 0px;
}
.user-profile-page .tabBar a#stats {
  margin-left: 0;
}
.user-profile-page img.gravatar {
  margin: 2px 0 3px 0;
}
.user-profile-page h3 {
  padding: 0;
  margin-top: -3px;
}
.user-profile-page ul.tags {
  margin-left: 5px;
}
.userList {
  font-size: 13px;
}
img.flag {
  border: 1px solid #eee;
  vertical-align: text-top;
}
.main-page img.flag {
  vertical-align: text-bottom;
}
/* Pretty printing styles. Used with prettify.js. */
a.edit {
  padding-left: 3px;
  color: #145bff;
}
pre {
  /* name conflict here with tags */

}
pre .str {
  color: #080;
}
pre .kwd {
  color: #008;
}
pre .com {
  color: #800;
}
pre .typ {
  color: #606;
}
pre .lit {
  color: #066;
}
pre .pun {
  color: #660;
}
pre .pln {
  color: #000;
}
pre .tag {
  color: #008;
}
pre .atn {
  color: #606;
}
pre .atv {
  color: #080;
}
pre .dec {
  color: #606;
}
pre.prettyprint {
  clear: both;
  padding: 3px;
  border: 0px solid #888;
}
@media print {
  pre .str {
    color: #060;
  }
  pre .kwd {
    color: #006;
    font-weight: bold;
  }
  pre .com {
    color: #600;
    font-style: italic;
  }
  pre .typ {
    color: #404;
    font-weight: bold;
  }
  pre .lit {
    color: #044;
  }
  pre .pun {
    color: #440;
  }
  pre .pln {
    color: #000;
  }
  pre .tag {
    color: #006;
    font-weight: bold;
  }
  pre .atn {
    color: #404;
  }
  pre .atv {
    color: #060;
  }
}
#leading-sidebar {
  float: left;
}
/* language-specific fixes */
body.lang-es #searchBar {
  width: 398px;
}
body.lang-es #searchBar .searchInput {
  width: 337px;
}
body.lang-es #searchBar .searchInputCancelable {
  width: 302px;
}
body.anon.lang-es #searchBar {
  width: 485px;
}
body.anon.lang-es #searchBar .searchInput {
  width: 425px;
}
body.anon.lang-es #searchBar .searchInputCancelable {
  width: 390px;
}
/* user groups */
#user-groups ul {
  margin-bottom: 0px;
}
#user-groups .delete-icon {
  float: none;
  display: inline;
  color: #525252;
  padding: 0 3px 0 3px;
  background: #ccc;
  border-radius: 4px;
  line-height: inherit;
  -moz-border-radius: 4px;
  -khtml-border-radius: 4px;
  -webkit-border-radius: 4px;
}
#user-groups .delete-icon:hover {
  color: white;
  background: #b32f2f;
}
.question-page .post-update-info a.primary-group-name,
a.primary-group-name {
  color: #990E08;
  font-weight: bold;
}
.users-page .wmd-prompt-dialog {
  background: #ccc;
}
.group-wiki .content > p:last-child {
  margin-bottom: 5px;
}
.group-wiki .group-logo {
  float: left;
  margin: 0 5px 3px 0;
}
.group-wiki .follow-toggle.group-join-btn {
  margin: 4px auto 10px auto;
  display: block;
}
.group-wiki .controls {
  margin: 0 0 10px 0;
}
img.group-logo {
  height: 60px;
  /* important to align with the line spacing */

}
#groups-list {
  margin-left: 0px;
}
#groups-list .group-name {
  padding-right: 20px;
}
#groups-list td {
  padding-bottom: 5px;
}
.groups-page #groups-list th,
.groups-page #groups-list td {
  padding-right: 20px;
}
.groups-page #groups-list th {
  font-weight: bold;
}
.groups-page #groups-list th:nth-child(2),
.groups-page #groups-list td:nth-child(2) {
  text-align: center;
}
#reject-edit-modal input,
#reject-edit-modal textarea {
  width: 514px;
}
input.tipped-input,
textarea.tipped-input {
  padding-left: 5px;
}
.tipped-input.blank {
  color: #707070;
}
.select-box {
  margin: 0;
}
.select-box li {
  list-style-type: none;
  list-style-position: inside;
  padding-left: 7px;
  font-size: 14px;
  line-height: 25px;
}
.select-box li input {
  margin: 0 0 2px -5px;
  font-size: 14px;
  line-height: 14px;
  vertical-align: middle;
  color: #707070;
}
.select-box li.selected,
.select-box li.selected:hover {
  background-color: #fcf8e3;
  color: #c09853;
}
.select-box li:hover {
  background-color: #cecece;
  color: white;
}
/* category selector */
.category-selector {
  border-spacing: 0;
}
.category-selector ul.select-box {
  height: 150px;
  width: 235px;
  overflow: auto;
  border: #ccc 3px solid;
}
.category-selector td {
  vertical-align: top;
}
.category-selector li {
  position: relative;
  color: #707070;
}
.category-selector li.tree:after {
  content: ">>";
  position: absolute;
  right: 5px;
  font-weight: bold;
}
.category-selector li.selected.tree:after {
  color: #C09853;
}
.category-selector th {
  color: #707070;
  font-style: italic;
  font-size: 16px;
  font-weight: normal;
  padding-top: 5px;
  text-align: left;
}
.question-page .category-selector ul.select-box {
  width: 217px;
}
.question-page .category-selector ul.select-box input {
  width: 95px;
}
.question-page .tag-editor {
  width: 660px;
  margin-left: 0;
}
.editor-status {
  float: right;
  margin: 7px 350px 0 0;
  font-weight: bold;
}
.editor-status span {
  display: none;
}
/* tag editor */
.tag-editor {
  height: 64px;
  border: #ccc 3px solid;
  padding-left: 8px;
}
.tag-editor ul.tags {
  margin: 0;
}
.tag-editor ul.tags li {
  margin-top: 8px;
  height: 13px;
}
.tag-editor input.new-tags-input,
.tag-editor input.new-tags-input:focus {
  border: none;
  font-size: 15px;
  font-color: #707070;
  line-height: 16px;
  margin-top: 9px;
  -webkit-box-shadow: none;
  /* undo bootstrap glow */

  -moz-box-shadow: none;
  box-shadow: none;
}
/* fixes for bootstrap */
.caret {
  margin-bottom: 7px;
}
.btn-group {
  text-align: left;
}
.btn-toolbar {
  margin: 0;
}
.modal-footer {
  text-align: left;
}
.modal p {
  font-size: 14px;
}
.modal-body > textarea {
  width: 515px;
  margin-bottom: 0px;
}<|MERGE_RESOLUTION|>--- conflicted
+++ resolved
@@ -204,7 +204,8 @@
 }
 .notify .notification {
   margin-top: 6px;
-  margin-bottom: 6px;
+  /*margin-bottom: 6px;*/
+
   font-size: 16px;
   color: #424242;
 }
@@ -1319,7 +1320,6 @@
 .groups-page h1,
 .moderate-tags-page h1 {
   float: left;
-  padding-top: 7px;
 }
 .moderate-tags-page button {
   line-height: 18px;
@@ -1516,10 +1516,7 @@
 .edit-question-page table.proxy-user-info,
 .edit-answer-page table.proxy-user-info {
   border-spacing: 0px;
-<<<<<<< HEAD
   width: 100%;
-=======
->>>>>>> 99650778
 }
 .ask-page table.proxy-user-info .form-item,
 .question-page table.proxy-user-info .form-item,
@@ -1527,7 +1524,6 @@
 .edit-answer-page table.proxy-user-info .form-item {
   float: left;
 }
-<<<<<<< HEAD
 .groups-input,
 .users-input {
   width: 152px;
@@ -1673,8 +1669,6 @@
   -moz-text-shadow: 0px 1px 0px #c6d9dd;
   -webkit-text-shadow: 0px 1px 0px #c6d9dd;
 }
-=======
->>>>>>> 99650778
 #id_user,
 #id_user_author {
   border: #cce6ec 3px solid;
@@ -2799,6 +2793,9 @@
 /*.users-page .tabBar{
     width:375px;
 }*/
+.users-page #group-openness-selector {
+  width: 200px;
+}
 .user {
   padding: 5px 10px 5px 0;
   line-height: 140%;
