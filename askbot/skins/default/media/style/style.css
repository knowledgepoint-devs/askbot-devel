--- conflicted
+++ resolved
@@ -761,10 +761,6 @@
     border-top: 1px solid #777;
     margin-top: 10px;
     margin-bottom: 16px;
-<<<<<<< HEAD
-    border-top: 1px solid #777;
-=======
->>>>>>> c93b4abb
 }
 
 .pagesize {
