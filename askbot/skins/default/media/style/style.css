@import url(jquery.autocomplete.css);
@import "lib_style.less"; /* Library of predifined less functions styles */

/* ----- General HTML Styles----- */

body {
    background: #FFF;
    font-size: 14px;
    line-height: 150%;
    margin: 0;
    padding: 0;
    color: #000;
    font-family: 'Yanone Kaffeesatz', sans-serif;
}

div {
    margin: 0 auto;
    padding: 0;
}

h1, h2, h3, h4, h5, h6, ul, li, dl, dt, dd, form, img, p {
    margin: 0;
    padding: 0;
    border: none;
}

label {
    vertical-align: middle;
}

hr {
    border: none;
    border-top: 1px dashed #ccccce;
}

input, select {
    vertical-align: middle;
    font-family: Trebuchet MS, "segoe ui", Helvetica, Tahoma, Verdana, MingLiu, PMingLiu, Arial, sans-serif;
}

p {
    font-size: 14px;
    line-height: 140%;
    margin-bottom: 6px;
    padding-left: 5px;
}

a {
    color:@link;
    text-decoration: none;
    cursor: pointer;
}

h2 {
    font-size: 140%;
    padding: 3px 0 3px 5px;
}

h3 {
    font-size: 120%;
    padding: 3px 0 3px 5px;
}

ul {
    list-style: disc;
    margin-left: 20px;
    padding-left: 0px;
    margin-bottom: 1em;
}

ol {
    list-style: decimal;
    margin-left: 30px;
    margin-bottom: 1em;
    padding-left: 0px;
}

td ul {
    vertical-align: middle;
}

li input {
    margin: 3px 3px 4px 3px;
}

pre {
    font-family: Consolas, Monaco, Liberation Mono, Lucida Console, Monospace;
    font-size: 100%;
    margin-bottom: 10px;
    /*overflow: auto;*/
    background-color: #F5F5F5;
    padding-left: 5px;
    padding-top: 5px;
    /*width: 671px;*/
    padding-bottom: 20px ! ie7;
}

code {
    font-family: Consolas, Monaco, Liberation Mono, Lucida Console, Monospace;
    font-size: 100%;

}

blockquote {
    margin-bottom: 10px;
    margin-right: 15px;
    padding: 10px 0px 1px 10px;
    background-color: #F5F5F5;
}

/* http://pathfindersoftware.com/2007/09/developers-note-2/ */
* html .clearfix,
* html .paginator {
    height: 1;
    overflow: visible;
}
+ html .clearfix,
+ html .paginator {
    min-height: 1%;
}
.clearfix:after,
.paginator:after {
    clear: both;
    content:".";
    display:block;
    height: 0;
    visibility: hidden;
}

.badges a {
    color: #763333;
    text-decoration: underline;
}

a:hover {
    text-decoration: underline;
}

.badge-context-toggle.active {
    cursor: pointer;
    text-decoration: underline;
}

h1 {
    font-size: 160%;
    padding: 10px 0 5px 5px;
}

/* ----- Custom positions ----- */

.left{float:left}
.right{float:right}
.clean{clear:both}


/* ----- Notify message bar ----- */

.notify {
    position: fixed;
    top: 0px;
    left: 0px;
    width: 100%;
    z-index: 100;
    padding: 0;
    text-align: center;
    background-color: #f5dd69;
    border-top:#fff 1px solid;

    p {
         margin-top: 6px;
        margin-bottom: 6px;
        font-size: 16px;
        color:#424242
    }
}

#close-notify {
    position: absolute;
    right: 5px;
    top: 7px;
    color: #735005;
    text-decoration: none;
    line-height: 18px;
    .sprites(-6px,-5px);
    cursor: pointer;
    width:20px;
    height:20px;
}

#close-notify:hover {
    .sprites(-26px,-5px);
}

/* ----- Header ----- */

#header {
    margin-top: 0px;
    background: @header-color;
}

.content-wrapper {/* wrapper positioning class */
    width: 960px;
    margin: auto;
    position:relative;
}

#logo img{
    padding: 5px 0px 5px 0px;
}

#user-tools-nav {
    height: 20px;
    position:absolute;
    bottom: 0;
    right:0px;
    padding-bottom:5px;

    a {
        height: 35px;
        text-align: right;
        margin-left: 20px;
        text-decoration: underline;
        color:#d0e296;
        font-size:16px;
    }
    
    a:first-child {
        margin-left: 0;
    }
    
    a#ab-responses {
        margin-left: 3px;
    }
    
    .user-info,.user-micro-info{
        color:#b5b593;
    }

    a img {
        vertical-align:middle;
        margin-bottom:2px;
    }

    .user-info a {
        margin: 0;
        text-decoration: none;
    }
}

#meta-nav {
    float:right;

    a {
        color: #e2e2ae;
        padding: 0px 0px 0px 35px;
        height: 25px;
        line-height: 30px;
        margin:5px 0px 0px 10px;
        font-size: 18px;
        font-weight: 100;
        text-decoration: none;
        display: block;
        float: left;
    }

    a:hover {
        text-decoration: underline;
    }

    a.on {
        font-weight:bold;
        color: #FFF;
        text-decoration: none;
    }

    a.special {
        font-size: 18px;
        color: #B02B2C;
        font-weight: bold;
        text-decoration: none;
    }

    a.special:hover {
        text-decoration: underline;
    }

    #nav_tags{
        .sprites(-50px,-5px)
    }

    #nav_users{
        .sprites(-125px,-5px)
    }

    #nav_badges{
        .sprites(-210px,-5px)
    }
}

#secundary-header{
    height:55px;
    background:#e9e9e1;
    border-bottom:#d3d3c2 1px solid;
    margin-bottom:10px;

    #home-button{
        border-right:#afaf9e 1px solid;
       .sprites(-6px,-36px);
        height:55px;
       width:43px;
       display:block;
       float:left;
    }
    
    #home-button:hover{
        .sprites(-6px-45,-36px);
    }
    
    #scope-wrapper{
        width:688px;
        float:left;
        
        a{
            display:block;
           float:left;
         }

        .scope-selector{
            font-size:21px;
            color:#5a5a4b;
            height:55px;
            line-height:55px;
            margin-left:24px
        }
        .on{
            background:url(../images/scopearrow.png) no-repeat center bottom;
        }
    }
}

#searchBar {
    display:inline-block;
    background-color: #fff;
    width:412px;
    border: 1px solid #c9c9b5;
    float:right;
    height:42px;
    margin:6px 0px 0px 15px;

    .searchInput, .searchInputCancelable {
        font-size: 18px;
        height: 40px;
        background:#FFF;
        border:0px;
        color:#c2c2c2;
        padding-left:10px;
        font-family: 'Yanone Kaffeesatz', sans-serif;
    }

    .searchInput, .searchInputCancelable {
        width: 352px;
    }

    .searchInputCancelable {
        width: 317px;
    }

    .searchBtn {
        font-size: 10px;
        color: #666;
        background-color: #eee;
        height: 42px;
        border:#FFF 1px solid;
        line-height: 22px;
        text-align: center;
        float:right;
        margin: 0px;
        width:48px;
        .sprites(-98px,-36px);
        cursor:pointer;
    }

    .searchBtn:hover {
        .sprites(-98px-48,-36px);
    }

    .cancelSearchBtn {
        font-size: 30px;
        color: #ce8888;
        background:#fff;
        height: 42px;
        border:0px;
        border-left:#deded0 1px solid;
        text-align: center;
        width: 35px;
        cursor:pointer;
    }

    .cancelSearchBtn:hover {
        color: #d84040;
    }
}

#ask-button{
    background: url(../images/bigbutton.png) repeat-x bottom;
    line-height:44px;
    text-align:center;
    width:200px;
    height:42px;
    font-size:23px;
    color:@button-label;
    margin-top:7px;
    float:right;
    text-transform:uppercase;
    .rounded-corners(5px);
    .box-shadow(1px, 1px, 2px, #636363)
}

#ask-button:hover{
    text-decoration:none;
    background: url(../images/bigbutton.png) repeat-x top;
    .text-shadow(0px, 1px, 0px, #c6d9dd)
}

/* ----- Content layout ----- */

#ContentLeft {
    width: 730px;
    float: left;
    position: relative;
}

#ContentRight {
    width: 200px;
    float: right;
    padding: 0 0px 10px 0px;
}

#ContentFull {
    float: left;
    width: 950px;
}

/* ----- Sidebar Widgets Box ----- */

.box {
    background: #fff;
    padding: 10px 0px 0px 0px;


    p {
        margin-bottom: 4px;
    }

    p.info-box-follow-up-links {
        text-align: right;
        margin: 0;
    }

    h2 {
        padding-left: 0;
        background:#eceeeb;
        height:30px;
        line-height:30px;
        text-align:right;
        font-size:24px;
        font-weight:normal;
        color:#656565;
        padding-right:10px;
        margin-bottom:10px;
    }
    h3{
        color:#4a757f;
        font-size:18px;
        text-align:left;
        font-weight:normal;
    }
    .contributorback{
        background: #eceeeb url(../images/contributorsback.png) no-repeat center left;
    }

    label {
        color: #333;
    }

    ul {
        margin-left: 15px;
    }

    li {
        list-style-type: disc;
        font-size: 13px;
        line-height: 20px;
        margin-bottom: 10px;
    }
    ul.tags {
        list-style: none;
        margin: 0;
        padding: 0;
        line-height: 170%;
        display: block;
    }
}

img.gravatar {
    margin:1px;
}

/* ----- Tags Styles ----- */

/* tag formatting is also copy-pasted in template
   because it must be the same in the emails
   askbot/models/__init__.py:format_instant_notification_email()
*/

/* tag cloud */

.tag-size-1 {
    font-size:12px;
}
.tag-size-2 {
    font-size:13px;
}
.tag-size-3 {
    font-size:14px;
}
.tag-size-4 {
    font-size:15px;
}
.tag-size-5 {
    font-size:16px;
}
.tag-size-6 {
    font-size:17px;
}
.tag-size-7 {
    font-size:18px;
}
.tag-size-8 {
    font-size:19px;
}
.tag-size-9 {
    font-size:20px;
}
.tag-size-10 {
    font-size:21px;
}

ul.tags,
ul.tags.marked-tags,
ul#related-tags {
    list-style: none;
    margin: 0;
    padding: 0;
    line-height: 170%;
    display: block;
}

ul.tags li {
    float:left;
    display: block;
    margin: 0 5px 0 0;
    padding: 0;
}

.wildcard-tags {
    clear: both;
}

ul.tags.marked-tags li,
.wildcard-tags ul.tags li {
    margin-bottom: 5px;
}

#tagSelector div.inputs {
    clear: both;
    float: none;
    margin-bottom:10px;
}

.tags-page ul.tags li,
ul#ab-user-tags li {
    width: 160px;
}

ul#related-tags li {
    margin: 0 5px 3px 0;
    float: left;
    clear: left;
}

/* .tag-left and .tag-right are for the sliding doors decoration of tags */
.tag-left {
    background: url(../images/tag-right.png) no-repeat right center;
    border: none;
    cursor: pointer;
    display: block;
    float: left;
    height: 18px;
    margin: 0 5px 0 0;
    overflow-x: hidden;
    padding: 0;
}

.tag-right {
    background: url(../images/tag-left.png) no-repeat left center;
    border: none;
    display: block;
    float: left;
    height: 18px;
    line-height: 20px;
    font-weight: normal;
    font-size: 11px;
    padding: 0px 7px 0px 15px;
    text-decoration: none;
    text-align: center;
    white-space: nowrap;
    vertical-align: middle;
}

.deletable-tag {
    margin-right: 3px;
    white-space: nowrap;
}

.deletable-tag .tag-right {
    padding-right: 0px;
    float: left;
}
.deletable-tag.tag-left {
    padding-right: 3px;
}

.tags a.tag-right,
.tags span.tag-right {
    color: #333;
    text-decoration: none;
}


.users-page h1, .tags-page h1 {
    float: left;
}

.main-page h1 {
    margin-right: 5px;
}

#ground {
    width: 100%;
    clear: both;
    border-top: 1px solid #000;
    padding: 6px 0 0 0;
    text-align: center;
    background: #777;
}

#ground p {
    margin-bottom:0;
}



img.license-logo {
    margin: 6px 0 10px 0;
}


#askFormBar {
    display:inline-block;
    background-color: #e3e3e3;/*888a85; /*#e9b96e;*/
    border: 1px solid #aaaaaa;
    padding: 4px 7px 5px 5px;
}
#askFormBar p {
    width: 685px;
    margin:0 0 5px 0;
}
#askFormBar .questionTitleInput {
    font-size: 24px;
    line-height: 24px;
    height: 36px;
    width: 680px;
    margin: 0px;
    padding: 5px 0 0 5px;
}

#question-list {
    float: left;
    position: relative;
    background-color: #FFF;
    padding: 0;
    width: 100%;
}

.ask-page div#question-list {
    float: none;
    width: 706px;
}
.ask-page div#question-list h2 {
    font-size: 14px;
    padding-bottom: 0;
}
.ask-page div#question-list span {
    padding: 3px 7px;
    margin-right: 5px;
    background: #ccc;
}



span.delete-icon {
    padding-left: 13px;
    vertical-align: bottom;
    background: url(../images/close-small-dark.png) no-repeat;
    cursor: default;
}
span.delete-icon:hover {
    background: url(../images/close-small-hover.png) no-repeat;
}

.tags span.delete-icon {
    float: left;
    height: 15px;
    margin: 2px 0 0 1px;
    display: block;
}

.tag-number {
    font-weight: 700;
    display: block;
    float: left;
    font-family: sans-serif;
}

.badges .tag-number {
    float: none;
    display: inline;
    padding-right: 15px;
}

ul#search-tags {
    padding-top: 3px;
}

/* ----- Sorting top Tab ------*/

.tabBar {
    background-color: #eff5f6;
    height: 30px;
    width: 412px;
    clear: both;
    margin-bottom: 3px;
    margin-top: 3px;
    float:right;
    font-family:Georgia;
    font-size:16px;
    .rounded-corners(5px);
}

.tabBar h2 {
    float: left;
}

.tabsA, .tabsC {
    float: right;
    position: relative;
    display: block;
    height: 20px;
}

/* tabsA - used for sorting */
.tabsA { float: right; }
.tabsC { float: left; }

.tabsA a, .tabsC a{

    border-left: 1px solid #d0e1e4;
    color: #8b1717;
    display: block;
    float: left;
    height: 20px;
    line-height: 20px;
    padding:4px 7px 4px 7px;
    text-decoration: none;
}

.tabsA a.on, .tabsC a.on, .tabsA a:hover, .tabsC a:hover {
    color: #C22828;
}

.tabsA a.rev.on, tabsA a.rev.on:hover {
}



.tabsA .label, .tabsC .label {
    float: left;
    color: #646464;
    margin-top:4px;
    margin-right:5px;
}

.tabsB a {
    background: #eee;
    border: 1px solid #eee;
    color: #777;
    display: block;
    float: left;
    height: 22px;
    line-height: 28px;
    margin: 5px 0px 0 4px;
    padding: 0 11px 0 11px;
    text-decoration: none;
}

.rss {
    float: right;
    font-size: 16px;
    color: #f57900 !important;
    margin: 1px 8px 0 0;
    width:45px;
    padding-left: 16px;
    padding-top:3px;
    background: url(../images/feed-icon-small.png) no-repeat center right;
}

.rss:hover {
    color: #F4A731 !important;
}


/* ----- Question list ----- */

.short-summary {
    position: relative;
    filter: inherit;
    padding: 10px;
    border-bottom: 1px solid #DDDBCE;
    margin-bottom:1px;
    overflow: hidden;
    width: 710px;
    float: left;
    background: url(../images/summary-background.png) repeat-x;
}

.short-summary h2 {
    font-size: 22px;
    font-weight:normal;
}

.short-summary a {
    color:@question-link;
}


.short-summary .userinfo .relativetime,
.short-summary .userinfo a,
.short-summary span.anonymous {
    font-size: 11px;
    clear:both;
    font-weight: normal;
    color: #555;
}


.short-summary .userinfo {
    text-align:center;
    line-height:16px;
}

.short-summary .counts {
    float: right;
    margin: 2px 0 0 5px;
}

.short-summary .counts .item-count {
    border:1px solid #cccccc; 
    -moz-border-radius:5px;
    -webkit-border-radius:5px;
    padding:0px 5px 0px 5px;
    font-size: 17px;
    font-weight: 800;
}

.short-summary .counts .votes div,
.short-summary .counts .views div,
.short-summary .counts .answers div,
.short-summary .counts .favorites div
{
    font-size: 12px;
    line-height:14px;
    color: #555;
}

.short-summary .tags {
    margin-top: 0;
}

.no-votes .item-count {
    background: white;
    color: gray;
}
.some-votes .item-count {
    background: #a3d0ff;
    color: #4a4a4a;
}
.no-answers .item-count {
    background: #b63333;
    color: yellow;
}
.no-favorites .item-count {
    background: #b63333;
    color: yellow;
}
.some-answers .item-count {
    background: #ffed9c;
    color: #a4a4a4;
}
.some-favorites .item-count {
    background:#338333;
    color:#d0f5a9;
}
.accepted .item-count {
    background:#338333;
    color:#d0f5a9;
}
.no-views .item-count {
    background: gray;
    color: white;
}
.some-views .item-count {
    background: #ff8c8c;
    color: #4a4a4a;
}

.short-summary .votes,
.short-summary .answers,
.short-summary .favorites,
.short-summary .views {
    text-align: center;
    margin: 0 3px;
    padding: 4px 2px 0px 2px;
    width: 46px;
    float: right;
    -moz-border-radius: 5px;
    -khtml-border-radius: 5px;
    -webkit-border-radius: 5px;
}

.short-summary .views {
    width: 36px;
    padding-right: 0;
}

.short-summary h2 {
    padding-left: 0;
}

#question-table,
.answer-table {
    margin: 2px 0 10px 0;
    border-spacing: 0px;
}

.answer-table {
    border-bottom: 1px solid #bbb;
    clear: both;
}

.evenMore {
    font-size: 14px;
    font-weight: 800;
}

.evenMore a {
    text-decoration: underline;
}



.pager {
    clear:both;
    border-top: 1px solid #777;
    margin-top: 10px;
    margin-bottom: 16px;
}

.pagesize {
    margin-top: 10px;
    margin-bottom: 16px;
    float: right;
}

/** PAGINATOR **/
.paginator {
    padding: 5px 0 10px 0;
    font: normal 12px sans-serif;
}

.paginator .prev a, .paginator .prev a:visited,
.paginator .next a, .paginator .next a:visited {
    border: 1px solid #fff;
    background-color: #fff;
    color: #777;
    padding: 2px 4px 3px 4px;
    font: bold 100% sans-serif;
}

.paginator .prev {
    margin-right: .5em;
}

.paginator .next {
    margin-left: .5em;
}

.paginator .page a, .paginator .page a:visited, .paginator .curr {
    padding: .25em;
    font: normal .875em verdana;
    border: 1px solid #ccc;
    background-color: #fff;
    margin: 0em .25em;
    color: #777;
}

.paginator .curr {
    background-color: #777;
    color: #fff;
    border: 1px solid #777;
    font-weight: bold;
}

.paginator .page a:hover,
.paginator .curr a:hover,
.paginator .prev a:hover,
.paginator .next a:hover {
    color: #fff;
    background-color: #777;
    border: 1px solid #777;
    text-decoration: none;
}

.paginator .text {
    color: #777;
    padding: .3em;
    font: bold 100% sans-serif;
}

.paginator-container-left {
    padding: 5px 0 10px 0;
}


.question-page p.rss {
    float:none;
    clear:both;
    padding: 3px 0 0 1px;
    font-size: 14px;
}

.question-page p.rss a {
    padding-left: 18px;
    vertical-align: top;
}

/* badges */
a.medal {
    font-size: 14px;
    line-height: 250%;
    font-weight: 800;
    color: #333;
    text-decoration: none;
    background: url(../images/medala.gif) no-repeat;
    border-left: 1px solid #EEE;
    border-top: 1px solid #EEE;
    border-bottom: 1px solid #CCC;
    border-right: 1px solid #CCC;
    padding: 4px 12px 4px 6px;
}

a:hover.medal {
    color: #333;
    text-decoration: none;
    background: url(../images/medala_on.gif) no-repeat;
    border-left: 1px solid #E7E296;
    border-top: 1px solid #E7E296;
    border-bottom: 1px solid #D1CA3D;
    border-right: 1px solid #D1CA3D;
}

<<<<<<< HEAD
=======
/*Tabs*/
.tabBar {
    background-color: #FFF;
    border-bottom: 1px solid white;
    height: 30px;
    width: 100%;
    clear: both;
    margin-bottom: 3px;
    margin-top: 3px;
}

.tabBar h2 {
    float: left;
}

.tabsA, .tabsC {
    background-color: #FFF;
    float: right;
    position: relative;
    display: block;
    font-weight: bold;
    height: 20px;
}

/* tabsA - used for sorting */
.tabsA { float: right; }
.tabsC { float: left; }

.tabsA a.on, .tabsC a.on, .tabsA a:hover, .tabsC a:hover {
    background: #fff;
    color: #a40000;
    border-top: 1px solid #babdb6;
    border-left: 1px solid #babdb6;
    border-right: 1px solid #888a85;
    border-bottom: 1px solid #888a85;
    height: 24px;
    line-height: 26px;
    margin-top: 3px;
}

.tabsA a.rev.on, tabsA a.rev.on:hover {
   padding: 0px 2px 0px 7px;
}

.tabsA a, .tabsC a{
    background: #f9f7eb;
    border-top: 1px solid #eeeeec;
    border-left: 1px solid #eeeeec;
    border-right: 1px solid #a9aca5;
    border-bottom: 1px solid #888a85;
    color: #888a85;
    display: block;
    float: left;
    height: 20px;
    line-height: 22px;
    margin: 5px 0 0 4px;
    padding: 0 2px;
    text-decoration: none;
    font-size: 12.5px;
}

.tabsA .label, .tabsC .label {
    float: left;
    font-weight: bold; 
    color: #777;
    margin: 8px 0 0 0px;
}
>>>>>>> 115e4b63


.questions-related {
    font-weight: 700;
    word-wrap: break-word;
}

.questions-related p {
    line-height: 20px;
    margin-bottom: 10px;
    font-size: 100%;
}

.question-status {
    margin-top: 10px;
    padding: 20px;
    background-color: #F5F5F5;
    text-align: center;
}

.question-status h3 {
    font-size: 125%;
}
.question-body, .answer-body {
    min-height: 39px;
    line-height: 20px;
    overflow: auto;
    width: 660px;
}
.question-body IMG, .answer-body IMG {
    max-width: 600px;
}

.vote-buttons {
    float: left;
    text-align: center;
    padding-top: 2px;
}

.vote-buttons IMG {
    cursor: pointer;
}

.vote-buttons .button{
    -moz-border-radius: 10px;
    margin-top: 20px;
    border-radius: 10px;
    height: 20px;
    width: 80px;
    border-style: solid;
    border-width: 1px;
    padding: 8px;
    float:left;
}

.vote-buttons .followed{
    font-color: #000;
    font-style:normal;
    background: #cccccc;
}

.vote-buttons .followed div{
    font-weight: normal;
}

.vote-buttons .followed div.unfollow{
    display:none;
}

.vote-buttons .followed:hover{
    color: #fff;
    background: #8b0000;
}

.vote-buttons .followed:hover div{
    display:none;
}

.vote-buttons .followed:hover div.unfollow{
    display:inline;
    font-weight: bold;
}

.vote-buttons .follow{
    background: #cccccc;
}

.vote-buttons .follow:hover{
    background: #234f32;
    color: #fff;
    font-weight: bold;
}

.vote-number {
    font-family: Arial;
    padding: 0px 0 3px 0;
    font-size: 140%;
    font-weight: bold;
    color: #777;
}

.vote-buttons .notify-sidebar {
    text-align: left;
}
.vote-buttons .notify-sidebar label {
    vertical-align: top;
}

.question-img-upvote:hover {
    background: url(../images/vote-arrow-up-on.png)
}

.question-img-downvote:hover {
    background: url(../images/vote-arrow-down-on.png)
}

.question-img-favorite:hover {
    background: url(../images/vote-favorite-on.png)
}

.favorite-number {
    padding: 5px 0 0 10px;
    font-size: 100%;
    font-family: Arial;
    font-weight: bold;
    color: #777;
    text-align: left;
}

.notify-me {
    float: left;
}

.offensive-flag a {
    color: #777;
    padding: 3px;
    cursor: pointer;
}

.offensive-flag a:hover {
    background-color: #777;
    text-decoration: none;
    color: #fff;
}

.linksopt a {
    color: #777;
    padding: 3px;
    cursor: pointer;
}

.linksopt a:hover {
    background-color: #777;
    text-decoration: none;
    color: #fff;
}

.post-controls a {
    color: #777;
    padding: 3px;
    cursor: pointer;
    border: none;
    background: none;
    text-decoration: none;
}

.post-controls a:hover {
    background-color: #777;
    color: #fff;
}

.post-controls .sep {
    color: #ccc;
}

.comments {
    font-size: 12px;
    width: 650px;    
    clear: both;
}

.comments .comment {
    border-top: 1px dotted #cccccc;
    margin: 0;
    overflow: auto;
}

.comments .content {
    margin-bottom: 7px;    
}

.comments div.comment {
    min-height: 25px;
}

.comments div.comment:hover {
    background-color: #eee;
}

div.comment .comment-votes {
    float: left;
    width: 37px;
    line-height: 130%;
    padding: 6px 5px 6px 3px;
}

div.comment .comment-body {
    line-height: 140%;
    margin: 3px 26px 0 46px;
    padding: 5px 3px;
    color: #666;
}

div.comment .comment-body p{
    font-size:inherit;
    margin-bottom: 3px;
    padding: 0;
}

div.comment .comment-delete {
    float: right;
    width: 14px;
    line-height: 130%;
    padding: 8px 6px;
}

div.comment .upvote {
    margin: 0px;
    padding-right: 17px;
    padding-top: 2px;
    text-align: right;
    height: 20px;
    font-size: 13px;
    font-weight: bold;
    color: #777;
}

div.comment .upvote.upvoted {
    color: #d64000;
}

div.comment .upvote.hover {
    background: url(../images/go-up-grey.png) no-repeat;
    background-position: right 1px;
}

div.comment .upvote:hover {
    background: url(../images/go-up-orange.png) no-repeat;
    background-position: right 1px;
}

.comments div.controls {
    clear: both;
    background: url(../images/gray-up-arrow-h18px.png) no-repeat;
    width: 100%;
    padding-left: 12px;
    margin: 3px 0 20px 5px;
}

.comments form.post-comments {
    width: 560px;
    margin: 3px 30px 4px 45px;
}

.comments textarea {
    display: block;
    height: 42px;
    width: 572px;
    margin: 6px 0 5px 1px;
    font-family: sans-serif;
    outline: none;
    overflow:auto;
    font-size: 12px;
    line-height: 140%;
    padding-left:2px;
}

.comments input {
    margin-left: 10px;
    margin-top: 1px;
    vertical-align: top;
    width: 100px;
}

.comments .counter {
    display: inline-block;
    width: 245px;
    vertical-align: top;
}

.comments .controls a {
    color: #888888;
    padding: 0 3px 2px;
}

.comments .controls a:hover {
    background-color: #777777;
    color: white;
    text-decoration: none;
}

.comments .help-text{
    float: right;
    text-align:right;
    color: gray;
    margin-bottom: 0px;
    margin-top: 0px;
    line-height: 50%;
}

span.text-counter {
    margin-right: 20px;
}

span.form-error {
    color: #990000;
    font-weight: normal;
    margin-left: 5px;
}

p.form-item {
    margin: 0px;
}

div.comments {
    padding: 0;
}

.comments .button {
    color: black;
    font-size: 11px;
    background: #eeeeee;
    padding: 3px;
    cursor: pointer;
}

.comment a {
    background-color: inherit;
    color: blue;
    padding: 0;
}

.comment a.author, a.author:hover {
    background-color: inherit;
    color: blue;
    padding: 0;
}

.comment a.author:hover {
    text-decoration: underline;
}

.accepted-answer {
    background-color: #EBFFE6;
    border-bottom-color: #9BD59B;
}

.accepted-answer .comments .button {
    background-color: #CCFFBF;
}

.accepted-answer .comments {
    background-color: #CCFFBF;
}

.answered {
    background: #CCC;
    color: #999;
}

.answered-accepted {
    background: #CCC;
    color: #763333;
}

.answered-by-owner {
    background: #E9E9FF;
}

.answered-by-owner .comments .button {
    background-color: #E6ECFF;
}

.answered-by-owner .comments {
    background-color: #E6ECFF;
}

.answered-accepted strong {
    color: #E1E818;
}

.answer-img-accept:hover {
    background: url(../images/vote-accepted-on.png)
}

.deleted {
    background: #F4E7E7 none repeat scroll 0 0;
}




/* openid styles */
.form-row {
    line-height: 25px;
}

table.form-as-table {
    margin-top: 5px;
}

table.form-as-table ul {
    list-style-type: none;
    display: inline;
}

table.form-as-table li {
    display: inline;
}

table.form-as-table td {
    text-align: right;
}

table.form-as-table th {
    text-align: left;
    font-weight: normal;
}

table.ab-subscr-form {
    width: 45em;
}

table.ab-tag-filter-form {
    width: 45em;
}

.submit-row {
    line-height: 30px;
    padding-top: 10px;
    display: block;
    clear: both;
}

.errors {
    line-height: 20px;
    color: red;
}

.error {
    color: darkred;
    margin: 0;
    font-size: 10px;
}

label.retag-error {
    color: darkred;
    padding-left: 5px;
    font-size: 10px;
}

.fieldset {
    border: none;
    margin-top: 10px;
    padding: 10px;
}

.openid-input {
    background: url(../images/openid.gif) no-repeat;
    padding-left: 15px;
    cursor: pointer;
}

.openid-login-input {
    background-position: center left;
    background: url(../images/openid.gif) no-repeat 0% 50%;
    padding: 5px 5px 5px 15px;
    cursor: pointer;
    font-family: Trebuchet MS;
    font-weight: 300;
    font-size: 150%;
    width: 500px;
}

.openid-login-submit {
    height: 40px;
    width: 80px;
    line-height: 40px;
    cursor: pointer;
    border: 1px solid #777;
    font-weight: bold;
    font-size: 120%;
}

span.form-error {
    color: #990000;
    font-size: 90%;
    font-weight: normal;
    margin-left: 5px;
}

.title-desc {
    color: #666666;
    font-size: 90%;
}

/*adjustment for editor preview*/
#editor {
    font-size: 100%;
    min-height: 200px;
    line-height: 18px;
    width: 702px;
    margin:0;
}

#id_title {
    width: 100%;
}

.wmd-preview {
    margin: 3px 0 5px 0;
    padding: 6px;
    width: 691px;
    background-color: #F5F5F5;
    min-height: 20px;
    overflow: auto;
}

.wmd-preview pre {
    background-color: #E7F1F8;

}

.wmd-preview blockquote {
    background-color: #eee;
}

.wmd-preview IMG {
    max-width: 600px;
}

.preview-toggle {
    width: 100%;
    color: #666; /*letter-spacing:1px;*/
    text-align: left;
}

.preview-toggle span:hover {
    cursor: pointer;
}

.after-editor {
    margin-top: 10px;
}

.checkbox {
    margin-left:5px;
    font-weight:normal;
    cursor:help
}

.question-options {
    margin-top: 1px;
    float: left;
    color: #666;
    line-height: 13px;
}
.question-options label {
    vertical-align: text-bottom;
}

.ask-page input.submit,
.edit-question-page input.submit {
    float: left;
}

.edit-content-html {
    border-top: 1px dotted #D8D2A9;
    border-bottom: 1px dotted #D8D2A9;
    margin: 5px 0 5px 0;
}

.revision {
    margin: 10px 0 10px 0;
    width: 100%;
    font-size: 13px;
}

.revision .header {
    background-color: #eee;
    padding: 5px;
    cursor: pointer;
}

.revision .author {
    background-color: #E9E9FF;
}

.revision .summary {
    padding: 5px 0 10px 0;
}

.revision .summary span {
    background-color: yellow;
    padding-left: 3px;
    padding-right: 3px;
    display: inline;
}

.revision h1 {
    font-size: 130%;
    font-weight: 600;
    padding: 15px 0 15px 0;
}

.revision-mark {
    width: 200px;
    text-align: left;
    display: inline-block;
    font-size: 90%;
    overflow: hidden;
}

.revision-number {
    font-size: 300%;
    font-weight: bold;
    font-family: sans-serif;
}

.revision .answerbody {
    padding: 10px 0 5px 10px;
}

/* Revision pages */
del {
    color: #FF5F5F;
}

del .post-tag {
    color: #FF5F5F;
}

ins {
    background-color: #97ff97;
}

ins p{
    background-color: #97ff97;
}

ins .post-tag {
    background-color: #97ff97;
}

/*用户资料页面*/
.count {
    font-family: Arial;
    font-size: 200%;
    font-weight: 700;
    color: #777
}

.scoreNumber {
    font-family: Arial;
    font-size: 35px;
    font-weight: 800;
    color: #777;
    line-height: 40px; /*letter-spacing:0px*/
    margin-top: 3px;
}

.user-details {
    font-size: 13px;
}

.user-about {
    background-color: #EEEEEE;
    height: 200px;
    line-height: 20px;
    overflow: auto;
    padding: 10px;
    width: 90%;
}

/*
.favorites-count-off {
    color: #919191;
    float: left;
    text-align: center;
}

.favorites-count {
    color: #D4A849;
    float: left;
    text-align: center;
}
*/

/* todo: get rid of this in html */
.favorites-empty {
    width: 32px;
    height: 45px;
    float: left;
}

.user-info-table {
    margin-bottom: 10px;
    border-spacing: 0;
}

/* todo: remove this hack? */
.user-stats-table .narrow {
    width: 660px;
}

.narrow .summary h3 {
    padding: 0px;
    margin: 0px;
}

.relativetime {
    font-weight: bold;
    text-decoration: none;
}

.narrow .tags {
    float: left;
}

.answer-summary {
    display: block;
    clear: both;
    padding: 3px;
}

.answer-votes {
    background-color: #EEEEEE;
    color: #555555;
    float: left;
    font-family: Arial;
    font-size: 110%;
    font-weight: bold;
    height: 15px;
    padding: 4px 4px 5px;
    text-align: center;
    text-decoration: none;
    width: 20px;
    margin-right: 10px;
}

.vote-count {
    font-family: Arial;
    font-size: 160%;
    font-weight: 700;
    color: #777;
}

/* todo: make these more semantic */
.user-action-1 {
    font-weight: bold;
    color: #333;
}

.user-action-2 {
    font-weight: bold;
    color: #CCC;
}

.user-action-3 {
    color: #333;
}

.user-action-4 {
    color: #333;
}

.user-action-5 {
    color: darkred;
}

.user-action-6 {
    color: darkred;
}

.user-action-7 {
    color: #333;
}

.user-action-8 {
    padding: 3px;
    font-weight: bold;
    background-color: #CCC;
    color: #763333;
}

.revision-summary {
    background-color: #FFFE9B;
    padding: 2px;
}

.question-title-link a {
    font-weight: bold;
    color: #0077CC;
}

.answer-title-link a {
    color: #333;
}

/* todo: make these more semantic */
.post-type-1 a {
    font-weight: bold;

}

.post-type-3 a {
    font-weight: bold;

}

.post-type-5 a {
    font-weight: bold;
}

.post-type-2 a {
    color: #333;
}

.post-type-4 a {
    color: #333;
}

.post-type-6 a {
    color: #333;
}

.post-type-8 a {
    color: #333;
}

.hilite {
    background-color: #ff0;
}

.hilite1 {
    background-color: #ff0;
}

.hilite2 {
    background-color: #f0f;
}

.hilite3 {
    background-color: #0ff;
}

.gold, .badge1 {
    color: #FFCC00;
}

.silver, .badge2 {
    color: #CCCCCC;
}

.bronze, .badge3 {
    color: #CC9933;
}

.score {
    font-weight: 800;
    color: #333;
}

.footerLinks {
    color: #EEE;
    font-size: 13px; /* letter-spacing:1px;*/
}

.footerLinks a {
    color: #FFF;
    font-size: 13px;
}

a.comment {
    background: #EEE;
    color: #993300;
    padding: 5px;
}

a.offensive {
    color: #999;
}

.user {
    padding: 5px;
    line-height: 140%;
    width: 170px;
}

.user ul {
    margin: 0;
    list-style-type: none;
}

.user .thumb {
    clear: both;
    float: left;
    margin-right: 4px;
    display: inline;
}

.message {
    padding: 5px;
    margin: 10px 0 10px 0;
    background-color: #eee;
    border: 1px solid #aaaaaa;
}

.message h1 {
    padding-top: 0px;
    font-size: 15px;
}

.message p {
    margin-bottom: 0px;
}

p.space-above {
    margin-top: 10px;
}

.warning {
    color: red;
}



button::-moz-focus-inner {
    padding:0;
    border:none;
}
.submit {
    cursor: pointer; /*letter-spacing:1px;*/
    background-color: #D4D0C8;
    height: 30px;
    border: 1px solid #777777; /*	width:100px; */
    font-weight: bold;
    font-size: 120%;
}

.submit:hover {
    text-decoration: underline;
}

.submit.small {
    margin-right:5px;
    height:20px;
    font-weight:normal;
    font-size:12px;
    padding:1px 5px;
}
.submit.small:hover {
    text-decoration:none;
}
.question-page a.submit {
    display: -moz-inline-stack;
    display: inline-block;
    line-height: 30px;
    padding: 0 5px;
    *display: inline;
}

.ask-body {
    padding-right: 10px;
}


.noscript {
    position: fixed;
    top: 0px;
    left: 0px;
    width: 100%;
    z-index: 100;
    padding: 5px 0;
    text-align: center;
    font-family: sans-serif;
    font-size: 120%;
    font-weight: Bold;
    color: #FFFFFF;
    background-color: #AE0000;
}

.big {
    font-size: 15px;
}

.strong {
    font-weight: bold;
}

.orange {/* used in django.po */
    color: #d64000;
    font-weight: bold;
}

.grey {
    color: #808080;
}

.about div {
    padding: 10px 5px 10px 5px;
    border-top: 1px dashed #aaaaaa;
}

.highlight {
    background-color: #FFF8C6;
}

.nomargin {
    margin: 0;
}

.margin-bottom {
    margin-bottom: 10px;
}

.margin-top {
    margin-top: 10px;
}

.inline-block {
    display: inline-block;
}

.action-status {
    margin: 0;
    border: none;
    text-align: center;
    line-height: 10px;
    font-size: 12px;
    padding: 0;
}

.action-status span {
    padding: 3px 5px 3px 5px;
    background-color: #fff380; /* nice yellow */
    font-weight: normal;
    -moz-border-radius: 5px;
    -khtml-border-radius: 5px;
    -webkit-border-radius: 5px;
}

.list-table td {
    vertical-align: top;
}

/* these need to go */
table.form-as-table .errorlist {
    display: block;
    margin: 0;
    padding: 0 0 0 5px;
    text-align: left;
    font-size: 10px;
    color: darkred;
}

table.form-as-table input {
    display: inline;
    margin-left: 4px;
}

table.form-as-table th {
    vertical-align: bottom;
    padding-bottom: 4px;
}

.form-row-vertical {
    margin-top: 8px;
    display: block;
}

.form-row-vertical label {
    margin-bottom: 3px;
    display: block;
}

/* above stuff needs to go */
.text-align-right {
    text-align: center;
}

ul.form-horizontal-rows {
    list-style: none;
    margin: 0;
}

ul.form-horizontal-rows li {
    position: relative;
    height: 40px;
}

ul.form-horizontal-rows label {
    display: inline-block;
}

ul.form-horizontal-rows ul.errorlist {
    list-style: none;
    color: darkred;
    font-size: 10px;
    line-height: 10px;
    position: absolute;
    top: 2px;
    left: 180px;
    text-align: left;
    margin: 0;
}

ul.form-horizontal-rows ul.errorlist li {
    height: 10px;
}

ul.form-horizontal-rows label {
    position: absolute;
    left: 0px;
    bottom: 6px;
    margin: 0px;
    line-height: 12px;
    font-size: 12px;
}

ul.form-horizontal-rows li input {
    position: absolute;
    bottom: 0px;
    left: 180px;
    margin: 0px;
}

.narrow .summary {
    float: left;
}

.user-profile-tool-links {
    font-weight: bold;
    vertical-align: top;
}

.post-controls, .post-tags {
    font-size: 11px;
    line-height: 12px;
    min-width: 200px;
    padding-left: 5px;
    margin-bottom: 5px;
}

.post-controls {
    clear: left;
    float: left;
}

ul.post-tags {
    margin-left: 7px;
}
ul.post-tags li {
    margin-top: 4px;
    margin-bottom: 3px;
}

ul.post-retag {
    margin-bottom:0px;
    margin-left:5px;
}

#question-controls .tags {
    margin: 0 0 3px 0;
}

.post-update-info-container {
    float: right;
    min-width: 85px;
}

.post-update-info {
    display: inline-block;
    float: right;
    font-size: 11px;
    width: 190px;
    margin-bottom: 5px;
    line-height: 14px
}

.post-update-info p {
    line-height: 13px;
    font-size: 11px;
    margin: 0 0 2px 1px;
    padding: 0;
}

.post-update-info .gravatar {
    float: left;
    margin-right: 4px;
}


.post-update-info p.tip {
    color: #444;
}

#tagSelector {
    padding-bottom: 2px;
    margin-bottom: 0;
}

#related-tags {
    padding-left: 3px;
}

#hideIgnoredTagsControl {
    margin: 5px 0 0 0;
}

#hideIgnoredTagsControl label {
    font-size: 12px;
    color: #666;
}

#hideIgnoredTagsCb {
    margin: 0 2px 0 1px;
}

#recaptcha_widget_div {
    width: 318px;
    float: left;
    clear: both;
}

p.signup_p {
    margin: 20px 0px 0px 0px;
}

.simple-subscribe-options ul {
    list-style: none;
    list-style-position: outside;
    margin: 0;
}

/* a workaround to set link colors correctly */
.answer-body a {
    color:#0000ff;
}
.question-body a {
    color:#0000ff;
}
.question-body li {
    margin-bottom:0.7em;
}
.answer-body li {
    margin-bottom:0.7em;
}
.wmd-preview a {
    color:#0000ff;
}
.wmd-preview li {
    margin-bottom:0.7em;
}

.karma-summary {
    padding:5px;
    font-size:13px;
}

.karma-summary h3 {
    text-align: center;
    font-weight: bold;
    padding:5px;
}

.karma-diagram {
    width:377px;
    height:300px;
    float:left;
    margin-right:10px;
}

.karma-details {
    float:right;
    width:300px;
    height:250px;
    overflow-y:auto;
    word-wrap:break-word;
}

.karma-gained {
    font-weight:bold;
    background:#eee;
    width:20px;
    color:green;
    padding:5px;
}

.karma-lost {
    font-weight:bold;
    background:#eee;
    width:20px;
    color:red;
    padding:5px;
}

.search-result-summary {
    font-weight: bold;
    font-size:18px;
    line-height:22px;
    margin:0px 0px 0px 0px;
    padding:2px 0 0 0;
    float: left;
}
.search-tips {
    font-size:12px;
    line-height:12px;
    color: #555;
    margin:0 0 5px 0;
    padding:0px;
    clear:both;
}
.search-tips a {
    text-decoration: underline;
    color: #555;
}

.faq-rep-item { 
    text-align:right;
    padding-right:5px; 
}


.user-info-table .gravatar {
    margin:0;
}

.vote-notification {
    z-index: 1;
    cursor: pointer;
    display: none;
    position: absolute;
    padding: 15px;
    color: white;
    background-color: darkred;
    text-align: center;
}

.vote-notification a {
    color: white;
    text-decoration: underline;
}

#responses {
    clear:both;
    line-height:18px;
    margin-bottom:15px;
}

#responses div.face {
    float:left;
    text-align: center;
    width: 54px;
    padding: 3px;
    overflow:hidden;
}

.response-parent {
    margin-top: 18px;
}

.response-parent strong{
    font-size: 20px;
}

.re {
    min-height: 57px;
    clear: both;
    margin-top: 10px;
}

#responses input {
    float:left;
}
#re_tools {
    margin-bottom:10px;
}
#re_sections {
    margin-bottom:6px;
}
#re_sections .on {
    font-weight:bold;
}

.avatar-page ul {
    list-style: none;
}
.avatar-page li {
    display: inline;
}
.user-profile-page .avatar p {
    margin-bottom: 0px;
}
.user-profile-page .tabBar a#stats {
    margin-left: 0;
}
.user-profile-page img.gravatar {
    margin: 2px 0 3px 0;
}
.user-profile-page h3 {
    padding: 0;
    margin-top: -3px;
}
.userList {
    font-size: 13px;
}

img.flag {
    border: 1px solid #eee;
    vertical-align: text-top;
}

.main-page img.flag {
    vertical-align: text-bottom;
}

.facebook-share.icon, .twitter-share.icon, .linkedin-share.icon, .identica-share.icon {
    background: url(../images/sprite.png) no-repeat;
    display:block;
    text-indent:-100em;
    height:25px;
    width:25px;
}
.facebook-share.icon {
    background-position: -25px 0px;
}
.identica-share.icon {
    background-position: -85px 0px;
}
.twitter-share.icon {
    margin-top:10px;
    background-position: 0px 0px;
}
.linkedin-share.icon {
    background-position: -55px 0px;
}
/* Pretty printing styles. Used with prettify.js. */

a.edit {
    padding-left:3px;
    color: #145bff;
}

.str { color: #080; }
.kwd { color: #008; }
.com { color: #800; }
.typ { color: #606; }
.lit { color: #066; }
.pun { color: #660; }
.pln { color: #000; }
.tag { color: #008; }/* name conflict here */
.atn { color: #606; }
.atv { color: #080; }
.dec { color: #606; }
pre.prettyprint { padding: 3px; border: 0px solid #888; }

@media print {
  .str { color: #060; }
  .kwd { color: #006; font-weight: bold; }
  .com { color: #600; font-style: italic; }
  .typ { color: #404; font-weight: bold; }
  .lit { color: #044; }
  .pun { color: #440; }
  .pln { color: #000; }
  .tag { color: #006; font-weight: bold; }
  .atn { color: #404; }
  .atv { color: #060; }
}

.follow-toggle {
    border: 2px solid;
    -moz-border-radius:5px;
    -webkit-border-radius:5px;
    border-radius: 5px;
    height: auto;
    width: 200px;
    float:left;
    padding: 0;
    margin-right:100%;
    margin-bottom: 10px;
}

.follow-toggle .follow{
    font-color: #000;
    font-style:normal;
    background: #4cd46f;
}

.follow-toggle .follow:hover{
    font-weight: bold;
}

.follow-toggle .unfollow{
    background: #4cd46f;
}

.follow-toggle .unfollow:hover{
    background: #d94849;
}

.follow-toggle .unfollow div.unfollow-red{
    display:none;
}

.follow-toggle .unfollow div.unfollow-green{
    background: #4cd46f;
}

.follow-toggle .unfollow:hover div.unfollow-red{
    display:inline;
    color:#fff;
    font-weight:bold;
}

.follow-toggle .unfollow:hover div.unfollow-green{
    display:none;
}<|MERGE_RESOLUTION|>--- conflicted
+++ resolved
@@ -1089,78 +1089,6 @@
     border-right: 1px solid #D1CA3D;
 }
 
-<<<<<<< HEAD
-=======
-/*Tabs*/
-.tabBar {
-    background-color: #FFF;
-    border-bottom: 1px solid white;
-    height: 30px;
-    width: 100%;
-    clear: both;
-    margin-bottom: 3px;
-    margin-top: 3px;
-}
-
-.tabBar h2 {
-    float: left;
-}
-
-.tabsA, .tabsC {
-    background-color: #FFF;
-    float: right;
-    position: relative;
-    display: block;
-    font-weight: bold;
-    height: 20px;
-}
-
-/* tabsA - used for sorting */
-.tabsA { float: right; }
-.tabsC { float: left; }
-
-.tabsA a.on, .tabsC a.on, .tabsA a:hover, .tabsC a:hover {
-    background: #fff;
-    color: #a40000;
-    border-top: 1px solid #babdb6;
-    border-left: 1px solid #babdb6;
-    border-right: 1px solid #888a85;
-    border-bottom: 1px solid #888a85;
-    height: 24px;
-    line-height: 26px;
-    margin-top: 3px;
-}
-
-.tabsA a.rev.on, tabsA a.rev.on:hover {
-   padding: 0px 2px 0px 7px;
-}
-
-.tabsA a, .tabsC a{
-    background: #f9f7eb;
-    border-top: 1px solid #eeeeec;
-    border-left: 1px solid #eeeeec;
-    border-right: 1px solid #a9aca5;
-    border-bottom: 1px solid #888a85;
-    color: #888a85;
-    display: block;
-    float: left;
-    height: 20px;
-    line-height: 22px;
-    margin: 5px 0 0 4px;
-    padding: 0 2px;
-    text-decoration: none;
-    font-size: 12.5px;
-}
-
-.tabsA .label, .tabsC .label {
-    float: left;
-    font-weight: bold; 
-    color: #777;
-    margin: 8px 0 0 0px;
-}
->>>>>>> 115e4b63
-
-
 .questions-related {
     font-weight: 700;
     word-wrap: break-word;
