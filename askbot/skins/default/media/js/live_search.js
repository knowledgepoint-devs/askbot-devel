--- conflicted
+++ resolved
@@ -29,11 +29,7 @@
     var eval_query = function(){
         cur_text = $.trim(query.val());
         if (cur_text != prev_text && running === false){
-<<<<<<< HEAD
-            if (cur_text.length > 2){
-=======
             if (cur_text.length >= minSearchWordLength){
->>>>>>> 9bed3da8
                 send_query(cur_text);
                 running = true;
             }
