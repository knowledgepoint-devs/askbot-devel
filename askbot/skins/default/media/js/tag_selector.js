--- conflicted
+++ resolved
@@ -332,19 +332,14 @@
         init: function(){
             collectPickedTags('interesting');
             collectPickedTags('ignored');
-<<<<<<< HEAD
             collectPickedTags('subscribed');
-            setupHideIgnoredQuestionsControl();
+            setupTagFilterControl('display');
             $( 
                 "#interestingTagInput, " +
                 "#ignoredTagInput, " +
                 "#subscribedTagInput, " +
                 "#ab-tag-search"
             ).autocomplete(tags, {
-=======
-            setupTagFilterControl('display');
-            $("#interestingTagInput, #ignoredTagInput").autocomplete(tags, {
->>>>>>> 715660b9
                 minChars: 1,
                 matchContains: true,
                 max: 20,
