{% import "macros.html" as macros %}
<form id="fmask" action="" method="post" >{% csrf_token %}
    <div class="form-item">
        <div id="askFormBar">
            {% if not request.user.is_authenticated() %}
<p>{% trans %}<span class=\"strong big\">You are welcome to start submitting your question anonymously</span>. When you submit the post, you will be redirected to the login/signup page. Your question will be saved in the current session and will be published after you log in. Login/signup process is very simple. Login takes about 30 seconds, initial signup takes a minute or less.{% endtrans %}</p>
            {% else %}
                {% if settings.EMAIL_VALIDATION %}
                    {% if not request.user.email_isvalid %}
                            {% trans email=request.user.email %}<span class='strong big'>Looks like your email address, %(email)s has not yet been validated.</span> To post messages you must verify your email, please see <a href='%(email_validation_faq_url)s'>more details here</a>.<br>You can submit your question now and validate email after that. Your question will saved as pending meanwhile.{% endtrans %}
                    {% endif %}
                {% endif %}
            {% endif %}
            <input id="id_title" class="questionTitleInput" name="title" autocomplete="off"
                value="{% if form.initial.title %}{{form.initial.title|escape}}{% endif %}"/>
            <span class="form-error">{{ form.title.errors }}</span>
        </div>
        <div class="title-desc">
            {{ form.title.help_text }}
        </div>
    </div>
    <div id='question-list'></div>
    {{
        macros.edit_post(
            form,
            post_type = 'question',
            edit_title = False,
            mandatory_tags = mandatory_tags,
<<<<<<< HEAD
            use_category_selector = (settings.TAG_SOURCE == 'category-tree'),
            editor_type = settings.EDITOR_TYPE
=======
            user = request.user
>>>>>>> 2aac3317
        )
    }}
    {{ form.group_id }}
    <div class="question-options">
        {% if settings.WIKI_ON %}
            {{ macros.checkbox_in_div(form.wiki) }}
        {% endif %}
        {% if settings.ALLOW_ASK_ANONYMOUSLY %}
            {{ macros.checkbox_in_div(form.ask_anonymously) }}
        {% endif %}
        {% if request.user.is_authenticated() and request.user.can_make_group_private_posts() %}
            {{ macros.checkbox_in_div(form.post_privately) }}
        {% endif %}
    </div>
    {% if not request.user.is_authenticated() %}
    <input type="submit" name="post_anon" value="{% trans %}Login/Signup to Post{% endtrans %}" class="submit" />
    {% else %}
    <input type="submit" name="post" value="{% trans %}Ask Your Question{% endtrans %}" class="submit" />
    {% endif %}
    <div class="clean"></div>
</form><|MERGE_RESOLUTION|>--- conflicted
+++ resolved
@@ -26,12 +26,9 @@
             post_type = 'question',
             edit_title = False,
             mandatory_tags = mandatory_tags,
-<<<<<<< HEAD
             use_category_selector = (settings.TAG_SOURCE == 'category-tree'),
-            editor_type = settings.EDITOR_TYPE
-=======
+            editor_type = settings.EDITOR_TYPE,
             user = request.user
->>>>>>> 2aac3317
         )
     }}
     {{ form.group_id }}
