<<<<<<< HEAD
<a id="logo" href="{% url questions %}?start_over=true"><img 
=======
{% if settings.SHOW_LOGO %}
  <a id="logo" href="{% url questions %}"><img 
>>>>>>> 78429a2a
    src="{{ settings.SITE_LOGO_URL|media }}" 
    title="{% trans %}back to home page{% endtrans %}"
    alt="{% trans site=settings.APP_SHORT_NAME %}{{site}} logo{% endtrans %}"/></a><|MERGE_RESOLUTION|>--- conflicted
+++ resolved
@@ -1,9 +1,5 @@
-<<<<<<< HEAD
-<a id="logo" href="{% url questions %}?start_over=true"><img 
-=======
-{% if settings.SHOW_LOGO %}
-  <a id="logo" href="{% url questions %}"><img 
->>>>>>> 78429a2a
+<a id="logo" href="{% url questions %}"><img 
     src="{{ settings.SITE_LOGO_URL|media }}" 
     title="{% trans %}back to home page{% endtrans %}"
-    alt="{% trans site=settings.APP_SHORT_NAME %}{{site}} logo{% endtrans %}"/></a>+    alt="{% trans site=settings.APP_SHORT_NAME %}{{site}} logo{% endtrans %}"/>
+</a>