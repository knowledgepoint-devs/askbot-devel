<<<<<<< HEAD
{% from "macros.html" import gravatar %}
=======
{% import "macros.html" as macros %}
>>>>>>> a485a301
<div class="userList">
    <table class="list-table">
        <tr>
            <td class="list-td">
                {% for user in users %}
                <div class="user">
                    <ul>
                            <li class="thumb">{{ macros.gravatar(user, 32) }}</li>
                            <li><a href="{% url user_profile user.id, user.username|slugify %}{% if profile_section %}?sort={{profile_section}}{% endif %}">{{user.username|escape}}</a>{{ macros.user_country_flag(user) }}</li>
                            <li>{{ 
                                    macros.user_score_and_badge_summary(
                                        user, 
                                        karma_mode = karma_mode,
                                        badges_mode = badges_mode
                                    )
                                }}</li>
                        </ul>
                </div>
                    {% if loop.index is divisibleby 7 %}
            </td>
            <td>
                    {% endif %}
                {% endfor %}
            </td>
        </tr>   
    </table>
</div><|MERGE_RESOLUTION|>--- conflicted
+++ resolved
@@ -1,8 +1,4 @@
-<<<<<<< HEAD
-{% from "macros.html" import gravatar %}
-=======
 {% import "macros.html" as macros %}
->>>>>>> a485a301
 <div class="userList">
     <table class="list-table">
         <tr>
