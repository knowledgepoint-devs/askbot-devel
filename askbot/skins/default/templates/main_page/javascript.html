<script type="text/javascript">
    var sortMethod = '{{sort}}';
    var showSortByRelevance = {% if show_sort_by_relevance %}true{% else %}false{% endif %};
    var minSearchWordLength = {{settings.MIN_SEARCH_WORD_LENGTH}};
    $(document).ready(function(){
        /*var on_tab = '#nav_questions';
        $(on_tab).attr('className','on');*/
        liveSearch().init('main_page');
        Hilite.exact = false;
        Hilite.elementid = "question-list";
        Hilite.debug_referrer = location.href;
        {% if update_avatar_data == True %}
            var today = new Date();{#add timestamp to prevent browser caching #}
            $.getJSON('{% url user_update_has_custom_avatar %}?t=' + today.getTime());
        {% endif %}
    });

    askbot['data']['questions-titles'] = {};
    function load_question_body(element, question_id){
      var key = 'question-' + question_id;
      if ( askbot['data']['questions-titles'][key] == null){
        $.getJSON('{% url get_question_body %}', function(data){
          askbot['data']['questions-titles'] = data['questions-titles'];
          console.debug(data);
          element.title = askbot['data']['questions-titles'][key];//repeated due to async
        });
      } else {
        element.title = askbot['data']['questions-titles'][key];
      }
    }

    askbot['urls']['mark_interesting_tag'] = scriptUrl + '{% url mark_interesting_tag %}';
    askbot['urls']['mark_ignored_tag'] = scriptUrl + '{% url mark_ignored_tag %}';
    askbot['urls']['unmark_tag'] = scriptUrl + '{% url unmark_tag %}';
    askbot['urls']['set_tag_filter_strategy'] = '{% url "set_tag_filter_strategy" %}';
    askbot['urls']['questions'] = '{% url "questions" %}';
<<<<<<< HEAD
    {%if settings.ASKBOT_TRANSLATE_URL %}
    askbot['urls']['question_url_template'] = scriptUrl + '{% trans %}question/{% endtrans %}{{ "{{QuestionID}}/" }}';
    askbot['urls']['user_url_template'] = scriptUrl + '{% trans %}users/{% endtrans %}{{ "{{user_id}}" }}/{{ "{{slug}}" }}/';
    {%else%}
    askbot['urls']['question_url_template'] = scriptUrl + 'question/{{ "{{QuestionID}}/" }}';
    askbot['urls']['user_url_template'] = scriptUrl + 'users/{{ "{{user_id}}" }}/{{ "{{slug}}" }}/';
    {%endif%}
=======
    {% if settings.ASKBOT_TRANSLATE_URL %}
    askbot['urls']['question_url_template'] = scriptUrl + '{% trans %}question/{% endtrans %}{{ "{{QuestionID}}/" }}';
    askbot['urls']['user_url_template'] = scriptUrl + '{% trans %}users/{% endtrans %}{{ "{{user_id}}" }}/{{ "{{slug}}" }}/';
    {% else %}
    askbot['urls']['question_url_template'] = scriptUrl + 'question/{{ "{{QuestionID}}/" }}';
    askbot['urls']['user_url_template'] = scriptUrl + 'users/{{ "{{user_id}}" }}/{{ "{{slug}}" }}/';
    {% endif %}
>>>>>>> 14fc18e7
    askbot['messages']['name_of_anonymous_user'] = '{{ name_of_anonymous_user }}';
</script>
<script type='text/javascript' src='{{"/js/editor.js"|media}}'></script>
{% if request.user.is_authenticated() %}
<script type='text/javascript' src='{{"/js/tag_selector.js"|media}}'></script>
{% endif %}
<script type="text/javascript" src="{{"/js/live_search.js"|media}}"></script><|MERGE_RESOLUTION|>--- conflicted
+++ resolved
@@ -34,15 +34,6 @@
     askbot['urls']['unmark_tag'] = scriptUrl + '{% url unmark_tag %}';
     askbot['urls']['set_tag_filter_strategy'] = '{% url "set_tag_filter_strategy" %}';
     askbot['urls']['questions'] = '{% url "questions" %}';
-<<<<<<< HEAD
-    {%if settings.ASKBOT_TRANSLATE_URL %}
-    askbot['urls']['question_url_template'] = scriptUrl + '{% trans %}question/{% endtrans %}{{ "{{QuestionID}}/" }}';
-    askbot['urls']['user_url_template'] = scriptUrl + '{% trans %}users/{% endtrans %}{{ "{{user_id}}" }}/{{ "{{slug}}" }}/';
-    {%else%}
-    askbot['urls']['question_url_template'] = scriptUrl + 'question/{{ "{{QuestionID}}/" }}';
-    askbot['urls']['user_url_template'] = scriptUrl + 'users/{{ "{{user_id}}" }}/{{ "{{slug}}" }}/';
-    {%endif%}
-=======
     {% if settings.ASKBOT_TRANSLATE_URL %}
     askbot['urls']['question_url_template'] = scriptUrl + '{% trans %}question/{% endtrans %}{{ "{{QuestionID}}/" }}';
     askbot['urls']['user_url_template'] = scriptUrl + '{% trans %}users/{% endtrans %}{{ "{{user_id}}" }}/{{ "{{slug}}" }}/';
@@ -50,7 +41,6 @@
     askbot['urls']['question_url_template'] = scriptUrl + 'question/{{ "{{QuestionID}}/" }}';
     askbot['urls']['user_url_template'] = scriptUrl + 'users/{{ "{{user_id}}" }}/{{ "{{slug}}" }}/';
     {% endif %}
->>>>>>> 14fc18e7
     askbot['messages']['name_of_anonymous_user'] = '{{ name_of_anonymous_user }}';
 </script>
 <script type='text/javascript' src='{{"/js/editor.js"|media}}'></script>
