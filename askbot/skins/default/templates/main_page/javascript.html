<script type="text/javascript">
    var sortMethod = '{{sort}}';
    var showSortByRelevance = {% if show_sort_by_relevance %}true{% else %}false{% endif %};
    var minSearchWordLength = {{settings.MIN_SEARCH_WORD_LENGTH}};
    $(document).ready(function(){
        /*var on_tab = '#nav_questions';
        $(on_tab).attr('className','on');*/
        liveSearch().init('main_page');
        Hilite.exact = false;
        Hilite.elementid = "question-list";
        Hilite.debug_referrer = location.href;
        {% if update_avatar_data == True %}
            var today = new Date();{#add timestamp to prevent browser caching #}
            $.getJSON('{% url user_update_has_custom_avatar %}?t=' + today.getTime());
        {% endif %}
        animate_hashes();
    });
    $(window).bind('hashchange', animate_hashes);
<<<<<<< HEAD
    function animate_hashes(){
      var id_value = window.location.hash;
      if (id_value != ""){
        var previous_color = $(id_value).css('background-color');
        $(id_value).css('backgroundColor', '#FFF8C6');
        $(id_value).animate({backgroundColor: '#ff7f2a'}, 1000).animate({backgroundColor: '#FFF8C6'}, 1000, function(){
            $(id_value).css('backgroundColor', previous_color);
        });
      }
    }
=======
>>>>>>> 5508c894
    askbot['urls']['mark_interesting_tag'] = scriptUrl + '{% url mark_interesting_tag %}';
    askbot['urls']['mark_ignored_tag'] = scriptUrl + '{% url mark_ignored_tag %}';
    askbot['urls']['unmark_tag'] = scriptUrl + '{% url unmark_tag %}';
    askbot['urls']['set_tag_filter_strategy'] = '{% url "set_tag_filter_strategy" %}';
    askbot['urls']['questions'] = '{% url "questions" %}';
    askbot['urls']['question_url_template'] = scriptUrl + '{% trans %}question/{% endtrans %}{{ "{{QuestionID}}/" }}';
    askbot['urls']['user_url_template'] = scriptUrl + '{% trans %}users/{% endtrans %}{{ "{{user_id}}" }}/{{ "{{slug}}" }}/';
    askbot['messages']['name_of_anonymous_user'] = '{{ name_of_anonymous_user }}';
</script>
<script type='text/javascript' src='{{"/js/editor.js"|media}}'></script>
{% if request.user.is_authenticated() %}
<script type='text/javascript' src='{{"/js/tag_selector.js"|media}}'></script>
{% endif %}
<script type="text/javascript" src="{{"/js/live_search.js"|media}}"></script><|MERGE_RESOLUTION|>--- conflicted
+++ resolved
@@ -13,22 +13,8 @@
             var today = new Date();{#add timestamp to prevent browser caching #}
             $.getJSON('{% url user_update_has_custom_avatar %}?t=' + today.getTime());
         {% endif %}
-        animate_hashes();
     });
     $(window).bind('hashchange', animate_hashes);
-<<<<<<< HEAD
-    function animate_hashes(){
-      var id_value = window.location.hash;
-      if (id_value != ""){
-        var previous_color = $(id_value).css('background-color');
-        $(id_value).css('backgroundColor', '#FFF8C6');
-        $(id_value).animate({backgroundColor: '#ff7f2a'}, 1000).animate({backgroundColor: '#FFF8C6'}, 1000, function(){
-            $(id_value).css('backgroundColor', previous_color);
-        });
-      }
-    }
-=======
->>>>>>> 5508c894
     askbot['urls']['mark_interesting_tag'] = scriptUrl + '{% url mark_interesting_tag %}';
     askbot['urls']['mark_ignored_tag'] = scriptUrl + '{% url mark_ignored_tag %}';
     askbot['urls']['unmark_tag'] = scriptUrl + '{% url unmark_tag %}';
