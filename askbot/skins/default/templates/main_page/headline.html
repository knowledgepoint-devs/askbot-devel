{% import "macros/macros.html" as macros %}
{% if questions_count > 0 %}
    <div style="clear:both">
<<<<<<< HEAD
        <h1 id="question-count" class="search-result-summary">
        {% if search_tags %}
            {% trans cnt=questions_count, q_num=questions_count|intcomma %}{{q_num}} question, tagged{% pluralize %}{{q_num}} questions, tagged{% endtrans %}
        {% else %}
=======
        <h1 id="questionCount" class="search-result-summary">
>>>>>>> eef84c35
            {% trans cnt=questions_count, q_num=questions_count|intcomma %}{{q_num}} question{% pluralize %}{{q_num}} questions{% endtrans %}
        {% if author_name %}
            {% trans %}with {{author_name}}'s contributions{% endtrans %}
        {% endif %}
        </h1>
        {% if search_tags %}
            <div id="listSearchTags">
                <span class="left">Tagged</span>
                {{ macros.tag_list_widget(
                        search_tags,
                        id = 'searchTags',
                        deletable = True,
                        make_links = False
                    )
                }}
            </div>
        {% endif %}
        {% if author_name or search_tags or query %}
            <p class="search-tips"><b>{% trans %}Search tips:{% endtrans %}</b> 
            {% if reset_method_count > 1 %}
                {% if author_name %}
                <a href="{% url questions %}?reset_author=true">{% trans %}reset author{% endtrans %}</a>
                {% endif %}
                {% if search_tags %}{% if author_name and query %}, {% elif author_name %}{% trans %} or {% endtrans %}{% endif %}
                    <a href="{% url questions %}?reset_tags=true">{% trans %}reset tags{% endtrans %}</a>
                {% endif %}
                {% if query %}{% trans %} or {% endtrans %}
                    <a href="{% url questions %}?start_over=true">{% trans %}start over{% endtrans %}</a>
                {% endif %}
            {% else %}
                <a href="{% url questions %}?start_over=true">{% trans %}start over{% endtrans %}</a>
            {% endif %}
            {% trans %} - to expand, or dig in by adding more tags and revising the query.{% endtrans %}
            </p>
        {% else %}
            <p class="search-tips"><b>{% trans %}Search tip:{% endtrans %}</b> {% trans %}add tags and a query to focus your search{% endtrans %}</p>
        {% endif %}
        <div class="clean"></div>
    </div>
{% endif %}<|MERGE_RESOLUTION|>--- conflicted
+++ resolved
@@ -1,14 +1,7 @@
 {% import "macros/macros.html" as macros %}
 {% if questions_count > 0 %}
     <div style="clear:both">
-<<<<<<< HEAD
-        <h1 id="question-count" class="search-result-summary">
-        {% if search_tags %}
-            {% trans cnt=questions_count, q_num=questions_count|intcomma %}{{q_num}} question, tagged{% pluralize %}{{q_num}} questions, tagged{% endtrans %}
-        {% else %}
-=======
         <h1 id="questionCount" class="search-result-summary">
->>>>>>> eef84c35
             {% trans cnt=questions_count, q_num=questions_count|intcomma %}{{q_num}} question{% pluralize %}{{q_num}} questions{% endtrans %}
         {% if author_name %}
             {% trans %}with {{author_name}}'s contributions{% endtrans %}
