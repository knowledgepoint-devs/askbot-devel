
<div class="vote-buttons">
    {# ==== BEGIN: question/question_vote_buttons.html ==== #}
    {% include "question/question_vote_buttons.html" %}
    {# ==== END: question/question_vote_buttons.html ==== #}
    {# ==== BEGIN: question/share_buttons.html ==== #}
    {% include "question/share_buttons.html" %}
    {# ==== END: question/share_buttons.html ==== #}
</div>
<div class="question-content">

<<<<<<< HEAD
    <h1><a href="{{ question.get_absolute_url() }}">{{ thread.get_title(question) }}</a></h1>
    {# ==== START: question/question_tags.html" #}
=======
    <h1><a href="{{ question.get_absolute_url() }}">{{ question.get_question_title()|escape }}</a></h1>
>>>>>>> 3035bd46
    {% include "question/question_tags.html" %}
    {# ==== END: question/question_tags.html" #}

    <div id="question-table" {% if question.deleted %}class="deleted"{%endif%}>
        <div class="question-body">
            <div class="post-update-info-container">
                {# ==== START: "question/question_author_info.html" #}
                {% include "question/question_author_info.html" %}
                {# ==== END: "question/question_author_info.html" #}
            </div>
            {{ question.html }}
        </div>
        <div id="question-controls" class="post-controls">
            {# ==== START: include "question/question_controls.html" #}
            {% include "question/question_controls.html" %}
            {# ==== END: include "question/question_controls.html" #}
        </div>
        {# ==== START: question/question_comments.html ==== #}
        {% include "question/question_comments.html" %}
        {# ==== END: question/question_comments.html ==== #}
    </div>

</div>
<div class="clean"></div><|MERGE_RESOLUTION|>--- conflicted
+++ resolved
@@ -9,12 +9,7 @@
 </div>
 <div class="question-content">
 
-<<<<<<< HEAD
-    <h1><a href="{{ question.get_absolute_url() }}">{{ thread.get_title(question) }}</a></h1>
-    {# ==== START: question/question_tags.html" #}
-=======
-    <h1><a href="{{ question.get_absolute_url() }}">{{ question.get_question_title()|escape }}</a></h1>
->>>>>>> 3035bd46
+    <h1><a href="{{ question.get_absolute_url() }}">{{ thread.get_title(question)|escape }}</a></h1>
     {% include "question/question_tags.html" %}
     {# ==== END: question/question_tags.html" #}
 
