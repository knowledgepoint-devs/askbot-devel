<script type='text/javascript' src='{{"/js/editor.js"|media}}'></script>
<script type='text/javascript'>
    {% if settings.ENABLE_MATHJAX or settings.MARKUP_CODE_FRIENDLY %}
    var codeFriendlyMarkdown = true;
    {% else %}
    var codeFriendlyMarkdown = false;
    {% endif %}
    var maxCommentLength = {{settings.MAX_COMMENT_LENGTH}};
    askbot['urls']['postComments'] = '{% url post_comments %}';
    askbot['urls']['editComment'] = '{% url edit_comment %}';
    askbot['urls']['deleteComment'] = '{% url delete_comment %}';
    askbot['urls']['convertComment'] = '{% url comment_to_answer %}';
    askbot['urls']['getComment'] = '{% url get_comment %}';
    askbot['urls']['saveDraftAnswer'] = '{% url save_draft_answer %}';
    askbot['urls']['question_url_template'] = scriptUrl + '{{ 'question/'|transurl }}{{ "{{QuestionID}}/{{questionSlug}}" }}';{# yes it needs to be that whacky #}
    askbot['urls']['vote_url_template'] = scriptUrl + '{{ 'questions/'|transurl }}{{ "{{QuestionID}}/" }}{{ 'vote/'|transurl }}';
    askbot['urls']['user_signin'] = '{{ settings.LOGIN_URL }}';
    askbot['urls']['swap_question_with_answer'] = '{% url swap_question_with_answer %}';
    askbot['urls']['upvote_comment'] = '{% url upvote_comment %}';
    askbot['urls']['delete_post'] = '{% url delete_post %}';
    askbot['urls']['get_html_template'] = '{% url get_html_template %}';
    askbot['urls']['getGroupsList'] = '{% url get_groups_list %}';
    askbot['messages']['addComment'] = '{% trans %}post a comment{% endtrans %}';
    {% if settings.SAVE_COMMENT_ON_ENTER %}
        askbot['settings']['saveCommentOnEnter'] = true;
    {% else %}
        askbot['settings']['saveCommentOnEnter'] = false;
    {% endif %}
    askbot['settings']['tagSource'] = '{{ settings.TAG_SOURCE }}';
</script>
<script type="text/javascript" src='{{"/bootstrap/js/bootstrap.js"|media}}'></script>
{% if settings.EDITOR_TYPE == 'markdown' %}
    <script type='text/javascript' src='{{"/js/wmd/showdown.js"|media}}'></script>
    <script type='text/javascript' src='{{"/js/wmd/wmd.js"|media}}'></script>
{% else %}
    {% include "meta/tinymce.html" %}
{% endif %}
<script type='text/javascript' src='{{"/js/jquery.validate.min.js"|media}}'></script>
<script type='text/javascript' src='{{"/js/post.js"|media}}'></script>
<script type="text/javascript">
    // define reputation needs for comments
    var repNeededForComments = 50;
    $(document).ready(function(){
        $("#nav_questions").attr('className',"on");
        var answer_sort_tab = "{{ tab_id }}";
        $("#" + answer_sort_tab).attr('className',"on");
        
        Vote.init({{ question.id }}, '{{ thread.title|slugify }}', '{{ question.author_id }}','{{ request.user.id }}');
        
        {% if not thread.closed and request.user.is_authenticated %}initEditor();{% endif %}
        
        lanai.highlightSyntax();
        $('#btLogin').bind('click', function(){window.location.href='{{ settings.LOGIN_URL }}'; } )
        if (window.location.hash === 'fmanswer'){
            $('#fmanswer textarea').focus();
        }
        {% if settings.ENABLE_SHARING_GOOGLE %}$.getScript("http://apis.google.com/js/plusone.js"){% endif %}

        {% if request.user.id == question.author_id %}
            $("#fmanswer_button").click(function() {
                $("#fmanswer").show();
                $("#fmanswer_button").hide();
            });
        {%endif%}
<<<<<<< HEAD

        if (askbot['data']['userIsAuthenticated']) {
            var draftHandler = new DraftAnswer();
            draftHandler.setThreadId({{ thread.id }});
            draftHandler.decorate($(document));
        }
=======
        askbot['functions']['hideConvertLinks']();
>>>>>>> 99650778
    });

    $(window).bind('hashchange', animate_hashes);

    function animate_hashes(){
      var id_value = window.location.hash;
      if (id_value != ""){
        var previous_color = $(id_value).css('background-color');
        $(id_value).css('backgroundColor', '#FFF8C6');
        $(id_value).animate({backgroundColor: '#ff7f2a'}, 1000).animate({backgroundColor: '#FFF8C6'}, 1000, function(){
            $(id_value).css('backgroundColor', previous_color);
        });
      }
    }

    
    function initEditor(){
        $('#editor').TextAreaResizer();
        //highlight code synctax when editor has new text
        $("#editor").typeWatch({highlight: false, wait: 3000,
                         captureLength: 5, callback: lanai.highlightSyntax});
                         
        var display = true;
        var txt = "[{% trans %}hide preview{% endtrans %}]";
        $('#pre-collapse').text(txt);
        $('#pre-collapse').bind('click', function(){
            txt = display ? "[{% trans %}show preview{% endtrans %}]" : "[{% trans %}hide preview{% endtrans %}]";
            display = !display;
            $('#previewer').toggle();
            $('#pre-collapse').text(txt);
        });
        setupFormValidation(
            $("#fmanswer"),
            CPValidator.getAnswerFormRules(),
            CPValidator.getAnswerFormMessages()
        );
    }
</script>
{% include "meta/editor_data.html" %}<|MERGE_RESOLUTION|>--- conflicted
+++ resolved
@@ -62,16 +62,13 @@
                 $("#fmanswer_button").hide();
             });
         {%endif%}
-<<<<<<< HEAD
 
         if (askbot['data']['userIsAuthenticated']) {
             var draftHandler = new DraftAnswer();
             draftHandler.setThreadId({{ thread.id }});
             draftHandler.decorate($(document));
         }
-=======
         askbot['functions']['hideConvertLinks']();
->>>>>>> 99650778
     });
 
     $(window).bind('hashchange', animate_hashes);
