{# most, if not all javascripts should go here
   this template is included at the very bottow of the
   main template "base.html"
#}
<div id="no-javascript">
<<<<<<< HEAD
  <noscript class="noscript">
    {% trans app_name = settings.APP_SHORT_NAME %}Please note: {{app_name}} requires javascript to work properly, please enable javascript in your browser, <a href="{{noscript_url}}">here is how</a>{% endtrans %}
  </noscript>
  <script type="text/javascript">
        //IE fix to hide the red margin
  	var noscript = document.getElementsByTagName('noscript')[0];
	noscript.style.padding = '0px';
	noscript.style.backgroundColor = 'transparent';
  </script>
=======
    <noscript class="noscript">
        {% trans app_name = settings.APP_SHORT_NAME %}Please note: {{app_name}} requires javascript to work properly, please enable javascript in your browser, <a href="{{noscript_url}}">here is how</a>{% endtrans %}
    </noscript>
    <script type="text/javascript">
        //IE fix to hide the red margin
        var noscript = document.getElementsByTagName('noscript')[0];
        noscript.style.padding = '0px';
        noscript.style.backgroundColor = 'transparent';
    </script>
>>>>>>> a78267c7
</div>
<script type="text/javascript">
    var i18nLang = '{{settings.LANGUAGE_CODE}}';
    var scriptUrl = '/{{settings.ASKBOT_URL}}'
    var askbotSkin = '{{settings.ASKBOT_DEFAULT_SKIN}}';
    var enableMathJax = {% if settings.ENABLE_MATHJAX %}true{% else %}false{% endif %};
    askbot['urls']['mark_read_message'] = '{% url "read_message" %}';
    askbot['urls']['get_tags_by_wildcard'] = '{% url "get_tags_by_wildcard" %}';
    askbot['urls']['get_tag_list'] = '{% url "get_tag_list" %}';
    askbot['urls']['follow_user'] = '/followit/follow/user/{{'{{'}}userId{{'}}'}}/';
    askbot['urls']['unfollow_user'] = '/followit/unfollow/user/{{'{{'}}userId{{'}}'}}/';
    askbot['urls']['user_signin'] = '{{ settings.LOGIN_URL }}';
    askbot['settings']['static_url'] = '{{ settings.STATIC_URL }}';
    askbot['urls']['getEditor'] = '{% url "get_editor" %}';
</script>
<script 
    type="text/javascript"
    {% if settings.DEBUG %}
        src="{{"/js/jquery-1.7.2.min.js"|media}}"
    {% else %}
        src="http://ajax.googleapis.com/ajax/libs/jquery/1.7.2/jquery.min.js"
    {% endif %}
></script>
<script type="text/javascript" src='{{"/bootstrap/js/bootstrap.js"|media}}'></script>
<!-- History.js --> 
<script type='text/javascript' src="{{"/js/jquery.history.js"|media }}"></script>
<script type='text/javascript' src="{{"/js/utils.js"|media }}"></script>
{% if settings.ENABLE_MATHJAX %}
    <script type='text/javascript' src="{{settings.MATHJAX_BASE_URL}}/MathJax.js">
        MathJax.Hub.Config({
            extensions: ["tex2jax.js"],
            jax: ["input/TeX","output/HTML-CSS"],
            tex2jax: {inlineMath: [["$","$"],["\\(","\\)"]]}
        });
    </script>
{% endif %}
<script type="text/javascript">
    /*<![CDATA[*/
    $(document).ready(function(){
        // focus input on the search bar endcomment
        {% if active_tab in ('users', 'questions', 'tags') %}
            $('#keywords').focus();
        {% elif active_tab == 'ask' %}
            $('#id_title').focus();
        {% else %}
            animateHashes();
        {% endif %}
        if (askbot['data']['userIsAdminOrMod']) {
            $('body').addClass('admin');
        }
        {%if settings.GROUPS_ENABLED %}
        askbot['urls']['add_group'] = "{% url add_group %}";
        var group_dropdown = new GroupDropdown({{group_list}});
        $('.dropdown').append(group_dropdown.getElement());
        {%if request.user.is_superuser%}
        group_dropdown.enableAddGroups();
        {%endif%}
        {% endif %}
    });
{% if user_messages %}
    $('#validate_email_alert').click(function(){notify.close(true)})
    notify.show();
{% endif %}
    $('abbr.timeago').timeago();
    /*]]>*/
</script>
{% if settings.USE_CUSTOM_JS %}
<script 
    src="{% url "custom_js"%}?v={{ settings.MEDIA_RESOURCE_REVISION }}"
    type="text/javascript"
></script>
{% endif %}
{% if settings.GOOGLE_ANALYTICS_KEY %}
<script type="text/javascript">
    var gaJsHost = (("https:" == document.location.protocol) ? "https://ssl." : "http://www.");
    document.write(unescape("%3Cscript src='" + gaJsHost + "google-analytics.com/ga.js' type='text/javascript'%3E%3C/script%3E"));
    </script>
    <script type="text/javascript">
    try {
    var pageTracker = _gat._getTracker('{{ settings.GOOGLE_ANALYTICS_KEY }}');
    pageTracker._trackPageview();
    } catch(err) {}
</script>
{% endif %}<|MERGE_RESOLUTION|>--- conflicted
+++ resolved
@@ -3,17 +3,6 @@
    main template "base.html"
 #}
 <div id="no-javascript">
-<<<<<<< HEAD
-  <noscript class="noscript">
-    {% trans app_name = settings.APP_SHORT_NAME %}Please note: {{app_name}} requires javascript to work properly, please enable javascript in your browser, <a href="{{noscript_url}}">here is how</a>{% endtrans %}
-  </noscript>
-  <script type="text/javascript">
-        //IE fix to hide the red margin
-  	var noscript = document.getElementsByTagName('noscript')[0];
-	noscript.style.padding = '0px';
-	noscript.style.backgroundColor = 'transparent';
-  </script>
-=======
     <noscript class="noscript">
         {% trans app_name = settings.APP_SHORT_NAME %}Please note: {{app_name}} requires javascript to work properly, please enable javascript in your browser, <a href="{{noscript_url}}">here is how</a>{% endtrans %}
     </noscript>
@@ -23,7 +12,6 @@
         noscript.style.padding = '0px';
         noscript.style.backgroundColor = 'transparent';
     </script>
->>>>>>> a78267c7
 </div>
 <script type="text/javascript">
     var i18nLang = '{{settings.LANGUAGE_CODE}}';
