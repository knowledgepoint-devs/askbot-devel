{% extends "two_column_body.html" %}
{% import "macros.html" as macros %}
<!-- question.html -->
{% block title %}{% spaceless %}{{ question.get_question_title() }}{% endspaceless %}{% endblock %}
{% block meta_description %}
        <meta name="description" content="{{question.summary|striptags|escape}}" />
{% endblock %}
{% block keywords %}{{question.tagname_meta_generator()}}{% endblock %}
{% block forestyle %}
    <link rel="canonical" href="{{settings.APP_URL}}{{question.get_absolute_url()}}" />
    <link rel="stylesheet" type="text/css" href="{{'/js/wmd/wmd.css'|media}}" />
{% endblock %}
{% block content %}
<h1><a href="{{ question.get_absolute_url() }}">{{ question.get_question_title() }}</a></h1>
<table style="width:100%;" id="question-table" {% if question.deleted %}class="deleted"{%endif%}>
    <tr>
        <td style="width:30px;vertical-align:top">
            <div class="vote-buttons">
                {% if question_vote %}
                <img id="question-img-upvote-{{ question.id }}" class="question-img-upvote" 
                    {% if question_vote.is_upvote() %}
                        src="{{'/images/vote-arrow-up-on.png'|media}}" 
                    {% else %}
                        src="{{'/images/vote-arrow-up.png'|media}}"
                    {% endif %}
                    alt="{% trans %}i like this post (click again to cancel){% endtrans %}"
                    title="{% trans %}i like this post (click again to cancel){% endtrans %}" />
                <div id="question-vote-number-{{ question.id }}" class="vote-number" 
                    title="{% trans %}current number of votes{% endtrans %}">
                    {{ question.score }}
                </div>
                <img id="question-img-downvote-{{ question.id }}" class="question-img-downvote" 
                    {% if question_vote.is_downvote() %}
                        src="{{'/images/vote-arrow-down-on.png'|media}}" 
                    {% else %}
                        src="{{'/images/vote-arrow-down.png'|media}}" 
                    {% endif %}
                    alt="{% trans %}i dont like this post (click again to cancel){% endtrans %}"
                    title="{% trans %}i dont like this post (click again to cancel){% endtrans %}" />
                {% else %}
                <img id="question-img-upvote-{{ question.id }}" class="question-img-upvote" 
                    alt="{% trans %}i like this post (click again to cancel){% endtrans %}"
                    src="{{'/images/vote-arrow-up.png'|media}}" 
                    title="{% trans %}i like this post (click again to cancel){% endtrans %}" />
                <div id="question-vote-number-{{ question.id }}" class="vote-number" 
                    title="{% trans %}current number of votes{% endtrans %}">
                    {{ question.score }}
                </div>
                <img id="question-img-downvote-{{ question.id }}" class="question-img-downvote" 
                    src="{{'/images/vote-arrow-down.png'|media}}"
                    alt="{% trans %}i dont like this post (click again to cancel){% endtrans %}"
                    title="{% trans %}i dont like this post (click again to cancel){% endtrans %}" />
                {% endif %}
                
                {% if settings.ENABLE_SHARING_TWITTER %}{{ macros.share(site = 'twitter', icon = True) }}{% endif %}
                {% if settings.ENABLE_SHARING_FACEBOOK %}{{ macros.share(site = 'facebook', icon = True) }}{% endif %}
                {% if settings.ENABLE_SHARING_LINKEDIN %}{{ macros.share(site = 'linkedin', icon = True) }}{% endif %}
                {% if settings.ENABLE_SHARING_IDENTICA %}{{ macros.share(site = 'identica', icon = True) }}{% endif %}
                {% if settings.ENABLE_SHARING_GOOGLE %}<g:plusone size="small" count="false"></g:plusone>{% endif %}
            </div>
        </td>
        <td>
            <div class="question-body">
                {{question.html}}
            </div>
            <ul id="question-tags" class="post-tags tags">
                {% for tag in question.get_tag_names() %}
                    {{ macros.tag_widget(
                            tag,
                            css_class = 'post-tag',
                            html_tag = 'li'
                        )
                    }}
                {% endfor %}
            </ul>
            <div id="question-controls" class="post-controls">
                {% set pipe=joiner('<span class="sep">|</span>') %}
                {% if request.user|can_edit_post(question) %}{{ pipe() }}
                    <a href="{% url edit_question question.id %}">{% trans %}edit{% endtrans %}</a>
                {% endif %}
                {% if request.user|can_retag_question(question) %}{{ pipe() }}
                    <a id="retag" href="{% url retag_question question.id %}">{% trans %}retag{% endtrans %}</a>
                    <script type="text/javascript">
                        var retagUrl = "{% url retag_question question.id %}";
                    </script>
                {% endif %}
                {% if question.closed %}
                    {% if request.user|can_reopen_question(question) %}{{ pipe() }}
                    <a href="{% url reopen question.id %}">{% trans %}reopen{% endtrans %}</a>
                    {% endif %}
                {% else %}
                    {% if request.user|can_close_question(question) %}{{ pipe() }}
                    <a href="{% url close question.id %}">{% trans %}close{% endtrans %}</a>
                    {% endif %}
                {% endif %}
                {% if request.user|can_flag_offensive(question) %}{{ pipe() }}
                <span id="question-offensive-flag-{{ question.id }}" class="offensive-flag" 
                    title="{% trans %}report as offensive (i.e containing spam, advertising, malicious text, etc.){% endtrans %}">
                    <a>{% trans %}flag offensive{% endtrans %}</a>
                    {% if request.user|can_see_offensive_flags(question) %}
                        <span class="darkred">{% if question.offensive_flag_count > 0 %}({{ question.offensive_flag_count }}){% endif %}</span>
                    {% endif %}
                </span>
                {% endif %}
                {% if request.user|can_delete_post(question) %}{{ pipe() }}
                    <a id="question-delete-link-{{question.id}}">{% if question.deleted %}{% trans %}undelete{% endtrans %}{% else %}{% trans %}delete{% endtrans %}{% endif %}</a>
                {% endif %}
            </div>
            <div class="post-update-info-container">
                    {{ 
                        macros.post_contributor_info(
                                        question,
                                        "original_author",
                                        question.wiki,
                                        settings.MIN_REP_TO_EDIT_WIKI
                                    )
                    }}
                    {{ 
                        macros.post_contributor_info(
                                        question,
                                        "last_updater",
                                        question.wiki,
                                        settings.MIN_REP_TO_EDIT_WIKI,
                                    )
                    }}
            </div>
            {{
                macros.post_comments_widget(
                        post = question,
                        show_post = show_post,
                        show_comment = show_comment,
                        comment_order_number = comment_order_number,
                        user = request.user,
                        max_comments = settings.MAX_COMMENTS_TO_SHOW
                    )
            }}
            <!--/div-->
        </td>
    </tr>
</table>
{% if question.closed %}
<div class="question-status" style="margin-bottom:15px">
<h3>{% trans close_reason=question.get_close_reason_display() %}The question has been closed for the following reason "{{ close_reason }}" by{% endtrans %} 
<a href="{{ question.closed_by.get_profile_url() }}">{{ question.closed_by.username }}</a> 
{% trans closed_at=question.closed_at %}close date {{closed_at}}{% endtrans %}</h3>
</div>
{% endif %}
{% if answers %}
    <div class="tabBar">
        <h2 id="sort-top">
        {% trans counter=answers|length %}
        {{counter}} Answer:
        {% pluralize %}
        {{counter}} Answers:
        {% endtrans %}
        </h2>
        <div class="tabsA">
            <a id="oldest" href="{{ question.get_absolute_url() }}?sort=oldest#sort-top" 
                title="{% trans %}oldest answers will be shown first{% endtrans %}"
            ><span>{% trans %}oldest answers{% endtrans %}</span></a>
            <a id="latest" href="{{ question.get_absolute_url() }}?sort=latest#sort-top" 
                title="{% trans %}newest answers will be shown first{% endtrans %}"
            ><span>{% trans %}newest answers{% endtrans %}</span></a>
            <a id="votes" href="{{ question.get_absolute_url() }}?sort=votes#sort-top" 
                title="{% trans %}most voted answers will be shown first{% endtrans %}"
            ><span>{% trans %}popular answers{% endtrans %}</span></a>   
        </div>
    </div>
    {{ macros.paginator(paginator_context) }}

    {% for answer in answers %}
        <a name="{{ answer.id }}"></a>
        <div id="answer-container-{{ answer.id }}" class="answer {% if answer.accepted %}accepted-answer{% endif %} {% if answer.author_id==question.author_id %} answered-by-owner{% endif %} {% if answer.deleted %}deleted{% endif %}">
            <table style="width:100%;" class="answer-table">
                <tr>
                    <td style="width:30px;vertical-align:top">
                        <div class="vote-buttons">
                            <img id="answer-img-upvote-{{ answer.id }}" class="answer-img-upvote" 
                                {% if user_answer_votes[answer.id] == 1 %}
                                    src="{{'/images/vote-arrow-up-on.png'|media}}" 
                                {% else %}
                                    src="{{'/images/vote-arrow-up.png'|media}}" 
                                {% endif %}
                                alt="{% trans %}i like this answer (click again to cancel){% endtrans %}"
                                title="{% trans %}i like this answer (click again to cancel){% endtrans %}"/>
                            <div id="answer-vote-number-{{ answer.id }}" class="vote-number" title="{% trans %}current number of votes{% endtrans %}">
                                {{ answer.score }}
                            </div>
                            <img id="answer-img-downvote-{{ answer.id }}" class="answer-img-downvote" 
                                {% if user_answer_votes[answer.id] == -1 %}
                                    src="{{'/images/vote-arrow-down-on.png'|media}}" 
                                {% else %}
                                    src="{{'/images/vote-arrow-down.png'|media}}" 
                                {% endif %}
                                alt="{% trans %}i dont like this answer (click again to cancel){% endtrans %}"
                                title="{% trans %}i dont like this answer (click again to cancel){% endtrans %}" />
                            {% if request.user == question.author %}
                            <img id="answer-img-accept-{{ answer.id }}" class="answer-img-accept" 
                                {% if answer.accepted %}
                                    src="{{'/images/vote-accepted-on.png'|media}}"
                                {% else %}
                                    src="{{'/images/vote-accepted.png'|media}}" 
                                {% endif %}
                                alt="{% trans %}mark this answer as favorite (click again to undo){% endtrans %}"
                                title="{% trans %}mark this answer as favorite (click again to undo){% endtrans %}" />
                            {% else %}
                                {% if answer.accepted %}
                                <img id="answer-img-accept-{{ answer.id }}" class="answer-img-accept" 
                                    {% if answer.accepted %}
                                        src="{{'/images/vote-accepted-on.png'|media}}"
                                    {% else %}
                                        src="{{'/images/vote-accepted.png'|media}}"
                                    {% endif %}
                                    alt="{% trans question_author=question.author.username %}{{question_author}} has selected this answer as correct{% endtrans %}"
                                    title="{% trans questsion_author=question.author.username%}{{question_author}} has selected this answer as correct{% endtrans %}"
                                {% endif %}
                            {% endif %}
                        </div>
                    </td>
                    <td>
                        <div class="item-right">
                            <div class="answer-body">
                                {{ answer.html }}
                            </div>
                            <div class="answer-controls post-controls">
                                {% set pipe=joiner('<span class="sep">|</span>') %}
                                <span class="linksopt">{{ pipe() }}
                                    <a 
                                        href="{{ answer.get_absolute_url() }}" 
                                        title="{% trans %}answer permanent link{% endtrans %}">
                                        {% trans %}permanent link{% endtrans %}
                                    </a>
                                </span>
                                {% if request.user|can_edit_post(answer) %}{{ pipe() }}
                                <span class="action-link"><a href="{% url edit_answer answer.id %}">{% trans %}edit{% endtrans %}</a></span>
                                {% endif %}
                                {% if request.user|can_flag_offensive(answer) %}{{ pipe() }}
                                <span id="answer-offensive-flag-{{ answer.id }}" class="offensive-flag" 
                                    title="{% trans %}report as offensive (i.e containing spam, advertising, malicious text, etc.){% endtrans %}">
                                    <a>{% trans %}flag offensive{% endtrans %}</a>
                                    {% if request.user|can_see_offensive_flags(answer) %}
                                        <span class="darkred">{% if answer.offensive_flag_count > 0 %}({{ answer.offensive_flag_count }}){% endif %}</span>
                                    {% endif %}
                                </span>
                                {% endif %}
                                {% if request.user|can_delete_post(answer) %}{{ pipe() }}
                                    {% spaceless %}
                                    <span class="action-link">
                                        <a id="answer-delete-link-{{answer.id}}">
                                        {% if answer.deleted %}{% trans %}undelete{% endtrans %}{% else %}{% trans %}delete{% endtrans %}{% endif %}</a>
                                    </span>
                                    {% endspaceless %}
                                {% endif %}
                                {% if settings.ALLOW_SWAPPING_QUESTION_WITH_ANSWER and request.user.is_authenticated() and request.user.is_administrator_or_moderator() %}{{ pipe() }}
                                    <span class="action-link">
                                        <a id="swap-question-with-answer-{{answer.id}}">{% trans %}swap with question{% endtrans %}</a>
                                    </span>
                                {% endif %}
                            </div>
                            <div class="post-update-info-container">
                                    {{
                                        macros.post_contributor_info(
                                            answer,
                                            "original_author",
                                            answer.wiki,
                                            settings.MIN_REP_TO_EDIT_WIKI
                                        )
                                    }}
                                    {{ 
                                        macros.post_contributor_info(
                                            answer,
                                            "last_updater",
                                            answer.wiki,
                                            settings.MIN_REP_TO_EDIT_WIKI
                                        )
                                    }}
                            </div>
                            {{
                                macros.post_comments_widget(
                                        post = answer,
                                        show_post = show_post,
                                        show_comment = show_comment,
                                        comment_order_number = comment_order_number,
                                        user = request.user,
                                        max_comments = settings.MAX_COMMENTS_TO_SHOW
                                    )
                            }}
                        </div>
                    </td>
                </tr>
            </table>
        </div>
    {% endfor %}
    {{ macros.paginator(paginator_context) }}
{% else %}
    {% set question_url=settings.APP_URL+question.get_absolute_url()|urlencode %}
    <h2 class="share-question">{% trans %}Know someone who can answer?  Share a <a href="{{ question_url }}">link</a> to this question via{% endtrans %}
        {% if settings.ENABLE_SHARING_TWITTER %}{{ macros.share(site = 'twitter', site_label = 'Twitter') }},{% endif %}
        {% if settings.ENABLE_SHARING_FACEBOOK %}{{ macros.share(site = 'facebook', site_label = 'Facebook') }},{% endif %}
        {% if settings.ENABLE_SHARING_LINKEDIN %}{{ macros.share(site = 'linkedin', site_label = 'LinkedIn') }},{% endif %}
        {% if settings.ENABLE_SHARING_IDENTICA %}{{ macros.share(site = 'identica', site_label = 'Identi.ca') }},{% endif %}
        {%- if settings.ENABLE_SHARING_TWITTER or settings.ENABLE_SHARING_FACEBOOK or settings.ENABLE_SHARING_LINKEDIN or settings.ENABLE_SHARING_IDENTICA -%}
            {% trans %} or{% endtrans %}
        {% endif %}
        <a href="mailto:?subject={{ settings.APP_SHORT_NAME|urlencode }}&amp;body={{ question_url }}">{% trans %}email{% endtrans %}</a>.
    </h2>
{% endif %}
<form 
    id="fmanswer"
    {% if user == question.author %}style="display:none"{% endif %}
    action="{% url answer question.id %}"
    method="post"
>{% csrf_token %}
    {% if request.user.is_authenticated() %}
        <p style="padding-left:3px">
        {{ answer.email_notify }} 
        <label for="question-subscribe-updates">
        {% set email_feed_frequency = request.user.get_followed_question_alert_frequency() %}
        {% if email_feed_frequency =='n' %}
            {% trans %}Notify me once a day when there are any new answers{% endtrans %}
        {% elif email_feed_frequency =='d' %}
            {% trans %}Notify me once a day when there are any new answers{% endtrans %}
        {% elif email_feed_frequency =='w' %}
            {% trans %}Notify me weekly when there are any new answers{% endtrans %}
        {% elif email_feed_frequency =='i' %}
            {% trans %}Notify me immediately when there are any new answers{% endtrans %}
        {% endif %}
        </label>
        {% trans profile_url=request.user.get_profile_url() %}You can always adjust frequency of email updates from your {{profile_url}}{% endtrans %}
        </p>
    {% else %}
        <p style="padding-left:3px">
            {{ answer.email_notify }} 
            <label>{% trans %}once you sign in you will be able to subscribe for any updates here{% endtrans %}</label>
        </p>
    {% endif %}
    <div style="clear:both">
    </div>
    {% if request.user.is_anonymous() and settings.ALLOW_POSTING_BEFORE_LOGGING_IN == False %}
        {% if not question.closed %}
            <a 
                class="submit"
                href="{{settings.LOGIN_URL}}?next={% url question question.id %}"
            >{% trans %}Login/Signup to Answer{% endtrans %}</a>
        {% endif %}
    {% else %}
        {% if not question.closed %}
            <div style="padding:10px 0 0 0;">
                {% spaceless %}
                <h2>
                    {% if answers %}
                        {% trans %}Your answer{% endtrans %}
                    {% else %}
                        {% trans %}Be the first one to answer this question!{% endtrans %}
                    {% endif %}
                </h2>
                {% endspaceless %}
            </div>
            {% if request.user.is_anonymous() %}
                <div class="message">{% trans %}you can answer anonymously and then login{% endtrans %}</div>
            {% else %}
                <p class="message">
                    {% if request.user==question.author  %}
                        {% trans %}answer your own question only to give an answer{% endtrans %}
                    {% else %}
                        {% trans %}please only give an answer, no discussions{% endtrans %}
                    {% endif %}
                </p>
            {% endif %}
            {{ macros.edit_post(answer) }}
            <input type="submit" 
                {% if user.is_anonymous() %}
                    value="{% trans %}Login/Signup to Post Your Answer{% endtrans %}" 
                {% else %}
                    {% if user == question.author %}
                        value="{% trans %}Answer Your Own Question{% endtrans %}" 
                    {% else %}
                        value="{% trans %}Answer the question{% endtrans %}" 
                    {% endif %}
                {% endif %}
                class="submit after-editor" style="float:left"/>
                {% if settings.WIKI_ON %}
                    {{ macros.checkbox_in_div(answer.wiki) }}
                {% endif %}
        {% endif %}
    {% endif %}
    </form>
    {% if request.user == question.author %}
    <input type="button" class="submit after-editor" id="fmanswer_button"  value="{% trans %}Answer Your Own Question{% endtrans %}"/>
    {%endif%}
{% endblock %}

{% block sidebar %}

{{ settings.SIDEBAR_QUESTION_HEADER }}
<div class="boxC vote-buttons">
    <h2 style="font-size: 22px;margin-top: 11px; text-align: left;">{% trans %}Question tools{% endtrans %}</h2>
    {% if favorited %}
        <a class="button followed" 
            alt="{% trans %}click to unfollow this question{% endtrans %}">
            <div>{% trans %}Following{% endtrans %}</div>
            <div class='unfollow'>{% trans %}Unfollow{% endtrans %}</div>
        </a>
    {% else %}
        <a class="button follow"
            alt="{% trans %}click to follow this question{% endtrans %}">
            {%trans %}Follow{%endtrans%}
        </a>
    {% endif %}
    <div class="clearfix"></div>
    <div id="favorite-number" class="favorite-number{% if favorited %} my-favorite-number{% endif %}">
        {% set follower_count = question.favourite_count %}
        {% if follower_count > 0 %}
            {% trans count=follower_count %}{{count}} follower{% pluralize %}{{count}} followers{% endtrans %}
        {% endif %}
    </div>
    <div class="notify-sidebar">
        {%if request.user.is_authenticated() %}
        <input type="checkbox" id="question-subscribe-sidebar"/>
        <label for="question-subscribe-sidebar">{% trans %}email the updates{% endtrans %}</label>
        {%else%}
        <input type="checkbox" id="question-subscribe-sidebar"/>
        <label for="question-subscribe-sidebar">{% trans %}<strong>Here</strong> (once you log in) you will be able to sign up for the periodic email updates about this question.{% endtrans %}</label>
        {%endif%}
        <p class="rss">
            <a
                href="{{settings.APP_URL}}/feeds/question/{{ question.id }}"
                title="{% trans %}subscribe to this question rss feed{% endtrans %}"
                >{% trans %}subsribe to rss feed{% endtrans %}</a>
        </p>
    </div> 
</div>
{% cache 0 "questions_tags" questions_tags question.id language_code %}
{% if settings.SIDEBAR_QUESTION_SHOW_TAGS %}
    <div class="boxC">
        <div class="clearfix"></div>
        <h2>
            {% trans %}Question tags{% endtrans %}:
        </h2>
        <ul id="related-tags" class="tags">
            {% for tag in tags %}
            <li>
                {{ macros.tag_widget(
                        tag,
                        html_tag = 'div',
                        url_params = 'start_over=true',
                        extra_content = '<span class="tag-number">&#215; ' ~
                            tag.used_count|intcomma ~ '</span>'
                    )
                }}
            </li>
            {% endfor %}
        </ul>
    </div>
{% endif %}

{% if settings.SIDEBAR_QUESTION_SHOW_META %}
<div class="boxC">
    <div class="clearfix"></div>
    <h2>{% trans %}Stats:{% endtrans %}</h2>
    <p>
        {% trans %}question asked{% endtrans %}: <strong title="{{ question.added_at }}">{{question.added_at|diff_date}}</strong>
    </p>
    <p> 
        {% trans %}question was seen{% endtrans %}: <strong>{{ question.view_count|intcomma }} {% trans %}times{% endtrans %}</strong>
    </p>
    <p>
        {% trans %}last updated{% endtrans %}: <strong title="{{ question.last_activity_at }}">{{question.last_activity_at|diff_date}}</strong>
    </p>
</div>
{% endif %}
{% endcache %}

{% if similar_questions.data and settings.SIDEBAR_QUESTION_SHOW_RELATED %}
    {#% cache 1800 "related_questions" related_questions question.id language_code %#}
    <div class="boxC">
        <h2>{% trans %}Related questions{% endtrans %}</h2>
        <div class="questions-related">
            {% for question in similar_questions.data() %}
            <p>
                <a href="{{ question.get_absolute_url() }}">{{ question.get_question_title() }}</a>
            </p>
            {% endfor %}
        </div>
    </div>
    {#% endcache %#}
{% endif %}

{{ settings.SIDEBAR_QUESTION_FOOTER }}

{% endblock %}
{% block endjs %}
    {% if not question.closed %}
        <script type='text/javascript' src='{{"/js/editor.js"|media}}'></script>
        <script type='text/javascript'>
            {% if settings.ENABLE_MATHJAX or settings.MARKUP_CODE_FRIENDLY %}
            var codeFriendlyMarkdown = true;
            {% else %}
            var codeFriendlyMarkdown = false;
            {% endif %}
            var maxCommentLength = {{settings.MAX_COMMENT_LENGTH}};
            askbot['urls']['postComments'] = '{% url post_comments %}';
            askbot['urls']['editComment'] = '{% url edit_comment %}';
            askbot['urls']['deleteComment'] = '{% url delete_comment %}';
            askbot['urls']['getComment'] = '{% url get_comment %}';
            askbot['urls']['question_url_template'] = scriptUrl + '{% trans %}question/{% endtrans %}{{ "{{QuestionID}}/{{questionSlug}}" }}';{# yes it needs to be that whacky #}
            askbot['urls']['user_signin'] = '{{ settings.LOGIN_URL }}';
            askbot['urls']['vote_url_template'] = scriptUrl + '{% trans %}questions/{% endtrans %}{{ "{{QuestionID}}/" }}{% trans %}vote/{% endtrans %}';
            askbot['urls']['swap_question_with_answer'] = '{% url swap_question_with_answer %}';
            askbot['urls']['upvote_comment'] = '{% url upvote_comment %}';
            askbot['messages']['addComment'] = '{% trans %}add comment{% endtrans %}';
            {% if settings.SAVE_COMMENT_ON_ENTER %}
                askbot['settings']['saveCommentOnEnter'] = true;
            {% else %}
                askbot['settings']['saveCommentOnEnter'] = false;
            {% endif %}
        </script>
        <script type='text/javascript' src='{{"/js/wmd/showdown.js"|media}}'></script>
        <script type='text/javascript' src='{{"/js/wmd/wmd.js"|media}}'></script>
    {% endif %}
    <script type='text/javascript' src='{{"/js/jquery.validate.min.js"|media}}'></script>
    <script type='text/javascript' src='{{"/js/post.js"|media}}'></script>
    <script type="text/javascript">
        // define reputation needs for comments
        var repNeededForComments = 50;
        $().ready(function(){
            {% if request.user.is_authenticated() %}
              if ($('#question-subscribe-updates')[0].checked){
                 $('#question-subscribe-sidebar').attr({'checked': 'checked'});
              }
            {%endif%}
            $("#nav_questions").attr('className',"on");
            var answer_sort_tab = "{{ tab_id }}";
            $("#" + answer_sort_tab).attr('className',"on");
            
            Vote.init({{ question.id }}, '{{ question.title|slugify }}', '{{ question.author.id }}','{{ request.user.id }}');
            
            {% if not question.closed and request.user.is_authenticated %}initEditor();{% endif %}
            
            lanai.highlightSyntax();
            $('#btLogin').bind('click', function(){window.location.href='{{ settings.LOGIN_URL }}'; } )
            if (window.location.hash === 'fmanswer'){
                $('#fmanswer textarea').focus();
            }
            {% if settings.ENABLE_SHARING_GOOGLE %}$.getScript("http://apis.google.com/js/plusone.js"){% endif %}
<<<<<<< HEAD
            var answer_id = window.location.hash.substring(1);
            if (answer_id!=""){
              var answer_color = $("#answer-container-" + answer_id).css('background-color');
              $("#answer-container-" + answer_id).animate({ backgroundColor: '#BEDA53' }, 500);
              $("#answer-container-" + answer_id).animate({backgroundColor: answer_color}, 500); 
            }
=======

            {% if request.user == question.author %}
                $("#fmanswer_button").click(function() {
                    $("#fmanswer").show();
                    $("#fmanswer_button").hide();
                });
            {%endif%}
>>>>>>> 9e006ba1
        });
        
        function initEditor(){
            $('#editor').TextAreaResizer();
            //highlight code synctax when editor has new text
            $("#editor").typeWatch({highlight: false, wait: 3000,
                             captureLength: 5, callback: lanai.highlightSyntax});
                             
            var display = true;
            var txt = "[{% trans %}hide preview{% endtrans %}]";
            $('#pre-collapse').text(txt);
            $('#pre-collapse').bind('click', function(){
                txt = display ? "[{% trans %}show preview{% endtrans %}]" : "[{% trans %}hide preview{% endtrans %}]";
                display = !display;
                $('#previewer').toggle();
                $('#pre-collapse').text(txt);
            });
            setupFormValidation($("#fmanswer"), CPValidator.getQuestionFormRules(), CPValidator.getQuestionFormMessages());
        }
    </script>
    {% include "blocks/editor_data.html" %}
{% endblock %}<|MERGE_RESOLUTION|>--- conflicted
+++ resolved
@@ -543,14 +543,13 @@
                 $('#fmanswer textarea').focus();
             }
             {% if settings.ENABLE_SHARING_GOOGLE %}$.getScript("http://apis.google.com/js/plusone.js"){% endif %}
-<<<<<<< HEAD
+
             var answer_id = window.location.hash.substring(1);
             if (answer_id!=""){
               var answer_color = $("#answer-container-" + answer_id).css('background-color');
               $("#answer-container-" + answer_id).animate({ backgroundColor: '#BEDA53' }, 500);
               $("#answer-container-" + answer_id).animate({backgroundColor: answer_color}, 500); 
             }
-=======
 
             {% if request.user == question.author %}
                 $("#fmanswer_button").click(function() {
@@ -558,7 +557,6 @@
                     $("#fmanswer_button").hide();
                 });
             {%endif%}
->>>>>>> 9e006ba1
         });
         
         function initEditor(){
