--- conflicted
+++ resolved
@@ -4,11 +4,7 @@
 {% block content %}
 <h1>{% trans %}Frequently Asked Questions {% endtrans %}({% trans %}FAQ{% endtrans %})</h1>
 <h2 class="first">{% trans %}What kinds of questions can I ask here?{% endtrans %}</h2>
-<<<<<<< HEAD
-<p>{% trans %} Most importanly - questions should be <strong>relevant</strong> to this community.{% endtrans %}
-=======
 <p>{% trans %}Most importanly - questions should be <strong>relevant</strong> to this community.{% endtrans %}
->>>>>>> cc38fb00
 {% trans %}Before asking the question - please make sure to use search to see whether your question has alredy been answered.{% endtrans %}
 </p>
 <h2>{% trans %}What questions should I avoid asking?{% endtrans %}</h2>
