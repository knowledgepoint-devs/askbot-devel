--- conflicted
+++ resolved
@@ -17,11 +17,8 @@
     {% else %}
         askbot['data']['userIsAuthenticated'] = false;
     {% endif %}
-<<<<<<< HEAD
-=======
     askbot['urls']['mark_read_message'] = '{% url "read_message" %}';
     askbot['urls']['get_tags_by_wildcard'] = '{% url "get_tags_by_wildcard" %}';
->>>>>>> 08a21cf2
 </script>
 <script 
     type="text/javascript"
