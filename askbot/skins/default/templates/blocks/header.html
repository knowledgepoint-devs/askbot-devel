<!-- template header.html -->
<<<<<<< HEAD
{% import "macros/utils_macros.html" as utils_macros %}
{% import "macros/user_macros.html" as user_macros %}
=======
{% import "macros.html" as macros %}
>>>>>>> eef84c35
<div id="header">
    <div class="content-wrapper">
        {% if settings.SHOW_LOGO %}
        <a id="logo" href="{% url questions %}?start_over=true"><img 
            src="{{ settings.SITE_LOGO_URL|media }}" 
            title="{% trans %}back to home page{% endtrans %}"
            alt="{% trans site=settings.APP_SHORT_NAME %}{{site}} logo{% endtrans %}"/></a>
        {% endif %}
<<<<<<< HEAD
        <div id="user-tools-nav">
=======
        <div id="userToolsNav">
>>>>>>> eef84c35
            {% include "blocks/user_navigation.html" %}
            {{settings.CUSTOM_HEADER}}
        </div>
        
<<<<<<< HEAD
        <div id="meta-nav">
            <a 
                id="nav_tags"
=======
        <div id="metaNav">
            <a 
                id="navTags"
>>>>>>> eef84c35
                href="{% url tags %}"
                {% if active_tab == 'tags' %}class="on"{% endif %}
            >{% trans %}tags{% endtrans %}</a>
            <a 
                id="navUsers"
                href="{% url users %}"
                {% if active_tab == 'users' %}class="on"{% endif %}
            >{% trans %}users{% endtrans %}</a>
            <a 
                id="navBadges"
                href="{% url badges %}"
                {% if active_tab == 'badges' %}class="on"{% endif %}
            >{% trans %}badges{% endtrans %}</a>
<<<<<<< HEAD
            <!--
            <a 
                id="nav_ask"
                href="{% url ask %}"
                class="{% if active_tab == 'ask' %}on{% else %}special{% endif %}"
            >{% trans %}ask a question{% endtrans %}</a>
            -->
=======
>>>>>>> eef84c35
        </div>
        <div class="clean"></div>
    </div>
</div>
<!-- end template header.html --><|MERGE_RESOLUTION|>--- conflicted
+++ resolved
@@ -1,10 +1,6 @@
 <!-- template header.html -->
-<<<<<<< HEAD
 {% import "macros/utils_macros.html" as utils_macros %}
 {% import "macros/user_macros.html" as user_macros %}
-=======
-{% import "macros.html" as macros %}
->>>>>>> eef84c35
 <div id="header">
     <div class="content-wrapper">
         {% if settings.SHOW_LOGO %}
@@ -13,24 +9,14 @@
             title="{% trans %}back to home page{% endtrans %}"
             alt="{% trans site=settings.APP_SHORT_NAME %}{{site}} logo{% endtrans %}"/></a>
         {% endif %}
-<<<<<<< HEAD
-        <div id="user-tools-nav">
-=======
         <div id="userToolsNav">
->>>>>>> eef84c35
             {% include "blocks/user_navigation.html" %}
             {{settings.CUSTOM_HEADER}}
         </div>
         
-<<<<<<< HEAD
-        <div id="meta-nav">
-            <a 
-                id="nav_tags"
-=======
         <div id="metaNav">
             <a 
                 id="navTags"
->>>>>>> eef84c35
                 href="{% url tags %}"
                 {% if active_tab == 'tags' %}class="on"{% endif %}
             >{% trans %}tags{% endtrans %}</a>
@@ -44,16 +30,6 @@
                 href="{% url badges %}"
                 {% if active_tab == 'badges' %}class="on"{% endif %}
             >{% trans %}badges{% endtrans %}</a>
-<<<<<<< HEAD
-            <!--
-            <a 
-                id="nav_ask"
-                href="{% url ask %}"
-                class="{% if active_tab == 'ask' %}on{% else %}special{% endif %}"
-            >{% trans %}ask a question{% endtrans %}</a>
-            -->
-=======
->>>>>>> eef84c35
         </div>
         <div class="clean"></div>
     </div>
