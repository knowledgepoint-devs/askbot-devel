--- conflicted
+++ resolved
@@ -1,27 +1,5 @@
 <!-- template header.html -->
 {% import "macros.html" as macros %}
-<<<<<<< HEAD
-<div id="roof">
-    <div id="navBar">
-    <a style="position:absolute;top:10px;right:30px;" href='http://www.pledgie.com/campaigns/12608'><img alt='Click here to lend your support to: askbot-devel and make a donation at www.pledgie.com !' src='http://www.pledgie.com/campaigns/12608.png?skin_name=chrome' border='0' /></a>
-        <div id="top">
-            {% include "blocks/header_meta_links.html" %}
-        </div>
-        <table border="0" cellspacing="0" cellpadding="0">
-          <tr>
-    {% if settings.SHOW_LOGO %}
-    <td id="logoContainer">
-        <div id="logo">
-            <a href="{% url questions %}?start_over=true"><img 
-                src="{{ settings.SITE_LOGO_URL|media }}" 
-                title="{% trans %}back to home page{% endtrans %}"
-                alt="{% trans site=settings.APP_SHORT_NAME %}{{site}} logo{% endtrans %}"/></a>
-        </div>
-    </td>
-    {% endif %}
-    <td id="navTabContainer" valign="bottom" align="left">
-        <div class="nav">
-=======
 <div id="ab-header">
     <div class="content-wrapper">
         {% if settings.SHOW_LOGO %}
@@ -30,9 +8,11 @@
             title="{% trans %}back to home page{% endtrans %}"
             alt="{% trans site=settings.APP_SHORT_NAME %}{{site}} logo{% endtrans %}"/></a>
         {% endif %}
-        <div id="ab-meta-nav">{% include "blocks/header_meta_links.html" %}</div>
+        <div id="ab-meta-nav">
+            {% include "blocks/header_meta_links.html" %}
+        </div>
+        <a style="position:absolute;top:10px;right:30px;" href='http://www.pledgie.com/campaigns/12608'><img alt='Click here to lend your support to: askbot-devel and make a donation at www.pledgie.com !' src='http://www.pledgie.com/campaigns/12608.png?skin_name=chrome' border='0' /></a>
         <div id="ab-main-nav">
->>>>>>> 4945cf73
             <a 
                 id="nav_questions"
                 href="{% url questions %}"
