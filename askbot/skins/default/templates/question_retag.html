{% extends "two_column_body.html" %}
<!-- question_retag.html -->
{% block title %}{% spaceless %}{% trans %}Change tags{% endtrans %}{% endspaceless %}{% endblock %}
{% block content %}
<h1>{% trans %}Change tags{% endtrans %} [<a href="{{ question.get_absolute_url() }}">{% trans %}back{% endtrans %}</a>]</h1>
<form id="fmretag" action="{% url retag_question question.id %}" method="post" >{% csrf_token %}
    <h2>
<<<<<<< HEAD
        {{ question.thread.get_title() }}
=======
        {{ question.get_question_title()|escape }}
>>>>>>> 3035bd46
    </h2>
    <div id="description" class="edit-content-html">
        {{ question.html }}
    </div>
    <div class="form-item">
        <strong>{{ form.tags.label_tag() }}:</strong> <span class="form-error"></span><br/>
        {{ form.tags }}  {{ form.tags.errors }}
        <div class="title-desc">
            {{ form.tags.help_text }}
        </div>
    </div>
    <div class="error" ></div>
    <input type="submit" value="{% trans %}Retag{% endtrans %}" class="submit" />&nbsp;
    <input type="button" value="{% trans %}Cancel{% endtrans %}" class="submit" onclick="history.back(-1);" />
</form>
{% endblock %}

{% block sidebar %}
<div class="boxC">
    <h2>{% trans %}Why use and modify tags?{% endtrans %}</h2>
    <ul>
        <li>{% trans %}Tags help to keep the content better organized and searchable{% endtrans %}</li>
        <li>
            {% trans %}tag editors receive special awards from the community{% endtrans %}
        </li>
    </ul>
    <p class='info-box-follow-up-links'>
        <a href="{% url faq %}">faq »</a>
    </p>
</div>
{% endblock %}
{% block endjs %}
    <script type='text/javascript' src='{{"/js/editor.js"|media}}'></script>
    <script type='text/javascript' src='{{"/js/post.js"|media}}'></script>
    <script type='text/javascript' src='{{"/js/jquery.validate.min.js"|media}}'></script>
    <script type="text/javascript">
        $().ready(function(){
            $("#nav_questions").attr('className',"on");
            {% import "macros.html" as macros %}
            {{ macros.tag_autocomplete_js(id = '#id_tags') }}
            $("#fmretag").validate({
               rules: {
                   tags: {
                       required: true,
                       maxength: 105
                   }
               },
               messages: {
                   tags: {
                           required: "{% trans %}tags are required{% endtrans %}",
                           maxlength: "{% trans %}up to 5 tags, less than 20 characters each{% endtrans %}"
                       }
                   }
                   
               });
               lanai.highlightSyntax();
           });
    </script>
{% endblock %}
<!-- end question_retag.html --><|MERGE_RESOLUTION|>--- conflicted
+++ resolved
@@ -5,11 +5,7 @@
 <h1>{% trans %}Change tags{% endtrans %} [<a href="{{ question.get_absolute_url() }}">{% trans %}back{% endtrans %}</a>]</h1>
 <form id="fmretag" action="{% url retag_question question.id %}" method="post" >{% csrf_token %}
     <h2>
-<<<<<<< HEAD
-        {{ question.thread.get_title() }}
-=======
-        {{ question.get_question_title()|escape }}
->>>>>>> 3035bd46
+        {{ question.thread.get_title()|escape }}
     </h2>
     <div id="description" class="edit-content-html">
         {{ question.html }}
