--- conflicted
+++ resolved
@@ -14,8 +14,6 @@
         {% endif %}
         <link rel="shortcut icon" href="{{ "/images/favicon.gif"|media }}" />
         <link href="{{"/style/style.css"|media }}" rel="stylesheet" type="text/css" />
-<<<<<<< HEAD
-=======
         {% block forestyle %}{% endblock %}
         {% if user_messages %}
         <style type="text/css">
@@ -39,80 +37,12 @@
         {% block body %}
         {% endblock %}
         {% include "footer.html" %}
-        <script type="text/javascript">
-            var i18nLang = '{{settings.LANGUAGE_CODE}}';
-            var scriptUrl = '/{{settings.ASKBOT_URL}}'
-            var askbotSkin = '{{settings.ASKBOT_DEFAULT_SKIN}}';
-            var enableMathJax = {% if settings.ENABLE_MATHJAX %}true{% else %}false{% endif %};
-        </script>
->>>>>>> f3513017
         <script src="http://ajax.googleapis.com/ajax/libs/jquery/1.4.3/jquery.min.js" type="text/javascript"></script>
-        {% if settings.ENABLE_MATHJAX %}
-            <script type='text/javascript' src='{{settings.MATHJAX_BASE_URL}}/MathJax.js'>
-                MathJax.Hub.Config({
-                    extensions: ["tex2jax.js"],
-                    jax: ["input/TeX","output/HTML-CSS"],
-                    tex2jax: {inlineMath: [["$","$"],["\\(","\\)"]]}
-                });
-            </script>
-        {% endif %}
-        {% block endjs %}
-        {% endblock %}
-        <script type="text/javascript">
-        {% if active_tab != "tags" and active_tab != "users" %}
-        {# start asking question with title from search query #}
-            $(document).ready(function(){
-                $('#nav_ask').click(
-                    function(){
-                        var starting_title = $('#keywords').attr('value');
-                        var new_url = $(this).attr('href') + '?title=' + encodeURIComponent(starting_title);
-                        window.location.href = new_url;
-                        return false;
-                    }
-                );
-                //{# focus input on the search bar endcomment #}
-                {% if active_tab != "ask" %}
-                    $('#keywords').focus();
-                {% else %}
-                    $('#id_title').focus();
-                {% endif %}
-                {% if user_messages %}
-                    $('#validate_email_alert').click(function(){notify.close(true)})
-                    notify.show();
-                {% endif %}
-<<<<<<< HEAD
-            <a id="close-notify" onclick="notify.close(true)">&times;</a>
-        </div>
-        {% include "header.html" %}
-        <div id="wrapper">
-            <div id="room">
-                <div id="CALeft">
-                    {% include "input_bar.html" %}
-                    {% block content%}
-                    {% endblock%}
-
-                </div>
-                <div id="CARight">
-                    {% block sidebar%}
-                    {% endblock%}
-                </div>
-                <div id="tail" style="clear:both;">
-                    {% block tail %}
-                    {% endblock %}
-                </div>
-            </div>
-            <div class="spacer3"></div>
-        </div>
-        {% include "footer.html" %}
         <script type="text/javascript">
             var i18nLang = '{{settings.LANGUAGE_CODE}}';
             var scriptUrl = '/{{settings.LANGUAGE_CODE}}/{{settings.ASKBOT_URL}}'
             var askbotSkin = '{{settings.ASKBOT_DEFAULT_SKIN}}';
-            {% if settings.ENABLE_MATHJAX %}
-            var enableMathJax = true;
-            {% else %}
-            var enableMathJax = false;
-            {% endif %}
+            var enableMathJax = {% if settings.ENABLE_MATHJAX %}true{% else %}false{% endif %};
         </script>
         <script type='text/javascript' src='{{"/js/com.cnprog.i18n.js"|media }}'></script>
         <script type='text/javascript' src='{{"/js/jquery.i18n.js"|media }}'></script>
@@ -159,10 +89,15 @@
                 notify.show();
             {% endif %}
         </script>
-=======
-            });
+        {% if settings.ENABLE_MATHJAX %}
+            <script type='text/javascript' src='{{settings.MATHJAX_BASE_URL}}/MathJax.js'>
+                MathJax.Hub.Config({
+                    extensions: ["tex2jax.js"],
+                    jax: ["input/TeX","output/HTML-CSS"],
+                    tex2jax: {inlineMath: [["$","$"],["\\(","\\)"]]}
+                });
+            </script>
         {% endif %}
-        </script>
         {% if settings.GOOGLE_ANALYTICS_KEY %}
         <script type="text/javascript">
             var gaJsHost = (("https:" == document.location.protocol) ? "https://ssl." : "http://www.");
@@ -175,7 +110,6 @@
             } catch(err) {}
         </script>
         {% endif %}
->>>>>>> f3513017
     </body>
 </html>
 <!-- end template base.html -->