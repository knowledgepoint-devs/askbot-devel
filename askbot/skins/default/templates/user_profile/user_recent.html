--- conflicted
+++ resolved
@@ -13,7 +13,6 @@
                 </div>
                 <div style="float:left;overflow:hidden;">
                     {% if act.is_badge %}
-<<<<<<< HEAD
                         <a href="{{act.badge.get_absolute_url()}}"
                            title="{{ act.badge.get_type_display() }} : {% trans description=act.badge.description %}{{description}}{% endtrans %}"
                            class="medal">
@@ -21,31 +20,13 @@
                         </a>
                         {% if act.content_object.post_type == 'question' %}
                             {% set question=act.content_object %}
-                            (<a title="{{question.summary|collapse}}"
+                            (<a title="{{question.summary|collapse|escape}}"
                                 href="{% url question question.id %}{{question.thread.title|slugify}}">{% trans %}source{% endtrans %}</a>)
                         {% elif act.content_object.post_type == 'answer' %}
                             {% set answer=act.content_object %}
-                            (<a title="{{answer.text|collapse}}"
+                            (<a title="{{answer.text|collapse|escape}}"
                                 href="{% url question answer.thread._question_post().id %}{{answer.thread.title|slugify}}#{{answer.id}}">{% trans %}source{% endtrans %}</a>)
                         {% endif %}
-=======
-                    <a href="{{act.badge.get_absolute_url()}}" title="{{ act.badge.get_type_display() }} : {% trans description=act.badge.description %}{{description}}{% endtrans %}" class="medal"><span class="{{ act.badge.css_class }}">&#9679;</span>&nbsp;{% trans name=act.badge.name %}{{name}}{% endtrans %}</a>
-                        {% if act.related_object_type == 'question' %}{# question #}
-                            {% for question in questions %}{# could also create a new dict #}
-                                {% if question.question_id == act.obj %}
-                                    (<a title="{{question.summary|collapse|escape}}" 
-                                      href="{% url question question.question_id %}{{question.title|slugify}}">{% trans %}source{% endtrans %}</a>)
-                                {% endif %}   
-                            {% endfor %}   
-                        {% elif act.related_object_type == 'answer' %}{# answer #}
-                            {% for answer in answers %}{# could also create a new dict #}
-                                {% if answer.answer_id == act.obj %}
-                                        (<a title="{{answer.text|collapse}}" 
-                                            href="{% url question answer.question_id %}{{answer.question_title|slugify}}#{{answer.answer_id}}">{% trans %}source{% endtrans %}</a>)
-                                {% endif %}   
-                            {% endfor %}
-                        {% endif %} 
->>>>>>> 3035bd46
                     {% else %}
                         <span class="post-type-{{ act.type_id }}"><a href="{{ act.title_link }}">{{ act.title|escape }}</a></span>
                         {% if act.summary %}<span class="revision-summary">{{ act.summary|escape }}</span>{% endif %}
