{% extends "user_profile/user.html" %}
{% import "macros.html" as macros %}
<!-- user_stats.html -->
{% block profilesection %}
    {% trans %}overview{% endtrans %}
{% endblock %}
{% block usercontent %}
    {% include "user_profile/user_info.html" %}
    {% if settings.GROUPS_ENABLED %}
    <div id="user-groups">
        <h2>{% trans 
                username = view_user.username
            %}{{username}}'s groups{% endtrans %}
        </h2>
        <table id="groups-list">
            {% for group in user_groups %}
            <tr>
                {{ macros.user_group(group, groups_membership_info[group.id]) }}
            </tr>
            {% endfor %}
        </table>
        <div class="clearfix"></div>
        <a id="add-group">{% trans %}add group{% endtrans %}</a>
    </div>
    {% endif %}
    <a name="questions"></a>
    {% spaceless %}
        <h2>{% trans counter=question_count %}<span class="count">{{counter}}</span> Question{% pluralize %}<span class="count">{{counter}}</span> Questions{% endtrans %}</h2>
    {% endspaceless %}
    {% include "user_profile/users_questions.html" %}
    <a name="answers"></a>
    {% spaceless %}
        <h2 style="clear:both;"><span class="count">{{ top_answer_count }}</span> {% trans counter=top_answer_count %}Answer{% pluralize %}Answers{% endtrans %}</h2>
    {% endspaceless %}
    <div class="user-stats-table">
        {% for top_answer in top_answers %}
        <div class="answer-summary">
            <a title="{{ top_answer.summary|collapse|escape }}"
                href="{% url question top_answer.thread._question_post().id %}{{ top_answer.thread.title|slugify }}#{{ top_answer.id }}">
                <span class="answer-votes {% if top_answer.accepted() %}answered-accepted{% endif %}"
                      title="{% trans answer_score=top_answer.score %}the answer has been voted for {{ answer_score }} times{% endtrans %} {% if top_answer.accepted() %}{% trans %}this answer has been selected as correct{% endtrans %}{%endif%}">
                    {{ top_answer.score }}
                </span>
            </a>
            <div class="answer-link">
                {% spaceless %}
                <a href="{% url question top_answer.thread._question_post().id %}{{ top_answer.thread.title|slugify }}#{{top_answer.id}}">{{ top_answer.thread.title|escape }}</a>
                {% endspaceless %}
                {% if top_answer.comment_count > 0 %}
                <span>
                    {% trans comment_count=top_answer.comment_count %}({{ comment_count }} comment){% pluralize %}the answer has been commented {{ comment_count }} times{% endtrans %}
                </span>
                {% endif %}
            </div>
        </div>
        {% endfor %}
    </div>
    <br/>
    <a name="votes"></a>
    {% spaceless %}
        <h2>{% trans cnt=total_votes %}<span class="count">{{cnt}}</span> Vote{% pluralize %}<span class="count">{{cnt}}</span> Votes {% endtrans %}</h2>
    {% endspaceless %}
    <div class="user-stats-table">
        <table>
            <tr>
                <td width="60">
                    <img style="cursor: default;" src="{{"/images/vote-arrow-up-on.png"|media}}" alt="{% trans %}thumb up{% endtrans %}" />
                        <span title="{% trans %}user has voted up this many times{% endtrans %}" class="vote-count">{{up_votes}}</span>
                </td>
                <td width="60">
                    <img style="cursor: default;" src="{{"/images/vote-arrow-down-on.png"|media}}" alt="{% trans %}thumb down{% endtrans %}" />
                        <span title="{% trans %}user voted down this many times{% endtrans %}" class="vote-count">{{down_votes}}</span>

                </td>
            </tr>
        </table>
    </div>
    <a name="tags"></a>
    {% spaceless %}
        <h2>{% trans counter=user_tags|length %}<span class="count">{{counter}}</span> Tag{% pluralize %}<span class="count">{{counter}}</span> Tags{% endtrans %}</h2>
    {% endspaceless %}
    <div class="user-stats-table">
        <table class="tags">
            <tr>
                <td valign="top">
                    <ul id="ab-user-tags" class="tags">
                    {% for tag in user_tags %}
                        <li>
                        {{ macros.tag_widget(
                            tag.name,
                            html_tag = 'div',
                            search_state = search_state,
                            truncate_long_tag = True,
                            extra_content =
                                '<span class="tag-number">&#215; ' ~
                                tag.user_tag_usage_count|intcomma ~
                                '</span>'
                           )
                        }}
                        </li>
                        {#
                        {% if loop.index is divisibleby 10 %}
                            </td>
                            <td width="180"  valign="top">
                        {% endif %}
                        #}
                    {% endfor %}
                    </ul>
                </td>
            </tr>
        </table>
    </div>
<<<<<<< HEAD
    {% if settings.BADGES_MODE == 'public' %}
=======
    {% if interesting_tag_names %}
    <a name="interesting tags"></a>
    {% spaceless %}
        <h2>{% trans counter=interesting_tag_names|length %}<span class="count">{{counter}}</span> Interesting Tag{% pluralize %}<span class="count">{{counter}}</span> Interesting Tags{% endtrans %}</h2>
    {% endspaceless %}
    <div class="user-stats-table">
        <table class="tags">
            <tr>
                <td valign="top">
			    {{ 
			        macros.tag_list_widget(
			            interesting_tag_names,
			            deletable = False,
			            css_class = 'interesting marked-tags'
			        )
			    }}
                </td>
            </tr>
        </table>
    </div>
    {% endif %}
    {% if ignored_tag_names %}
    <a name="ignored tags"></a>
    {% spaceless %}
        <h2>{% trans counter=ignored_tag_names|length %}<span class="count">{{counter}}</span> Ignored Tag{% pluralize %}<span class="count">{{counter}}</span> Ignored Tags{% endtrans %}</h2>
    {% endspaceless %}
    <div class="user-stats-table">
        <table class="tags">
            <tr>
                <td valign="top">
				    {{ 
				        macros.tag_list_widget(
				            ignored_tag_names,
				            deletable = False,
				            make_links = True,
				            css_class = 'ignored marked-tags'
				        )
				    }}
                </td>
            </tr>
        </table>
    </div>
    {% endif %}
>>>>>>> 22f7d075
    <a name="badges"></a>
    {% spaceless %}
    <h2>{% trans counter=total_badges %}<span class="count">{{counter}}</span> Badge{% pluralize %}<span class="count">{{counter}}</span> Badges{% endtrans %}</h2>
    {% endspaceless %}
    <div class="user-stats-table badges">
        <table>
            <tr>
                <td style="line-height:35px">
                    {% for badge, badge_user_awards in badges %}
                        <a
                            href="{{badge.get_absolute_url()}}"
                            title="{% trans description=badge.description %}{{description}}{% endtrans %}"
                            class="medal"
                        ><span class="{{ badge.css_class }}">&#9679;</span>&nbsp;{% trans name=badge.name %}{{name}}{% endtrans %}
                        </a>&nbsp;
                        <span class="tag-number">&#215;
                            <span class="badge-context-toggle">{{ badge_user_awards|length|intcomma }}</span>
                        </span>
                        <ul id="badge-context-{{ badge.id }}" class="badge-context-list" style="display:none">
                            {% for award in badge_user_awards %}
                                {% if award.content_object_is_post %}
                                <li>
                                    <a
                                        title="{{ award.content_object.get_snippet()|collapse }}"
                                        href="{{ award.content_object.get_absolute_url() }}"
                                    >{% if award.content_type.post_type == 'answer' %}{% trans %}Answer to:{% endtrans %}{% endif %} {{ award.content_object.thread.title }}</a>
                                </li>
                                {% endif %}
                            {% endfor %}
                        </ul>
                        {% if loop.index is divisibleby 3 %}
                            </td></tr>
                            <tr><td style="line-height:35px">
                        {% endif %}
                    {% endfor %}
                </td>
            </tr>
        </table>
    </div>
    {% endif %}
{% endblock %}
{% block endjs %}
    {{ super() }}
    <script type="text/javascript">
        askbot['urls']['join_or_leave_group'] = '{% url join_or_leave_group %}';
        $(document).ready(function(){
            setup_badge_details_toggle();
            $.each($('.group-join-btn'), function(idx, elem){
                var group_join_btn = new GroupJoinButton();
                group_join_btn.decorate($(elem));
            });
        });
    </script>
    <script type='text/javascript' src='{{"/js/tag_selector.js"|media}}'></script>
	<script type="text/javascript">
	askbot['urls']['questions'] = '{% url "questions" %}';
	</script>
{% endblock %}
<!-- end user_stats.html --><|MERGE_RESOLUTION|>--- conflicted
+++ resolved
@@ -1,5 +1,6 @@
 {% extends "user_profile/user.html" %}
 {% import "macros.html" as macros %}
+{% import "user_profile/macros.html" as user_profile_macros %}
 <!-- user_stats.html -->
 {% block profilesection %}
     {% trans %}overview{% endtrans %}
@@ -110,53 +111,16 @@
             </tr>
         </table>
     </div>
-<<<<<<< HEAD
-    {% if settings.BADGES_MODE == 'public' %}
-=======
     {% if interesting_tag_names %}
-    <a name="interesting tags"></a>
-    {% spaceless %}
-        <h2>{% trans counter=interesting_tag_names|length %}<span class="count">{{counter}}</span> Interesting Tag{% pluralize %}<span class="count">{{counter}}</span> Interesting Tags{% endtrans %}</h2>
-    {% endspaceless %}
-    <div class="user-stats-table">
-        <table class="tags">
-            <tr>
-                <td valign="top">
-			    {{ 
-			        macros.tag_list_widget(
-			            interesting_tag_names,
-			            deletable = False,
-			            css_class = 'interesting marked-tags'
-			        )
-			    }}
-                </td>
-            </tr>
-        </table>
-    </div>
+        {{ user_profile_macros.tag_selection(interesting_tag_names, 'interesting') }}
     {% endif %}
     {% if ignored_tag_names %}
-    <a name="ignored tags"></a>
-    {% spaceless %}
-        <h2>{% trans counter=ignored_tag_names|length %}<span class="count">{{counter}}</span> Ignored Tag{% pluralize %}<span class="count">{{counter}}</span> Ignored Tags{% endtrans %}</h2>
-    {% endspaceless %}
-    <div class="user-stats-table">
-        <table class="tags">
-            <tr>
-                <td valign="top">
-				    {{ 
-				        macros.tag_list_widget(
-				            ignored_tag_names,
-				            deletable = False,
-				            make_links = True,
-				            css_class = 'ignored marked-tags'
-				        )
-				    }}
-                </td>
-            </tr>
-        </table>
-    </div>
+        {{ user_profile_macros.tag_selection(ignored_tag_names, 'ignored') }}
     {% endif %}
->>>>>>> 22f7d075
+    {% if subscribed_tag_names %}
+        {{ user_profile_macros.tag_selection(subscribed_tag_names, 'subscribed') }}
+    {% endif %}
+    {% if settings.BADGES_MODE == 'public' %}
     <a name="badges"></a>
     {% spaceless %}
     <h2>{% trans counter=total_badges %}<span class="count">{{counter}}</span> Badge{% pluralize %}<span class="count">{{counter}}</span> Badges{% endtrans %}</h2>
