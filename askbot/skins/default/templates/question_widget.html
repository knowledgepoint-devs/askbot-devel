--- conflicted
+++ resolved
@@ -10,15 +10,9 @@
     {{settings.QUESTIONS_WIDGET_HEADER|safe}}
     <div id="container">
         <ul>
-<<<<<<< HEAD
             {% for thread in threads %}
                 <li><a href="{{settings.APP_URL}}{{ thread.get_absolute_url() }}">
-                  {{ thread.title }}</a></li>
-=======
-            {% for question in questions %}
-                <li><a href="{{settings.APP_URL}}{{ question.get_absolute_url() }}">
-                  {{ question.title|escape }}</a></li>
->>>>>>> 3035bd46
+                  {{ thread.title|escape }}</a></li>
             {% endfor %}
         </ul>
     </div> 
