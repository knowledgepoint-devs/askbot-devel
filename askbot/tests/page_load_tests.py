from askbot.search.state_manager import SearchState
from django.test import signals
from django.conf import settings
from django.core.urlresolvers import reverse
from django.core import management
from django.core.cache.backends.dummy import DummyCache
from django.core import cache
from django.utils import simplejson
from django.utils.translation import activate as activate_language

import coffin
import coffin.template
from bs4 import BeautifulSoup

from askbot import models
from askbot.utils.slug import slugify
from askbot.deployment import package_utils
from askbot.tests.utils import AskbotTestCase
from askbot.conf import settings as askbot_settings
from askbot.tests.utils import skipIf
from askbot.tests.utils import with_settings


def patch_jinja2():
    from jinja2 import Template
    ORIG_JINJA2_RENDERER = Template.render

    def instrumented_render(template_object, *args, **kwargs):
        context = dict(*args, **kwargs)
        signals.template_rendered.send(
                                sender=template_object,
                                template=template_object,
                                context=context
                            )
        return ORIG_JINJA2_RENDERER(template_object, *args, **kwargs)
    Template.render = instrumented_render

(CMAJOR, CMINOR, CMICRO) = package_utils.get_coffin_version()
if CMAJOR == 0 and CMINOR == 3 and CMICRO < 4:
    patch_jinja2()


class PageLoadTestCase(AskbotTestCase):

    #############################################
    #
    # INFO: We load test data once for all tests in this class (setUpClass + cleanup in tearDownClass)
    #
    #       We also disable (by overriding _fixture_setup/teardown) per-test fixture setup,
    #       which by default flushes the database for non-transactional db engines like MySQL+MyISAM.
    #       For transactional engines it only messes with transactions, but to keep things uniform
    #       for both types of databases we disable it all.
    #
    @classmethod
    def setUpClass(cls):
        management.call_command('flush', verbosity=0, interactive=False)
        activate_language(settings.LANGUAGE_CODE)
        management.call_command('askbot_add_test_content', verbosity=0, interactive=False)

    @classmethod
    def tearDownClass(self):
        management.call_command('flush', verbosity=0, interactive=False)

    def _fixture_setup(self):
        pass

    def _fixture_teardown(self):
        pass

    #############################################

    def setUp(self):
        self.old_cache = cache.cache
        #Disable caching (to not interfere with production cache,
        #not sure if that's possible but let's not risk it)
        cache.cache = DummyCache('', {})

    def tearDown(self):
        cache.cache = self.old_cache  # Restore caching

    def try_url(
            self,
            url_name, status_code=200, template=None,
            kwargs={}, redirect_url=None, follow=False,
            data={}, plain_url_passed=False):
        if plain_url_passed:
            url = url_name
        else:
            url = reverse(url_name, kwargs=kwargs)
        if status_code == 302:
            url_info = 'redirecting to LOGIN_URL in closed_mode: %s' % url
        else:
            url_info = 'getting url %s' % url
        if data:
            url_info += '?' + '&'.join(['%s=%s' % (k, v) for k, v in data.iteritems()])
        print url_info

        # if redirect expected, but we wont' follow
        if status_code == 302 and follow:
            response = self.client.get(url, data=data)
            self.assertTrue(settings.LOGIN_URL in response['Location'])
            return

        r = self.client.get(url, data=data, follow=follow)
        if hasattr(self.client, 'redirect_chain'):
            print 'redirect chain: %s' % ','.join(self.client.redirect_chain)

        self.assertEqual(r.status_code, status_code, url)

        if template and status_code != 302:
<<<<<<< HEAD
            if isinstance(r.template, coffin.template.Template):
                self.assertEqual(
                    r.template.name,
                    template,
                    url
                )
            elif isinstance(r.template, list):
=======
            if hasattr(r, 'template'):
                if isinstance(r.template, coffin.template.Template):
                    self.assertEqual(r.template.name, template)
                    return

            if hasattr(r, 'template'):
                templates = r.template
            elif hasattr(r, 'templates'):
                templates = r.templates
            else:
                raise NotImplementedError()

            if isinstance(templates, list):
>>>>>>> 48c8d730
                #asuming that there is more than one template
                template_names = [t.name for t in templates]
                print 'templates are %s' % ','.join(template_names)
                self.assertIn(template, template_names)
            else:
                raise Exception('unexpected error while runnig test')


    def test_index(self):
        #todo: merge this with all reader url tests
        response = self.client.get(reverse('index'), follow=True)
        self.assertEqual(response.status_code, 200)
        self.failUnless(len(response.redirect_chain) == 1)
        redirect_url = response.redirect_chain[0][0]
        self.failUnless(unicode(redirect_url).endswith('/questions/'))
        if hasattr(response, 'template'):
            templates = response.template
        elif hasattr(response, 'templates'):
            templates = response.templates
        else:
            raise NotImplementedError()
        self.assertTrue(isinstance(templates, list))
        self.assertIn('main_page.html', [t.name for t in templates])

    def proto_test_ask_page(self, allow_anonymous, status_code):
        prev_setting = askbot_settings.ALLOW_POSTING_BEFORE_LOGGING_IN
        askbot_settings.update('ALLOW_POSTING_BEFORE_LOGGING_IN', allow_anonymous)
        self.try_url(
            'ask',
            status_code = status_code,
            template = 'ask.html'
        )
        askbot_settings.update('ALLOW_POSTING_BEFORE_LOGGING_IN', prev_setting)

    def test_ask_page_allowed_anonymous(self):
        self.proto_test_ask_page(True, 200)

    @with_settings(GROUPS_ENABLED=False)
    def test_title_search_groups_disabled(self):
        data = {'query_text': 'Question'}
        response = self.client.get(reverse('api_get_questions'), data)
        data = simplejson.loads(response.content)
        self.assertTrue(len(data) > 1)

    @with_settings(GROUPS_ENABLED=True)
    def test_title_search_groups_enabled(self):

        group = models.Group(name='secret group', openness=models.Group.OPEN)
        group.save()
        user = self.create_user('user')
        user.join_group(group)
        question = self.post_question(user=user, title='alibaba', group_id=group.id)

        #ask for data anonymously - should get nothing
        query_data = {'query_text': 'alibaba'}
        response = self.client.get(reverse('api_get_questions'), query_data)
        response_data = simplejson.loads(response.content)
        self.assertEqual(len(response_data), 0)

        #log in - should get the question
        self.client.login(method='force', user_id=user.id)
        response = self.client.get(reverse('api_get_questions'), query_data)
        response_data = simplejson.loads(response.content)
        self.assertEqual(len(response_data), 1)


    def test_ask_page_disallowed_anonymous(self):
        self.proto_test_ask_page(False, 302)

    def proto_test_non_user_urls(self, status_code):
        """test all reader views thoroughly
        on non-crashiness (no correcteness tests here)
        """

        self.try_url('sitemap')
        self.try_url(
            'get_groups_list',
            status_code=status_code
        )
        #self.try_url(
        #        'individual_question_feed',
        #        kwargs={'pk':'one-tag'},
        #        status_code=status_code)
        self.try_url(
                'latest_questions_feed',
                status_code=status_code)
        self.try_url(
                'latest_questions_feed',
                data={'tags':'one-tag'},
                status_code=status_code)
        self.try_url(
                'about',
                status_code=status_code,
                template='static_page.html')
        self.try_url(
                'privacy',
                status_code=status_code,
                template='static_page.html')
        self.try_url('logout', template='authopenid/logout.html')
        #todo: test different tabs
        self.try_url(
                'tags',
                status_code=status_code,
                template='tags.html')
        self.try_url(
                'tags',
                status_code=status_code,
                data={'sort':'name'}, template='tags.html')
        self.try_url(
                'tags',
                status_code=status_code,
                data={'sort':'used'}, template='tags.html')
        self.try_url(
                'badges',
                status_code=status_code,
                template='badges.html')
        self.try_url(
                'answer_revisions',
                status_code=status_code,
                template='revisions.html',
                kwargs={'id': models.Post.objects.get_answers().order_by('id')[0].id}
            )
        #todo: test different sort methods and scopes
        self.try_url(
            'questions',
            status_code=status_code,
            template='main_page.html'
        )
        self.try_url(
            url_name=reverse('questions') + SearchState.get_empty().change_scope('unanswered').query_string(),
            plain_url_passed=True,

            status_code=status_code,
            template='main_page.html',
        )
        self.try_url(
            url_name=reverse('questions') + SearchState.get_empty().change_scope('followed').query_string(),
            plain_url_passed=True,

            status_code=status_code,
            template='main_page.html'
        )
        self.try_url(
            url_name=reverse('questions') + SearchState.get_empty().change_scope('unanswered').change_sort('age-desc').query_string(),
            plain_url_passed=True,

            status_code=status_code,
            template='main_page.html'
        )
        self.try_url(
            url_name=reverse('questions') + SearchState.get_empty().change_scope('unanswered').change_sort('age-asc').query_string(),
            plain_url_passed=True,

            status_code=status_code,
            template='main_page.html'
        )
        self.try_url(
            url_name=reverse('questions') + SearchState.get_empty().change_scope('unanswered').change_sort('activity-desc').query_string(),
            plain_url_passed=True,

            status_code=status_code,
            template='main_page.html'
        )
        self.try_url(
            url_name=reverse('questions') + SearchState.get_empty().change_scope('unanswered').change_sort('activity-asc').query_string(),
            plain_url_passed=True,

            status_code=status_code,
            template='main_page.html'
        )
        self.try_url(
            url_name=reverse('questions') + SearchState.get_empty().change_sort('answers-desc').query_string(),
            plain_url_passed=True,

            status_code=status_code,
            template='main_page.html'
        )
        self.try_url(
            url_name=reverse('questions') + SearchState.get_empty().change_sort('answers-asc').query_string(),
            plain_url_passed=True,

            status_code=status_code,
            template='main_page.html'
        )
        self.try_url(
            url_name=reverse('questions') + SearchState.get_empty().change_sort('votes-desc').query_string(),
            plain_url_passed=True,

            status_code=status_code,
            template='main_page.html'
        )
        self.try_url(
            url_name=reverse('questions') + SearchState.get_empty().change_sort('votes-asc').query_string(),
            plain_url_passed=True,

            status_code=status_code,
            template='main_page.html'
        )

        self.try_url(
                'question',
                status_code=status_code,
                kwargs={'id':1},   # INFO: Hardcoded ID, might fail if DB allocates IDs in some non-continuous way
                follow=True,
                template='question.html'
            )
        self.try_url(
                'question',
                status_code=status_code,
                kwargs={'id':2},   # INFO: Hardcoded ID, might fail if DB allocates IDs in some non-continuous way
                follow=True,
                template='question.html'
            )
        self.try_url(
                'question',
                status_code=status_code,
                kwargs={'id':3},   # INFO: Hardcoded ID, might fail if DB allocates IDs in some non-continuous way
                follow=True,
                template='question.html'
            )
        self.try_url(
                'question_revisions',
                status_code=status_code,
                kwargs={'id':40},   # INFO: Hardcoded ID, might fail if DB allocates IDs in some non-continuous way
                template='revisions.html'
            )
        self.try_url('users',
                status_code=status_code,
                template='users.html'
            )
        #self.try_url(
        #        'widget_questions',
        #        status_code = status_code,
        #        data={'tags': 'tag-1-0'},
        #        template='question_widget.html',
        #    )
        #todo: really odd naming conventions for sort methods
        self.try_url(
                'users',
                status_code=status_code,
                template='users.html',
                data={'sort':'reputation'},
            )
        self.try_url(
                'users',
                status_code=status_code,
                template='users.html',
                data={'sort':'newest'},
            )
        self.try_url(
                'users',
                status_code=status_code,
                template='users.html',
                data={'sort':'last'},
            )
        self.try_url(
                'users',
                status_code=status_code,
                template='users.html',
                data={'sort':'user'},
            )
        self.try_url(
                'users',
                status_code=status_code,
                template='users.html',
                data={'sort':'reputation', 'page':2},
            )
        self.try_url(
                'users',
                status_code=status_code,
                template='users.html',
                data={'sort':'newest', 'page':2},
            )
        self.try_url(
                'users',
                status_code=status_code,
                template='users.html',
                data={'sort':'last', 'page':2},
            )
        self.try_url(
                'users',
                status_code=status_code,
                template='users.html',
                data={'sort':'user', 'page':2},
            )
        self.try_url(
                'users',
                status_code=status_code,
                template='users.html',
                data={'sort':'reputation', 'page':1},
            )
        self.try_url(
                'users',
                status_code=status_code,
                template='users.html',
                data={'sort':'newest', 'page':1},
            )
        self.try_url(
                'users',
                status_code=status_code,
                template='users.html',
                data={'sort':'last', 'page':1},
            )
        self.try_url(
                'users',
                status_code=status_code,
                template='users.html',
                data={'sort':'user', 'page':1},
            )
        self.try_url(
                'edit_user',
                template='authopenid/signin_full.html',
                kwargs={'id':4},   # INFO: Hardcoded ID, might fail if DB allocates IDs in some non-continuous way
                status_code=status_code,
                follow=True,
            )
        self.try_url(
                'faq',
                template='faq_static.html',
                status_code=status_code,
            )

    def test_non_user_urls(self):
        self.proto_test_non_user_urls(status_code=200)

    @skipIf('askbot.middleware.forum_mode.ForumModeMiddleware' \
        not in settings.MIDDLEWARE_CLASSES,
        'no ForumModeMiddleware set')
    @with_settings(ASKBOT_CLOSED_FORUM_MODE=True)
    def test_non_user_urls_in_closed_forum_mode(self):
        self.proto_test_non_user_urls(status_code=302)

    #def test_non_user_urls_logged_in(self):
        #user = User.objects.get(id=1)
        #somehow login this user
        #self.proto_test_non_user_urls()

    def proto_test_user_urls(self, status_code):
        user = models.User.objects.get(id=2)   # INFO: Hardcoded ID, might fail if DB allocates IDs in some non-continuous way
        name_slug = slugify(user.username)
        self.try_url(
            'user_profile',
            kwargs={'id': 2, 'slug': name_slug},   # INFO: Hardcoded ID, might fail if DB allocates IDs in some non-continuous way
            status_code=status_code,
            data={'sort':'stats'},
            template='user_profile/user_stats.html'
        )
        self.try_url(
            'user_profile',
            kwargs={'id': 2, 'slug': name_slug},   # INFO: Hardcoded ID, might fail if DB allocates IDs in some non-continuous way
            status_code=status_code,
            data={'sort':'recent'},
            template='user_profile/user_recent.html'
        )
        self.try_url(
            'user_profile',
            kwargs={'id': 2, 'slug': name_slug},   # INFO: Hardcoded ID, might fail if DB allocates IDs in some non-continuous way
            status_code=status_code,
            data={'sort':'inbox'},
            template='authopenid/signin_full.html',
            follow=True
        )
        self.try_url(
            'user_profile',
            kwargs={'id': 2, 'slug': name_slug},   # INFO: Hardcoded ID, might fail if DB allocates IDs in some non-continuous way
            status_code=status_code,
            data={'sort':'reputation'},
            template='user_profile/user_reputation.html'
        )
        self.try_url(
            'user_profile',
            kwargs={'id': 2, 'slug': name_slug},   # INFO: Hardcoded ID, might fail if DB allocates IDs in some non-continuous way
            status_code=status_code,
            data={'sort':'votes'},
            template='authopenid/signin_full.html',
            follow = True
        )
        self.try_url(
            'user_profile',
            kwargs={'id': 2, 'slug': name_slug},   # INFO: Hardcoded ID, might fail if DB allocates IDs in some non-continuous way
            status_code=status_code,
            data={'sort':'favorites'},
            template='user_profile/user_favorites.html'
        )
        self.try_url(
            'user_profile',
            kwargs={'id': 2, 'slug': name_slug},   # INFO: Hardcoded ID, might fail if DB allocates IDs in some non-continuous way
            status_code=status_code,
            data={'sort':'email_subscriptions'},
            template='authopenid/signin_full.html',
            follow = True
        )

    def test_user_urls(self):
        self.proto_test_user_urls(status_code=200)

    @skipIf('askbot.middleware.forum_mode.ForumModeMiddleware' \
        not in settings.MIDDLEWARE_CLASSES,
        'no ForumModeMiddleware set')
    @with_settings(ASKBOT_CLOSED_FORUM_MODE=True)
    def test_user_urls_in_closed_forum_mode(self):
        self.proto_test_user_urls(status_code=302)

    def test_user_urls_logged_in(self):
        user = models.User.objects.get(id=2)   # INFO: Hardcoded ID, might fail if DB allocates IDs in some non-continuous way
        name_slug = slugify(user.username)
        #works only with builtin django_authopenid
        self.client.login(method = 'force', user_id = 2)   # INFO: Hardcoded ID, might fail if DB allocates IDs in some non-continuous way
        self.try_url(
            'user_subscriptions',
            kwargs = {'id': 2, 'slug': name_slug},   # INFO: Hardcoded ID, might fail if DB allocates IDs in some non-continuous way
            template = 'user_profile/user_email_subscriptions.html'
        )
        self.client.logout()

    def test_inbox_page(self):
        asker = models.User.objects.get(id = 2)   # INFO: Hardcoded ID, might fail if DB allocates IDs in some non-continuous way
        question = asker.post_question(
            title = 'How can this happen?',
            body_text = 'This is the body of my question',
            tags = 'question answer test',
        )
        responder = models.User.objects.get(id = 3)   # INFO: Hardcoded ID, might fail if DB allocates IDs in some non-continuous way
        responder.post_answer(
            question = question,
            body_text = 'this is the answer text'
        )
        self.client.login(method = 'force', user_id = asker.id)
        self.try_url(
            'user_profile',
            kwargs={'id': asker.id, 'slug': slugify(asker.username)},
            data={'sort':'inbox'},
            template='user_inbox/responses_and_flags.html',
        )

    @with_settings(GROUPS_ENABLED=True)
    def test_user_page_with_groups_enabled(self):
        self.try_url('users', status_code=302)

    @with_settings(GROUPS_ENABLED=False)
    def test_user_page_with_groups_disabled(self):
        self.try_url('users', status_code=200)

class AvatarTests(AskbotTestCase):

    def test_avatar_for_two_word_user_works(self):
        if 'avatar' in settings.INSTALLED_APPS:
            self.user = self.create_user('john doe')
            response = self.client.get(
                                'avatar_render_primary',
                                kwargs = {'user': 'john doe', 'size': 48}
                            )


class QuestionViewTests(AskbotTestCase):
    def test_meta_description_has_question_summary(self):
        user = self.create_user('user')
        text = 'this is a question'
        question = self.post_question(user=user, body_text=text)
        response = self.client.get(question.get_absolute_url())
        soup = BeautifulSoup(response.content)
        meta_descr = soup.find_all('meta', attrs={'name': 'description'})[0]
        self.assertTrue(text in meta_descr.attrs['content'])


class QuestionPageRedirectTests(AskbotTestCase):

    def setUp(self):
        self.create_user()

        self.q = self.post_question()
        self.q.old_question_id = 101
        self.q.save()

        self.a = self.post_answer(question=self.q)
        self.a.old_answer_id = 201
        self.a.save()

        self.c = self.post_comment(parent_post=self.a)
        self.c.old_comment_id = 301
        self.c.save()

    def test_show_bare_question(self):
        resp = self.client.get(self.q.get_absolute_url())
        self.assertEqual(200, resp.status_code)
        self.assertEqual(self.q, resp.context['question'])

        url = reverse('question', kwargs={'id': self.q.id})
        resp = self.client.get(url)
        self.assertRedirects(
            resp,
            expected_url=self.q.get_absolute_url()
        )

        url = reverse('question', kwargs={'id': 101})
        resp = self.client.get(url)
        url = reverse('question', kwargs={'id': self.q.id}) + self.q.slug + '/'# redirect uses the new question.id !
        self.assertRedirects(resp, expected_url=url)

        url = reverse('question', kwargs={'id': 101}) + self.q.slug + '/'
        resp = self.client.get(url)
        self.assertEqual(200, resp.status_code)
        self.assertEqual(self.q, resp.context['question'])

    def test_show_answer(self):
        resp = self.client.get(self.a.get_absolute_url())
        self.assertEqual(200, resp.status_code)
        self.assertEqual(self.q, resp.context['question'])
        self.assertEqual(self.a, resp.context['show_post'])

        url = reverse('question', kwargs={'id': self.q.id})
        resp = self.client.get(url, data={'answer': self.a.id})
        url = self.q.get_absolute_url()
        self.assertRedirects(resp, expected_url=url + '?answer=%d' % self.a.id)

        resp = self.client.get(url, data={'answer': self.a.id})
        self.assertEqual(200, resp.status_code)
        self.assertEqual(self.q, resp.context['question'])
        self.assertEqual(self.a, resp.context['show_post'])

        #test redirect from old question
        url = reverse('question', kwargs={'id': 101}) + self.q.slug + '/'
        resp = self.client.get(url, data={'answer': 201})
        self.assertRedirects(resp, expected_url=self.a.get_absolute_url())

    def test_show_comment(self):
        resp = self.client.get(self.c.get_absolute_url())
        self.assertEqual(200, resp.status_code)
        self.assertEqual(self.q, resp.context['question'])
        self.assertEqual(self.a, resp.context['show_post'])
        self.assertEqual(self.c, resp.context['show_comment'])

        url = self.q.get_absolute_url()
        resp = self.client.get(url, data={'comment': self.c.id})
        self.assertEqual(200, resp.status_code)

        resp = self.client.get(url, data={'comment': self.c.id})
        self.assertEqual(200, resp.status_code)
        self.assertEqual(self.q, resp.context['question'])
        self.assertEqual(self.a, resp.context['show_post'])
        self.assertEqual(self.c, resp.context['show_comment'])

        url = self.q.get_absolute_url()
        #point to a non-existing comment
        resp = self.client.get(url, data={'comment': 100301})
        self.assertRedirects(resp, expected_url = self.q.get_absolute_url())

class CommandViewTests(AskbotTestCase):
    def test_load_empty_object_description_works(self):
        group = models.Group(name='somegroup')
        group.save()

        response = self.client.get(
            reverse('load_object_description'),
            data = {'object_id': group.id,'model_name': 'Group'},
        )
        self.assertEqual(response.status_code, 200)
        self.assertEqual(response.content, '')

    def test_load_full_object_description_works(self):
        group = models.Group(name='somegroup')
        user = self.create_user('someuser')
        post_params = {'author': user, 'text':'some text'}
        post = models.Post.objects.create_new_tag_wiki(**post_params)
        group.description = post
        group.save()

        response = self.client.get(
            reverse('load_object_description'),
            data = {'object_id': group.id,'model_name': 'Group'},
        )
        self.assertEqual(response.status_code, 200)
        self.assertEqual(response.content, 'some text')

    def test_save_object_description_works(self):
        group = models.Group(name='somegroup')
        group.save()
        admin = self.create_user('admin', status='d')
        self.client.login(user_id=admin.id, method='force')
        post_data = {
            'object_id': group.id,
            'model_name': 'Group',
            'text': 'some description'
        }
        self.client.post(#ajax post
            reverse('save_object_description'),
            data=post_data,
            HTTP_X_REQUESTED_WITH='XMLHttpRequest'
        )
        group = self.reload_object(group)
        self.assertEqual(group.description.text, 'some description')

        #test edit
        post_data['text'] = 'edited description'
        self.client.post(#second post to edit
            reverse('save_object_description'),
            data=post_data,
            HTTP_X_REQUESTED_WITH='XMLHttpRequest'
        )
        group = self.reload_object(group)
        self.assertEqual(group.description.text, 'edited description')

    def test_load_object_description_fails(self):
        response = self.client.get(reverse('load_object_description'))
        soup = BeautifulSoup(response.content)
        title = soup.find_all('h1')[0].contents[0].strip()
        self.assertEqual(title, 'Page not found')

    def test_set_tag_filter_strategy(self):
        user = self.create_user('someuser')

        def run_test_for_setting(self, filter_type, value):
            response = self.client.post(
                                reverse('set_tag_filter_strategy'),
                                data={
                                    'filter_type': filter_type,
                                    'filter_value': value
                                },
                                HTTP_X_REQUESTED_WITH='XMLHttpRequest'
                            )
            self.assertEqual(response.status_code, 200)
            self.assertEqual(response.content, '')

        self.client.login(user_id=user.id, method='force')

        from askbot import conf
        values = dict(conf.get_tag_email_filter_strategy_choices()).keys()
        for value in values:
            run_test_for_setting(self, 'email', value)
            user = self.reload_object(user)
            self.assertEqual(user.email_tag_filter_strategy, value)

        values = dict(conf.get_tag_display_filter_strategy_choices()).keys()
        for value in values:
            run_test_for_setting(self, 'display', value)
            user = self.reload_object(user)
            self.assertEqual(user.display_tag_filter_strategy, value)

            
class UserProfilePageTests(AskbotTestCase):
    def setUp(self):
        self.user = self.create_user('user')

    @with_settings(EDITABLE_EMAIL=False)
    def test_user_cannot_change_email(self):
        #log in
        self.client.login(user_id=self.user.id, method='force')
        email_before = self.user.email
        response = self.client.post(
            reverse('edit_user', kwargs={'id': self.user.id}),
            data={
                'username': 'edited',
                'email': 'fake@example.com'
            }
        )
        self.assertEqual(response.status_code, 302)
        user = self.reload_object(self.user)
        self.assertEqual(user.username, 'edited')
        self.assertEqual(user.email, email_before)

    @with_settings(EDITABLE_EMAIL=True)
    def test_user_can_change_email(self):
        self.client.login(user_id=self.user.id, method='force')
        email_before = self.user.email
        response = self.client.post(
            reverse('edit_user', kwargs={'id': self.user.id}),
            data={
                'username': 'edited',
                'email': 'new@example.com'
            }
        )
        self.assertEqual(response.status_code, 302)
        user = self.reload_object(self.user)
        self.assertEqual(user.username, 'edited')
        self.assertEqual(user.email, 'new@example.com')

    def test_user_network(self):
        user2 = self.create_user('user2')
        user2.follow_user(self.user)
        self.user.follow_user(user2)
        name_slug = slugify(self.user.username)
        kwargs={'id': self.user.id, 'slug': name_slug}
        url = reverse('user_profile', kwargs=kwargs)
        response = self.client.get(url, data={'sort':'network'})
        self.assertEqual(response.status_code, 200)
        self.assertEqual(response.templates[0].name, 'user_profile/user_network.html')<|MERGE_RESOLUTION|>--- conflicted
+++ resolved
@@ -108,15 +108,6 @@
         self.assertEqual(r.status_code, status_code, url)
 
         if template and status_code != 302:
-<<<<<<< HEAD
-            if isinstance(r.template, coffin.template.Template):
-                self.assertEqual(
-                    r.template.name,
-                    template,
-                    url
-                )
-            elif isinstance(r.template, list):
-=======
             if hasattr(r, 'template'):
                 if isinstance(r.template, coffin.template.Template):
                     self.assertEqual(r.template.name, template)
@@ -130,7 +121,6 @@
                 raise NotImplementedError()
 
             if isinstance(templates, list):
->>>>>>> 48c8d730
                 #asuming that there is more than one template
                 template_names = [t.name for t in templates]
                 print 'templates are %s' % ','.join(template_names)
