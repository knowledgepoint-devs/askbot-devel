from django.test import TestCase, signals
from jinja2.environment import Template as Jinja2Template
from django.template import defaultfilters
from django.core.management import call_command
from django.core.urlresolvers import reverse
import coffin.template
from askbot import models
from askbot.utils.slug import slugify
import sys

#note - this code can be run only once
ORIG_JINJA2_RENDERER = Jinja2Template.render
def instrumented_render(template_object, *args, **kwargs):
    context = dict(*args, **kwargs)
    signals.template_rendered.send(
                            sender=template_object,
                            template=template_object,
                            context=context
                        )
    return ORIG_JINJA2_RENDERER(template_object, *args, **kwargs)
Jinja2Template.render = instrumented_render

class PageLoadTestCase(TestCase):
    def try_url(
            self,
            url_name, status_code=200, template=None, 
            kwargs={}, redirect_url=None, follow=False,
            data = {},
        ):
        url = reverse(url_name, kwargs = kwargs)
        url_info = 'getting url %s' % url
        if data:
            url_info += '?' + '&'.join(['%s=%s' % (k, v) for k, v in data.iteritems()])
        print url_info

        r = self.client.get(url, data=data, follow=follow)
        if hasattr(self.client, 'redirect_chain'):
            print 'redirect chain: %s' % ','.join(self.client.redirect_chain)

        self.assertEqual(r.status_code, status_code)

        if template:
            if isinstance(r.template, coffin.template.Template):
                self.assertEqual(r.template.name, template)
            else:
                #asuming that there is more than one template
                template_names = ','.join([t.name for t in r.template])
                print 'templates are %s' % template_names
                self.assertEqual(r.template[0].name, template)

class PageLoadTests(PageLoadTestCase):
<<<<<<< HEAD
    fixtures = ['/home/fadeev/askbot-try2/tmp/fixture1.json', ]
=======
    fixtures = ['tmp/fixture2.json', ]
>>>>>>> defa2f2f

    def test_index(self):
        #todo: merge this with all reader url tests
        response = self.client.get(reverse('index'), follow=True)
        self.assertEqual(response.status_code, 200)
        self.failUnless(len(response.redirect_chain) == 1)
        self.failUnless(response.redirect_chain[0][0].endswith('/questions/'))
        self.assertEquals(response.template.name, 'questions.html')

    def proto_test_non_user_urls(self):
        """test all reader views thoroughly
        on non-crashiness (no correcteness tests here)
        """

        self.try_url('sitemap')
        self.try_url('feeds', kwargs={'url':'rss'})
        self.try_url('about', template='about.html')
        self.try_url('privacy', template='privacy.html')
        self.try_url('logout', template='logout.html')
        self.try_url('user_signin', template='authopenid/signin.html')
        #todo: test different tabs
        self.try_url('tags', template='tags.html')
        self.try_url('tags', data={'sort':'name'}, template='tags.html')
        self.try_url('tags', data={'sort':'used'}, template='tags.html')
        self.try_url('badges', template='badges.html')
        self.try_url(
                'answer_revisions', 
                template='revisions.html',
                kwargs={'id':38}
            )
        #todo: test different sort methods and scopes
        self.try_url(
                'questions',
                template='questions.html'
            )
        self.try_url(
                'questions',
                data={'start_over':'true'},
                template='questions.html'
            )
        self.try_url(
                'questions',
                data={'scope':'unanswered'},
                template='questions.html'
            )
        self.try_url(
                'questions',
                data={'scope':'all'},
                template='questions.html'
            )
        self.try_url(
                'questions',
                data={'scope':'favorite'},
                template='questions.html'
            )
        self.try_url(
                'questions',
                data={'scope':'unanswered', 'sort':'latest'},
                template='questions.html'
            )
        self.try_url(
                'questions',
                data={'scope':'unanswered', 'sort':'oldest'},
                template='questions.html'
            )
        self.try_url(
                'questions',
                data={'scope':'unanswered', 'sort':'active'},
                template='questions.html'
            )
        self.try_url(
                'questions',
                data={'scope':'unanswered', 'sort':'inactive'},
                template='questions.html'
            )
        self.try_url(
                'questions',
                data={'sort':'hottest'},
                template='questions.html'
            )
        self.try_url(
                'questions',
                data={'sort':'coldest'},
                template='questions.html'
            )
        self.try_url(
                'questions',
                data={'sort':'mostvoted'},
                template='questions.html'
            )
        self.try_url(
                'questions',
                data={'sort':'leastvoted'},
                template='questions.html'
            )
        self.try_url(
                'question',
                kwargs={'id':1},
                follow=True,
                template='question.html'
            )
        self.try_url(
                'question',
                kwargs={'id':2},
                follow=True,
                template='question.html'
            )
        self.try_url(
                'question',
                kwargs={'id':3},
                follow=True,
                template='question.html'
            )
        self.try_url(
                'question_revisions',
                kwargs={'id':17},
                template='revisions.html'
            )
        self.try_url('users', template='users.html')
        #todo: really odd naming conventions for sort methods
        self.try_url(
                'users',
                template='users.html',
                data={'sort':'reputation'},
            )
        self.try_url(
                'users',
                template='users.html',
                data={'sort':'newest'},
            )
        self.try_url(
                'users',
                template='users.html',
                data={'sort':'last'},
            )
        self.try_url(
                'users',
                template='users.html',
                data={'sort':'user'},
            )
        self.try_url(
                'users',
                template='users.html',
                data={'sort':'reputation', 'page':2},
            )
        self.try_url(
                'users',
                template='users.html',
                data={'sort':'newest', 'page':2},
            )
        self.try_url(
                'users',
                template='users.html',
                data={'sort':'last', 'page':2},
            )
        self.try_url(
                'users',
                template='users.html',
                data={'sort':'user', 'page':2},
            )
        self.try_url(
                'users',
                template='users.html',
                data={'sort':'reputation', 'page':1},
            )
        self.try_url(
                'users',
                template='users.html',
                data={'sort':'newest', 'page':1},
            )
        self.try_url(
                'users',
                template='users.html',
                data={'sort':'last', 'page':1},
            )
        self.try_url(
                'users',
                template='users.html',
                data={'sort':'user', 'page':1},
            )
        self.try_url(
                'edit_user',
                template='authopenid/signin.html',
                kwargs={'id':4},
                status_code=200,
                follow=True,
            )

    def test_non_user_urls(self):
        self.proto_test_non_user_urls()

    #def test_non_user_urls_logged_in(self):
        #user = User.objects.get(id=1)
        #somehow login this user
        #self.proto_test_non_user_urls()

    def test_user_urls(self):
        user = models.User.objects.get(id=2)
        name_slug = slugify(user.username)
        self.try_url(
            'user_profile', 
            kwargs={'id': 2, 'slug': name_slug},
            data={'sort':'stats'}, 
            template='user_stats.html'
        )
        self.try_url(
            'user_profile', 
            kwargs={'id': 2, 'slug': name_slug},
            data={'sort':'recent'}, 
            template='user_recent.html'
        )
        self.try_url(
            'user_profile', 
            kwargs={'id': 2, 'slug': name_slug},
            data={'sort':'inbox'}, 
            status_code=404,
            template='404.html'
        )
        self.try_url(
            'user_profile', 
            kwargs={'id': 2, 'slug': name_slug},
            data={'sort':'reputation'}, 
            template='user_reputation.html'
        )
        self.try_url(
            'user_profile', 
            kwargs={'id': 2, 'slug': name_slug},
            data={'sort':'votes'}, 
            status_code=404,
            template='404.html'
        )
        self.try_url(
            'user_profile', 
            kwargs={'id': 2, 'slug': name_slug},
            data={'sort':'favorites'}, 
            template='user_favorites.html'
        )
        self.try_url(
            'user_profile', 
            kwargs={'id': 2, 'slug': name_slug},
            data={'sort':'email_subscriptions'}, 
            status_code=404,
            template='404.html'
        )<|MERGE_RESOLUTION|>--- conflicted
+++ resolved
@@ -49,11 +49,7 @@
                 self.assertEqual(r.template[0].name, template)
 
 class PageLoadTests(PageLoadTestCase):
-<<<<<<< HEAD
-    fixtures = ['/home/fadeev/askbot-try2/tmp/fixture1.json', ]
-=======
-    fixtures = ['tmp/fixture2.json', ]
->>>>>>> defa2f2f
+    fixtures = ['/home/fadeev/askbot-try2/tmp/fixture2.json', ]
 
     def test_index(self):
         #todo: merge this with all reader url tests
