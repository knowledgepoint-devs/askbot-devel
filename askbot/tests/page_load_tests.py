--- conflicted
+++ resolved
@@ -270,18 +270,17 @@
                 kwargs={'id':17},
                 template='revisions.html'
             )
-<<<<<<< HEAD
         self.try_url('users',
                 status_code=status_code,
-                template='users.html')
-=======
+                template='users.html'
+            )
+        import pdb; pdb.set_trace()
         self.try_url(
                 'widget_questions',
+                status_code = status_code,
                 data={'tags': 'test'},
                 template='question_widget.html',
             )
-        self.try_url('users', template='users.html')
->>>>>>> 8bcb9ec5
         #todo: really odd naming conventions for sort methods
         self.try_url(
                 'users',
