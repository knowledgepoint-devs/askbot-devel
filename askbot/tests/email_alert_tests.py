--- conflicted
+++ resolved
@@ -795,18 +795,11 @@
             tags = 'something'
         )
         outbox = django.core.mail.outbox
-<<<<<<< HEAD
         self.assertEqual(len(outbox), 2)
         #self.assertEqual(len(outbox[0].recipients()), 1)
         #self.assertTrue(
         #    self.user1.email in outbox[0].recipients()
         #)
-=======
-        self.assertEqual(len(outbox), 1)
-        self.assertEqual(len(outbox[0].recipients()), 1)
-        self.assertTrue(
-            self.user1.email in outbox[0].recipients()
-        )
 
 class UnansweredReminderTests(utils.AskbotTestCase):
     def setUp(self):
@@ -825,5 +818,4 @@
         )
         management.call_command('send_unanswered_question_reminders')
         outbox = django.core.mail.outbox
-        self.assertEqual(len(outbox), 1)
->>>>>>> 7c5c0a83
+        self.assertEqual(len(outbox), 1)