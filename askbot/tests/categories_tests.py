--- conflicted
+++ resolved
@@ -246,14 +246,7 @@
     def test_tag_missing_params(self):
         """Add tag to category: should fail when no IDs are passed."""
         self.client.login(username='owner', password='secret')
-<<<<<<< HEAD
-        r = self.ajax_post_json(reverse('add_tag_to_category'), {'cat_id': (1, 1)})
-=======
         r = self.ajax_post_json(reverse('add_tag_to_category'), {'cat_id': self.root.id})
-        #self.assertEqual(r.status_code, 200)
-        #self.assertEqual(r['Content-Type'], 'application/json')
-        #self.assertContains(r, "Missing required parameter")
->>>>>>> d9c372b4
         data = self.assertAjaxFailure(r)
         self.assertTrue("Missing required parameter" in data['message'])
 
