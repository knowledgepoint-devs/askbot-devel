"""Tests database api - the basic data entry
functions that happen on behalf of users

e.g. ``some_user.do_something(...)``
"""
from django.core import exceptions
from django.core.urlresolvers import reverse
from django.test.client import Client
from django.conf import settings
from django.contrib.auth.models import AnonymousUser
from django import forms
from askbot.tests.utils import AskbotTestCase
from askbot.tests.utils import with_settings
from askbot import models
from askbot import const
from askbot.conf import settings as askbot_settings
from askbot.models.tag import get_global_group
import datetime

class DBApiTests(AskbotTestCase):
    """tests methods on User object,
    that were added for askbot
    """

    def setUp(self):
        self.create_user()
        self.create_user(username = 'other_user')
        self.question = self.post_question()
        self.now = datetime.datetime.now()

    def post_answer(self, user = None, question = None):
        if user is None:
            user = self.user
        if question is None:
            question = self.question

        self.answer = super(DBApiTests, self).post_answer(
                                                user = user,
                                                question = question,
                                            )

    def assert_post_is_deleted(self, post):
        self.assertTrue(post.deleted == True)
        self.assertTrue(isinstance(post.deleted_by, models.User))
        self.assertTrue(post.deleted_at is not None)

    def assert_post_is_not_deleted(self, post):
        self.assertTrue(post.deleted == False)
        self.assertTrue(post.deleted_by == None)
        self.assertTrue(post.deleted_at == None)

    def test_blank_tags_impossible(self):
        self.post_question(tags='')
        self.assertEqual(
            models.Tag.objects.filter(name='').count(),
            0
        )

    def test_flag_question(self):
        self.user.set_status('m')
        self.user.flag_post(self.question)
        self.assertEquals(
            self.user.get_flags().count(),
            1
        )

    def test_flag_answer(self):
        self.post_answer()
        self.user.set_status('m')
        self.user.flag_post(self.answer)
        self.assertEquals(
            self.user.get_flags().count(),
            1
        )

    def ask_anonymous_question(self):
        q = self.user.post_question(
                        is_anonymous = True,
                        body_text = 'hahahah',
                        title = 'aouaouaosuoa',
                        tags = 'test'
                    )
        return self.reload_object(q)

    def test_post_anonymous_question(self):
        q = self.ask_anonymous_question()
        self.assertTrue(q.is_anonymous)
        rev = q.revisions.all()[0]
        self.assertTrue(rev.is_anonymous)

    def test_post_bodyless_question(self):
        q = self.user.post_question(
            body_text = '',
            title = 'aeuaouaousaotuhao',
            tags = 'test'
        )
        self.assertEquals(q.text.strip(), '')

    def test_reveal_asker_identity(self):
        q = self.ask_anonymous_question()
        self.other_user.set_status('m')
        self.other_user.save()
        self.other_user.edit_question(
                            question = q,
                            title = 'hahah',
                            body_text = 'hoeuaoea',
                            tags = 'aoeuaoeu',
                            revision_comment = 'hahahah'
                        )
        q.thread.remove_author_anonymity()
        q = self.reload_object(q)
        self.assertFalse(q.is_anonymous)
        for rev in q.revisions.all():
            self.assertFalse(rev.is_anonymous)

    def test_accept_best_answer(self):
        self.post_answer(user = self.other_user)
        self.user.accept_best_answer(self.answer)

    def test_delete_question(self):
        self.user.delete_question(self.question)
        self.assert_post_is_deleted(self.question)

    def test_restore_question(self):
        self.question.deleted = True
        self.question.deleted_by = self.user
        self.question.deleted_at = self.now
        self.question.save()
        self.user.restore_post(self.question)
        self.assert_post_is_not_deleted(self.question)

    def test_delete_answer(self):
        self.post_answer(question = self.question)
        self.user.delete_answer(self.answer)
        self.assert_post_is_deleted(self.answer)
        saved_question = models.Post.objects.get_questions().get(id = self.question.id)
        self.assertEquals(0, saved_question.thread.answer_count)

    def test_restore_answer(self):
        self.post_answer()
        self.answer.deleted = True
        self.answer.deleted_by = self.user
        self.answer.deleted_at = self.now
        self.answer.save()
        self.user.restore_post(self.answer)
        self.assert_post_is_not_deleted(self.answer)

    def test_delete_question_with_answer_by_other(self):
        self.post_answer(user = self.other_user)
        self.user.delete_question(self.question)
        self.assert_post_is_deleted(self.question)
        answer_count = self.question.thread.get_answers(user = self.user).count()
        answer = self.question.thread.posts.get_answers()[0]
        self.assert_post_is_not_deleted(answer)
        self.assertTrue(answer_count == 1)
        saved_question = models.Post.objects.get_questions().get(id = self.question.id)
        self.assertTrue(saved_question.thread.answer_count == 1)

    def test_unused_tag_is_auto_deleted(self):
        self.user.retag_question(self.question, tags = 'one-tag')
        tag = models.Tag.objects.get(name='one-tag')
        self.assertEquals(tag.used_count, 1)
        self.assertEquals(tag.deleted, False)
        self.user.retag_question(self.question, tags = 'two-tag')

        count = models.Tag.objects.filter(name='one-tag').count()
        self.assertEquals(count, 0)
    
    @with_settings(MAX_TAG_LENGTH=200, MAX_TAGS_PER_POST=50)
    def test_retag_tags_too_long_raises(self):
        tags = "aoaoesuouooeueooeuoaeuoeou aostoeuoaethoeastn oasoeoa nuhoasut oaeeots aoshootuheotuoehao asaoetoeatuoasu o  aoeuethut aoaoe uou uoetu uouuou ao aouosutoeh"
        question = self.post_question(user=self.user)
        self.assertRaises(
            exceptions.ValidationError, 
            self.user.retag_question,
            question=question, tags=tags
        )

    def test_search_with_apostrophe_works(self):
        self.post_question(
            user = self.user,
            body_text = "ahahahahahahah database'"
        )
        matches = models.Post.objects.get_questions().get_by_text_query("database'")
        self.assertTrue(len(matches) == 1)

class UserLikeTagTests(AskbotTestCase):
    """tests for user liking and disliking tags"""
    def setUp(self):
        self.create_user()
        self.question = self.post_question(tags = 'one two three')

    def test_user_likes_question_via_tags(self):
        truth_table = (
            ('good', 'like', True),
            ('good', 'dislike', False),
            ('bad', 'like', False),
            ('bad', 'dislike', True),
        )
        tag = models.Tag.objects.get(name = 'one')
        for item in truth_table:
            reason = item[0]
            mt = models.MarkedTag(user = self.user, tag = tag, reason = reason)
            mt.save()
            self.assertEquals(
                self.user.has_affinity_to_question(
                    question = self.question,
                    affinity_type = item[1]
                ),
                item[2]
            )
            mt.delete()

    def test_user_does_not_care_about_question_no_wildcards(self):
        askbot_settings.update('USE_WILDCARD_TAGS', False)
        tag = models.Tag(name = 'five', created_by = self.user)
        tag.save()
        mt = models.MarkedTag(user = self.user, tag = tag, reason = 'good')
        mt.save()
        self.assertFalse(
            self.user.has_affinity_to_question(
                question = self.question,
                affinity_type = 'like'
            )
        )


    def setup_wildcard(self, wildcard = None, reason = None):
        if reason == 'good':
            self.user.interesting_tags = wildcard
            self.user.ignored_tags = ''
        else:
            self.user.ignored_tags = wildcard
            self.user.interesting_tags = ''
        self.user.save()
        askbot_settings.update('USE_WILDCARD_TAGS', True)

    def assert_affinity_is(self, affinity_type, expectation):
        self.assertEquals(
            self.user.has_affinity_to_question(
                question = self.question,
                affinity_type = affinity_type
            ),
            expectation
        )

    def test_user_likes_question_via_wildcards(self):
        self.setup_wildcard('on*', 'good')
        self.assert_affinity_is('like', True)
        self.assert_affinity_is('dislike', False)

        self.setup_wildcard('aouaou* o* on* oeu*', 'good')
        self.assert_affinity_is('like', True)
        self.assert_affinity_is('dislike', False)

        self.setup_wildcard('on*', 'bad')
        self.assert_affinity_is('like', False)
        self.assert_affinity_is('dislike', True)

        self.setup_wildcard('aouaou* o* on* oeu*', 'bad')
        self.assert_affinity_is('like', False)
        self.assert_affinity_is('dislike', True)

        self.setup_wildcard('one*', 'good')
        self.assert_affinity_is('like', True)
        self.assert_affinity_is('dislike', False)

        self.setup_wildcard('oneone*', 'good')
        self.assert_affinity_is('like', False)
        self.assert_affinity_is('dislike', False)

class GlobalTagSubscriberGetterTests(AskbotTestCase):
    """tests for the :meth:`~askbot.models.Question.get_global_tag_based_subscribers`
    """
    def setUp(self):
        """create two users"""
        schedule = {'q_all': 'i'}
        self.u1 = self.create_user(
                        username = 'user1',
                        notification_schedule = schedule
                    )
        self.u2 = self.create_user(
                        username = 'user2',
                        notification_schedule = schedule
                    )
        self.question = self.post_question(
                                    user = self.u1,
                                    tags = "good day"
                                )

    def set_email_tag_filter_strategy(self, strategy):
        self.u1.email_tag_filter_strategy = strategy
        self.u1.save()
        self.u2.email_tag_filter_strategy = strategy
        self.u2.save()

    def assert_subscribers_are(self, expected_subscribers = None, reason = None):
        """a special assertion that compares the subscribers
        on the question with the given set"""
        subscriptions = models.EmailFeedSetting.objects.filter(
                                                    feed_type = 'q_all',
                                                    frequency = 'i'
                                                )
        actual_subscribers = self.question.get_global_tag_based_subscribers(
            tag_mark_reason = reason,
            subscription_records = subscriptions
        )
        self.assertEquals(actual_subscribers, expected_subscribers)

    def test_nobody_likes_any_tags(self):
        """no-one had marked tags, so the set
        of subscribers must be empty
        """
        self.assert_subscribers_are(
            expected_subscribers = set(),
            reason = 'good'
        )

    def test_nobody_dislikes_any_tags(self):
        """since nobody dislikes tags - therefore
        the set must contain two users"""
        self.assert_subscribers_are(
            expected_subscribers = set([self.u1, self.u2]),
            reason = 'bad'
        )

    def test_user_likes_tag(self):
        """user set must contain one person who likes the tag"""
        self.set_email_tag_filter_strategy(const.INCLUDE_INTERESTING)
        self.u1.mark_tags(tagnames = ('day',), reason = 'good', action = 'add')
        self.assert_subscribers_are(
            expected_subscribers = set([self.u1,]),
            reason = 'good'
        )

    def test_user_dislikes_tag(self):
        """user set must have one user who does not dislike a tag"""
        self.set_email_tag_filter_strategy(const.EXCLUDE_IGNORED)
        self.u1.mark_tags(tagnames = ('day',), reason = 'bad', action = 'add')
        self.assert_subscribers_are(
            expected_subscribers = set([self.u2,]),
            reason = 'bad'
        )

    def test_user_likes_wildcard(self):
        """user set must contain one person who likes the tag via wildcard"""
        self.set_email_tag_filter_strategy(const.INCLUDE_INTERESTING)
        askbot_settings.update('USE_WILDCARD_TAGS', True)
        self.u1.mark_tags(wildcards = ('da*',), reason = 'good', action = 'add')
        self.u1.save()
        self.assert_subscribers_are(
            expected_subscribers = set([self.u1,]),
            reason = 'good'
        )

    def test_user_dislikes_wildcard(self):
        """user set must have one user who does not dislike the tag via wildcard"""
        self.set_email_tag_filter_strategy(const.EXCLUDE_IGNORED)
        askbot_settings.update('USE_WILDCARD_TAGS', True)
        self.u1.mark_tags(wildcards = ('da*',), reason = 'bad', action = 'add')
        self.u1.save()
        self.assert_subscribers_are(
            expected_subscribers = set([self.u2,]),
            reason = 'bad'
        )

    def test_user_dislikes_wildcard_and_matching_tag(self):
        """user ignores tag "day" and ignores a wildcard "da*"
        """
        self.set_email_tag_filter_strategy(const.EXCLUDE_IGNORED)
        askbot_settings.update('USE_WILDCARD_TAGS', True)
        self.u1.mark_tags(
            tagnames = ('day',),
            wildcards = ('da*',),
            reason = 'bad',
            action = 'add'
        )
        self.assert_subscribers_are(
            expected_subscribers = set([self.u2,]),
            reason = 'bad'
        )

class CommentTests(AskbotTestCase):
    """unfortunately, not very useful tests,
    as assertions of type "user can" are not inside
    the User.upvote() function
    todo: refactor vote processing code
    """
    def setUp(self):
        self.create_user()
        self.create_user(username = 'other_user')
        self.question = self.post_question()
        self.now = datetime.datetime.now()
        self.comment = self.user.post_comment(
            parent_post = self.question,
            body_text = 'lalalalalalalalal hahahah'
        )

    def test_other_user_can_upvote_comment(self):
        self.other_user.upvote(self.comment)
        models.Post.objects.precache_comments(for_posts=[self.question], visitor = self.other_user)
        comments = self.question._cached_comments
        self.assertEquals(len(comments), 1)
        self.assertEquals(comments[0].upvoted_by_user, True)
        self.assertEquals(comments[0].is_upvoted_by(self.other_user), True)

    def test_other_user_can_cancel_upvote(self):
        self.test_other_user_can_upvote_comment()
        comment = models.Post.objects.get_comments().get(id = self.comment.id)
        self.assertEquals(comment.points, 1)
        self.other_user.upvote(comment, cancel = True)
        comment = models.Post.objects.get_comments().get(id = self.comment.id)
        self.assertEquals(comment.points, 0)

class GroupTests(AskbotTestCase):
    def setUp(self):
        self.u1 = self.create_user('u1')
<<<<<<< HEAD

    def test_group_cannot_create_case_variant_tag(self):
        self.post_question(user = self.u1, tags = 'one two three')
        models.Tag.group_tags.get_or_create(user = self.u1, group_name = 'One')
        tag_one = models.Tag.objects.filter(name__iexact = 'one')
        self.assertEqual(tag_one.count(), 1)
        self.assertEqual(tag_one[0].name, 'one')
=======
        askbot_settings.update('GROUPS_ENABLED', True)

    def tearDown(self):
        askbot_settings.update('GROUPS_ENABLED', False)

    def assertObjectGroupsEqual(self, obj, expected_groups):
        self.assertEqual(set(obj.groups.all()), set(expected_groups))

    def post_question_answer_and_comments(self, is_private=False):
        question = self.post_question(user=self.u1, is_private=is_private)
        answer = self.post_answer(
            user=self.u1, question=question, is_private=is_private
        )
        question_comment = self.post_comment(
            user=self.u1, parent_post=question
        )
        answer_comment = self.post_comment(
            user=self.u1, parent_post=answer
        )
        return {
            'thread': question.thread,
            'question': question,
            'answer': answer,
            'question_comment': question_comment,
            'answer_comment': answer_comment
        }

    def test_posts_added_to_global_group(self):
        q = self.post_question(user=self.u1)
        group_name = askbot_settings.GLOBAL_GROUP_NAME
        self.assertEqual(q.groups.filter(name=group_name).exists(), True)

        a = self.post_answer(question=q, user=self.u1)
        self.assertEqual(a.groups.filter(name=group_name).exists(), True)

        c = self.post_comment(parent_post=a, user=self.u1)
        self.assertEqual(c.groups.filter(name=group_name).exists(), True)

    def test_posts_added_to_private_group(self):
        group = self.create_group(group_name='private')
        self.u1.join_group(group)

        q = self.post_question(user=self.u1, is_private=True)
        self.assertEqual(q.groups.count(), 2)
        self.assertEqual(q.groups.filter(name='private').exists(), True)

        a = self.post_answer(question=q, user=self.u1, is_private=True)
        self.assertEqual(a.groups.count(), 2)
        self.assertEqual(a.groups.filter(name='private').exists(), True)

        qc = self.post_comment(parent_post=q, user=self.u1)#w/o private arg
        self.assertEqual(qc.groups.count(), 2)
        self.assertEqual(qc.groups.filter(name='private').exists(), True)

        qa = self.post_comment(parent_post=a, user=self.u1)#w/o private arg
        self.assertEqual(qa.groups.count(), 2)
        self.assertEqual(qa.groups.filter(name='private').exists(), True)

    def test_global_group_name_setting_changes_group_name(self):
        askbot_settings.update('GLOBAL_GROUP_NAME', 'all-people')
        group = get_global_group()
        self.assertEqual(group.name, 'all-people')

    def test_ask_global_group_by_id_works(self):
        group = get_global_group()
        q = self.post_question(user=self.u1, group_id=group.id)
        self.assertEqual(q.groups.count(), 2)
        self.assertEqual(q.groups.filter(name=group.name).exists(), True)

    def test_making_public_question_private_works(self):
        question = self.post_question(user=self.u1)
        comment = self.post_comment(parent_post=question, user=self.u1)
        group = self.create_group(group_name='private')
        self.u1.join_group(group)
        self.edit_question(question=question, user=self.u1, is_private=True)
        self.assertEqual(question.groups.count(), 2)
        self.assertEqual(question.groups.filter(id=group.id).count(), 1)
        #comment inherits sharing scope
        self.assertEqual(comment.groups.count(), 2)
        self.assertEqual(comment.groups.filter(id=group.id).count(), 1)

    def test_making_public_answer_private_works(self):
        question = self.post_question(user=self.u1)
        answer = self.post_answer(question=question, user=self.u1)
        comment = self.post_comment(parent_post=answer, user=self.u1)
        group = self.create_group(group_name='private')
        self.u1.join_group(group)

        #membership in `group` should not affect things,
        #because answer groups always inherit thread groups
        self.edit_answer(user=self.u1, answer=answer, is_private=True)
        self.assertEqual(answer.groups.count(), 1)
    
        #here we have a simple case - the comment to answer was posted
        #by the answer author!!!
        #won't work when comment was by someone else
        u1_group = self.u1.get_personal_group()
        self.assertEqual(answer.groups.filter(id=u1_group.id).count(), 1)
        #comment inherits the sharing scope
        self.assertEqual(comment.groups.count(), 1)
        self.assertEqual(comment.groups.filter(id=u1_group.id).count(), 1)

    def test_public_question_private_answer_works(self):
        question = self.post_question(self.u1)

        u2 = self.create_user('u2')
        group = self.create_group(group_name='private')
        u2.join_group(group)

        answer = self.post_answer(question=question, user=u2, is_private=True)

        threads = models.Thread.objects
        #u2 will see question and answer
        self.assertEqual(answer.thread.get_answer_count(user=u2), 1)
        self.assertEqual(threads.get_visible(u2).count(), 1)
        #u1 will see only question
        self.assertEqual(answer.thread.get_answer_count(user=self.u1), 0)
        self.assertEqual(threads.get_visible(self.u1).count(), 1)
        #anonymous will see question
        self.assertEqual(answer.thread.get_answer_count(), 0)
        anon = AnonymousUser()
        self.assertEqual(threads.get_visible(anon).count(), 1)

    def test_thread_answer_count_for_multiple_groups(self):
        question = self.post_question(self.u1)
        group = self.create_group(group_name='private')
        self.u1.join_group(group)
        answer = self.post_answer(question=question, user=self.u1)
        answer.add_to_groups((group,))
        self.assertEqual(answer.groups.count(), 3)
        self.assertEqual(answer.thread.posts.get_answers(self.u1).count(), 1)

    def test_thread_make_public_recursive(self):
        private_group = self.create_group(group_name='private')
        self.u1.join_group(private_group)
        data = self.post_question_answer_and_comments(is_private=True)

        groups = [private_group, self.u1.get_personal_group()]
        self.assertObjectGroupsEqual(data['thread'], groups)
        self.assertObjectGroupsEqual(data['question'], groups)
        self.assertObjectGroupsEqual(data['question_comment'], groups)
        self.assertObjectGroupsEqual(data['answer'], groups)
        self.assertObjectGroupsEqual(data['answer_comment'], groups)

        data['thread'].make_public(recursive=True)

        global_group = get_global_group()
        groups = [global_group, private_group, self.u1.get_personal_group()]
        self.assertObjectGroupsEqual(data['thread'], groups)
        self.assertObjectGroupsEqual(data['question'], groups)
        self.assertObjectGroupsEqual(data['question_comment'], groups)
        self.assertObjectGroupsEqual(data['answer'], groups)
        self.assertObjectGroupsEqual(data['answer_comment'], groups)

    def test_thread_add_to_groups_recursive(self):
        data = self.post_question_answer_and_comments()

        private_group = self.create_group(group_name='private')
        thread = data['thread']
        thread.add_to_groups([private_group], recursive=True)

        global_group = get_global_group()
        groups = [global_group, private_group, self.u1.get_personal_group()]
        self.assertObjectGroupsEqual(thread, groups)
        self.assertObjectGroupsEqual(data['question'], groups)
        self.assertObjectGroupsEqual(data['question_comment'], groups)
        self.assertObjectGroupsEqual(data['answer'], groups)
        self.assertObjectGroupsEqual(data['answer_comment'], groups)

    def test_private_thread_is_invisible_to_anonymous_user(self):
        group = self.create_group(group_name='private')
        self.u1.join_group(group)
        self.post_question(user=self.u1, is_private=True)

        visible_threads = models.Thread.objects.get_visible(AnonymousUser())
        self.assertEqual(visible_threads.count(), 0)

    def test_join_group(self):
        #create group
        group = models.Group(name='somegroup')
        group.openness = models.Group.OPEN
        group.save()
        #join
        self.u1 = self.create_user('user1')
        self.u1.join_group(group)
        #assert membership of askbot group object
        found_count = self.u1.get_groups().filter(name='somegroup').count()
        self.assertEqual(found_count, 1)

    def test_group_moderation(self):
        #create group
        group = models.Group(name='somegroup')
        #make it moderated
        group.openness = models.Group.MODERATED
        group.save()

        #add moderator to the group
        mod = self.create_user('mod', status='d')
        mod.join_group(group)

        #create a regular user
        reg = self.create_user('reg')
        reg.join_group(group)
        #assert that moderator has a notification
        acts = models.Activity.objects.filter(
                        user=reg,
                        activity_type=const.TYPE_ACTIVITY_ASK_TO_JOIN_GROUP,
                        object_id=group.id
                    )
        self.assertEqual(acts.count(), 1)
        self.assertEqual(acts[0].recipients.count(), 1)
        recipient = acts[0].recipients.all()[0]
        self.assertEqual(recipient, mod)
>>>>>>> 8559f348
<|MERGE_RESOLUTION|>--- conflicted
+++ resolved
@@ -165,13 +165,13 @@
 
         count = models.Tag.objects.filter(name='one-tag').count()
         self.assertEquals(count, 0)
-    
+
     @with_settings(MAX_TAG_LENGTH=200, MAX_TAGS_PER_POST=50)
     def test_retag_tags_too_long_raises(self):
         tags = "aoaoesuouooeueooeuoaeuoeou aostoeuoaethoeastn oasoeoa nuhoasut oaeeots aoshootuheotuoehao asaoetoeatuoasu o  aoeuethut aoaoe uou uoetu uouuou ao aouosutoeh"
         question = self.post_question(user=self.user)
         self.assertRaises(
-            exceptions.ValidationError, 
+            exceptions.ValidationError,
             self.user.retag_question,
             question=question, tags=tags
         )
@@ -415,15 +415,6 @@
 class GroupTests(AskbotTestCase):
     def setUp(self):
         self.u1 = self.create_user('u1')
-<<<<<<< HEAD
-
-    def test_group_cannot_create_case_variant_tag(self):
-        self.post_question(user = self.u1, tags = 'one two three')
-        models.Tag.group_tags.get_or_create(user = self.u1, group_name = 'One')
-        tag_one = models.Tag.objects.filter(name__iexact = 'one')
-        self.assertEqual(tag_one.count(), 1)
-        self.assertEqual(tag_one[0].name, 'one')
-=======
         askbot_settings.update('GROUPS_ENABLED', True)
 
     def tearDown(self):
@@ -516,7 +507,7 @@
         #because answer groups always inherit thread groups
         self.edit_answer(user=self.u1, answer=answer, is_private=True)
         self.assertEqual(answer.groups.count(), 1)
-    
+
         #here we have a simple case - the comment to answer was posted
         #by the answer author!!!
         #won't work when comment was by someone else
@@ -636,5 +627,4 @@
         self.assertEqual(acts.count(), 1)
         self.assertEqual(acts[0].recipients.count(), 1)
         recipient = acts[0].recipients.all()[0]
-        self.assertEqual(recipient, mod)
->>>>>>> 8559f348
+        self.assertEqual(recipient, mod)