--- conflicted
+++ resolved
@@ -430,18 +430,7 @@
             'question_comment': question_comment,
             'answer_comment': answer_comment
         }
-<<<<<<< HEAD
-
-    def test_group_cannot_create_case_variant_tag(self):
-        self.post_question(user = self.u1, tags = 'one two three')
-        models.Tag.group_tags.get_or_create(user = self.u1, group_name = 'One')
-        tag_one = models.Tag.objects.filter(name__iexact = 'one')
-        self.assertEqual(tag_one.count(), 1)
-        self.assertEqual(tag_one[0].name, 'one')
-
-=======
-        
->>>>>>> 8278bbef
+
     def test_posts_added_to_global_group(self):
         q = self.post_question(user=self.u1)
         group_name = askbot_settings.GLOBAL_GROUP_NAME
