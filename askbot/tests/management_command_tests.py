--- conflicted
+++ resolved
@@ -48,15 +48,8 @@
         # Explicitly check that the values assigned to user_one are now user_two's
         self.assertEqual(user_two.posts.get_questions().filter(pk=question.id).count(), 1)
         self.assertEqual(user_two.posts.get_comments().filter(pk=comment.id).count(), 1)
-<<<<<<< HEAD
         user_two = models.User.objects.get(pk=user_two_pk)
         self.assertEqual(user_two.gold, number_of_gold)
-        self.assertEqual(user_two.reputation, reputation)
-=======
-        #todo: change groups to django groups
-        #then replace to 3 back to 2 in the line below
-        user_two = models.User.objects.get(pk=2)
-        self.assertEqual(user_two.gold, number_of_gold) 
         self.assertEqual(user_two.reputation, reputation)
 
     def test_create_tag_synonym(self):
@@ -134,5 +127,4 @@
         self.assertEqual(models.TagSynonym.objects.count(), 5)
 
         print 'done create_tag_synonym_test'
-        
->>>>>>> 29a2fe43
+        