--- conflicted
+++ resolved
@@ -18,6 +18,7 @@
 from askbot.conf import settings as askbot_settings
 from askbot.utils import functions
 from askbot.models.base import BaseQuerySetManager
+from askbot.utils.forms import email_is_allowed
 from collections import defaultdict
 
 PERSONAL_GROUP_NAME_PREFIX = '_personal_'
@@ -617,16 +618,7 @@
             return 'open'
 
         #relying on a specific method of storage
-<<<<<<< HEAD
-        from askbot.utils.forms import email_is_allowed
-        if email_is_allowed(
-            user.email,
-            allowed_emails=self.preapproved_emails,
-            allowed_email_domains=self.preapproved_email_domains
-        ):
-=======
         if self.email_is_preapproved(user.email):
->>>>>>> b440c06b
             return 'open'
 
         if self.openness == Group.MODERATED:
