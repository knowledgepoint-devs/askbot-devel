from collections import defaultdict
import datetime
import operator
import logging

from django.contrib.sitemaps import ping_google
from django.utils import html
from django.conf import settings as django_settings
from django.contrib.auth.models import User
from django.core import urlresolvers
from django.db import models
from django.utils import html as html_utils
from django.utils.text import truncate_html_words
from django.utils.translation import activate as activate_language
from django.utils.translation import get_language
from django.utils.translation import ugettext as _
from django.utils.http import urlquote as django_urlquote
from django.core import exceptions as django_exceptions
from django.core import cache
from django.core.exceptions import ValidationError
from django.core.urlresolvers import reverse
from django.contrib.contenttypes.models import ContentType

import askbot

from askbot.utils.slug import slugify
from askbot import const
from askbot.models.tag import Tag, MarkedTag
from askbot.models.tag import tags_match_some_wildcard
from askbot.conf import settings as askbot_settings
from askbot import exceptions
from askbot.utils import markup
from askbot.utils.html import get_word_count
from askbot.utils.html import sanitize_html
from askbot.utils.html import strip_tags
from askbot.utils.html import site_url
from askbot.models.base import BaseQuerySetManager, DraftContent

#todo: maybe merge askbot.utils.markup and forum.utils.html
from askbot.utils.diff import textDiff as htmldiff
from askbot.search import mysql

class PostToGroup(models.Model):
    post = models.ForeignKey('Post')
    group = models.ForeignKey('Group')

    class Meta:
        unique_together = ('post', 'group')
        app_label = 'askbot'
        db_table = 'askbot_post_groups'


class PostQuerySet(models.query.QuerySet):
    """
    Custom query set subclass for :class:`~askbot.models.Post`
    """
    #todo: we may not need this query set class,
    #as all methods on this class seem to want to
    #belong to Thread manager or Query set.
    def get_for_user(self, user):
        from askbot.models.user import Group
        if askbot_settings.GROUPS_ENABLED:
            if user is None or user.is_anonymous():
                groups = [Group.objects.get_global_group()]
            else:
                groups = user.get_groups()
            return self.filter(groups__in = groups).distinct()
        else:
            return self

    def get_by_text_query(self, search_query):
        """returns a query set of questions,
        matching the full text query
        """
        return self.filter(
            models.Q(thread__title__icontains = search_query)\
            | models.Q(text__icontains = search_query)\
            | models.Q(thread__tagnames = search_query)\
            | models.Q(thread__posts__text__icontains = search_query, thread__posts__post_type__endswith='answer')
        )
#        #todo - goes to thread - we search whole threads
#        if getattr(django_settings, 'USE_SPHINX_SEARCH', False):
#            matching_questions = Question.sphinx_search.query(search_query)
#            question_ids = [q.id for q in matching_questions]
#            return Question.objects.filter(deleted = False, id__in = question_ids)
#        if django_settings.DATABASE_ENGINE == 'mysql' and mysql.supports_full_text_search():
#            return self.filter(
#                models.Q(thread__title__search = search_query)\
#                | models.Q(text__search = search_query)\
#                | models.Q(thread__tagnames__search = search_query)\
#                | models.Q(answers__text__search = search_query)
#            )
#        elif 'postgresql_psycopg2' in askbot.get_database_engine_name():
#            rank_clause = "ts_rank(question.text_search_vector, plainto_tsquery(%s))";
#            search_query = '&'.join(search_query.split())
#            extra_params = (search_query,)
#            extra_kwargs = {
#                'select': {'relevance': rank_clause},
#                'where': ['text_search_vector @@ plainto_tsquery(%s)'],
#                'params': extra_params,
#                'select_params': extra_params,
#                }
#            return self.extra(**extra_kwargs)
#        else:
#            #fallback to dumb title match search
#            return self.filter(thread__title__icontains=search_query)

    def added_between(self, start, end):
        """questions added between ``start`` and ``end`` timestamps"""
        #todo: goes to thread
        return self.filter(
            added_at__gt = start
        ).exclude(
            added_at__gt = end
        )

    def get_questions_needing_reminder(self,
                                       user = None,
                                       activity_type = None,
                                       recurrence_delay = None):
        """returns list of questions that need a reminder,
        corresponding the given ``activity_type``
        ``user`` - is the user receiving the reminder
        ``recurrence_delay`` - interval between sending the
        reminders about the same question
        """
        #todo: goes to thread
        from askbot.models import Activity#avoid circular import
        question_list = list()
        for question in self:
            try:
                activity = Activity.objects.get(
                    user = user,
                    question = question,
                    activity_type = activity_type
                )
                now = datetime.datetime.now()
                if now < activity.active_at + recurrence_delay:
                    continue
            except Activity.DoesNotExist:
                activity = Activity(
                    user = user,
                    question = question,
                    activity_type = activity_type,
                    content_object = question,
                )
            activity.active_at = datetime.datetime.now()
            activity.save()
            question_list.append(question)
        return question_list

    def get_author_list(self, **kwargs):
        #todo: - this is duplication - answer manager also has this method
        #will be gone when models are consolidated
        #note that method get_question_and_answer_contributors is similar in function
        #todo: goes to thread
        authors = set()
        for question in self:
            authors.update(question.get_author_list(**kwargs))
        return list(authors)


class PostManager(BaseQuerySetManager):
    def get_query_set(self):
        return PostQuerySet(self.model)

    def get_questions(self, user=None):
        questions = self.filter(post_type='question')
        return questions.get_for_user(user)

    def get_answers(self, user=None):
        """returns query set of answer posts,
        optionally filtered to exclude posts of groups
        to which user does not belong"""
        answers = self.filter(post_type='answer')
        return answers.get_for_user(user)

    def get_comments(self):
        return self.filter(post_type='comment')

    def create_new_tag_wiki(self, text = None, author = None):
        return self.create_new(
                            None,#this post type is threadless
                            author,
                            datetime.datetime.now(),
                            text,
                            wiki = True,
                            post_type = 'tag_wiki'
        )

    def create_new(
                self,
                thread,
                author,
                added_at,
                text,
                parent=None,
                wiki=False,
                is_private=False,
                email_notify=False,
                post_type=None,
                by_email=False,
                ip_addr=None,
            ):
        # TODO: Some of this code will go to Post.objects.create_new

        #assert(post_type in const.POST_TYPES)

        if thread:
            language_code = thread.language_code
        else:
            language_code = get_language()

        post = Post(
            post_type=post_type,
            thread=thread,
            parent=parent,
            author=author,
            added_at=added_at,
            wiki=wiki,
            text=text,
            language_code=language_code
            #.html field is denormalized by the save() call
        )

        if post.wiki:
            post.last_edited_by = post.author
            post.last_edited_at = added_at
            post.wikified_at = added_at

        #possibly modify the is_private, if one of the groups
        #mandates explicit publishing of the posts
        is_private = is_private or \
            (thread and thread.requires_response_moderation(author))

        parse_results = post.parse_and_save(author=author, is_private=is_private)

        revision = post.add_revision(
            author=author,
            revised_at=added_at,
            text=text,
            comment=unicode(const.POST_STATUS['default_version']),
            by_email=by_email,
            ip_addr=ip_addr
        )

        if revision.revision > 0:
            from askbot.models import signals
            signals.post_updated.send(
                post=post,
                updated_by=author,
                newly_mentioned_users=parse_results['newly_mentioned_users'],
                timestamp=added_at,
                created=True,
                diff=parse_results['diff'],
                sender=post.__class__
            )


        return post

    #todo: instead of this, have Thread.add_answer()
    def create_new_answer(
                        self,
                        thread,
                        author,
                        added_at,
                        text,
                        wiki=False,
                        is_private=False,
                        email_notify=False,
                        by_email=False,
                        ip_addr=None,
                    ):
        answer = self.create_new(
                            thread,
                            author,
                            added_at,
                            text,
                            wiki=wiki,
                            is_private=is_private,
                            post_type='answer',
                            by_email=by_email,
                            ip_addr=ip_addr
                        )
        #set notification/delete
        if email_notify:
            thread.followed_by.add(author)
        else:
            thread.followed_by.remove(author)

        #update thread data
        #todo: this totally belongs to some `Thread` class method
        if answer.is_approved():
            thread.answer_count += 1
            thread.save()
            thread.set_last_activity_info(
                        last_activity_at=added_at,
                        last_activity_by=author
                    ) # this should be here because it regenerates cached thread summary html
        return answer


    def precache_comments(self, for_posts, visitor):
        """
        Fetches comments for given posts, and stores them in post._cached_comments
        Additionally, annotates posts with ``upvoted_by_user`` parameter, if visitor is logged in

        """
        qs = Post.objects.get_comments().filter(parent__in=for_posts).select_related('author')

        if visitor.is_anonymous():
            comments = list(qs.order_by('added_at'))
        else:
            upvoted_by_user = list(qs.filter(votes__user=visitor).distinct())
            not_upvoted_by_user = list(qs.exclude(votes__user=visitor).distinct())

            for c in upvoted_by_user:
                c.upvoted_by_user = 1  # numeric value to maintain compatibility with previous version of this code

            comments = upvoted_by_user + not_upvoted_by_user
            comments.sort(key=operator.attrgetter('added_at'))

        post_map = defaultdict(list)
        for cm in comments:
            post_map[cm.parent_id].append(cm)
        for post in for_posts:
            post.set_cached_comments(post_map[post.id])

        # Old Post.get_comment(self, visitor=None) method:
        #        if visitor.is_anonymous():
        #            return self.comments.order_by('added_at')
        #        else:
        #            upvoted_by_user = list(self.comments.filter(votes__user=visitor).distinct())
        #            not_upvoted_by_user = list(self.comments.exclude(votes__user=visitor).distinct())
        #
        #            for c in upvoted_by_user:
        #                c.upvoted_by_user = 1  # numeric value to maintain compatibility with previous version of this code
        #
        #            comments = upvoted_by_user + not_upvoted_by_user
        #            comments.sort(key=operator.attrgetter('added_at'))
        #
        #            return comments



class Post(models.Model):
    post_type = models.CharField(max_length=255, db_index=True)

    #NOTE!!! if these fields are deleted - then jive import needs fixing!!!
    old_question_id = models.PositiveIntegerField(null=True, blank=True, default=None, unique=True)
    old_answer_id = models.PositiveIntegerField(null=True, blank=True, default=None, unique=True)
    old_comment_id = models.PositiveIntegerField(null=True, blank=True, default=None, unique=True)

    parent = models.ForeignKey('Post', blank=True, null=True, related_name='comments') # Answer or Question for Comment
    thread = models.ForeignKey('Thread', blank=True, null=True, default = None, related_name='posts')
    groups = models.ManyToManyField('Group', through='PostToGroup', related_name = 'group_posts')#used for group-private posts

    author = models.ForeignKey(User, related_name='posts')
    added_at = models.DateTimeField(default=datetime.datetime.now)

    #denormalized data: the core approval of the posts is made
    #in the revisions. In the revisions there is more data about
    #approvals - by whom and when
    approved = models.BooleanField(default=True, db_index=True)

    deleted     = models.BooleanField(default=False, db_index=True)
    deleted_at  = models.DateTimeField(null=True, blank=True)
    deleted_by  = models.ForeignKey(User, null=True, blank=True, related_name='deleted_posts')

    wiki = models.BooleanField(default=False)
    wikified_at = models.DateTimeField(null=True, blank=True)

    locked = models.BooleanField(default=False)
    locked_by = models.ForeignKey(User, null=True, blank=True, related_name='locked_posts')
    locked_at = models.DateTimeField(null=True, blank=True)

    points = models.IntegerField(default=0, db_column='score')
    vote_up_count = models.IntegerField(default=0)
    vote_down_count = models.IntegerField(default=0)

    comment_count = models.PositiveIntegerField(default=0)
    offensive_flag_count = models.SmallIntegerField(default=0)

    last_edited_at = models.DateTimeField(null=True, blank=True)
    last_edited_by = models.ForeignKey(User, null=True, blank=True, related_name='last_edited_posts')

    html = models.TextField(null=True)#html rendition of the latest revision
    text = models.TextField(null=True)#denormalized copy of latest revision
    language_code = models.CharField(
                                choices=django_settings.LANGUAGES,
                                default=django_settings.LANGUAGE_CODE,
                                max_length=16,
                            )

    # Denormalised data
    summary = models.TextField(null=True)

    #note: anonymity here applies to question only, but
    #the field will still go to thread
    #maybe we should rename it to is_question_anonymous
    #we might have to duplicate the is_anonymous on the Post,
    #if we are to allow anonymous answers
    #the reason is that the title and tags belong to thread,
    #but the question body to Post
    is_anonymous = models.BooleanField(default=False)

    objects = PostManager()

    class Meta:
        app_label = 'askbot'
        db_table = 'askbot_post'

    #property to support legacy themes in case there are.
    @property
    def score(self):
        return int(self.points)
    @score.setter
    def score(self, number):
        if number:
            self.points = int(number)

    def as_tweet(self):
        """a naive tweet representation of post
        todo: add mentions to relevant people
        """
        if self.is_question():
            tweet = askbot_settings.WORDS_QUESTION_SINGULAR + ': '
        elif self.is_answer():
            tweet = askbot_settings.WORDS_ANSWER_SINGULAR + ': '

        domain = self.thread.site.domain
        url = domain + self.get_absolute_url(no_slug=True)
        chars_left = 140 - (len(url) + len(tweet) + 1)
        title_str = self.thread.title[:chars_left]
        return tweet + title_str + ' ' + url

    def parse_post_text(self):
        """typically post has a field to store raw source text
        in comment it is called .comment, in Question and Answer it is
        called .text
        also there is another field called .html (consistent across models)
        so the goal of this function is to render raw text into .html
        and extract any metadata given stored in source (currently
        this metadata is limited by twitter style @mentions
        but there may be more in the future

        function returns a dictionary with the following keys
        html
        newly_mentioned_users - list of <User> objects
        removed_mentions - list of mention <Activity> objects - for removed ones
        """

        text = markup.convert_text(self.text)

        #todo, add markdown parser call conditional on
        #self.use_markdown flag
        post_html = text
        mentioned_authors = list()
        removed_mentions = list()
        if '@' in text:
            op = self.get_origin_post()

            if op.id:
                anticipated_authors = op.get_author_list(
                    include_comments = True,
                    recursive = True
                )
            else:
                anticipated_authors = list()

            extra_name_seeds = markup.extract_mentioned_name_seeds(text)

            extra_authors = set()
            for name_seed in extra_name_seeds:
                extra_authors.update(
                    User.objects.filter(username__istartswith = name_seed)
                )

            #it is important to preserve order here so that authors of post
            #get mentioned first
            anticipated_authors += list(extra_authors)

            mentioned_authors, post_html = markup.mentionize_text(
                text,
                anticipated_authors
            )

            #find mentions that were removed and identify any previously
            #entered mentions so that we can send alerts on only new ones
            from askbot.models.user import Activity
            if self.pk is not None:
                #only look for previous mentions if post was already saved before
                prev_mention_qs = Activity.objects.get_mentions(
                    mentioned_in = self
                )
                new_set = set(mentioned_authors)
                for prev_mention in prev_mention_qs:

                    user = prev_mention.get_mentioned_user()
                    if user is None:
                        continue
                    if user in new_set:
                        #don't report mention twice
                        new_set.remove(user)
                    else:
                        removed_mentions.append(prev_mention)
                mentioned_authors = list(new_set)

        data = {
            'html': post_html,
            'newly_mentioned_users': mentioned_authors,
            'removed_mentions': removed_mentions,
        }
        return data

    #todo: when models are merged, it would be great to remove author parameter
    def parse_and_save(self, author=None, **kwargs):
        """generic method to use with posts to be used prior to saving
        post edit or addition
        """
        assert(author is not None)

        last_revision = self.html
        data = self.parse_post_text()
        self.html = author.fix_html_links(data['html'])

        newly_mentioned_users = set(data['newly_mentioned_users']) - set([author])
        removed_mentions = data['removed_mentions']

        #a hack allowing to save denormalized .summary field for questions
        if hasattr(self, 'summary'):
            self.summary = self.get_snippet()

        #delete removed mentions
        for rm in removed_mentions:
            rm.delete()

        created = self.pk is None

        is_private = kwargs.pop('is_private', False)
        group_id = kwargs.pop('group_id', None)

        #this save must precede saving the mention activity
        #as well as assigning groups to the post
        #because generic relation needs primary key of the related object
        super(self.__class__, self).save(**kwargs)

        if self.is_comment():
            #copy groups from the parent post into the comment
            groups = self.parent.groups.all()
            self.add_to_groups(groups)
        elif is_private or group_id:
            self.make_private(author, group_id = group_id)
        elif self.thread_id:#is connected to thread
            #inherit privacy scope from thread
            thread_groups = self.thread.groups.all()
            self.add_to_groups(thread_groups)
        else:
            self.make_public()

        if last_revision:
            diff = htmldiff(
                        sanitize_html(last_revision),
                        sanitize_html(self.html)
                    )
        else:
            diff = sanitize_html(self.get_snippet())

        timestamp = self.get_time_of_last_edit()

        try:
            from askbot.conf import settings as askbot_settings
            if askbot_settings.GOOGLE_SITEMAP_CODE != '':
                ping_google()
        except Exception:
            logging.debug('cannot ping google - did you register with them?')

        return {'diff': diff, 'newly_mentioned_users': newly_mentioned_users}

    def is_question(self):
        return self.post_type.endswith('question')

    def is_answer(self):
        return self.post_type.endswith('answer')

    def is_comment(self):
        return self.post_type.endswith('comment')

    def is_tag_wiki(self):
        return self.post_type == 'tag_wiki'

    def is_reject_reason(self):
        return self.post_type == 'reject_reason'

    def get_base_post_type(self):
        #ordered by approximate frequency
        if self.is_answer():
            return 'answer'
        elif self.is_comment():
            return 'comment'
        elif self.is_question():
            return 'question'
        else:
            return self.post_type

    def get_last_edited_date(self):
        """returns date of last edit or date of creation
        if there were no edits"""
        return self.last_edited_at or self.added_at

    def get_moderators(self):
        """returns query set of users who are site administrators
        and moderators"""
        user_filter = models.Q(is_superuser=True) | models.Q(status='m')
        if askbot_settings.GROUPS_ENABLED:
            user_filter = user_filter & models.Q(groups__in=self.groups.all())
        return User.objects.filter(user_filter).distinct()

    def get_previous_answer(self, user=None):
        """returns a previous answer to a given answer;
        only works on the "answer" post types"""
        assert(self.is_answer())
        all_answers = self.thread.get_answers(user=user)

        matching_answers = all_answers.filter(
                        added_at__lt=self.added_at,
                    ).order_by('-added_at')

        if len(matching_answers) == 0:
            return None

        answer = matching_answers[0]

        if answer.id == self.id:
            return None
        if answer.added_at > self.added_at:
            return None

        return answer

    def has_group(self, group):
        """true if post belongs to the group"""
        return self.groups.filter(id=group.id).exists()

    def add_to_groups(self, groups):
        """associates post with groups"""
        #this is likely to be temporary - we add
        #vip groups to the list behind the scenes.
        groups = list(groups)
        #add moderator groups to the post implicitly
        from askbot.models.user import Group
        vips = Group.objects.filter(is_vip=True)
        groups.extend(vips)
        #todo: use bulk-creation
        for group in groups:
            PostToGroup.objects.get_or_create(post=self, group=group)
        if self.is_answer() or self.is_question():
            comments = self.comments.all()
            for group in groups:
                for comment in comments:
                    PostToGroup.objects.get_or_create(post=comment, group=group)

    def remove_from_groups(self, groups):
        PostToGroup.objects.filter(post=self, group__in=groups).delete()
        if self.is_answer() or self.is_question():
            comment_ids = self.comments.all().values_list('id', flat=True)
            PostToGroup.objects.filter(
                        post__id__in=comment_ids,
                        group__in=groups
                    ).delete()


    def issue_update_notifications(
                                self,
                                updated_by=None,
                                notify_sets=None,
                                activity_type=None,
                                suppress_email=False,
                                timestamp=None,
                                diff=None
                            ):
        """Called when a post is updated. Arguments:

        * ``notify_sets`` - result of ``Post.get_notify_sets()`` method

        The method does two things:

        * records "red envelope" recipients of the post
        * sends email alerts to all subscribers to the post
        """
        assert(activity_type is not None)
        if diff:
            summary = diff
        else:
            summary = self.get_snippet()

        from askbot.models import Activity
        update_activity = Activity(
                        user = updated_by,
                        active_at = timestamp,
                        content_object = self,
                        activity_type = activity_type,
                        question = self.get_origin_post(),
                        summary = summary
                    )
        update_activity.save()

        update_activity.add_recipients(notify_sets['for_inbox'])

        #create new mentions (barring the double-adds)
        from askbot.models import Activity
        for u in notify_sets['for_mentions'] - notify_sets['for_inbox']:
            Activity.objects.create_new_mention(
                                    mentioned_whom = u,
                                    mentioned_in = self,
                                    mentioned_by = updated_by,
                                    mentioned_at = timestamp
                                )

        for user in (notify_sets['for_inbox'] | notify_sets['for_mentions']):
            user.update_response_counts()

        #shortcircuit if the email alerts are disabled
        if suppress_email == True or askbot_settings.ENABLE_EMAIL_ALERTS == False:
            return
        #todo: fix this temporary spam protection plug
        if askbot_settings.MIN_REP_TO_TRIGGER_EMAIL:
            if not (updated_by.is_administrator() or updated_by.is_moderator()):
                if updated_by.reputation < askbot_settings.MIN_REP_TO_TRIGGER_EMAIL:
                    notify_sets['for_email'] = \
                        [u for u in notify_sets['for_email'] if u.is_administrator()]

        #if not django_settings.CELERY_ALWAYS_EAGER:
        #    cache_key = 'instant-notification-%d-%d' % (self.thread.id, updated_by.id)
        #    if cache.cache.get(cache_key):
        #        return
        #    cache.cache.set(cache_key, True, django_settings.NOTIFICATION_DELAY_TIME)

        from askbot.tasks import send_instant_notifications_about_activity_in_post
        send_instant_notifications_about_activity_in_post(
                                update_activity=update_activity,
                                post=self,
                                recipients=notify_sets['for_email'],
                                language_code=get_language()
                            )

    def make_private(self, user, group_id=None):
        """makes post private within user's groups
        todo: this is a copy-paste in thread and post
        """
        from askbot.models.user import Group
        if group_id:
            group = Group.objects.get(id=group_id)
            groups = [group]
            self.add_to_groups(groups)

            global_group = Group.objects.get_global_group()
            if group != global_group:
                self.remove_from_groups((global_group,))
        else:
            if self.thread_id and self.is_question() is False:
                #for thread-related responses we base
                #privacy scope on thread + add a personal group
                personal_group = user.get_personal_group()
                thread_groups = self.thread.get_groups_shared_with()
                groups = set([personal_group]) | set(thread_groups)
            else:
                groups = user.get_groups(private=True)

            self.add_to_groups(groups)
            self.remove_from_groups((Group.objects.get_global_group(),))

        if len(groups) == 0:
            message = _('Sharing did not work, because group is unknown')
            user.message_set.create(message=message)

    def make_public(self):
        """removes the privacy mark from users groups"""
        from askbot.models.user import Group
        groups = (Group.objects.get_global_group(),)
        self.add_to_groups(groups)

    def merge_post(self, post):
        """merge with other post"""
        #take latest revision of current post R1
        rev = self.get_latest_revision()
        orig_text = rev.text
        for rev in post.revisions.all().order_by('revision'):
            #for each revision of other post Ri
            #append content of Ri to R1 and use author 
            new_text = orig_text + '\n\n' + rev.text
            author = rev.author
            self.apply_edit(
                edited_by=rev.author,
                text=new_text, 
                comment=_('merged revision'),
                by_email=False,
                edit_anonymously=rev.is_anonymous,
                suppress_email=True,
                ip_addr=rev.ip_addr
            )
        if post.is_question() or post.is_answer():
            comments = Post.objects.get_comments().filter(parent=post)
            comments.update(parent=self)

        #todo: implement redirects
        if post.is_question():
            self.old_question_id = post.id
        elif post.is_answer():
            self.old_answer_id = post.id
        elif post.is_comment():
            self.old_comment_id = post.id

        self.save()
        post.delete()


    def is_private(self):
        """true, if post belongs to the global group"""
        if askbot_settings.GROUPS_ENABLED:
            from askbot.models.user import Group
            group = Group.objects.get_global_group()
            return not self.groups.filter(id=group.id).exists()
        return False

    def set_runtime_needs_moderation(self):
        """Used at runtime only, the value is not
        stored in the database"""
        self._is_approved = False

    def is_approved(self):
        """``False`` only when moderation is ``True`` and post
        ``self.approved is False``
        """
        if getattr(self, '_is_approved', True) == False:
            return False

        if askbot_settings.CONTENT_MODERATION_MODE == 'premoderation':
            if self.approved:
                return True
            if self.revisions.filter(revision=0).count() == 1:
                return False
        return True

    def needs_moderation(self):
        #todo: do we need this, can't we just use is_approved()?
        return self.is_approved() is False

    def get_absolute_url(self,
            feed=None, no_slug = False,
            question_post=None, thread=None,
            as_full_url=False, language=None
        ):
        from askbot.utils.slug import slugify
        #todo: the url generation function is pretty bad -
        #the trailing slash is entered in three places here + in urls.py
        if not hasattr(self, '_thread_cache') and thread:
            self._thread_cache = thread

        is_multilingual = askbot.is_multilingual()
        if is_multilingual:
            request_language = get_language()
            activate_language(language or self.thread.language_code)

        if feed is None:
            feed = self.thread.get_default_feed().name

        if self.is_answer():
            if not question_post:
                question_post = self.thread._question_post()

            url_kwargs = {
                'id': question_post.id,
                'feed': feed
            }
            base_url = urlresolvers.reverse('question', kwargs=url_kwargs)

            if no_slug:
                url = u'%(base)s?answer=%(id)d#post-id-%(id)d' % {
                    'base': base_url,
                    'id': self.id
                }
            else:
                url = u'%(base)s%(slug)s/?answer=%(id)d#post-id-%(id)d' % {
                    'base': base_url,
                    'slug': django_urlquote(slugify(self.thread.title)),
                    'id': self.id
                }

        elif self.is_question():
            url_kwargs = {
                'id': self.id,
                'feed': feed
            }
            url = urlresolvers.reverse('question', kwargs=url_kwargs)
            if thread:
                url += django_urlquote(slugify(thread.title)) + '/'
            elif no_slug is False:
                url += django_urlquote(self.slug) + '/'
        elif self.is_comment():
            origin_post = self.get_origin_post()
            url = '%(url)s?comment=%(id)d#comment-%(id)d' % \
                {'url': origin_post.get_absolute_url(thread=thread), 'id':self.id}
        else:
            raise NotImplementedError

        if is_multilingual:
            activate_language(request_language)

        if as_full_url:
            if askbot.is_multisite():
                thread = thread or self.thread
                domain = thread.site.domain
                protocol = askbot.get_site_protocol(thread.site)
                url = protocol + domain + url
            else:
                url = site_url(url)

        return url

    def delete(self, **kwargs):
        """deletes comment and concomitant response activity
        records, as well as mention records, while preserving
        integrity or response counts for the users
        """
        if self.is_comment():
            #todo: implement a custom delete method on these
            #all this should pack into Activity.responses.filter( somehow ).delete()
            #activity_types = const.RESPONSE_ACTIVITY_TYPES_FOR_DISPLAY
            #activity_types += (const.TYPE_ACTIVITY_MENTION,)
            #todo: not very good import in models of other models
            #todo: potentially a circular import
            from askbot.models.user import Activity
            comment_content_type = ContentType.objects.get_for_model(self)
            activities = Activity.objects.filter(
                                content_type = comment_content_type,
                                object_id = self.id,
                                #activity_type__in = activity_types
                            )

            recipients = set()
            for activity in activities:
                for user in activity.recipients.all():
                    recipients.add(user)

            #activities need to be deleted before the response
            #counts are updated
            activities.delete()

            for user in recipients:
                user.update_response_counts()

        super(Post, self).delete(**kwargs)

    def __unicode__(self):
        if self.is_question():
            return self.thread.title
        else:
            return self.html

    def save(self, *args, **kwargs):
        if self.is_answer() and self.is_anonymous:
            raise ValueError('Answer cannot be anonymous!')
        super(Post, self).save(*args, **kwargs)
        if self.is_answer() and 'postgres' in askbot.get_database_engine_name():
            #hit the database to trigger update of full text search vector
            self.thread._question_post().save()

    def _get_slug(self):
        if not self.is_question():
            raise NotImplementedError
        return slugify(self.thread.title)
    slug = property(_get_slug)

    def get_snippet(self, max_length=None):
        """returns an abbreviated HTML snippet of the content
        or full content, depending on how long it is
        todo: remove the max_length parameter
        """
        if max_length is None:
            if self.post_type == 'comment':
                max_words = 150
            else:
                max_words = 500
        else:
            max_words = int(max_length/5)

        #todo: truncate so that we have max number of lines
        #the issue is that code blocks have few words
        #but very tall, while paragraphs can be dense on words
        #and fit into fewer lines
        truncated = truncate_html_words(self.html, max_words)
        new_count = get_word_count(truncated)
        orig_count = get_word_count(self.html)
        if new_count + 1 < orig_count:
            expander = '<span class="expander"> <a>(' + _('more') + ')</a></span>'
            if truncated.endswith('</p>'):
                #better put expander inside the paragraph
                snippet = truncated[:-4] + expander + '</p>'
            else:
                snippet = truncated + expander
            #it is important to have div here, so that we can make
            #the expander work
            return '<div class="snippet">' + snippet + '</div>'
        else:
            return self.html

    def filter_authorized_users(self, candidates):
        """returns list of users who are allowed to see this post"""
        filtered_candidates = set()
        if askbot_settings.GROUPS_ENABLED is False:
            filtered_candidates = candidates
        else:
            if len(candidates) == 0:
                return candidates
            #get post groups
            groups = set(self.groups.all())

            if len(groups) == 0:
                logging.critical('post %d is groupless' % self.id)
                return set()

            #load group memberships for the candidates
            from askbot.models.user import GroupMembership
            memberships = GroupMembership.objects.filter(
                                            user__in=candidates,
                                            group__in=groups
                                        )
            user_ids = set(memberships.values_list('user__id', flat=True))

            #scan through the user ids and see which are group members
            for candidate in candidates:
                if candidate.id in user_ids:
                    filtered_candidates.add(candidate)

        if askbot_settings.ADMIN_COMMENTS_ENABLED and self.post_type.startswith('admin_'):
            admins = set()
            for candidate in filtered_candidates:
                if candidate.can_access_admin_comments():
                    admins.add(candidate)
            filtered_candidates = admins

        if askbot_settings.SPACES_ENABLED is False:
            return filtered_candidates

        if askbot.is_multisite():
            #filter out recipients who don't belong to sites where
            #this post is made
            double_filtered_candidates = set()
            for user in filtered_candidates:
                try:
                    user_spaces = set(user.askbot_profile.get_spaces())
                except:
                    logging.critical('User without profile? %d' % user.id)
                    continue
                post_spaces = set(self.thread.spaces.all())
                if user_spaces & post_spaces:
                    double_filtered_candidates.add(user)
            filtered_candidates = double_filtered_candidates

        return filtered_candidates

    def format_for_email(
        self, quote_level=0, is_leaf_post=False, format=None,
        recipient=None
    ):
        """format post for the output in email,
        if quote_level > 0, the post will be indented that number of times
        todo: move to views?
        """
        from django.template import Context
        from django.template.loader import get_template
        template = get_template('email/quoted_post.html')
        data = {
            'post': self,
            'recipient': recipient,
            'quote_level': quote_level,
            'is_leaf_post': is_leaf_post,
            'format': format
        }
        return template.render(Context(data))#todo: set lang

    def format_for_email_as_parent_thread_summary(self, recipient=None):
        """format for email as summary of parent posts
        all the way to the original question"""
        quote_level = 0
        current_post = self
        output = ''
        while True:
            parent_post = current_post.get_parent_post()
            if parent_post is None:
                break
            quote_level += 1
            output += parent_post.format_for_email(
                quote_level=quote_level,
                format='parent_subthread',
                recipient=recipient
            )
            current_post = parent_post
        return output

    def format_for_email_as_subthread(self, recipient=None):
        """outputs question or answer and all it's comments
        returns empty string for all other post types
        """
        from django.template import Context
        from django.template.loader import get_template
        template = get_template('email/post_as_subthread.html')
        data = {
            'post': self,
            'recipient': recipient
        }
        return template.render(Context(data))#todo: set lang

    def set_cached_comments(self, comments):
        """caches comments in the lifetime of the object
        does not talk to the actual cache system
        """
        self._cached_comments = comments

    def get_cached_comments(self):
        try:
            return self._cached_comments
        except AttributeError:
            self._cached_comments = list()
            return self._cached_comments

    def add_cached_comment(self, comment):
        comments = self.get_cached_comments()
        if comment not in comments:
            comments.append(comment)

    def add_comment(
                self,
                comment=None,
                user=None,
                added_at=None,
                by_email=False,
                comment_type='comment',
                ip_addr=None,
            ):

        if added_at is None:
            added_at = datetime.datetime.now()
        if None in (comment, user):
            raise Exception('arguments comment and user are required')

        comment_post = self.__class__.objects.create_new(
                                                self.thread,
                                                user,
                                                added_at,
                                                comment,
                                                parent=self,
                                                post_type=comment_type,
                                                ip_addr=ip_addr,
                                            )
        if comment_post.is_approved():
            self.comment_count = self.comment_count + 1
            self.save()

        #tried to add this to bump updated question
        #in most active list, but it did not work
        #becase delayed email updates would be triggered
        #for cases where user did not subscribe for them
        #
        #need to redo the delayed alert sender
        #
        #origin_post = self.get_origin_post()
        #if origin_post == self:
        #    self.last_activity_at = added_at # WARNING: last_activity_* are now in Thread
        #    self.last_activity_by = user
        #else:
        #    origin_post.last_activity_at = added_at
        #    origin_post.last_activity_by = user
        #    origin_post.save()

        return comment_post

    def get_global_tag_based_subscribers(
            self,
            tag_mark_reason = None,
            subscription_records = None
    ):
        """returns a list of users who either follow or "do not ignore"
        the given set of tags, depending on the tag_mark_reason

        ``subscription_records`` - query set of ``~askbot.models.EmailFeedSetting``
        this argument is used to reduce number of database queries
        """
        if tag_mark_reason == 'good':
            email_tag_filter_strategy = const.INCLUDE_INTERESTING
            user_set_getter = User.objects.filter
        elif tag_mark_reason == 'bad':
            email_tag_filter_strategy = const.EXCLUDE_IGNORED
            user_set_getter = User.objects.exclude
        elif tag_mark_reason == 'subscribed':
            email_tag_filter_strategy = const.INCLUDE_SUBSCRIBED
            user_set_getter = User.objects.filter
        else:
            raise ValueError('Uknown value of tag mark reason %s' % tag_mark_reason)

        #part 1 - find users who follow or not ignore the set of tags
        tag_names = self.get_tag_names()
        tag_selections = MarkedTag.objects.filter(
            tag__name__in = tag_names,
            tag__language_code=get_language(),
            reason = tag_mark_reason
        )
        subscribers = set(
            user_set_getter(
                tag_selections__in = tag_selections
            ).filter(
                email_tag_filter_strategy = email_tag_filter_strategy,
                notification_subscriptions__in = subscription_records
            )
        )

        #part 2 - find users who follow or not ignore tags via wildcard selections
        #inside there is a potentially time consuming loop
        if askbot_settings.USE_WILDCARD_TAGS:
            #todo: fix this
            #this branch will not scale well
            #because we have to loop through the list of users
            #in python
            if tag_mark_reason == 'good':
                empty_wildcard_filter = {'interesting_tags__exact': ''}
                wildcard_tags_attribute = 'interesting_tags'
                update_subscribers = lambda the_set, item: the_set.add(item)
            elif tag_mark_reason == 'bad':
                empty_wildcard_filter = {'ignored_tags__exact': ''}
                wildcard_tags_attribute = 'ignored_tags'
                update_subscribers = lambda the_set, item: the_set.discard(item)
            elif tag_mark_reason == 'subscribed':
                empty_wildcard_filter = {'subscribed_tags__exact': ''}
                wildcard_tags_attribute = 'subscribed_tags'
                update_subscribers = lambda the_set, item: the_set.add(item)

            potential_wildcard_subscribers = User.objects.filter(
                notification_subscriptions__in = subscription_records
            ).filter(
                email_tag_filter_strategy = email_tag_filter_strategy
            ).exclude(
                **empty_wildcard_filter #need this to limit size of the loop
            )
            for potential_subscriber in potential_wildcard_subscribers:
                wildcard_tags = getattr(
                    potential_subscriber,
                    wildcard_tags_attribute
                ).split(' ')

                if tags_match_some_wildcard(tag_names, wildcard_tags):
                    update_subscribers(subscribers, potential_subscriber)

        return subscribers

    def get_global_instant_notification_subscribers(self):
        """returns a set of subscribers to post according to tag filters
        both - subscribers who ignore tags or who follow only
        specific tags

        this method in turn calls several more specialized
        subscriber retrieval functions
        todo: retrieval of wildcard tag followers ignorers
              won't scale at all
        """
        subscriber_set = set()

        from askbot.models.user import EmailFeedSetting
        global_subscriptions = EmailFeedSetting.objects.filter(
            feed_type = 'q_all',
            frequency = 'i'
        )

        #segment of users who have tag filter turned off
        global_subscribers = User.objects.filter(
            models.Q(email_tag_filter_strategy=const.INCLUDE_ALL)
            & models.Q(
                notification_subscriptions__feed_type='q_all',
                notification_subscriptions__frequency='i'
            )
        )
        subscriber_set.update(global_subscribers)

        #segment of users who want emails on selected questions only
        if askbot_settings.SUBSCRIBED_TAG_SELECTOR_ENABLED:
            good_mark_reason = 'subscribed'
        else:
            good_mark_reason = 'good'
        subscriber_set.update(
            self.get_global_tag_based_subscribers(
                subscription_records = global_subscriptions,
                tag_mark_reason = good_mark_reason
            )
        )

        #segment of users who want to exclude ignored tags
        subscriber_set.update(
            self.get_global_tag_based_subscribers(
                subscription_records = global_subscriptions,
                tag_mark_reason = 'bad'
            )
        )
        return subscriber_set


    def _qa__get_instant_notification_subscribers(
            self,
            potential_subscribers = None,
            mentioned_users = None,
            exclude_list = None,
            ):
        """get list of users who have subscribed to
        receive instant notifications for a given post

        this method works for questions and answers

        Arguments:

        * ``potential_subscribers`` is not used here! todo: why? - clean this out
          parameter is left for the uniformity of the interface
          (Comment method does use it)
          normally these methods would determine the list
          :meth:`~askbot.models.question.Question.get_response_recipients`
          :meth:`~askbot.models.question.Answer.get_response_recipients`
          - depending on the type of the post
        * ``mentioned_users`` - users, mentioned in the post for the first time
        * ``exclude_list`` - users who must be excluded from the subscription

        Users who receive notifications are:

        * of ``mentioned_users`` - those who subscribe for the instant
          updates on the @name mentions
        * those who follow the parent question
        * global subscribers (any personalized tag filters are applied)
        * author of the question who subscribe to instant updates
          on questions that they asked
        * authors or any answers who subsribe to instant updates
          on the questions which they answered
        """
        #print '------------------'
        #print 'in content function'
        subscriber_set = set()
        #print 'potential subscribers: ', potential_subscribers

        #1) mention subscribers - common to questions and answers
        from askbot.models.user import EmailFeedSetting
        if mentioned_users:
            mention_subscribers = EmailFeedSetting.objects.filter_subscribers(
                potential_subscribers = mentioned_users,
                feed_type = 'm_and_c',
                frequency = 'i'
            )
            subscriber_set.update(mention_subscribers)

        origin_post = self.get_origin_post()

        #print origin_post

        #2) individually selected - make sure that users
        #are individual subscribers to this question
        # TODO: The line below works only if origin_post is Question !
        selective_subscribers = origin_post.thread.followed_by.all()
        #print 'question followers are ', [s for s in selective_subscribers]
        if selective_subscribers:
            selective_subscribers = EmailFeedSetting.objects.filter_subscribers(
                potential_subscribers = selective_subscribers,
                feed_type = 'q_sel',
                frequency = 'i'
            )
            subscriber_set.update(selective_subscribers)
            #print 'selective subscribers: ', selective_subscribers

        #3) whole forum subscribers
        global_subscribers = origin_post.get_global_instant_notification_subscribers()
        subscriber_set.update(global_subscribers)

        #4) question asked by me (todo: not "edited_by_me" ???)
        question_author = origin_post.author
        if EmailFeedSetting.objects.filter(
            subscriber = question_author,
            frequency = 'i',
            feed_type = 'q_ask'
        ).exists():
            subscriber_set.add(question_author)

        #4) questions answered by me -make sure is that people
        #are authors of the answers to this question
        #todo: replace this with a query set method
        answer_authors = set()
        for answer in origin_post.thread.posts.get_answers().all():
            authors = answer.get_author_list()
            answer_authors.update(authors)

        if answer_authors:
            answer_subscribers = EmailFeedSetting.objects.filter_subscribers(
                potential_subscribers = answer_authors,
                frequency = 'i',
                feed_type = 'q_ans',
            )
            subscriber_set.update(answer_subscribers)
            #print 'answer subscribers: ', answer_subscribers

        #print 'exclude_list is ', exclude_list
        return subscriber_set - set(exclude_list)

    def _comment__get_instant_notification_subscribers(
                                    self,
                                    potential_subscribers = None,
                                    mentioned_users = None,
                                    exclude_list = None
                                ):
        """get list of users who want instant notifications about comments

        argument potential_subscribers is required as it saves on db hits

        Here is the list of people who will receive the notifications:

        * mentioned users
        * of response receivers
          (see :meth:`~askbot.models.meta.Comment.get_response_receivers`) -
          those who subscribe for the instant
          updates on comments and @mentions
        * all who follow the question explicitly
        * all global subscribers
          (tag filtered, and subject to personalized settings)
        """
        #print 'in meta function'
        #print 'potential subscribers: ', potential_subscribers

        subscriber_set = set()

        if potential_subscribers:
            potential_subscribers = set(potential_subscribers)
        else:
            potential_subscribers = set()

        if mentioned_users:
            potential_subscribers.update(mentioned_users)

        from askbot.models.user import EmailFeedSetting
        if potential_subscribers:
            comment_subscribers = EmailFeedSetting.objects.filter_subscribers(
                                        potential_subscribers = potential_subscribers,
                                        feed_type = 'm_and_c',
                                        frequency = 'i'
                                    )
            subscriber_set.update(comment_subscribers)
            #print 'comment subscribers: ', comment_subscribers

        origin_post = self.get_origin_post()
        # TODO: The line below works only if origin_post is Question !
        selective_subscribers = origin_post.thread.followed_by.all()
        if selective_subscribers:
            selective_subscribers = EmailFeedSetting.objects.filter_subscribers(
                                    potential_subscribers = selective_subscribers,
                                    feed_type = 'q_sel',
                                    frequency = 'i'
                                )
            for subscriber in selective_subscribers:
                if origin_post.passes_tag_filter_for_user(subscriber):
                    subscriber_set.add(subscriber)

            subscriber_set.update(selective_subscribers)
            #print 'selective subscribers: ', selective_subscribers

        global_subscribers = origin_post.get_global_instant_notification_subscribers()
        #print 'global subscribers: ', global_subscribers

        subscriber_set.update(global_subscribers)

        return subscriber_set - set(exclude_list)

    def get_instant_notification_subscribers(
        self, potential_subscribers = None,
        mentioned_users = None, exclude_list = None
    ):
        if self.is_question() or self.is_answer():
            subscribers = self._qa__get_instant_notification_subscribers(
                potential_subscribers=potential_subscribers,
                mentioned_users=mentioned_users,
                exclude_list=exclude_list
            )
        elif self.is_comment():
            subscribers = self._comment__get_instant_notification_subscribers(
                potential_subscribers=potential_subscribers,
                mentioned_users=mentioned_users,
                exclude_list=exclude_list
            )
        elif self.is_tag_wiki() or self.is_reject_reason():
            return set()
        else:
            raise NotImplementedError

        #if askbot_settings.GROUPS_ENABLED and self.is_effectively_private():
        #    for subscriber in subscribers:
        subscribers = self.filter_authorized_users(subscribers)

        #filter subscribers by language
        if askbot.is_multilingual():
            language = self.thread.language_code
            filtered_subscribers = list()
            for subscriber in subscribers:
                subscriber_languages = subscriber.get_languages()
                if language in subscriber_languages:
                    filtered_subscribers.append(subscriber)
            return filtered_subscribers
        else:
            return subscribers

    def get_notify_sets(self, mentioned_users=None, exclude_list=None):
        """returns three lists of users in a dictionary with keys:
        * 'for_inbox' - users for which to add inbox items
        * 'for_mentions' - for whom mentions are added
        * 'for_email' - to whom email notifications should be sent
        """
        result = dict()
        result['for_mentions'] = set(mentioned_users) - set(exclude_list)
        #what users are included depends on the post type
        #for example for question - all Q&A contributors
        #are included, for comments only authors of comments and parent
        #post are included
        result['for_inbox'] = self.get_response_receivers(exclude_list=exclude_list)

        if askbot_settings.ENABLE_EMAIL_ALERTS == False:
            result['for_email'] = set()
        else:
            #todo: weird thing is that only comments need the recipients
            #todo: debug these calls and then uncomment in the repo
            #argument to this call
            result['for_email'] = self.get_instant_notification_subscribers(
                                            potential_subscribers=result['for_inbox'],
                                            mentioned_users=result['for_mentions'],
                                            exclude_list=exclude_list
                                        )
        return result


    def get_latest_revision(self):
        return self.revisions.order_by('-revision')[0]

    def get_latest_revision_number(self):
        try:
            return self.get_latest_revision().revision
        except IndexError:
            return 0

    def get_time_of_last_edit(self):
        if self.is_comment():
            return self.added_at

        if self.last_edited_at:
            return self.last_edited_at
        else:
            return self.added_at

    def get_owner(self): # TODO: remove me
        return self.author

    def get_author_list(
            self,
            include_comments = False,
            recursive = False,
            exclude_list = None):

        #todo: there may be a better way to do these queries
        authors = set()
        authors.update([r.author for r in self.revisions.all()])
        if include_comments:
            authors.update([c.author for c in self.comments.all()])
        if recursive:
            if self.is_question(): #hasattr(self, 'answers'):
                #for a in self.answers.exclude(deleted = True):
                for a in self.thread.posts.get_answers().exclude(deleted = True):
                    authors.update(a.get_author_list( include_comments = include_comments ) )
        if exclude_list:
            authors -= set(exclude_list)
        return list(authors)

    def passes_tag_filter_for_user(self, user):

        question = self.get_origin_post()
        if user.email_tag_filter_strategy == const.INCLUDE_INTERESTING:
            #at least some of the tags must be marked interesting
            return user.has_affinity_to_question(question, affinity_type = 'like')
        elif user.email_tag_filter_strategy == const.EXCLUDE_IGNORED:
            return not user.has_affinity_to_question(question, affinity_type = 'dislike')
        elif user.email_tag_filter_strategy == const.INCLUDE_ALL:
            return True
        elif user.email_tag_filter_strategy == const.INCLUDE_SUBSCRIBED:
            return user.has_affinity_to_question(question, affinity_type='like')
        else:
            raise ValueError(
                'unexpected User.email_tag_filter_strategy %s'\
                % user.email_tag_filter_strategy
            )

    def post_get_last_update_info(self):#todo: rename this subroutine
        when = self.added_at
        who = self.author
        if self.last_edited_at and self.last_edited_at > when:
            when = self.last_edited_at
            who = self.last_edited_by
        comments = self.comments.all()
        if len(comments) > 0:
            for c in comments:
                if c.added_at > when:
                    when = c.added_at
                    who = c.user
        return when, who

    def tagname_meta_generator(self):
        return u','.join([unicode(tag) for tag in self.get_tag_names()])

    def get_parent_post(self):
        """returns parent post or None
        if there is no parent, as it is in the case of question post"""
        if self.is_comment():
            return self.parent
        elif self.is_answer():
            return self.get_origin_post()
        else:
            return None

    def get_origin_post(self):
        if self.is_question():
            return self
        if self.is_tag_wiki() or self.is_reject_reason():
            return None
        else:
            return self.thread._question_post()

    def _repost_as_question(self, new_title = None):
        """posts answer as question, together with all the comments
        while preserving time stamps and authors
        does not delete the answer itself though
        """
        if not self.is_answer():
            raise NotImplementedError
        revisions = self.revisions.all().order_by('revised_at')
        rev0 = revisions[0]
        new_question = rev0.author.post_question(
            title = new_title,
            body_text = rev0.text,
            tags = self.question.thread.tagnames,
            wiki = self.question.wiki,
            is_anonymous = self.question.is_anonymous,
            timestamp = rev0.revised_at
        )
        if len(revisions) > 1:
            for rev in revisions[1:]:
                rev.author.edit_question(
                    question = new_question,
                    body_text = rev.text,
                    revision_comment = rev.summary,
                    timestamp = rev.revised_at
                )
        for comment in self.comments.all():
            comment.content_object = new_question
            comment.save()
        return new_question

    def _repost_as_answer(self, question = None):
        """posts question as answer to another question,
        but does not delete the question,
        but moves all the comments to the new answer"""
        if not self.is_question():
            raise NotImplementedError
        revisions = self.revisions.all().order_by('revised_at')
        rev0 = revisions[0]
        new_answer = rev0.author.post_answer(
            question = question,
            body_text = rev0.text,
            wiki = self.wiki,
            timestamp = rev0.revised_at
        )
        if len(revisions) > 1:
            for rev in revisions:
                rev.author.edit_answer(
                    answer = new_answer,
                    body_text = rev.text,
                    revision_comment = rev.summary,
                    timestamp = rev.revised_at
                )
        for comment in self.comments.all():
            comment.content_object = new_answer
            comment.save()
        return new_answer


    def swap_with_question(self, new_title = None):
        """swaps answer with the question it belongs to and
        sets the title of question to ``new_title``
        """
        if not self.is_answer():
            raise NotImplementedError
            #1) make new question by using new title, tags of old question
        #   and the answer body, as well as the authors of all revisions
        #   and repost all the comments
        new_question = self._repost_as_question(new_title = new_title)

        #2) post question (all revisions and comments) as answer
        new_answer = self.question._repost_as_answer(question = new_question)

        #3) assign all remaining answers to the new question
        self.question.answers.update(question = new_question)
        self.question.delete()
        self.delete()
        return new_question


    def get_user_vote(self, user):
        if not self.is_answer():
            raise NotImplementedError

        if user.is_anonymous():
            return None

        votes = self.votes.filter(user=user)
        if votes and votes.count() > 0:
            return votes[0]
        else:
            return None


    def _question__assert_is_visible_to(self, user):
        """raises QuestionHidden"""
        if self.is_approved() is False:
            if user != self.author:
                raise exceptions.QuestionHidden(_('Sorry, this content is not available'))
        if self.deleted:
            message = _('Sorry, this content is no longer available')
            if user.is_anonymous():
                raise exceptions.QuestionHidden(message)
            try:
                user.assert_can_see_deleted_post(self)
            except django_exceptions.PermissionDenied:
                raise exceptions.QuestionHidden(message)

    def _answer__assert_is_visible_to(self, user):
        """raises QuestionHidden or AnswerHidden"""
        try:
            self.thread._question_post().assert_is_visible_to(user)
        except exceptions.QuestionHidden:
            message = _('Sorry, this content is no longer available')
            raise exceptions.QuestionHidden(message)
        if self.deleted:
            message = _('Sorry, this content is no longer available')
            if user.is_anonymous():
                raise exceptions.AnswerHidden(message)
            try:
                user.assert_can_see_deleted_post(self)
            except django_exceptions.PermissionDenied:
                raise exceptions.AnswerHidden(message)

    def _comment__assert_is_visible_to(self, user):
        """raises QuestionHidden or AnswerHidden"""
        try:
            self.parent.assert_is_visible_to(user)
        except exceptions.QuestionHidden:
            message = _('Sorry, this comment is no longer available')
            raise exceptions.QuestionHidden(message)
        except exceptions.AnswerHidden:
            message = _('Sorry, this comment is no longer available')
            raise exceptions.AnswerHidden(message)

    def assert_is_visible_to_user_groups(self, user):
        """raises permission denied of the post
        is hidden due to group memberships"""
        assert(self.is_comment() == False)
        post_groups = self.groups.all()
        global_group_name = askbot_settings.GLOBAL_GROUP_NAME
        if post_groups.filter(name=global_group_name).count() == 1:
            return

        if self.is_question():#todo maybe merge the "hidden" exceptions
            exception = exceptions.QuestionHidden
        elif self.is_answer():
            exception = exceptions.AnswerHidden
        else:
            raise NotImplementedError

        message = _('This post is temporarily not available')
        if user.is_anonymous():
            raise exception(message)
        else:
            user_groups_ids = user.get_groups().values_list('id', flat = True)
            if post_groups.filter(id__in = user_groups_ids).count() == 0:
                raise exception(message)

    def assert_is_visible_to(self, user):
        if self.is_comment() == False and askbot_settings.GROUPS_ENABLED:
            self.assert_is_visible_to_user_groups(user)

        self.thread.assert_is_visible_to_user_groups(user)

        if self.is_question():
            return self._question__assert_is_visible_to(user)
        elif self.is_answer():
            return self._answer__assert_is_visible_to(user)
        elif self.is_comment():
            return self._comment__assert_is_visible_to(user)
        raise NotImplementedError

    def get_updated_activity_data(self, created = False):
        if self.is_answer():
            #todo: simplify this to always return latest revision for the second
            #part
            if created:
                return const.TYPE_ACTIVITY_ANSWER, self
            else:
                latest_revision = self.get_latest_revision()
                return const.TYPE_ACTIVITY_UPDATE_ANSWER, latest_revision
        elif self.is_question():
            if created:
                return const.TYPE_ACTIVITY_ASK_QUESTION, self
            else:
                latest_revision = self.get_latest_revision()
                return const.TYPE_ACTIVITY_UPDATE_QUESTION, latest_revision
        elif self.is_comment():
            if self.parent.is_question():
                return const.TYPE_ACTIVITY_COMMENT_QUESTION, self
            elif self.parent.is_answer():
                return const.TYPE_ACTIVITY_COMMENT_ANSWER, self
        elif self.is_tag_wiki():
            if created:
                return const.TYPE_ACTIVITY_CREATE_TAG_WIKI, self
            else:
                return const.TYPE_ACTIVITY_UPDATE_TAG_WIKI, self
        elif self.is_reject_reason():
            if created:
                return const.TYPE_ACTIVITY_CREATE_REJECT_REASON, self
            else:
                return const.TYPE_ACTIVITY_UPDATE_REJECT_REASON, self

        raise NotImplementedError

    def get_tag_names(self):
        return self.thread.get_tag_names()

    def __apply_edit(
                    self,
                    edited_at=None,
                    edited_by=None,
                    text=None,
                    comment=None,
                    wiki=False,
                    edit_anonymously=False,
                    is_private=False,
                    by_email=False,
                    suppress_email=False,
                    ip_addr=None,
                ):

        latest_rev = self.get_latest_revision()

        if text is None:
            text = latest_rev.text
        if edited_at is None:
            edited_at = datetime.datetime.now()
        if edited_by is None:
            raise Exception('edited_by is required')

        self.last_edited_at = edited_at
        self.last_edited_by = edited_by
        #self.html is denormalized in save()
        self.text = text
        #Post.is_anonymous field is denorm for the first edit only
        #self.is_anonymous = edit_anonymously 

        #wiki is an eternal trap whence there is no exit
        if self.wiki == False and wiki == True:
            self.wiki = True

        #must add or update revision before saving the answer
        if latest_rev.revision == 0:
            #if post has only 0 revision, we just update the
            #latest revision data
            latest_rev.text = text
            latest_rev.revised_at = edited_at
            latest_rev.save()
        else:
            #otherwise we create a new revision
            latest_rev = self.add_revision(
                author=edited_by,
                revised_at=edited_at,
                text=text,
                comment=comment,
                by_email=by_email,
                ip_addr=ip_addr,
            )

        if latest_rev.revision > 0:
            parse_results = self.parse_and_save(author=edited_by, is_private=is_private)

            from askbot.models import signals
            signals.post_updated.send(
                post=self,
                updated_by=edited_by,
                newly_mentioned_users=parse_results['newly_mentioned_users'],
                suppress_email=suppress_email,
                timestamp=edited_at,
                created=False,
                diff=parse_results['diff'],
                sender=self.__class__
            )

        return latest_rev


    def _answer__apply_edit(
                        self,
                        edited_at=None,
                        edited_by=None,
                        text=None,
                        comment=None,
                        wiki=False,
                        is_private=False,
                        edit_anonymously=False,
                        by_email=False,
                        suppress_email=False,
                        ip_addr=None,
                    ):

        ##it is important to do this before __apply_edit b/c of signals!!!
        if self.is_private() != is_private:
            if is_private:
                self.make_private(self.author)
            else:
                self.make_public()

        revision = self.__apply_edit(
            edited_at=edited_at,
            edited_by=edited_by,
            text=text,
            comment=comment,
            wiki=wiki,
            by_email=by_email,
            is_private=is_private,
            suppress_email=suppress_email,
            ip_addr=ip_addr,
        )

        if edited_at is None:
            edited_at = datetime.datetime.now()

<<<<<<< HEAD
        if not suppress_email:
            self.thread.set_last_activity_info(
                            last_activity_at=edited_at,
                            last_activity_by=edited_by
                        )
=======
        self.thread.set_last_activity_info(
                        last_activity_at=edited_at,
                        last_activity_by=edited_by
                    )
        return revision
>>>>>>> 317d5f54

    def _question__apply_edit(
                            self, 
                            edited_at=None,
                            edited_by=None,
                            title=None,
                            text=None, 
                            comment=None, 
                            tags=None, 
                            wiki=False,
                            edit_anonymously=False,
                            is_private=False,
                            by_email=False, suppress_email=False,
                            ip_addr=None
                        ):

        #todo: the thread editing should happen outside of this
        #method, then we'll be able to unify all the *__apply_edit
        #methods
        latest_revision = self.get_latest_revision()
        #a hack to allow partial edits - important for SE loader
        if title is None:
            title = self.thread.title
        if tags is None:
            tags = latest_revision.tagnames
        if edited_at is None:
            edited_at = datetime.datetime.now()

        # Update the Question tag associations
        if latest_revision.tagnames != tags:
            self.thread.update_tags(
                tagnames = tags, user = edited_by, timestamp = edited_at
            )

        self.thread.title = title
        self.thread.tagnames = tags
        self.thread.save()

        ##it is important to do this before __apply_edit b/c of signals!!!
        if self.is_private() != is_private:
            if is_private:
                #todo: make private for author or for the editor?
                self.thread.make_private(self.author)
            else:
                self.thread.make_public(recursive=False)

        revision = self.__apply_edit(
            edited_at=edited_at,
            edited_by=edited_by,
            text=text,
            comment=comment,
            wiki=wiki,
            edit_anonymously=edit_anonymously,
            is_private=is_private,
            by_email=by_email,
            suppress_email=suppress_email,
            ip_addr=ip_addr
        )

<<<<<<< HEAD
        if not suppress_email:
            self.thread.set_last_activity_info(
                            last_activity_at=edited_at,
                            last_activity_by=edited_by
                        )
=======
        self.thread.set_last_activity_info(
                        last_activity_at=edited_at,
                        last_activity_by=edited_by
                    )
        return revision
>>>>>>> 317d5f54

    def apply_edit(self, *args, **kwargs):
        #todo: unify this, here we have unnecessary indirection
        #the question__apply_edit function is backwards:
        #the title edit and tag edit should apply to thread
        #not the question post
        if self.is_answer():
            return self._answer__apply_edit(*args, **kwargs)
        elif self.is_question():
            return self._question__apply_edit(*args, **kwargs)
        elif self.is_tag_wiki() or self.is_comment() or self.is_reject_reason():
            return self.__apply_edit(*args, **kwargs)
        raise NotImplementedError

    def __add_revision(
                    self,
                    author=None,
                    revised_at=None,
                    text=None,
                    comment=None,
                    is_anonymous=False,
                    by_email=False,
                    email_address=None,
                    ip_addr=None
                ):
        #todo: this may be identical to Question.add_revision
        if None in (author, revised_at, text):
            raise Exception('arguments author, revised_at and text are required')
        return PostRevision.objects.create(
            post=self,
            author=author,
            revised_at=revised_at,
            text=text,
            summary=comment,
            by_email=by_email,
            email_address=email_address,
            ip_addr=ip_addr
        )

    def _question__add_revision(
            self,
            author=None,
            is_anonymous=False,
            text=None,
            comment=None,
            revised_at=None,
            by_email=False,
            email_address=None,
            ip_addr=None,
    ):
        if None in (author, text):
            raise Exception('author, text and comment are required arguments')

        return PostRevision.objects.create(
            post=self,
            title=self.thread.title,
            author=author,
            is_anonymous=is_anonymous,
            revised_at=revised_at,
            tagnames=self.thread.tagnames,
            summary=unicode(comment),
            text=text,
            by_email=by_email,
            email_address=email_address,
            ip_addr=ip_addr
        )

    def add_revision(self, *kargs, **kwargs):
        #todo: unify these
        if self.is_question():
            return self._question__add_revision(*kargs, **kwargs)
        else:
            #'answer', 'comment', 'tag_wiki', 'reject_reason'
            return self.__add_revision(*kargs, **kwargs)
        #raise NotImplementedError

    def _answer__get_response_receivers(self, exclude_list = None):
        """get list of users interested in this response
        update based on their participation in the question
        activity

        exclude_list is required and normally should contain
        author of the updated so that he/she is not notified of
        the response
        """
        assert(exclude_list is not None)
        recipients = set()
        recipients.update(
            self.get_author_list(
                include_comments = True
            )
        )
        question = self.thread._question_post()
        recipients.update(
            question.get_author_list(
                include_comments = True
            )
        )
        for answer in question.thread.posts.get_answers().all():
            recipients.update(answer.get_author_list())

        return recipients - set(exclude_list)

    def _question__get_response_receivers(self, exclude_list = None):
        """returns list of users who might be interested
        in the question update based on their participation
        in the question activity

        exclude_list is mandatory - it normally should have the
        author of the update so the he/she is not notified about the update
        """
        assert(exclude_list != None)
        recipients = set()
        recipients.update(
            self.get_author_list(
                include_comments = True
            )
        )
        #do not include answer commenters here
        for a in self.thread.posts.get_answers().all():
            recipients.update(a.get_author_list())

        return recipients - set(exclude_list)

    def _comment__get_response_receivers(self, exclude_list = None):
        """Response receivers are commenters of the
        same post and the authors of the post itself.
        """
        assert(exclude_list is not None)
        users = set()
        #get authors of parent object and all associated comments
        users.update(
            self.parent.get_author_list(
                    include_comments = True,
                )
        )
        return users - set(exclude_list)

    def get_response_receivers(self, exclude_list = None):
        """returns a list of response receiving users
        who see the on-screen notifications
        """
        if self.is_answer():
            receivers = self._answer__get_response_receivers(exclude_list)
        elif self.is_question():
            receivers = self._question__get_response_receivers(exclude_list)
        elif self.is_comment():
            receivers = self._comment__get_response_receivers(exclude_list)
        elif self.is_tag_wiki() or self.is_reject_reason():
            return set()#todo: who should get these?
        else:
            raise NotImplementedError

        return self.filter_authorized_users(receivers)

    def get_question_title(self):
        if self.is_question():
            if self.thread.closed:
                attr = const.POST_STATUS['closed']
            elif self.deleted:
                attr = const.POST_STATUS['deleted']
            else:
                attr = None
            if attr is not None:
                return u'%s %s' % (self.thread.title, unicode(attr))
            else:
                return self.thread.title
        raise NotImplementedError

    def accepted(self):
        if self.is_answer():
            return self.thread.accepted_answer_id == self.id
        raise NotImplementedError

    def get_page_number(self, answer_posts):
        """When question has many answers, answers are
        paginated. This function returns number of the page
        on which the answer will be shown, using the default
        sort order. The result may depend on the visitor."""
        if not self.is_answer() and not self.is_comment():
            raise NotImplementedError

        if self.is_comment():
            post = self.parent
        else:
            post = self

        order_number = 0
        for answer_post in answer_posts:
            if post == answer_post:
                break
            order_number += 1
        return int(order_number/const.ANSWERS_PAGE_SIZE) + 1

    def get_order_number(self):
        if not self.is_comment():
            raise NotImplementedError
        return self.parent.comments.filter(added_at__lt = self.added_at).count() + 1

    def is_upvoted_by(self, user):
        from askbot.models.repute import Vote
        return Vote.objects.filter(user=user, voted_post=self, vote=Vote.VOTE_UP).exists()

    def is_last(self):
        """True if there are no newer comments on
        the related parent object
        """
        if not self.is_comment():
            raise NotImplementedError
        return Post.objects.get_comments().filter(
            added_at__gt=self.added_at,
            parent=self.parent
        ).exists() is False

    def hack_template_marker(self, name):
        list(Post.objects.filter(text=name))


class PostRevisionManager(models.Manager):
    def create(self, *args, **kwargs):
        #clean the "summary" field
        kwargs.setdefault('summary', '')
        if kwargs['summary'] is None:
            kwargs['summary'] = ''

        author = kwargs['author']
        post = kwargs['post']

        moderate_email = False
        if kwargs.get('email'):
            from askbot.models.reply_by_email import emailed_content_needs_moderation
            moderate_email = emailed_content_needs_moderation(kwargs['email'])

        needs_moderation = author.needs_moderation() or moderate_email

        #0 revision is not shown to the users
        if askbot_settings.CONTENT_MODERATION_MODE == 'premoderation' and needs_moderation:
            kwargs.update({
                'approved': False,
                'approved_by': None,
                'approved_at': None,
                'revision': 0,
                'summary': kwargs['summary'] or _('Suggested edit')
            })

            #see if we have earlier revision with number 0
            try:
                pending_revs = post.revisions.filter(revision=0)
                assert(len(pending_revs) == 1)
                pending_revs.update(**kwargs)
                revision = pending_revs[0]
            except AssertionError:
                revision = super(PostRevisionManager, self).create(*args, **kwargs)
        else:
            kwargs['revision'] = post.get_latest_revision_number() + 1
            revision = super(PostRevisionManager, self).create(*args, **kwargs)

            #set default summary
            if revision.summary == '':
                if revision.revision == 1:
                    revision.summary = unicode(const.POST_STATUS['default_version'])
                else:
                    revision.summary = 'No.%s Revision' % revision.revision
            revision.save()

            from askbot.models import signals
            signals.post_revision_published.send(None, revision=revision)

        #audit or pre-moderation modes require placement of the post on the moderation queue
        if needs_moderation:
            revision.place_on_moderation_queue()

        return revision

class PostRevision(models.Model):
    QUESTION_REVISION_TEMPLATE_NO_TAGS = (
        '<h3>%(title)s</h3>\n'
        '<div class="text">%(html)s</div>\n'
    )

    post = models.ForeignKey('askbot.Post', related_name='revisions', null=True, blank=True)
    revision = models.PositiveIntegerField()
    author = models.ForeignKey('auth.User', related_name='%(class)ss')
    revised_at = models.DateTimeField()
    summary = models.CharField(max_length=300, blank=True)
    text = models.TextField(blank=True)

    approved = models.BooleanField(default=False, db_index=True)
    approved_by = models.ForeignKey(User, null = True, blank = True)
    approved_at = models.DateTimeField(null = True, blank = True)

    by_email = models.BooleanField(default = False)#true, if edited by email
    email_address = models.EmailField(null = True, blank = True)

    # Question-specific fields
    title = models.CharField(max_length=300, blank=True, default='')
    tagnames = models.CharField(max_length=125, blank=True, default='')
    is_anonymous = models.BooleanField(default=False)
    ip_addr = models.IPAddressField(max_length=21, default='0.0.0.0')

    objects = PostRevisionManager()

    class Meta:
        # INFO: This `unique_together` constraint might be problematic for databases in which
        #       2+ NULLs cannot be stored in an UNIQUE column.
        #       As far as I know MySQL, PostgreSQL and SQLite allow that so we're on the safe side.
        unique_together = ('post', 'revision')
        ordering = ('-revision',)
        app_label = 'askbot'

    def get_base_post_type(self):
        return self.post.get_base_post_type()

    def place_on_moderation_queue(self):
        """Revision has number 0, which is 
        reserved for the moderated revisions.

        Flag Post.is_approved = False is used only
        for posts that have only one revision - the 
        moderated one - i.e. for the new posts

        The same applies to the brand new Threads
        Thread.is_approved = False is set to brand new
        threads, whose first revision is moderated

        If post has > 1 revision and one on moderation
        the Post(and Thread).is_approved will be True,
        but the latest displayed revision will be
        the one with != 0 revision number.

        This allows us to moderate every revision
        """
        #this is run on "post-save" so for a new post
        #we'll have just one revision
        if self.post.revisions.count() == 1:
            self.post.approved = False
            self.post.save()

            if self.post.is_question():
                self.post.thread.approved = False
                self.post.thread.save()

            #give message to the poster
            if askbot_settings.CONTENT_MODERATION_MODE == 'premoderation':
                if self.by_email:
                    #todo: move this to the askbot.mail module
                    from askbot.mail import send_mail
                    email_context = {
                        'site': askbot_settings.APP_SHORT_NAME
                    }
                    body_text = _(
                        'Thank you for your post to %(site)s. '
                        'It will be published after the moderators review.'
                    ) % email_context
                    send_mail(
                        subject_line=_('your post to %(site)s') % email_context,
                        body_text=body_text,
                        recipient=self.author,
                    )

                else:
                    message = _(
                        'Your post was placed on the moderation queue '
                        'and will be published after the moderator approval.'
                    )
                    self.author.message_set.create(message = message)

            activity_type = const.TYPE_ACTIVITY_MODERATED_NEW_POST
        else:
            #In this case, use different activity type, but perhaps there is no real need
            activity_type = const.TYPE_ACTIVITY_MODERATED_POST_EDIT

        #Activity instance is the actual queue item
        from askbot.models import Activity
        content_type = ContentType.objects.get_for_model(self)
        #try
        try:
            activity = Activity.objects.get(
                                        activity_type=activity_type,
                                        object_id=self.id,
                                        content_type=content_type
                                    )
        except Activity.DoesNotExist:
            activity = Activity(
                            user = self.author,
                            content_object = self,
                            activity_type = activity_type,
                            question = self.get_origin_post()
                        )
            activity.save()
            activity.add_recipients(self.post.get_moderators())

    def should_notify_author_about_publishing(self, was_approved=False):
        """True if author should get email about making own post"""
        if was_approved and self.by_email == False:
            return False

        schedule = askbot_settings.SELF_NOTIFY_EMAILED_POST_AUTHOR_WHEN
        if schedule == const.NEVER:
            return False
        elif schedule == const.FOR_FIRST_REVISION:
            return self.revision == 1
        elif schedule == const.FOR_ANY_REVISION:
            return True
        else:
            raise ValueError()

    def __unicode__(self):
        return u'%s - revision %s of %s' % (self.post.post_type, self.revision, self.title)

    def parent(self):
        return self.post

    def clean(self):
        "Internal cleaning method, called from self.save() by self.full_clean()"
        if not self.post:
            raise ValidationError('Post field has to be set.')

    def save(self, **kwargs):
        if self.ip_addr is None:
            self.ip_addr = '0.0.0.0'
        self.full_clean()
        super(PostRevision, self).save(**kwargs)

    def get_absolute_url(self):

        lang_mode = askbot.get_lang_mode()
        if lang_mode == 'url-lang':
            request_language = get_language()
            activate_language(self.post.thread.language_code)

        if self.post.is_question():
            url = reverse('question_revisions', args = (self.post.id,))
        elif self.post.is_answer():
            url = reverse('answer_revisions', kwargs = {'id':self.post.id})
        else:
            url = self.post.get_absolute_url()

        if lang_mode == 'url-lang':
            activate_language(request_language)

        return url

    def get_question_title(self):
        #INFO: ack-grepping shows that it's only used for Questions, so there's no code for Answers
        return self.question.thread.title

    def get_origin_post(self):
        """same as Post.get_origin_post()"""
        return self.post.get_origin_post()

    @property
    def html(self, **kwargs):
        markdowner = markup.get_parser()
        sanitized_html = sanitize_html(markdowner.convert(self.text))

        if self.post.is_question():
            return self.QUESTION_REVISION_TEMPLATE_NO_TAGS % {
                'title': self.title,
                'html': sanitized_html
            }
        else:
            return sanitized_html

    def get_snippet(self, max_length = 120):
        """a little simpler than as Post.get_snippet"""
        return html_utils.strip_tags(self.html)[:max_length] + '...'


class PostFlagReason(models.Model):
    added_at = models.DateTimeField()
    author = models.ForeignKey('auth.User')
    title = models.CharField(max_length=128)
    details = models.ForeignKey(Post, related_name = 'post_reject_reasons')
    class Meta:
        app_label = 'askbot'

    def __unicode__(self):
        return self.title


class DraftAnswer(models.Model):
    """Provides space for draft answers,
    note that unlike ``AnonymousAnswer`` the foreign key
    is going to ``Thread`` as it should.
    """
    thread = models.ForeignKey('Thread', related_name='draft_answers')
    author = models.ForeignKey(User, related_name='draft_answers')
    text = models.TextField(null=True)

    class Meta:
        app_label = 'askbot'


class AnonymousAnswer(DraftContent):
    """Todo: re-route the foreign key to ``Thread``"""
    question = models.ForeignKey(Post, related_name='anonymous_answers')

    def publish(self, user):
        added_at = datetime.datetime.now()
        answer = Post.objects.create_new_answer(
            thread=self.question.thread,
            author=user,
            added_at=added_at,
            wiki=self.wiki,
            text=self.text,
            ip_addr=self.ip_addr,
        )
        self.question.thread.invalidate_cached_data()
        self.delete()
        return answer<|MERGE_RESOLUTION|>--- conflicted
+++ resolved
@@ -1944,19 +1944,12 @@
         if edited_at is None:
             edited_at = datetime.datetime.now()
 
-<<<<<<< HEAD
         if not suppress_email:
             self.thread.set_last_activity_info(
                             last_activity_at=edited_at,
                             last_activity_by=edited_by
                         )
-=======
-        self.thread.set_last_activity_info(
-                        last_activity_at=edited_at,
-                        last_activity_by=edited_by
-                    )
         return revision
->>>>>>> 317d5f54
 
     def _question__apply_edit(
                             self, 
@@ -2016,19 +2009,12 @@
             ip_addr=ip_addr
         )
 
-<<<<<<< HEAD
         if not suppress_email:
             self.thread.set_last_activity_info(
                             last_activity_at=edited_at,
                             last_activity_by=edited_by
                         )
-=======
-        self.thread.set_last_activity_info(
-                        last_activity_at=edited_at,
-                        last_activity_by=edited_by
-                    )
         return revision
->>>>>>> 317d5f54
 
     def apply_edit(self, *args, **kwargs):
         #todo: unify this, here we have unnecessary indirection
