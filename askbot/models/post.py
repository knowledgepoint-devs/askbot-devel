from collections import defaultdict
import datetime
import operator
import logging

from django.contrib.sitemaps import ping_google
from django.utils import html
from django.conf import settings as django_settings
from django.contrib.auth.models import User
from django.core import urlresolvers
from django.db import models
from django.utils import html as html_utils
from django.utils.text import truncate_html_words
from django.utils.translation import activate as activate_language
from django.utils.translation import get_language
from django.utils.translation import ugettext as _
from django.utils.http import urlquote as django_urlquote
from django.core import exceptions as django_exceptions
from django.core import cache
from django.core.exceptions import ValidationError
from django.core.urlresolvers import reverse
from django.contrib.contenttypes.models import ContentType

import askbot

from askbot.utils.slug import slugify
from askbot import const
from askbot.models.tag import Tag, MarkedTag
from askbot.models.tag import tags_match_some_wildcard
from askbot.conf import settings as askbot_settings
from askbot import exceptions
from askbot.utils import markup
from askbot.utils.html import get_word_count
from askbot.utils.html import sanitize_html
from askbot.utils.html import strip_tags
from askbot.utils.html import site_url
from askbot.models.base import BaseQuerySetManager, DraftContent

#todo: maybe merge askbot.utils.markup and forum.utils.html
from askbot.utils.diff import textDiff as htmldiff
from askbot.search import mysql

class PostToGroup(models.Model):
    post = models.ForeignKey('Post')
    group = models.ForeignKey('Group')

    class Meta:
        unique_together = ('post', 'group')
        app_label = 'askbot'
        db_table = 'askbot_post_groups'


class PostQuerySet(models.query.QuerySet):
    """
    Custom query set subclass for :class:`~askbot.models.Post`
    """
    #todo: we may not need this query set class,
    #as all methods on this class seem to want to
    #belong to Thread manager or Query set.
    def get_for_user(self, user):
        from askbot.models.user import Group
        if askbot_settings.GROUPS_ENABLED:
            if user is None or user.is_anonymous():
                groups = [Group.objects.get_global_group()]
            else:
                groups = user.get_groups()
            return self.filter(groups__in = groups).distinct()
        else:
            return self

    def get_by_text_query(self, search_query):
        """returns a query set of questions,
        matching the full text query
        """
        return self.filter(
            models.Q(thread__title__icontains = search_query)\
            | models.Q(text__icontains = search_query)\
            | models.Q(thread__tagnames = search_query)\
            | models.Q(thread__posts__text__icontains = search_query, thread__posts__post_type__endswith='answer')
        )
#        #todo - goes to thread - we search whole threads
#        if getattr(django_settings, 'USE_SPHINX_SEARCH', False):
#            matching_questions = Question.sphinx_search.query(search_query)
#            question_ids = [q.id for q in matching_questions]
#            return Question.objects.filter(deleted = False, id__in = question_ids)
#        if django_settings.DATABASE_ENGINE == 'mysql' and mysql.supports_full_text_search():
#            return self.filter(
#                models.Q(thread__title__search = search_query)\
#                | models.Q(text__search = search_query)\
#                | models.Q(thread__tagnames__search = search_query)\
#                | models.Q(answers__text__search = search_query)
#            )
#        elif 'postgresql_psycopg2' in askbot.get_database_engine_name():
#            rank_clause = "ts_rank(question.text_search_vector, plainto_tsquery(%s))";
#            search_query = '&'.join(search_query.split())
#            extra_params = (search_query,)
#            extra_kwargs = {
#                'select': {'relevance': rank_clause},
#                'where': ['text_search_vector @@ plainto_tsquery(%s)'],
#                'params': extra_params,
#                'select_params': extra_params,
#                }
#            return self.extra(**extra_kwargs)
#        else:
#            #fallback to dumb title match search
#            return self.filter(thread__title__icontains=search_query)

    def added_between(self, start, end):
        """questions added between ``start`` and ``end`` timestamps"""
        #todo: goes to thread
        return self.filter(
            added_at__gt = start
        ).exclude(
            added_at__gt = end
        )

    def get_questions_needing_reminder(self,
                                       user = None,
                                       activity_type = None,
                                       recurrence_delay = None):
        """returns list of questions that need a reminder,
        corresponding the given ``activity_type``
        ``user`` - is the user receiving the reminder
        ``recurrence_delay`` - interval between sending the
        reminders about the same question
        """
        #todo: goes to thread
        from askbot.models import Activity#avoid circular import
        question_list = list()
        for question in self:
            try:
                activity = Activity.objects.get(
                    user = user,
                    question = question,
                    activity_type = activity_type
                )
                now = datetime.datetime.now()
                if now < activity.active_at + recurrence_delay:
                    continue
            except Activity.DoesNotExist:
                activity = Activity(
                    user = user,
                    question = question,
                    activity_type = activity_type,
                    content_object = question,
                )
            activity.active_at = datetime.datetime.now()
            activity.save()
            question_list.append(question)
        return question_list

    def get_author_list(self, **kwargs):
        #todo: - this is duplication - answer manager also has this method
        #will be gone when models are consolidated
        #note that method get_question_and_answer_contributors is similar in function
        #todo: goes to thread
        authors = set()
        for question in self:
            authors.update(question.get_author_list(**kwargs))
        return list(authors)


class PostManager(BaseQuerySetManager):
    def get_query_set(self):
        return PostQuerySet(self.model)

    def get_questions(self, user=None):
        questions = self.filter(post_type='question')
        return questions.get_for_user(user)

    def get_answers(self, user=None):
        """returns query set of answer posts,
        optionally filtered to exclude posts of groups
        to which user does not belong"""
        answers = self.filter(post_type='answer')
        return answers.get_for_user(user)

    def get_comments(self):
        return self.filter(post_type='comment')

    def create_new_tag_wiki(self, text = None, author = None):
        return self.create_new(
                            None,#this post type is threadless
                            author,
                            datetime.datetime.now(),
                            text,
                            wiki = True,
                            post_type = 'tag_wiki'
        )

    def create_new(
                self,
                thread,
                author,
                added_at,
                text,
                parent=None,
                wiki=False,
                is_private=False,
                email_notify=False,
                post_type=None,
                by_email=False,
                ip_addr=None,
            ):
        # TODO: Some of this code will go to Post.objects.create_new

        #assert(post_type in const.POST_TYPES)

        if thread:
            language_code = thread.language_code
        else:
            language_code = get_language()

        post = Post(
            post_type=post_type,
            thread=thread,
            parent=parent,
            author=author,
            added_at=added_at,
            wiki=wiki,
            text=text,
            language_code=language_code
            #.html field is denormalized by the save() call
        )

        if post.wiki:
            post.last_edited_by = post.author
            post.last_edited_at = added_at
            post.wikified_at = added_at

        #possibly modify the is_private, if one of the groups
        #mandates explicit publishing of the posts
        is_private = is_private or \
            (thread and thread.requires_response_moderation(author))

        parse_results = post.parse_and_save(author=author, is_private=is_private)

        post.add_revision(
            author=author,
            revised_at=added_at,
            text=text,
            comment=unicode(const.POST_STATUS['default_version']),
            by_email=by_email,
            ip_addr=ip_addr
        )

        from askbot.models import signals
        signals.post_updated.send(
            post=post,
            updated_by=author,
            newly_mentioned_users=parse_results['newly_mentioned_users'],
            timestamp=added_at,
            created=True,
            diff=parse_results['diff'],
            sender=post.__class__
        )


        return post

    #todo: instead of this, have Thread.add_answer()
    def create_new_answer(
                        self,
                        thread,
                        author,
                        added_at,
                        text,
                        wiki=False,
                        is_private=False,
                        email_notify=False,
                        by_email=False,
                        ip_addr=None,
                    ):
        answer = self.create_new(
                            thread,
                            author,
                            added_at,
                            text,
                            wiki=wiki,
                            is_private=is_private,
                            post_type='answer',
                            by_email=by_email,
                            ip_addr=ip_addr
                        )
        #set notification/delete
        if email_notify:
            thread.followed_by.add(author)
        else:
            thread.followed_by.remove(author)

        #update thread data
        #todo: this totally belongs to some `Thread` class method
        if answer.is_approved():
            thread.answer_count += 1
            thread.save()
            thread.set_last_activity_info(
                        last_activity_at=added_at,
                        last_activity_by=author
                    ) # this should be here because it regenerates cached thread summary html
        return answer


    def precache_comments(self, for_posts, visitor):
        """
        Fetches comments for given posts, and stores them in post._cached_comments
        Additionally, annotates posts with ``upvoted_by_user`` parameter, if visitor is logged in

        """
        qs = Post.objects.get_comments().filter(parent__in=for_posts).select_related('author')

        if visitor.is_anonymous():
            comments = list(qs.order_by('added_at'))
        else:
            upvoted_by_user = list(qs.filter(votes__user=visitor).distinct())
            not_upvoted_by_user = list(qs.exclude(votes__user=visitor).distinct())

            for c in upvoted_by_user:
                c.upvoted_by_user = 1  # numeric value to maintain compatibility with previous version of this code

            comments = upvoted_by_user + not_upvoted_by_user
            comments.sort(key=operator.attrgetter('added_at'))

        post_map = defaultdict(list)
        for cm in comments:
            post_map[cm.parent_id].append(cm)
        for post in for_posts:
            post.set_cached_comments(post_map[post.id])

        # Old Post.get_comment(self, visitor=None) method:
        #        if visitor.is_anonymous():
        #            return self.comments.order_by('added_at')
        #        else:
        #            upvoted_by_user = list(self.comments.filter(votes__user=visitor).distinct())
        #            not_upvoted_by_user = list(self.comments.exclude(votes__user=visitor).distinct())
        #
        #            for c in upvoted_by_user:
        #                c.upvoted_by_user = 1  # numeric value to maintain compatibility with previous version of this code
        #
        #            comments = upvoted_by_user + not_upvoted_by_user
        #            comments.sort(key=operator.attrgetter('added_at'))
        #
        #            return comments



class Post(models.Model):
    post_type = models.CharField(max_length=255, db_index=True)

    #NOTE!!! if these fields are deleted - then jive import needs fixing!!!
    old_question_id = models.PositiveIntegerField(null=True, blank=True, default=None, unique=True)
    old_answer_id = models.PositiveIntegerField(null=True, blank=True, default=None, unique=True)
    old_comment_id = models.PositiveIntegerField(null=True, blank=True, default=None, unique=True)

    parent = models.ForeignKey('Post', blank=True, null=True, related_name='comments') # Answer or Question for Comment
    thread = models.ForeignKey('Thread', blank=True, null=True, default = None, related_name='posts')
    groups = models.ManyToManyField('Group', through='PostToGroup', related_name = 'group_posts')#used for group-private posts

    author = models.ForeignKey(User, related_name='posts')
    added_at = models.DateTimeField(default=datetime.datetime.now)

    #denormalized data: the core approval of the posts is made
    #in the revisions. In the revisions there is more data about
    #approvals - by whom and when
    approved = models.BooleanField(default=True, db_index=True)

    deleted     = models.BooleanField(default=False, db_index=True)
    deleted_at  = models.DateTimeField(null=True, blank=True)
    deleted_by  = models.ForeignKey(User, null=True, blank=True, related_name='deleted_posts')

    wiki = models.BooleanField(default=False)
    wikified_at = models.DateTimeField(null=True, blank=True)

    locked = models.BooleanField(default=False)
    locked_by = models.ForeignKey(User, null=True, blank=True, related_name='locked_posts')
    locked_at = models.DateTimeField(null=True, blank=True)

    points = models.IntegerField(default=0, db_column='score')
    vote_up_count = models.IntegerField(default=0)
    vote_down_count = models.IntegerField(default=0)

    comment_count = models.PositiveIntegerField(default=0)
    offensive_flag_count = models.SmallIntegerField(default=0)

    last_edited_at = models.DateTimeField(null=True, blank=True)
    last_edited_by = models.ForeignKey(User, null=True, blank=True, related_name='last_edited_posts')

    html = models.TextField(null=True)#html rendition of the latest revision
    text = models.TextField(null=True)#denormalized copy of latest revision
    language_code = models.CharField(
                                choices=django_settings.LANGUAGES,
                                default=django_settings.LANGUAGE_CODE,
                                max_length=16,
                            )

    # Denormalised data
    summary = models.TextField(null=True)

    #note: anonymity here applies to question only, but
    #the field will still go to thread
    #maybe we should rename it to is_question_anonymous
    #we might have to duplicate the is_anonymous on the Post,
    #if we are to allow anonymous answers
    #the reason is that the title and tags belong to thread,
    #but the question body to Post
    is_anonymous = models.BooleanField(default=False)

    objects = PostManager()

    class Meta:
        app_label = 'askbot'
        db_table = 'askbot_post'

    #property to support legacy themes in case there are.
    @property
    def score(self):
        return int(self.points)
    @score.setter
    def score(self, number):
        if number:
            self.points = int(number)

    def as_tweet(self):
        """a naive tweet representation of post
        todo: add mentions to relevant people
        """
        if self.is_question():
            tweet = askbot_settings.WORDS_QUESTION_SINGULAR + ': '
        elif self.is_answer():
            tweet = askbot_settings.WORDS_ANSWER_SINGULAR + ': '

        domain = self.thread.site.domain
        url = domain + self.get_absolute_url(no_slug=True)
        chars_left = 140 - (len(url) + len(tweet) + 1)
        title_str = self.thread.title[:chars_left]
        return tweet + title_str + ' ' + url

    def parse_post_text(self):
        """typically post has a field to store raw source text
        in comment it is called .comment, in Question and Answer it is
        called .text
        also there is another field called .html (consistent across models)
        so the goal of this function is to render raw text into .html
        and extract any metadata given stored in source (currently
        this metadata is limited by twitter style @mentions
        but there may be more in the future

        function returns a dictionary with the following keys
        html
        newly_mentioned_users - list of <User> objects
        removed_mentions - list of mention <Activity> objects - for removed ones
        """

        text = markup.convert_text(self.text)

        #todo, add markdown parser call conditional on
        #self.use_markdown flag
        post_html = text
        mentioned_authors = list()
        removed_mentions = list()
        if '@' in text:
            op = self.get_origin_post()

            if op.id:
                anticipated_authors = op.get_author_list(
                    include_comments = True,
                    recursive = True
                )
            else:
                anticipated_authors = list()

            extra_name_seeds = markup.extract_mentioned_name_seeds(text)

            extra_authors = set()
            for name_seed in extra_name_seeds:
                extra_authors.update(
                    User.objects.filter(username__istartswith = name_seed)
                )

            #it is important to preserve order here so that authors of post
            #get mentioned first
            anticipated_authors += list(extra_authors)

            mentioned_authors, post_html = markup.mentionize_text(
                text,
                anticipated_authors
            )

            #find mentions that were removed and identify any previously
            #entered mentions so that we can send alerts on only new ones
            from askbot.models.user import Activity
            if self.pk is not None:
                #only look for previous mentions if post was already saved before
                prev_mention_qs = Activity.objects.get_mentions(
                    mentioned_in = self
                )
                new_set = set(mentioned_authors)
                for prev_mention in prev_mention_qs:

                    user = prev_mention.get_mentioned_user()
                    if user is None:
                        continue
                    if user in new_set:
                        #don't report mention twice
                        new_set.remove(user)
                    else:
                        removed_mentions.append(prev_mention)
                mentioned_authors = list(new_set)

        data = {
            'html': post_html,
            'newly_mentioned_users': mentioned_authors,
            'removed_mentions': removed_mentions,
            }
        return data

    #todo: when models are merged, it would be great to remove author parameter
    def parse_and_save(self, author=None, **kwargs):
        """generic method to use with posts to be used prior to saving
        post edit or addition
        """
        assert(author is not None)

        last_revision = self.html
        data = self.parse_post_text()
        self.html = author.fix_html_links(data['html'])

        newly_mentioned_users = set(data['newly_mentioned_users']) - set([author])
        removed_mentions = data['removed_mentions']

        #a hack allowing to save denormalized .summary field for questions
        if hasattr(self, 'summary'):
            self.summary = self.get_snippet()

        #delete removed mentions
        for rm in removed_mentions:
            rm.delete()

        created = self.pk is None

        is_private = kwargs.pop('is_private', False)
        group_id = kwargs.pop('group_id', None)

        #this save must precede saving the mention activity
        #as well as assigning groups to the post
        #because generic relation needs primary key of the related object
        super(self.__class__, self).save(**kwargs)

        if self.is_comment():
            #copy groups from the parent post into the comment
            groups = self.parent.groups.all()
            self.add_to_groups(groups)
        elif is_private or group_id:
            self.make_private(author, group_id = group_id)
        elif self.thread_id:#is connected to thread
            #inherit privacy scope from thread
            thread_groups = self.thread.groups.all()
            self.add_to_groups(thread_groups)
        else:
            self.make_public()

        if last_revision:
            diff = htmldiff(
                        sanitize_html(last_revision),
                        sanitize_html(self.html)
                    )
        else:
            diff = sanitize_html(self.get_snippet())

        timestamp = self.get_time_of_last_edit()

        try:
            from askbot.conf import settings as askbot_settings
            if askbot_settings.GOOGLE_SITEMAP_CODE != '':
                ping_google()
        except Exception:
            logging.debug('cannot ping google - did you register with them?')

        return {'diff': diff, 'newly_mentioned_users': newly_mentioned_users}

    def is_question(self):
        return self.post_type.endswith('question')

    def is_answer(self):
        return self.post_type.endswith('answer')

    def is_comment(self):
        return self.post_type.endswith('comment')

    def is_tag_wiki(self):
        return self.post_type == 'tag_wiki'

    def is_reject_reason(self):
        return self.post_type == 'reject_reason'

    def get_base_post_type(self):
        #ordered by approximate frequency
        if self.is_answer():
            return 'answer'
        elif self.is_comment():
            return 'comment'
        elif self.is_question():
            return 'question'
        else:
            return self.post_type

    def get_last_edited_date(self):
        """returns date of last edit or date of creation
        if there were no edits"""
        return self.last_edited_at or self.added_at

    def get_moderators(self):
        """returns query set of users who are site administrators
        and moderators"""
        user_filter = models.Q(is_superuser=True) | models.Q(status='m')
        if askbot_settings.GROUPS_ENABLED:
            user_filter = user_filter & models.Q(groups__in=self.groups.all())
        return User.objects.filter(user_filter).distinct()

    def get_previous_answer(self, user=None):
        """returns a previous answer to a given answer;
        only works on the "answer" post types"""
        assert(self.is_answer())
        all_answers = self.thread.get_answers(user=user)

        matching_answers = all_answers.filter(
                        added_at__lt=self.added_at,
                    ).order_by('-added_at')

        if len(matching_answers) == 0:
            return None

        answer = matching_answers[0]

        if answer.id == self.id:
            return None
        if answer.added_at > self.added_at:
            return None

        return answer

    def has_group(self, group):
        """true if post belongs to the group"""
        return self.groups.filter(id=group.id).exists()

    def add_to_groups(self, groups):
        """associates post with groups"""
        #this is likely to be temporary - we add
        #vip groups to the list behind the scenes.
        groups = list(groups)
        #add moderator groups to the post implicitly
        from askbot.models.user import Group
        vips = Group.objects.filter(is_vip=True)
        groups.extend(vips)
        #todo: use bulk-creation
        for group in groups:
            PostToGroup.objects.get_or_create(post=self, group=group)
        if self.is_answer() or self.is_question():
            comments = self.comments.all()
            for group in groups:
                for comment in comments:
                    PostToGroup.objects.get_or_create(post=comment, group=group)

    def remove_from_groups(self, groups):
        PostToGroup.objects.filter(post=self, group__in=groups).delete()
        if self.is_answer() or self.is_question():
            comment_ids = self.comments.all().values_list('id', flat=True)
            PostToGroup.objects.filter(
                        post__id__in=comment_ids,
                        group__in=groups
                    ).delete()


    def issue_update_notifications(
                                self,
                                updated_by=None,
                                notify_sets=None,
                                activity_type=None,
                                suppress_email=False,
                                timestamp=None,
                                diff=None
                            ):
        """Called when a post is updated. Arguments:

        * ``notify_sets`` - result of ``Post.get_notify_sets()`` method

        The method does two things:

        * records "red envelope" recipients of the post
        * sends email alerts to all subscribers to the post
        """
        assert(activity_type is not None)
        if diff:
            summary = diff
        else:
            summary = self.get_snippet()

        from askbot.models import Activity
        update_activity = Activity(
                        user = updated_by,
                        active_at = timestamp,
                        content_object = self,
                        activity_type = activity_type,
                        question = self.get_origin_post(),
                        summary = summary
                    )
        update_activity.save()

        update_activity.add_recipients(notify_sets['for_inbox'])

        #create new mentions (barring the double-adds)
        from askbot.models import Activity
        for u in notify_sets['for_mentions'] - notify_sets['for_inbox']:
            Activity.objects.create_new_mention(
                                    mentioned_whom = u,
                                    mentioned_in = self,
                                    mentioned_by = updated_by,
                                    mentioned_at = timestamp
                                )

        for user in (notify_sets['for_inbox'] | notify_sets['for_mentions']):
            user.update_response_counts()

        #shortcircuit if the email alerts are disabled
        if suppress_email == True or askbot_settings.ENABLE_EMAIL_ALERTS == False:
            return
        #todo: fix this temporary spam protection plug
        if askbot_settings.MIN_REP_TO_TRIGGER_EMAIL:
            if not (updated_by.is_administrator() or updated_by.is_moderator()):
                if updated_by.reputation < askbot_settings.MIN_REP_TO_TRIGGER_EMAIL:
                    notify_sets['for_email'] = \
                        [u for u in notify_sets['for_email'] if u.is_administrator()]

        #if not django_settings.CELERY_ALWAYS_EAGER:
        #    cache_key = 'instant-notification-%d-%d' % (self.thread.id, updated_by.id)
        #    if cache.cache.get(cache_key):
        #        return
        #    cache.cache.set(cache_key, True, django_settings.NOTIFICATION_DELAY_TIME)

        from askbot.tasks import send_instant_notifications_about_activity_in_post
        send_instant_notifications_about_activity_in_post(
                                update_activity,
                                self,
                                notify_sets['for_email']
                            )

    def make_private(self, user, group_id=None):
        """makes post private within user's groups
        todo: this is a copy-paste in thread and post
        """
        from askbot.models.user import Group
        if group_id:
            group = Group.objects.get(id=group_id)
            groups = [group]
            self.add_to_groups(groups)

            global_group = Group.objects.get_global_group()
            if group != global_group:
                self.remove_from_groups((global_group,))
        else:
            if self.thread_id and self.is_question() is False:
                #for thread-related responses we base
                #privacy scope on thread + add a personal group
                personal_group = user.get_personal_group()
                thread_groups = self.thread.get_groups_shared_with()
                groups = set([personal_group]) | set(thread_groups)
            else:
                groups = user.get_groups(private=True)

            self.add_to_groups(groups)
            self.remove_from_groups((Group.objects.get_global_group(),))

        if len(groups) == 0:
            message = _('Sharing did not work, because group is unknown')
            user.message_set.create(message=message)

    def make_public(self):
        """removes the privacy mark from users groups"""
        from askbot.models.user import Group
        groups = (Group.objects.get_global_group(),)
        self.add_to_groups(groups)

    def is_private(self):
        """true, if post belongs to the global group"""
        if askbot_settings.GROUPS_ENABLED:
            from askbot.models.user import Group
            group = Group.objects.get_global_group()
            return not self.groups.filter(id=group.id).exists()
        return False

    def set_runtime_needs_moderation(self):
        """Used at runtime only, the value is not
        stored in the database"""
        self._is_approved = False

    def is_approved(self):
        """``False`` only when moderation is ``True`` and post
        ``self.approved is False``
        """
        if getattr(self, '_is_approved', True) == False:
            return False

        if askbot_settings.CONTENT_MODERATION_MODE == 'premoderation':
            if self.approved:
                return True
            if self.revisions.filter(revision=0).count() == 1:
                return False
        return True

    def needs_moderation(self):
        #todo: do we need this, can't we just use is_approved()?
        return self.is_approved() is False

    def get_absolute_url(self,
            feed=None, no_slug = False,
            question_post=None, thread=None,
            as_full_url=False
        ):
        from askbot.utils.slug import slugify
        #todo: the url generation function is pretty bad -
        #the trailing slash is entered in three places here + in urls.py
        if not hasattr(self, '_thread_cache') and thread:
            self._thread_cache = thread

        is_multilingual = getattr(django_settings, 'ASKBOT_MULTILINGUAL', False)
        if is_multilingual:
            request_language = get_language()
            activate_language(self.thread.language_code)

        if feed is None:
            feed = self.thread.get_default_feed().name

        if self.is_answer():
            if not question_post:
                question_post = self.thread._question_post()

            url_kwargs = {
                'id': question_post.id,
                'feed': feed
            }
            base_url = urlresolvers.reverse('question', kwargs=url_kwargs)

            if no_slug:
                url = u'%(base)s?answer=%(id)d#post-id-%(id)d' % {
                    'base': base_url,
                    'id': self.id
                }
            else:
                url = u'%(base)s%(slug)s/?answer=%(id)d#post-id-%(id)d' % {
                    'base': base_url,
                    'slug': django_urlquote(slugify(self.thread.title)),
                    'id': self.id
                }

        elif self.is_question():
            url_kwargs = {
                'id': self.id,
                'feed': feed
            }
            url = urlresolvers.reverse('question', kwargs=url_kwargs)
            if thread:
                url += django_urlquote(slugify(thread.title)) + '/'
            elif no_slug is False:
                url += django_urlquote(self.slug) + '/'
        elif self.is_comment():
            origin_post = self.get_origin_post()
            url = '%(url)s?comment=%(id)d#comment-%(id)d' % \
                {'url': origin_post.get_absolute_url(thread=thread), 'id':self.id}
        else:
            raise NotImplementedError

        if is_multilingual:
            activate_language(request_language)

        if as_full_url:
            if askbot.is_multisite():
                thread = thread or self.thread
                domain = thread.site.domain
                protocol = askbot.get_site_protocol(thread.site)
                url = protocol + domain + url
            else:
                url = site_url(url)

        return url

    def delete(self, **kwargs):
        """deletes comment and concomitant response activity
        records, as well as mention records, while preserving
        integrity or response counts for the users
        """
        if self.is_comment():
            #todo: implement a custom delete method on these
            #all this should pack into Activity.responses.filter( somehow ).delete()
            #activity_types = const.RESPONSE_ACTIVITY_TYPES_FOR_DISPLAY
            #activity_types += (const.TYPE_ACTIVITY_MENTION,)
            #todo: not very good import in models of other models
            #todo: potentially a circular import
            from askbot.models.user import Activity
            comment_content_type = ContentType.objects.get_for_model(self)
            activities = Activity.objects.filter(
                                content_type = comment_content_type,
                                object_id = self.id,
                                #activity_type__in = activity_types
                            )

            recipients = set()
            for activity in activities:
                for user in activity.recipients.all():
                    recipients.add(user)

            #activities need to be deleted before the response
            #counts are updated
            activities.delete()

            for user in recipients:
                user.update_response_counts()

        super(Post, self).delete(**kwargs)

    def __unicode__(self):
        if self.is_question():
            return self.thread.title
        else:
            return self.html

    def save(self, *args, **kwargs):
        if self.is_answer() and self.is_anonymous:
            raise ValueError('Answer cannot be anonymous!')
        super(Post, self).save(*args, **kwargs)
        if self.is_answer() and 'postgres' in askbot.get_database_engine_name():
            #hit the database to trigger update of full text search vector
            self.thread._question_post().save()

    def _get_slug(self):
        if not self.is_question():
            raise NotImplementedError
        return slugify(self.thread.title)
    slug = property(_get_slug)

    def get_snippet(self, max_length=None):
        """returns an abbreviated HTML snippet of the content
        or full content, depending on how long it is
        todo: remove the max_length parameter
        """
        if max_length is None:
            if self.post_type == 'comment':
                max_words = 150
            else:
                max_words = 500
        else:
            max_words = int(max_length/5)

        #todo: truncate so that we have max number of lines
        #the issue is that code blocks have few words
        #but very tall, while paragraphs can be dense on words
        #and fit into fewer lines
        truncated = truncate_html_words(self.html, max_words)
        new_count = get_word_count(truncated)
        orig_count = get_word_count(self.html)
        if new_count + 1 < orig_count:
            expander = '<span class="expander"> <a>(' + _('more') + ')</a></span>'
            if truncated.endswith('</p>'):
                #better put expander inside the paragraph
                snippet = truncated[:-4] + expander + '</p>'
            else:
                snippet = truncated + expander
            #it is important to have div here, so that we can make
            #the expander work
            return '<div class="snippet">' + snippet + '</div>'
        else:
            return self.html

    def filter_authorized_users(self, candidates):
        """returns list of users who are allowed to see this post"""
        filtered_candidates = set()
        if askbot_settings.GROUPS_ENABLED is False:
            filtered_candidates = candidates
        else:
            if len(candidates) == 0:
                return candidates
            #get post groups
            groups = set(self.groups.all())

            if len(groups) == 0:
                logging.critical('post %d is groupless' % self.id)
                return set()

            #load group memberships for the candidates
            from askbot.models.user import GroupMembership
            memberships = GroupMembership.objects.filter(
                                            user__in=candidates,
                                            group__in=groups
                                        )
            user_ids = set(memberships.values_list('user__id', flat=True))

            #scan through the user ids and see which are group members
            for candidate in candidates:
                if candidate.id in user_ids:
                    filtered_candidates.add(candidate)

        if askbot_settings.ADMIN_COMMENTS_ENABLED and self.post_type.startswith('admin_'):
            admins = set()
            for candidate in filtered_candidates:
                if candidate.can_access_admin_comments():
                    admins.add(candidate)
            filtered_candidates = admins

        if askbot_settings.SPACES_ENABLED is False:
            return filtered_candidates

        if askbot.is_multisite():
            #filter out recipients who don't belong to sites where
            #this post is made
            double_filtered_candidates = set()
            for user in filtered_candidates:
                try:
                    user_spaces = set(user.askbot_profile.get_spaces())
                except:
                    logging.critical('User without profile? %d' % user.id)
                    continue
                post_spaces = set(self.thread.spaces.all())
                if user_spaces & post_spaces:
                    double_filtered_candidates.add(user)
            filtered_candidates = double_filtered_candidates

        return filtered_candidates

    def format_for_email(
        self, quote_level=0, is_leaf_post=False, format=None,
        recipient=None
    ):
        """format post for the output in email,
        if quote_level > 0, the post will be indented that number of times
        todo: move to views?
        """
        from django.template import Context
        from django.template.loader import get_template
        template = get_template('email/quoted_post.html')
        data = {
            'post': self,
            'recipient': recipient,
            'quote_level': quote_level,
            'is_leaf_post': is_leaf_post,
            'format': format
        }
        return template.render(Context(data))#todo: set lang

    def format_for_email_as_parent_thread_summary(self, recipient=None):
        """format for email as summary of parent posts
        all the way to the original question"""
        quote_level = 0
        current_post = self
        output = ''
        while True:
            parent_post = current_post.get_parent_post()
            if parent_post is None:
                break
            quote_level += 1
            output += parent_post.format_for_email(
                quote_level=quote_level,
                format='parent_subthread',
                recipient=recipient
            )
            current_post = parent_post
        return output

    def format_for_email_as_subthread(self, recipient=None):
        """outputs question or answer and all it's comments
        returns empty string for all other post types
        """
        from django.template import Context
        from django.template.loader import get_template
        template = get_template('email/post_as_subthread.html')
        data = {
            'post': self,
            'recipient': recipient
        }
        return template.render(Context(data))#todo: set lang

    def set_cached_comments(self, comments):
        """caches comments in the lifetime of the object
        does not talk to the actual cache system
        """
        self._cached_comments = comments

    def get_cached_comments(self):
        try:
            return self._cached_comments
        except AttributeError:
            self._cached_comments = list()
            return self._cached_comments

    def add_cached_comment(self, comment):
        comments = self.get_cached_comments()
        if comment not in comments:
            comments.append(comment)

    def add_comment(
                self,
                comment=None,
                user=None,
                added_at=None,
                by_email=False,
<<<<<<< HEAD
                comment_type='comment'
=======
                ip_addr=None,
>>>>>>> ac721d1a
            ):

        if added_at is None:
            added_at = datetime.datetime.now()
        if None in (comment, user):
            raise Exception('arguments comment and user are required')

        comment_post = self.__class__.objects.create_new(
                                                self.thread,
                                                user,
                                                added_at,
                                                comment,
                                                parent=self,
<<<<<<< HEAD
                                                post_type=comment_type,
                                                by_email=by_email
=======
                                                post_type='comment',
                                                by_email=by_email,
                                                ip_addr=ip_addr,
>>>>>>> ac721d1a
                                            )
        if comment_post.is_approved():
            self.comment_count = self.comment_count + 1
            self.save()

        #tried to add this to bump updated question
        #in most active list, but it did not work
        #becase delayed email updates would be triggered
        #for cases where user did not subscribe for them
        #
        #need to redo the delayed alert sender
        #
        #origin_post = self.get_origin_post()
        #if origin_post == self:
        #    self.last_activity_at = added_at # WARNING: last_activity_* are now in Thread
        #    self.last_activity_by = user
        #else:
        #    origin_post.last_activity_at = added_at
        #    origin_post.last_activity_by = user
        #    origin_post.save()

        return comment_post

    def get_global_tag_based_subscribers(
            self,
            tag_mark_reason = None,
            subscription_records = None
    ):
        """returns a list of users who either follow or "do not ignore"
        the given set of tags, depending on the tag_mark_reason

        ``subscription_records`` - query set of ``~askbot.models.EmailFeedSetting``
        this argument is used to reduce number of database queries
        """
        if tag_mark_reason == 'good':
            email_tag_filter_strategy = const.INCLUDE_INTERESTING
            user_set_getter = User.objects.filter
        elif tag_mark_reason == 'bad':
            email_tag_filter_strategy = const.EXCLUDE_IGNORED
            user_set_getter = User.objects.exclude
        elif tag_mark_reason == 'subscribed':
            email_tag_filter_strategy = const.INCLUDE_SUBSCRIBED
            user_set_getter = User.objects.filter
        else:
            raise ValueError('Uknown value of tag mark reason %s' % tag_mark_reason)

        #part 1 - find users who follow or not ignore the set of tags
        tag_names = self.get_tag_names()
        tag_selections = MarkedTag.objects.filter(
            tag__name__in = tag_names,
            tag__language_code=get_language(),
            reason = tag_mark_reason
        )
        subscribers = set(
            user_set_getter(
                tag_selections__in = tag_selections
            ).filter(
                email_tag_filter_strategy = email_tag_filter_strategy,
                notification_subscriptions__in = subscription_records
            )
        )

        #part 2 - find users who follow or not ignore tags via wildcard selections
        #inside there is a potentially time consuming loop
        if askbot_settings.USE_WILDCARD_TAGS:
            #todo: fix this
            #this branch will not scale well
            #because we have to loop through the list of users
            #in python
            if tag_mark_reason == 'good':
                empty_wildcard_filter = {'interesting_tags__exact': ''}
                wildcard_tags_attribute = 'interesting_tags'
                update_subscribers = lambda the_set, item: the_set.add(item)
            elif tag_mark_reason == 'bad':
                empty_wildcard_filter = {'ignored_tags__exact': ''}
                wildcard_tags_attribute = 'ignored_tags'
                update_subscribers = lambda the_set, item: the_set.discard(item)
            elif tag_mark_reason == 'subscribed':
                empty_wildcard_filter = {'subscribed_tags__exact': ''}
                wildcard_tags_attribute = 'subscribed_tags'
                update_subscribers = lambda the_set, item: the_set.add(item)

            potential_wildcard_subscribers = User.objects.filter(
                notification_subscriptions__in = subscription_records
            ).filter(
                email_tag_filter_strategy = email_tag_filter_strategy
            ).exclude(
                **empty_wildcard_filter #need this to limit size of the loop
            )
            for potential_subscriber in potential_wildcard_subscribers:
                wildcard_tags = getattr(
                    potential_subscriber,
                    wildcard_tags_attribute
                ).split(' ')

                if tags_match_some_wildcard(tag_names, wildcard_tags):
                    update_subscribers(subscribers, potential_subscriber)

        return subscribers

    def get_global_instant_notification_subscribers(self):
        """returns a set of subscribers to post according to tag filters
        both - subscribers who ignore tags or who follow only
        specific tags

        this method in turn calls several more specialized
        subscriber retrieval functions
        todo: retrieval of wildcard tag followers ignorers
              won't scale at all
        """
        subscriber_set = set()

        from askbot.models.user import EmailFeedSetting
        global_subscriptions = EmailFeedSetting.objects.filter(
            feed_type = 'q_all',
            frequency = 'i'
        )

        #segment of users who have tag filter turned off
        global_subscribers = User.objects.filter(
            models.Q(email_tag_filter_strategy=const.INCLUDE_ALL)
            & models.Q(
                notification_subscriptions__feed_type='q_all',
                notification_subscriptions__frequency='i'
            )
        )
        subscriber_set.update(global_subscribers)

        #segment of users who want emails on selected questions only
        if askbot_settings.SUBSCRIBED_TAG_SELECTOR_ENABLED:
            good_mark_reason = 'subscribed'
        else:
            good_mark_reason = 'good'
        subscriber_set.update(
            self.get_global_tag_based_subscribers(
                subscription_records = global_subscriptions,
                tag_mark_reason = good_mark_reason
            )
        )

        #segment of users who want to exclude ignored tags
        subscriber_set.update(
            self.get_global_tag_based_subscribers(
                subscription_records = global_subscriptions,
                tag_mark_reason = 'bad'
            )
        )
        return subscriber_set


    def _qa__get_instant_notification_subscribers(
            self,
            potential_subscribers = None,
            mentioned_users = None,
            exclude_list = None,
            ):
        """get list of users who have subscribed to
        receive instant notifications for a given post

        this method works for questions and answers

        Arguments:

        * ``potential_subscribers`` is not used here! todo: why? - clean this out
          parameter is left for the uniformity of the interface
          (Comment method does use it)
          normally these methods would determine the list
          :meth:`~askbot.models.question.Question.get_response_recipients`
          :meth:`~askbot.models.question.Answer.get_response_recipients`
          - depending on the type of the post
        * ``mentioned_users`` - users, mentioned in the post for the first time
        * ``exclude_list`` - users who must be excluded from the subscription

        Users who receive notifications are:

        * of ``mentioned_users`` - those who subscribe for the instant
          updates on the @name mentions
        * those who follow the parent question
        * global subscribers (any personalized tag filters are applied)
        * author of the question who subscribe to instant updates
          on questions that they asked
        * authors or any answers who subsribe to instant updates
          on the questions which they answered
        """
        #print '------------------'
        #print 'in content function'
        subscriber_set = set()
        #print 'potential subscribers: ', potential_subscribers

        #1) mention subscribers - common to questions and answers
        from askbot.models.user import EmailFeedSetting
        if mentioned_users:
            mention_subscribers = EmailFeedSetting.objects.filter_subscribers(
                potential_subscribers = mentioned_users,
                feed_type = 'm_and_c',
                frequency = 'i'
            )
            subscriber_set.update(mention_subscribers)

        origin_post = self.get_origin_post()

        #print origin_post

        #2) individually selected - make sure that users
        #are individual subscribers to this question
        # TODO: The line below works only if origin_post is Question !
        selective_subscribers = origin_post.thread.followed_by.all()
        #print 'question followers are ', [s for s in selective_subscribers]
        if selective_subscribers:
            selective_subscribers = EmailFeedSetting.objects.filter_subscribers(
                potential_subscribers = selective_subscribers,
                feed_type = 'q_sel',
                frequency = 'i'
            )
            subscriber_set.update(selective_subscribers)
            #print 'selective subscribers: ', selective_subscribers

        #3) whole forum subscribers
        global_subscribers = origin_post.get_global_instant_notification_subscribers()
        subscriber_set.update(global_subscribers)

        #4) question asked by me (todo: not "edited_by_me" ???)
        question_author = origin_post.author
        if EmailFeedSetting.objects.filter(
            subscriber = question_author,
            frequency = 'i',
            feed_type = 'q_ask'
        ).exists():
            subscriber_set.add(question_author)

        #4) questions answered by me -make sure is that people
        #are authors of the answers to this question
        #todo: replace this with a query set method
        answer_authors = set()
        for answer in origin_post.thread.posts.get_answers().all():
            authors = answer.get_author_list()
            answer_authors.update(authors)

        if answer_authors:
            answer_subscribers = EmailFeedSetting.objects.filter_subscribers(
                potential_subscribers = answer_authors,
                frequency = 'i',
                feed_type = 'q_ans',
            )
            subscriber_set.update(answer_subscribers)
            #print 'answer subscribers: ', answer_subscribers

        #print 'exclude_list is ', exclude_list
        return subscriber_set - set(exclude_list)

    def _comment__get_instant_notification_subscribers(
                                    self,
                                    potential_subscribers = None,
                                    mentioned_users = None,
                                    exclude_list = None
                                ):
        """get list of users who want instant notifications about comments

        argument potential_subscribers is required as it saves on db hits

        Here is the list of people who will receive the notifications:

        * mentioned users
        * of response receivers
          (see :meth:`~askbot.models.meta.Comment.get_response_receivers`) -
          those who subscribe for the instant
          updates on comments and @mentions
        * all who follow the question explicitly
        * all global subscribers
          (tag filtered, and subject to personalized settings)
        """
        #print 'in meta function'
        #print 'potential subscribers: ', potential_subscribers

        subscriber_set = set()

        if potential_subscribers:
            potential_subscribers = set(potential_subscribers)
        else:
            potential_subscribers = set()

        if mentioned_users:
            potential_subscribers.update(mentioned_users)

        from askbot.models.user import EmailFeedSetting
        if potential_subscribers:
            comment_subscribers = EmailFeedSetting.objects.filter_subscribers(
                                        potential_subscribers = potential_subscribers,
                                        feed_type = 'm_and_c',
                                        frequency = 'i'
                                    )
            subscriber_set.update(comment_subscribers)
            #print 'comment subscribers: ', comment_subscribers

        origin_post = self.get_origin_post()
        # TODO: The line below works only if origin_post is Question !
        selective_subscribers = origin_post.thread.followed_by.all()
        if selective_subscribers:
            selective_subscribers = EmailFeedSetting.objects.filter_subscribers(
                                    potential_subscribers = selective_subscribers,
                                    feed_type = 'q_sel',
                                    frequency = 'i'
                                )
            for subscriber in selective_subscribers:
                if origin_post.passes_tag_filter_for_user(subscriber):
                    subscriber_set.add(subscriber)

            subscriber_set.update(selective_subscribers)
            #print 'selective subscribers: ', selective_subscribers

        global_subscribers = origin_post.get_global_instant_notification_subscribers()
        #print 'global subscribers: ', global_subscribers

        subscriber_set.update(global_subscribers)

        return subscriber_set - set(exclude_list)

    def get_instant_notification_subscribers(
        self, potential_subscribers = None,
        mentioned_users = None, exclude_list = None
    ):
        if self.is_question() or self.is_answer():
            subscribers = self._qa__get_instant_notification_subscribers(
                potential_subscribers=potential_subscribers,
                mentioned_users=mentioned_users,
                exclude_list=exclude_list
            )
        elif self.is_comment():
            subscribers = self._comment__get_instant_notification_subscribers(
                potential_subscribers=potential_subscribers,
                mentioned_users=mentioned_users,
                exclude_list=exclude_list
            )
        elif self.is_tag_wiki() or self.is_reject_reason():
            return set()
        else:
            raise NotImplementedError

        #if askbot_settings.GROUPS_ENABLED and self.is_effectively_private():
        #    for subscriber in subscribers:
        subscribers = self.filter_authorized_users(subscribers)

        #filter subscribers by language
        if getattr(django_settings, 'ASKBOT_MULTILINGUAL', False):
            language = self.thread.language_code
            filtered_subscribers = list()
            for subscriber in subscribers:
                subscriber_languages = subscriber.languages.split()
                if language in subscriber_languages:
                    filtered_subscribers.append(subscriber)
            return filtered_subscribers
        else:
            return subscribers

    def get_notify_sets(self, mentioned_users=None, exclude_list=None):
        """returns three lists of users in a dictionary with keys:
        * 'for_inbox' - users for which to add inbox items
        * 'for_mentions' - for whom mentions are added
        * 'for_email' - to whom email notifications should be sent
        """
        result = dict()
        result['for_mentions'] = set(mentioned_users) - set(exclude_list)
        #what users are included depends on the post type
        #for example for question - all Q&A contributors
        #are included, for comments only authors of comments and parent
        #post are included
        result['for_inbox'] = self.get_response_receivers(exclude_list=exclude_list)

        if askbot_settings.ENABLE_EMAIL_ALERTS == False:
            result['for_email'] = set()
        else:
            #todo: weird thing is that only comments need the recipients
            #todo: debug these calls and then uncomment in the repo
            #argument to this call
            result['for_email'] = self.get_instant_notification_subscribers(
                                            potential_subscribers=result['for_inbox'],
                                            mentioned_users=result['for_mentions'],
                                            exclude_list=exclude_list
                                        )
        return result


    def get_latest_revision(self):
        return self.revisions.order_by('-revision')[0]

    def get_latest_revision_number(self):
        try:
            return self.get_latest_revision().revision
        except IndexError:
            return 0

    def get_time_of_last_edit(self):
        if self.is_comment():
            return self.added_at

        if self.last_edited_at:
            return self.last_edited_at
        else:
            return self.added_at

    def get_owner(self): # TODO: remove me
        return self.author

    def get_author_list(
            self,
            include_comments = False,
            recursive = False,
            exclude_list = None):

        #todo: there may be a better way to do these queries
        authors = set()
        authors.update([r.author for r in self.revisions.all()])
        if include_comments:
            authors.update([c.author for c in self.comments.all()])
        if recursive:
            if self.is_question(): #hasattr(self, 'answers'):
                #for a in self.answers.exclude(deleted = True):
                for a in self.thread.posts.get_answers().exclude(deleted = True):
                    authors.update(a.get_author_list( include_comments = include_comments ) )
        if exclude_list:
            authors -= set(exclude_list)
        return list(authors)

    def passes_tag_filter_for_user(self, user):

        question = self.get_origin_post()
        if user.email_tag_filter_strategy == const.INCLUDE_INTERESTING:
            #at least some of the tags must be marked interesting
            return user.has_affinity_to_question(question, affinity_type = 'like')
        elif user.email_tag_filter_strategy == const.EXCLUDE_IGNORED:
            return not user.has_affinity_to_question(question, affinity_type = 'dislike')
        elif user.email_tag_filter_strategy == const.INCLUDE_ALL:
            return True
        elif user.email_tag_filter_strategy == const.INCLUDE_SUBSCRIBED:
            return user.has_affinity_to_question(question, affinity_type='like')
        else:
            raise ValueError(
                'unexpected User.email_tag_filter_strategy %s'\
                % user.email_tag_filter_strategy
            )

    def post_get_last_update_info(self):#todo: rename this subroutine
        when = self.added_at
        who = self.author
        if self.last_edited_at and self.last_edited_at > when:
            when = self.last_edited_at
            who = self.last_edited_by
        comments = self.comments.all()
        if len(comments) > 0:
            for c in comments:
                if c.added_at > when:
                    when = c.added_at
                    who = c.user
        return when, who

    def tagname_meta_generator(self):
        return u','.join([unicode(tag) for tag in self.get_tag_names()])

    def get_parent_post(self):
        """returns parent post or None
        if there is no parent, as it is in the case of question post"""
        if self.is_comment():
            return self.parent
        elif self.is_answer():
            return self.get_origin_post()
        else:
            return None

    def get_origin_post(self):
        if self.is_question():
            return self
        if self.is_tag_wiki() or self.is_reject_reason():
            return None
        else:
            return self.thread._question_post()

    def _repost_as_question(self, new_title = None):
        """posts answer as question, together with all the comments
        while preserving time stamps and authors
        does not delete the answer itself though
        """
        if not self.is_answer():
            raise NotImplementedError
        revisions = self.revisions.all().order_by('revised_at')
        rev0 = revisions[0]
        new_question = rev0.author.post_question(
            title = new_title,
            body_text = rev0.text,
            tags = self.question.thread.tagnames,
            wiki = self.question.wiki,
            is_anonymous = self.question.is_anonymous,
            timestamp = rev0.revised_at
        )
        if len(revisions) > 1:
            for rev in revisions[1:]:
                rev.author.edit_question(
                    question = new_question,
                    body_text = rev.text,
                    revision_comment = rev.summary,
                    timestamp = rev.revised_at
                )
        for comment in self.comments.all():
            comment.content_object = new_question
            comment.save()
        return new_question

    def _repost_as_answer(self, question = None):
        """posts question as answer to another question,
        but does not delete the question,
        but moves all the comments to the new answer"""
        if not self.is_question():
            raise NotImplementedError
        revisions = self.revisions.all().order_by('revised_at')
        rev0 = revisions[0]
        new_answer = rev0.author.post_answer(
            question = question,
            body_text = rev0.text,
            wiki = self.wiki,
            timestamp = rev0.revised_at
        )
        if len(revisions) > 1:
            for rev in revisions:
                rev.author.edit_answer(
                    answer = new_answer,
                    body_text = rev.text,
                    revision_comment = rev.summary,
                    timestamp = rev.revised_at
                )
        for comment in self.comments.all():
            comment.content_object = new_answer
            comment.save()
        return new_answer


    def swap_with_question(self, new_title = None):
        """swaps answer with the question it belongs to and
        sets the title of question to ``new_title``
        """
        if not self.is_answer():
            raise NotImplementedError
            #1) make new question by using new title, tags of old question
        #   and the answer body, as well as the authors of all revisions
        #   and repost all the comments
        new_question = self._repost_as_question(new_title = new_title)

        #2) post question (all revisions and comments) as answer
        new_answer = self.question._repost_as_answer(question = new_question)

        #3) assign all remaining answers to the new question
        self.question.answers.update(question = new_question)
        self.question.delete()
        self.delete()
        return new_question


    def get_user_vote(self, user):
        if not self.is_answer():
            raise NotImplementedError

        if user.is_anonymous():
            return None

        votes = self.votes.filter(user=user)
        if votes and votes.count() > 0:
            return votes[0]
        else:
            return None


    def _question__assert_is_visible_to(self, user):
        """raises QuestionHidden"""
        if self.is_approved() is False:
            if user != self.author:
                raise exceptions.QuestionHidden(_('Sorry, this content is not available'))
        if self.deleted:
            message = _('Sorry, this content is no longer available')
            if user.is_anonymous():
                raise exceptions.QuestionHidden(message)
            try:
                user.assert_can_see_deleted_post(self)
            except django_exceptions.PermissionDenied:
                raise exceptions.QuestionHidden(message)

    def _answer__assert_is_visible_to(self, user):
        """raises QuestionHidden or AnswerHidden"""
        try:
            self.thread._question_post().assert_is_visible_to(user)
        except exceptions.QuestionHidden:
            message = _('Sorry, this content is no longer available')
            raise exceptions.QuestionHidden(message)
        if self.deleted:
            message = _('Sorry, this content is no longer available')
            if user.is_anonymous():
                raise exceptions.AnswerHidden(message)
            try:
                user.assert_can_see_deleted_post(self)
            except django_exceptions.PermissionDenied:
                raise exceptions.AnswerHidden(message)

    def _comment__assert_is_visible_to(self, user):
        """raises QuestionHidden or AnswerHidden"""
        try:
            self.parent.assert_is_visible_to(user)
        except exceptions.QuestionHidden:
            message = _('Sorry, this comment is no longer available')
            raise exceptions.QuestionHidden(message)
        except exceptions.AnswerHidden:
            message = _('Sorry, this comment is no longer available')
            raise exceptions.AnswerHidden(message)

    def assert_is_visible_to_user_groups(self, user):
        """raises permission denied of the post
        is hidden due to group memberships"""
        assert(self.is_comment() == False)
        post_groups = self.groups.all()
        global_group_name = askbot_settings.GLOBAL_GROUP_NAME
        if post_groups.filter(name=global_group_name).count() == 1:
            return

        if self.is_question():#todo maybe merge the "hidden" exceptions
            exception = exceptions.QuestionHidden
        elif self.is_answer():
            exception = exceptions.AnswerHidden
        else:
            raise NotImplementedError

        message = _('This post is temporarily not available')
        if user.is_anonymous():
            raise exception(message)
        else:
            user_groups_ids = user.get_groups().values_list('id', flat = True)
            if post_groups.filter(id__in = user_groups_ids).count() == 0:
                raise exception(message)

    def assert_is_visible_to(self, user):
        if self.is_comment() == False and askbot_settings.GROUPS_ENABLED:
            self.assert_is_visible_to_user_groups(user)

        self.thread.assert_is_visible_to_user_groups(user)

        if self.is_question():
            return self._question__assert_is_visible_to(user)
        elif self.is_answer():
            return self._answer__assert_is_visible_to(user)
        elif self.is_comment():
            return self._comment__assert_is_visible_to(user)
        raise NotImplementedError

    def get_updated_activity_data(self, created = False):
        if self.is_answer():
            #todo: simplify this to always return latest revision for the second
            #part
            if created:
                return const.TYPE_ACTIVITY_ANSWER, self
            else:
                latest_revision = self.get_latest_revision()
                return const.TYPE_ACTIVITY_UPDATE_ANSWER, latest_revision
        elif self.is_question():
            if created:
                return const.TYPE_ACTIVITY_ASK_QUESTION, self
            else:
                latest_revision = self.get_latest_revision()
                return const.TYPE_ACTIVITY_UPDATE_QUESTION, latest_revision
        elif self.is_comment():
            if self.parent.is_question():
                return const.TYPE_ACTIVITY_COMMENT_QUESTION, self
            elif self.parent.is_answer():
                return const.TYPE_ACTIVITY_COMMENT_ANSWER, self
        elif self.is_tag_wiki():
            if created:
                return const.TYPE_ACTIVITY_CREATE_TAG_WIKI, self
            else:
                return const.TYPE_ACTIVITY_UPDATE_TAG_WIKI, self
        elif self.is_reject_reason():
            if created:
                return const.TYPE_ACTIVITY_CREATE_REJECT_REASON, self
            else:
                return const.TYPE_ACTIVITY_UPDATE_REJECT_REASON, self

        raise NotImplementedError

    def get_tag_names(self):
        return self.thread.get_tag_names()

    def __apply_edit(
                    self,
                    edited_at=None,
                    edited_by=None,
                    text=None,
                    comment=None,
                    wiki=False,
                    edit_anonymously=False,
                    is_private=False,
                    by_email=False,
                    suppress_email=False,
                    ip_addr=None,
                ):

        latest_rev = self.get_latest_revision()

        if text is None:
            text = latest_rev.text
        if edited_at is None:
            edited_at = datetime.datetime.now()
        if edited_by is None:
            raise Exception('edited_by is required')

        self.last_edited_at = edited_at
        self.last_edited_by = edited_by
        #self.html is denormalized in save()
        self.text = text
        #Post.is_anonymous field is denorm for the first edit only
        #self.is_anonymous = edit_anonymously 

        #wiki is an eternal trap whence there is no exit
        if self.wiki == False and wiki == True:
            self.wiki = True

<<<<<<< HEAD
        #must add revision before saving the answer
        self.add_revision(
            author = edited_by,
            revised_at = edited_at,
            text = text,
            comment = comment,
            by_email = by_email,
            is_anonymous = edit_anonymously
        )
=======
        #must add or update revision before saving the answer
        if latest_rev.revision == 0:
            #if post has only 0 revision, we just update the
            #latest revision data
            latest_rev.text = text
            latest_rev.revised_at = edited_at
            latest_rev.save()
        else:
            #otherwise we create a new revision
            self.add_revision(
                author=edited_by,
                revised_at=edited_at,
                text=text,
                comment=comment,
                by_email=by_email,
                ip_addr=ip_addr,
            )
>>>>>>> ac721d1a

        parse_results = self.parse_and_save(author=edited_by, is_private=is_private)

        from askbot.models import signals
        signals.post_updated.send(
            post=self,
            updated_by=edited_by,
            newly_mentioned_users=parse_results['newly_mentioned_users'],
            suppress_email=suppress_email,
            timestamp=edited_at,
            created=False,
            diff=parse_results['diff'],
            sender=self.__class__
        )


    def _answer__apply_edit(
                        self,
                        edited_at=None,
                        edited_by=None,
                        text=None,
                        comment=None,
                        wiki=False,
                        is_private=False,
                        by_email=False,
                        suppress_email=False,
                        ip_addr=None,
                    ):

        ##it is important to do this before __apply_edit b/c of signals!!!
        if self.is_private() != is_private:
            if is_private:
                self.make_private(self.author)
            else:
                self.make_public()

        self.__apply_edit(
            edited_at=edited_at,
            edited_by=edited_by,
            text=text,
            comment=comment,
            wiki=wiki,
            by_email=by_email,
            is_private=is_private,
            suppress_email=suppress_email,
            ip_addr=ip_addr,
        )

        if edited_at is None:
            edited_at = datetime.datetime.now()
<<<<<<< HEAD
        if suppress_email == False:
            self.thread.set_last_activity(last_activity_at=edited_at, last_activity_by=edited_by)
=======
        self.thread.set_last_activity_info(
                        last_activity_at=edited_at,
                        last_activity_by=edited_by
                    )
>>>>>>> ac721d1a

    def _question__apply_edit(
                            self, 
                            edited_at=None,
                            edited_by=None,
                            title=None,
                            text=None, 
                            comment=None, 
                            tags=None, 
                            wiki=False,
                            edit_anonymously=False,
                            is_private=False,
                            by_email=False, suppress_email=False,
                            ip_addr=None
                        ):

        #todo: the thread editing should happen outside of this
        #method, then we'll be able to unify all the *__apply_edit
        #methods
        latest_revision = self.get_latest_revision()
        #a hack to allow partial edits - important for SE loader
        if title is None:
            title = self.thread.title
        if tags is None:
            tags = latest_revision.tagnames
        if edited_at is None:
            edited_at = datetime.datetime.now()

        # Update the Question tag associations
        if latest_revision.tagnames != tags:
            self.thread.update_tags(
                tagnames = tags, user = edited_by, timestamp = edited_at
            )

        self.thread.title = title
        self.thread.tagnames = tags
        self.thread.save()

        ##it is important to do this before __apply_edit b/c of signals!!!
        if self.is_private() != is_private:
            if is_private:
                #todo: make private for author or for the editor?
                self.thread.make_private(self.author)
            else:
                self.thread.make_public(recursive=False)

        self.__apply_edit(
            edited_at=edited_at,
            edited_by=edited_by,
            text=text,
            comment=comment,
            wiki=wiki,
            edit_anonymously=edit_anonymously,
            is_private=is_private,
            by_email=by_email,
            suppress_email=suppress_email,
            ip_addr=ip_addr
        )

<<<<<<< HEAD
        if suppress_email == False:
            #for minor edit don't bump thread
            self.thread.set_last_activity(last_activity_at=edited_at, last_activity_by=edited_by)
=======
        self.thread.set_last_activity_info(
                        last_activity_at=edited_at,
                        last_activity_by=edited_by
                    )
>>>>>>> ac721d1a

    def apply_edit(self, *args, **kwargs):
        #todo: unify this, here we have unnecessary indirection
        #the question__apply_edit function is backwards:
        #the title edit and tag edit should apply to thread
        #not the question post
        if self.is_answer():
            return self._answer__apply_edit(*args, **kwargs)
        elif self.is_question():
            return self._question__apply_edit(*args, **kwargs)
        elif self.is_tag_wiki() or self.is_comment() or self.is_reject_reason():
            return self.__apply_edit(*args, **kwargs)
        raise NotImplementedError

    def __add_revision(
                    self,
                    author=None,
                    revised_at=None,
                    text=None,
                    comment=None,
<<<<<<< HEAD
                    is_anonymous=False,
                    by_email=False
=======
                    by_email=False,
                    ip_addr=None
>>>>>>> ac721d1a
                ):
        #todo: this may be identical to Question.add_revision
        if None in (author, revised_at, text):
            raise Exception('arguments author, revised_at and text are required')
        return PostRevision.objects.create(
            post=self,
            author=author,
            revised_at=revised_at,
            text=text,
            summary=comment,
            by_email=by_email,
            ip_addr=ip_addr
        )

    def _question__add_revision(
            self,
            author=None,
            is_anonymous=False,
            text=None,
            comment=None,
            revised_at=None,
            by_email=False,
            email_address=None,
            ip_addr=None,
    ):
        if None in (author, text):
            raise Exception('author, text and comment are required arguments')

        return PostRevision.objects.create(
            post=self,
            title=self.thread.title,
            author=author,
            is_anonymous=is_anonymous,
            revised_at=revised_at,
            tagnames=self.thread.tagnames,
            summary=unicode(comment),
            text=text,
            by_email=by_email,
            email_address=email_address,
            ip_addr=ip_addr
        )

    def add_revision(self, *kargs, **kwargs):
        #todo: unify these
        if self.is_question():
            return self._question__add_revision(*kargs, **kwargs)
        else:
            #'answer', 'comment', 'tag_wiki', 'reject_reason'
            return self.__add_revision(*kargs, **kwargs)
        #raise NotImplementedError

    def _answer__get_response_receivers(self, exclude_list = None):
        """get list of users interested in this response
        update based on their participation in the question
        activity

        exclude_list is required and normally should contain
        author of the updated so that he/she is not notified of
        the response
        """
        assert(exclude_list is not None)
        recipients = set()
        recipients.update(
            self.get_author_list(
                include_comments = True
            )
        )
        question = self.thread._question_post()
        recipients.update(
            question.get_author_list(
                include_comments = True
            )
        )
        for answer in question.thread.posts.get_answers().all():
            recipients.update(answer.get_author_list())

        return recipients - set(exclude_list)

    def _question__get_response_receivers(self, exclude_list = None):
        """returns list of users who might be interested
        in the question update based on their participation
        in the question activity

        exclude_list is mandatory - it normally should have the
        author of the update so the he/she is not notified about the update
        """
        assert(exclude_list != None)
        recipients = set()
        recipients.update(
            self.get_author_list(
                include_comments = True
            )
        )
        #do not include answer commenters here
        for a in self.thread.posts.get_answers().all():
            recipients.update(a.get_author_list())

        return recipients - set(exclude_list)

    def _comment__get_response_receivers(self, exclude_list = None):
        """Response receivers are commenters of the
        same post and the authors of the post itself.
        """
        assert(exclude_list is not None)
        users = set()
        #get authors of parent object and all associated comments
        users.update(
            self.parent.get_author_list(
                    include_comments = True,
                )
        )
        return users - set(exclude_list)

    def get_response_receivers(self, exclude_list = None):
        """returns a list of response receiving users
        who see the on-screen notifications
        """
        if self.is_answer():
            receivers = self._answer__get_response_receivers(exclude_list)
        elif self.is_question():
            receivers = self._question__get_response_receivers(exclude_list)
        elif self.is_comment():
            receivers = self._comment__get_response_receivers(exclude_list)
        elif self.is_tag_wiki() or self.is_reject_reason():
            return set()#todo: who should get these?
        else:
            raise NotImplementedError

        return self.filter_authorized_users(receivers)

    def get_question_title(self):
        if self.is_question():
            if self.thread.closed:
                attr = const.POST_STATUS['closed']
            elif self.deleted:
                attr = const.POST_STATUS['deleted']
            else:
                attr = None
            if attr is not None:
                return u'%s %s' % (self.thread.title, unicode(attr))
            else:
                return self.thread.title
        raise NotImplementedError

    def accepted(self):
        if self.is_answer():
            return self.thread.accepted_answer_id == self.id
        raise NotImplementedError

    def get_page_number(self, answer_posts):
        """When question has many answers, answers are
        paginated. This function returns number of the page
        on which the answer will be shown, using the default
        sort order. The result may depend on the visitor."""
        if not self.is_answer() and not self.is_comment():
            raise NotImplementedError

        if self.is_comment():
            post = self.parent
        else:
            post = self

        order_number = 0
        for answer_post in answer_posts:
            if post == answer_post:
                break
            order_number += 1
        return int(order_number/const.ANSWERS_PAGE_SIZE) + 1

    def get_order_number(self):
        if not self.is_comment():
            raise NotImplementedError
        return self.parent.comments.filter(added_at__lt = self.added_at).count() + 1

    def is_upvoted_by(self, user):
        from askbot.models.repute import Vote
        return Vote.objects.filter(user=user, voted_post=self, vote=Vote.VOTE_UP).exists()

    def is_last(self):
        """True if there are no newer comments on
        the related parent object
        """
        if not self.is_comment():
            raise NotImplementedError
        return Post.objects.get_comments().filter(
            added_at__gt=self.added_at,
            parent=self.parent
        ).exists() is False

    def hack_template_marker(self, name):
        list(Post.objects.filter(text=name))


class PostRevisionManager(models.Manager):
    def create(self, *args, **kwargs):
        #clean the "summary" field
        kwargs.setdefault('summary', '')
        if kwargs['summary'] is None:
            kwargs['summary'] = ''

        author = kwargs['author']

        moderate_email = False
        if kwargs.get('email'):
            from askbot.models.reply_by_email import emailed_content_needs_moderation
            moderate_email = emailed_content_needs_moderation(kwargs['email'])

        needs_moderation = author.needs_moderation() or moderate_email

        #0 revision is not shown to the users
        if askbot_settings.CONTENT_MODERATION_MODE == 'premoderation' and needs_moderation:
            kwargs.update({
                'approved': False,
                'approved_by': None,
                'approved_at': None,
                'revision': 0,
                'summary': kwargs['summary'] or _('Suggested edit')
            })
            revision = super(PostRevisionManager, self).create(*args, **kwargs)
        else:
            post = kwargs['post']
            kwargs['revision'] = post.get_latest_revision_number() + 1
            revision = super(PostRevisionManager, self).create(*args, **kwargs)

            #set default summary
            if revision.summary == '':
                if revision.revision == 1:
                    revision.summary = unicode(const.POST_STATUS['default_version'])
                else:
                    revision.summary = 'No.%s Revision' % revision.revision
            revision.save()

            from askbot.models import signals
            signals.post_revision_published.send(None, revision=revision)

        #audit or pre-moderation modes require placement of the post on the moderation queue
        if needs_moderation:
            revision.place_on_moderation_queue()

        return revision

class PostRevision(models.Model):
    QUESTION_REVISION_TEMPLATE_NO_TAGS = (
        '<h3>%(title)s</h3>\n'
        '<div class="text">%(html)s</div>\n'
    )

    post = models.ForeignKey('askbot.Post', related_name='revisions', null=True, blank=True)
    revision = models.PositiveIntegerField()
    author = models.ForeignKey('auth.User', related_name='%(class)ss')
    revised_at = models.DateTimeField()
    summary = models.CharField(max_length=300, blank=True)
    text = models.TextField(blank=True)

    approved = models.BooleanField(default=False, db_index=True)
    approved_by = models.ForeignKey(User, null = True, blank = True)
    approved_at = models.DateTimeField(null = True, blank = True)

    by_email = models.BooleanField(default = False)#true, if edited by email
    email_address = models.EmailField(null = True, blank = True)

    # Question-specific fields
    title = models.CharField(max_length=300, blank=True, default='')
    tagnames = models.CharField(max_length=125, blank=True, default='')
    is_anonymous = models.BooleanField(default=False)
    ip_addr = models.IPAddressField(max_length=21, default='0.0.0.0')

    objects = PostRevisionManager()

    class Meta:
        # INFO: This `unique_together` constraint might be problematic for databases in which
        #       2+ NULLs cannot be stored in an UNIQUE column.
        #       As far as I know MySQL, PostgreSQL and SQLite allow that so we're on the safe side.
        unique_together = ('post', 'revision')
        ordering = ('-revision',)
        app_label = 'askbot'

<<<<<<< HEAD
    def get_base_post_type(self):
        return self.post.get_base_post_type()

    def needs_moderation(self):
        """``True`` if post needs moderation"""
        if askbot_settings.ENABLE_CONTENT_MODERATION:
            #todo: needs a lot of details
            if self.author.is_administrator_or_moderator():
                return False
            if self.approved:
                return False
=======
>>>>>>> ac721d1a

    def place_on_moderation_queue(self):
        """Revision has number 0, which is 
        reserved for the moderated revisions.

        Flag Post.is_approved = False is used only
        for posts that have only one revision - the 
        moderated one - i.e. for the new posts

        The same applies to the brand new Threads
        Thread.is_approved = False is set to brand new
        threads, whose first revision is moderated

        If post has > 1 revision and one on moderation
        the Post(and Thread).is_approved will be True,
        but the latest displayed revision will be
        the one with != 0 revision number.

        This allows us to moderate every revision
        """
        #this is run on "post-save" so for a new post
        #we'll have just one revision
        if self.post.revisions.count() == 1:
            self.post.approved = False
            self.post.save()

            if self.post.is_question():
                self.post.thread.approved = False
                self.post.thread.save()
<<<<<<< HEAD
            #above changes will hide post from the public display
            if self.by_email:
                #todo: move this to the askbot.mail module
                from askbot.mail import send_mail
                email_context = {
                    'site': askbot_settings.APP_SHORT_NAME
                }
                body_text = _(
                    'Thank you for your post to %(site)s. '
                    'It will be published after the moderators review.'
                ) % email_context
                send_mail(
                    subject_line=_('your post to %(site)s') % email_context,
                    body_text=body_text,
                    recipient=self.author
                )
=======
>>>>>>> ac721d1a

            #give message to the poster
            if askbot_settings.CONTENT_MODERATION_MODE == 'premoderation':
                if self.by_email:
                    #todo: move this to the askbot.mail module
                    from askbot.mail import send_mail
                    email_context = {
                        'site': askbot_settings.APP_SHORT_NAME
                    }
                    body_text = _(
                        'Thank you for your post to %(site)s. '
                        'It will be published after the moderators review.'
                    ) % email_context
                    send_mail(
                        subject_line = _('your post to %(site)s') % email_context,
                        body_text = body_text,
                        recipient_list = [self.author.email,],
                    )

                else:
                    message = _(
                        'Your post was placed on the moderation queue '
                        'and will be published after the moderator approval.'
                    )
                    self.author.message_set.create(message = message)

            activity_type = const.TYPE_ACTIVITY_MODERATED_NEW_POST
        else:
            #In this case, use different activity type, but perhaps there is no real need
            activity_type = const.TYPE_ACTIVITY_MODERATED_POST_EDIT

        #Activity instance is the actual queue item
        from askbot.models import Activity
        activity = Activity(
                        user = self.author,
                        content_object = self,
                        activity_type = activity_type,
                        question = self.get_origin_post()
                    )
        activity.save()
        activity.add_recipients(self.post.get_moderators())

    def should_notify_author_about_publishing(self, was_approved = False):
        """True if author should get email about making own post"""
        if self.by_email:
            schedule = askbot_settings.SELF_NOTIFY_EMAILED_POST_AUTHOR_WHEN
            if schedule == const.NEVER:
                return False
            elif schedule == const.FOR_FIRST_REVISION:
                return self.revision == 1
            elif schedule == const.FOR_ANY_REVISION:
                return True
            else:
                raise ValueError()
        else:
            #logic not implemented yet
            #the ``was_approved`` argument will be used here
            #schedule = askbot_settings.SELF_NOTIFY_WEB_POST_AUTHOR_WHEN
            return False

    def __unicode__(self):
        return u'%s - revision %s of %s' % (self.post.post_type, self.revision, self.title)

    def parent(self):
        return self.post

    def clean(self):
        "Internal cleaning method, called from self.save() by self.full_clean()"
        if not self.post:
            raise ValidationError('Post field has to be set.')

    def save(self, **kwargs):
        if self.ip_addr is None:
            self.ip_addr = '0.0.0.0'
        self.full_clean()
        super(PostRevision, self).save(**kwargs)

    def get_absolute_url(self):

        is_multilingual = getattr(django_settings, 'ASKBOT_MULTILINGUAL', False)

        if is_multilingual:
            request_language = get_language()
            activate_language(self.post.thread.language_code)

        if self.post.is_question():
            url = reverse('question_revisions', args = (self.post.id,))
        elif self.post.is_answer():
            url = reverse('answer_revisions', kwargs = {'id':self.post.id})
        else:
            url = self.post.get_absolute_url()

        if is_multilingual:
            activate_language(request_language)

        return url

    def get_question_title(self):
        #INFO: ack-grepping shows that it's only used for Questions, so there's no code for Answers
        return self.question.thread.title

    def get_origin_post(self):
        """same as Post.get_origin_post()"""
        return self.post.get_origin_post()

    @property
    def html(self, **kwargs):
        markdowner = markup.get_parser()
        sanitized_html = sanitize_html(markdowner.convert(self.text))

        if self.post.is_question():
            return self.QUESTION_REVISION_TEMPLATE_NO_TAGS % {
                'title': self.title,
                'html': sanitized_html
            }
        else:
            return sanitized_html

    def get_snippet(self, max_length = 120):
        """a little simpler than as Post.get_snippet"""
        return html_utils.strip_tags(self.html)[:max_length] + '...'


class PostFlagReason(models.Model):
    added_at = models.DateTimeField()
    author = models.ForeignKey('auth.User')
    title = models.CharField(max_length=128)
    details = models.ForeignKey(Post, related_name = 'post_reject_reasons')
    class Meta:
        app_label = 'askbot'

    def __unicode__(self):
        return self.title


class DraftAnswer(models.Model):
    """Provides space for draft answers,
    note that unlike ``AnonymousAnswer`` the foreign key
    is going to ``Thread`` as it should.
    """
    thread = models.ForeignKey('Thread', related_name='draft_answers')
    author = models.ForeignKey(User, related_name='draft_answers')
    text = models.TextField(null=True)

    class Meta:
        app_label = 'askbot'


class AnonymousAnswer(DraftContent):
    """Todo: re-route the foreign key to ``Thread``"""
    question = models.ForeignKey(Post, related_name='anonymous_answers')

    def publish(self, user):
        added_at = datetime.datetime.now()
        answer = Post.objects.create_new_answer(
            thread=self.question.thread,
            author=user,
            added_at=added_at,
            wiki=self.wiki,
            text=self.text,
            ip_addr=self.ip_addr,
        )
        self.question.thread.invalidate_cached_data()
        self.delete()
        return answer<|MERGE_RESOLUTION|>--- conflicted
+++ resolved
@@ -1100,11 +1100,8 @@
                 user=None,
                 added_at=None,
                 by_email=False,
-<<<<<<< HEAD
-                comment_type='comment'
-=======
+                comment_type='comment',
                 ip_addr=None,
->>>>>>> ac721d1a
             ):
 
         if added_at is None:
@@ -1118,14 +1115,8 @@
                                                 added_at,
                                                 comment,
                                                 parent=self,
-<<<<<<< HEAD
                                                 post_type=comment_type,
-                                                by_email=by_email
-=======
-                                                post_type='comment',
-                                                by_email=by_email,
                                                 ip_addr=ip_addr,
->>>>>>> ac721d1a
                                             )
         if comment_post.is_approved():
             self.comment_count = self.comment_count + 1
@@ -1844,17 +1835,6 @@
         if self.wiki == False and wiki == True:
             self.wiki = True
 
-<<<<<<< HEAD
-        #must add revision before saving the answer
-        self.add_revision(
-            author = edited_by,
-            revised_at = edited_at,
-            text = text,
-            comment = comment,
-            by_email = by_email,
-            is_anonymous = edit_anonymously
-        )
-=======
         #must add or update revision before saving the answer
         if latest_rev.revision == 0:
             #if post has only 0 revision, we just update the
@@ -1872,7 +1852,6 @@
                 by_email=by_email,
                 ip_addr=ip_addr,
             )
->>>>>>> ac721d1a
 
         parse_results = self.parse_and_save(author=edited_by, is_private=is_private)
 
@@ -1923,15 +1902,11 @@
 
         if edited_at is None:
             edited_at = datetime.datetime.now()
-<<<<<<< HEAD
-        if suppress_email == False:
-            self.thread.set_last_activity(last_activity_at=edited_at, last_activity_by=edited_by)
-=======
+
         self.thread.set_last_activity_info(
                         last_activity_at=edited_at,
                         last_activity_by=edited_by
                     )
->>>>>>> ac721d1a
 
     def _question__apply_edit(
                             self, 
@@ -1991,16 +1966,10 @@
             ip_addr=ip_addr
         )
 
-<<<<<<< HEAD
-        if suppress_email == False:
-            #for minor edit don't bump thread
-            self.thread.set_last_activity(last_activity_at=edited_at, last_activity_by=edited_by)
-=======
         self.thread.set_last_activity_info(
                         last_activity_at=edited_at,
                         last_activity_by=edited_by
                     )
->>>>>>> ac721d1a
 
     def apply_edit(self, *args, **kwargs):
         #todo: unify this, here we have unnecessary indirection
@@ -2021,13 +1990,8 @@
                     revised_at=None,
                     text=None,
                     comment=None,
-<<<<<<< HEAD
                     is_anonymous=False,
-                    by_email=False
-=======
-                    by_email=False,
                     ip_addr=None
->>>>>>> ac721d1a
                 ):
         #todo: this may be identical to Question.add_revision
         if None in (author, revised_at, text):
@@ -2305,20 +2269,8 @@
         ordering = ('-revision',)
         app_label = 'askbot'
 
-<<<<<<< HEAD
     def get_base_post_type(self):
         return self.post.get_base_post_type()
-
-    def needs_moderation(self):
-        """``True`` if post needs moderation"""
-        if askbot_settings.ENABLE_CONTENT_MODERATION:
-            #todo: needs a lot of details
-            if self.author.is_administrator_or_moderator():
-                return False
-            if self.approved:
-                return False
-=======
->>>>>>> ac721d1a
 
     def place_on_moderation_queue(self):
         """Revision has number 0, which is 
@@ -2348,25 +2300,6 @@
             if self.post.is_question():
                 self.post.thread.approved = False
                 self.post.thread.save()
-<<<<<<< HEAD
-            #above changes will hide post from the public display
-            if self.by_email:
-                #todo: move this to the askbot.mail module
-                from askbot.mail import send_mail
-                email_context = {
-                    'site': askbot_settings.APP_SHORT_NAME
-                }
-                body_text = _(
-                    'Thank you for your post to %(site)s. '
-                    'It will be published after the moderators review.'
-                ) % email_context
-                send_mail(
-                    subject_line=_('your post to %(site)s') % email_context,
-                    body_text=body_text,
-                    recipient=self.author
-                )
-=======
->>>>>>> ac721d1a
 
             #give message to the poster
             if askbot_settings.CONTENT_MODERATION_MODE == 'premoderation':
