import datetime
from django.db import models
from django.utils.html import strip_tags
#from django.core.urlresolvers import reverse
from localeurl.models import reverse
from django.contrib.auth.models import User
from django.contrib.contenttypes import generic
from django.contrib.contenttypes.models import ContentType
#todo: maybe merge askbot.utils.markup and forum.utils.html
from askbot.utils import markup
from askbot.utils.html import sanitize_html
from django.utils import html
import logging
<<<<<<< HEAD
from markdown2 import Markdown

markdowner = Markdown(html4tags=True, extras=['code-color','code-friendly'])
=======
>>>>>>> 634db82c

#todo: following methods belong to a future common post class
def parse_post_text(post):
    """typically post has a field to store raw source text
    in comment it is called .comment, in Question and Answer it is 
    called .text
    also there is another field called .html (consistent across models)
    so the goal of this function is to render raw text into .html
    and extract any metadata given stored in source (currently
    this metadata is limited by twitter style @mentions
    but there may be more in the future

    function returns a dictionary with the following keys
    html
    newly_mentioned_users - list of <User> objects
    removed_mentions - list of mention <Activity> objects - for removed ones
    """

    text = post.get_text()

    if post._urlize:
        text = html.urlize(text)

    if post._use_markdown:
        text = sanitize_html(markup.get_parser().convert(text))

    #todo, add markdown parser call conditional on
    #post.use_markdown flag
    post_html = text
    mentioned_authors = list()
    removed_mentions = list()
    if '@' in text:
        from askbot.models.user import Activity

        op = post.get_origin_post()
        anticipated_authors = op.get_author_list(
                                    include_comments = True,
                                    recursive = True 
                                )

        extra_name_seeds = markup.extract_mentioned_name_seeds(text)

        extra_authors = set()
        for name_seed in extra_name_seeds:
            extra_authors.update(User.objects.filter(
                                        username__startswith = name_seed
                                    )
                            )

        #it is important to preserve order here so that authors of post 
        #get mentioned first
        anticipated_authors += list(extra_authors)

        mentioned_authors, post_html = markup.mentionize_text(
                                                text, 
                                                anticipated_authors
                                            )

        #find mentions that were removed and identify any previously
        #entered mentions so that we can send alerts on only new ones
        if post.pk is not None:
            #only look for previous mentions if post was already saved before
            prev_mention_qs = Activity.objects.get_mentions(
                                        mentioned_in = post
                                    )
            new_set = set(mentioned_authors)
            for prev_mention in prev_mention_qs:

                user = prev_mention.get_mentioned_user()
                if user in new_set:
                    #don't report mention twice
                    new_set.remove(user)
                else:
                    removed_mentions.append(prev_mention)
            mentioned_authors = list(new_set)

    data = {
        'html': post_html,
        'newly_mentioned_users': mentioned_authors,
        'removed_mentions': removed_mentions,
    }
    return data

#todo: when models are merged, it would be great to remove author parameter
def parse_and_save_post(post, author = None, **kwargs):
    """generic method to use with posts to be used prior to saving
    post edit or addition
    """

    assert(author is not None)

    data = post.parse()

    post.html = data['html']
    newly_mentioned_users = set(data['newly_mentioned_users']) - set([author]) 
    removed_mentions = data['removed_mentions']

    #a hack allowing to save denormalized .summary field for questions
    if hasattr(post, 'summary'):
        post.summary = strip_tags(post.html)[:120]

    #delete removed mentions
    for rm in removed_mentions:
        rm.delete()

    created = post.pk is None

    #this save must precede saving the mention activity
    #because generic relation needs primary key of the related object
    super(post.__class__, post).save(**kwargs)

    timestamp = post.get_time_of_last_edit()

    #create new mentions
    for u in newly_mentioned_users:
        from askbot.models.user import Activity
        Activity.objects.create_new_mention(
                                mentioned_whom = u,
                                mentioned_in = post,
                                mentioned_by = author,
                                mentioned_at = timestamp
                            )

    #todo: this is handled in signal because models for posts
    #are too spread out
    from askbot.models import signals
    signals.post_updated.send(
                    post = post, 
                    updated_by = author,
                    newly_mentioned_users = newly_mentioned_users,
                    timestamp = timestamp,
                    created = created,
                    sender = post.__class__
                )

    try:
        ping_google()
    except Exception:
        logging.debug('cannot ping google - did you register with them?')

class UserContent(models.Model):
    user = models.ForeignKey(User, related_name='%(class)ss')

    class Meta:
        abstract = True
        app_label = 'askbot'


class MetaContent(models.Model):
    """
        Base class for Vote, Comment and FlaggedItem
    """
    content_type   = models.ForeignKey(ContentType)
    object_id      = models.PositiveIntegerField()
    content_object = generic.GenericForeignKey('content_type', 'object_id')

    class Meta:
        abstract = True
        app_label = 'askbot'

class DeletableContent(models.Model):
    deleted     = models.BooleanField(default=False)
    deleted_at  = models.DateTimeField(null=True, blank=True)
    deleted_by  = models.ForeignKey(User, null=True, blank=True, related_name='deleted_%(class)ss')

    class Meta:
        abstract = True
        app_label = 'askbot'


class ContentRevision(models.Model):
    """
        Base class for QuestionRevision and AnswerRevision
    """
    revision   = models.PositiveIntegerField()
    author     = models.ForeignKey(User, related_name='%(class)ss')
    revised_at = models.DateTimeField()
    summary    = models.CharField(max_length=300, blank=True)
    text       = models.TextField()

    class Meta:
        abstract = True
        app_label = 'askbot'


class AnonymousContent(models.Model):
    """
        Base class for AnonymousQuestion and AnonymousAnswer
    """
    session_key = models.CharField(max_length=40)  #session id for anonymous questions
    wiki = models.BooleanField(default=False)
    added_at = models.DateTimeField(default=datetime.datetime.now)
    ip_addr = models.IPAddressField(max_length=21) #allow high port numbers
    author = models.ForeignKey(User,null=True)
    text = models.TextField()
    summary = models.CharField(max_length=180)

    class Meta:
        abstract = True
        app_label = 'askbot'<|MERGE_RESOLUTION|>--- conflicted
+++ resolved
@@ -11,12 +11,6 @@
 from askbot.utils.html import sanitize_html
 from django.utils import html
 import logging
-<<<<<<< HEAD
-from markdown2 import Markdown
-
-markdowner = Markdown(html4tags=True, extras=['code-color','code-friendly'])
-=======
->>>>>>> 634db82c
 
 #todo: following methods belong to a future common post class
 def parse_post_text(post):
