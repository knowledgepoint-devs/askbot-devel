import datetime
import operator
import re

from django.conf import settings
from django.db import models
from django.contrib.auth.models import User
from django.core import cache  # import cache, not from cache import cache, to be able to monkey-patch cache.cache in test cases
from django.core.urlresolvers import reverse
from django.utils.hashcompat import md5_constructor
from django.utils.translation import ugettext as _
from django.utils.translation import ungettext

import askbot
from askbot.conf import settings as askbot_settings
from askbot import mail
from askbot.mail import messages
from askbot.models.tag import Tag, get_groups, get_tags_by_names
from askbot.models.tag import filter_accepted_tags, filter_suggested_tags
from askbot.models.tag import delete_tags, separate_unused_tags
from askbot.models.base import AnonymousContent, BaseQuerySetManager
from askbot.models.tag import Tag, get_groups
from askbot.models.post import Post, PostRevision
from askbot.models import signals
from askbot import const
from askbot.utils.lists import LazyList
from askbot.utils import mysql
from askbot.utils.slug import slugify
from askbot.skins.loaders import get_template #jinja2 template loading enviroment
from askbot.search.state_manager import DummySearchState

class ThreadQuerySet(models.query.QuerySet):
    def exclude_group_private(self, user):
        """filters out threads not belonging to the user groups"""
        if user.is_authenticated():
            groups = user.get_foreign_groups()
        else:
            groups = get_groups()
        #todo: maybe use is_private field
        return self.exclude(groups__in = groups)

class ThreadManager(BaseQuerySetManager):

    def get_query_set(self):
        return ThreadQuerySet(self.model)

    def get_tag_summary_from_threads(self, threads):
        """returns a humanized string containing up to
        five most frequently used
        unique tags coming from the ``threads``.
        Variable ``threads`` is an iterable of
        :class:`~askbot.models.Thread` model objects.

        This is not implemented yet as a query set method,
        because it is used on a list.
        """
        # TODO: In Python 2.6 there is collections.Counter() thing which would be very useful here
        # TODO: In Python 2.5 there is `defaultdict` which already would be an improvement
        tag_counts = dict()
        for thread in threads:
            for tag_name in thread.get_tag_names():
                if tag_name in tag_counts:
                    tag_counts[tag_name] += 1
                else:
                    tag_counts[tag_name] = 1
        tag_list = tag_counts.keys()
        tag_list.sort(key=lambda t: tag_counts[t], reverse=True)

        #note that double quote placement is important here
        if len(tag_list) == 1:
            last_topic = '"'
        elif len(tag_list) <= 5:
            last_topic = _('" and "%s"') % tag_list.pop()
        else:
            tag_list = tag_list[:5]
            last_topic = _('" and more')

        return '"' + '", "'.join(tag_list) + last_topic

    def create(self, *args, **kwargs):
        raise NotImplementedError

    def create_new(
                self,
                title,
                author,
                added_at,
                wiki,
                text,
                tagnames = None,
                is_anonymous = False,
                is_private = False,
                group_id = None,
                by_email = False,
                email_address = None
            ):
        """creates new thread"""
        # TODO: Some of this code will go to Post.objects.create_new

        thread = super(
            ThreadManager,
            self
        ).create(
            title=title,
            tagnames=tagnames,
            last_activity_at=added_at,
            last_activity_by=author
        )

        #todo: code below looks like ``Post.objects.create_new()``
        question = Post(
            post_type='question',
            thread=thread,
            author = author,
            added_at = added_at,
            wiki = wiki,
            is_anonymous = is_anonymous,
            #html field is denormalized in .save() call
            text = text,
            #summary field is denormalized in .save() call
        )
        if question.wiki:
            #DATED COMMENT
            #todo: this is confusing - last_edited_at field
            #is used as an indicator whether question has been edited
            #but in principle, post creation should count as edit as well
            question.last_edited_by = question.author
            question.last_edited_at = added_at
            question.wikified_at = added_at

        #this is kind of bad, but we save assign privacy groups to posts and thread
        question.parse_and_save(author = author, is_private = is_private)

        revision = question.add_revision(
            author = author,
            is_anonymous = is_anonymous,
            text = text,
            comment = const.POST_STATUS['default_version'],
            revised_at = added_at,
            by_email = by_email,
            email_address = email_address
        )

        if is_private or group_id:#add groups to thread and question
            thread.make_private(author, group_id = group_id)

        # INFO: Question has to be saved before update_tags() is called
        thread.update_tags(tagnames = tagnames, user = author, timestamp = added_at)

        return thread

    def get_for_query(self, search_query, qs=None):
        """returns a query set of questions,
        matching the full text query
        """
        if not qs:
            qs = self.all()
#        if getattr(settings, 'USE_SPHINX_SEARCH', False):
#            matching_questions = Question.sphinx_search.query(search_query)
#            question_ids = [q.id for q in matching_questions]
#            return qs.filter(posts__post_type='question', posts__deleted=False, posts__self_question_id__in=question_ids)
        if askbot.get_database_engine_name().endswith('mysql') \
            and mysql.supports_full_text_search():
            return qs.filter(
                models.Q(title__search = search_query) |
                models.Q(tagnames__search = search_query) |
                models.Q(posts__deleted=False, posts__text__search = search_query)
            )
        elif 'postgresql_psycopg2' in askbot.get_database_engine_name():
            from askbot.search import postgresql
            return postgresql.run_full_text_search(qs, search_query)
        else:
            return qs.filter(
                models.Q(title__icontains=search_query) |
                models.Q(tagnames__icontains=search_query) |
                models.Q(posts__deleted=False, posts__text__icontains = search_query)
            )


    def run_advanced_search(self, request_user, search_state):  # TODO: !! review, fix, and write tests for this
        """
        all parameters are guaranteed to be clean
        however may not relate to database - in that case
        a relvant filter will be silently dropped

        """
        from askbot.conf import settings as askbot_settings # Avoid circular import

        # TODO: add a possibility to see deleted questions
        qs = self.filter(
                posts__post_type='question', 
                posts__deleted=False
            ) # (***) brings `askbot_post` into the SQL query, see the ordering section below

        if askbot_settings.ENABLE_CONTENT_MODERATION:
            qs = qs.filter(approved = True)

        #if groups feature is enabled, filter out threads
        #that are private in groups to which current user does not belong
        if askbot_settings.GROUPS_ENABLED:
            #get group names
            qs = qs.exclude_group_private(user = request_user)


        #run text search while excluding any modifier in the search string
        #like #tag [title: something] @user
        if search_state.stripped_query:
            qs = self.get_for_query(search_query=search_state.stripped_query, qs=qs)

        #we run other things after full text search, because
        #FTS may break the chain of the query set calls,
        #since it might go into an external asset, like Solr

        #search in titles, if necessary
        if search_state.query_title:
            qs = qs.filter(title__icontains = search_state.query_title)

        #search user names if @user is added to search string
        #or if user name exists in the search state
        if search_state.query_users:
            query_users = User.objects.filter(username__in=search_state.query_users)
            if query_users:
                qs = qs.filter(
                    posts__post_type='question',
                    posts__author__in=query_users
                ) # TODO: unify with search_state.author ?

        #unified tags - is list of tags taken from the tag selection
        #plus any tags added to the query string with #tag or [tag:something] 
        #syntax.
        #run tag search in addition to these unified tags
        meta_data = {}
        tags = search_state.unified_tags()
        if len(tags) > 0:

            if askbot_settings.TAG_SEARCH_INPUT_ENABLED:
                #todo: this may be gone or disabled per option
                #"tag_search_box_enabled"
                existing_tags = set(
                    Tag.objects.filter(
                        name__in = tags
                    ).values_list(
                        'name',
                        flat = True
                    )
                )

                non_existing_tags = set(tags) - existing_tags
                meta_data['non_existing_tags'] = list(non_existing_tags)
                tags = existing_tags
            else:
                meta_data['non_existing_tags'] = list()

            #construct filter for the tag search
            for tag in tags:
                qs = qs.filter(tags__name=tag) # Tags or AND-ed here, not OR-ed (i.e. we fetch only threads with all tags)
        else:
            meta_data['non_existing_tags'] = list()

        if search_state.scope == 'unanswered':
            qs = qs.filter(closed = False) # Do not show closed questions in unanswered section
            if askbot_settings.UNANSWERED_QUESTION_MEANING == 'NO_ANSWERS':
                # todo: this will introduce a problem if there are private answers
                # which are counted here
                qs = qs.filter(answer_count=0) # TODO: expand for different meanings of this
            elif askbot_settings.UNANSWERED_QUESTION_MEANING == 'NO_ACCEPTED_ANSWERS':
                qs = qs.filter(accepted_answer__isnull=True)
            elif askbot_settings.UNANSWERED_QUESTION_MEANING == 'NO_UPVOTED_ANSWERS':
                raise NotImplementedError()
            else:
                raise Exception('UNANSWERED_QUESTION_MEANING setting is wrong')

        elif search_state.scope == 'favorite':
            favorite_filter = models.Q(favorited_by=request_user)
            if 'followit' in settings.INSTALLED_APPS:
                followed_users = request_user.get_followed_users()
                favorite_filter |= models.Q(posts__post_type__in=('question', 'answer'), posts__author__in=followed_users)
            qs = qs.filter(favorite_filter)

        #user contributed questions & answers
        if search_state.author:
            try:
                # TODO: maybe support selection by multiple authors
                u = User.objects.get(id=int(search_state.author))
            except User.DoesNotExist:
                meta_data['author_name'] = None
            else:
                qs = qs.filter(posts__post_type__in=('question', 'answer'), posts__author=u, posts__deleted=False)
                meta_data['author_name'] = u.username

        #get users tag filters
        if request_user and request_user.is_authenticated():
            #mark questions tagged with interesting tags
            #a kind of fancy annotation, would be nice to avoid it
            interesting_tags = Tag.objects.filter(
                user_selections__user = request_user,
                user_selections__reason = 'good'
            )
            ignored_tags = Tag.objects.filter(
                user_selections__user = request_user,
                user_selections__reason = 'bad'
            )
            if askbot_settings.SUBSCRIBED_TAG_SELECTOR_ENABLED:
                meta_data['subscribed_tag_names'] = Tag.objects.filter(
                    user_selections__user = request_user,
                    user_selections__reason = 'subscribed'
                ).values_list('name', flat = True)

            meta_data['interesting_tag_names'] = [tag.name for tag in interesting_tags]
            meta_data['ignored_tag_names'] = [tag.name for tag in ignored_tags]

            if request_user.display_tag_filter_strategy == const.INCLUDE_INTERESTING and (interesting_tags or request_user.has_interesting_wildcard_tags()):
                #filter by interesting tags only
                interesting_tag_filter = models.Q(tags__in=interesting_tags)
                if request_user.has_interesting_wildcard_tags():
                    interesting_wildcards = request_user.interesting_tags.split()
                    extra_interesting_tags = Tag.objects.get_by_wildcards(interesting_wildcards)
                    interesting_tag_filter |= models.Q(tags__in=extra_interesting_tags)
                qs = qs.filter(interesting_tag_filter)

            # get the list of interesting and ignored tags (interesting_tag_names, ignored_tag_names) = (None, None)
            if request_user.display_tag_filter_strategy == const.EXCLUDE_IGNORED and (ignored_tags or request_user.has_ignored_wildcard_tags()):
                #exclude ignored tags if the user wants to
                qs = qs.exclude(tags__in=ignored_tags)
                if request_user.has_ignored_wildcard_tags():
                    ignored_wildcards = request_user.ignored_tags.split()
                    extra_ignored_tags = Tag.objects.get_by_wildcards(ignored_wildcards)
                    qs = qs.exclude(tags__in = extra_ignored_tags)

            if askbot_settings.USE_WILDCARD_TAGS:
                meta_data['interesting_tag_names'].extend(request_user.interesting_tags.split())
                meta_data['ignored_tag_names'].extend(request_user.ignored_tags.split())

        QUESTION_ORDER_BY_MAP = {
            'age-desc': '-added_at',
            'age-asc': 'added_at',
            'activity-desc': '-last_activity_at',
            'activity-asc': 'last_activity_at',
            'answers-desc': '-answer_count',
            'answers-asc': 'answer_count',
            'votes-desc': '-score',
            'votes-asc': 'score',

            'relevance-desc': '-relevance', # special Postgresql-specific ordering, 'relevance' quaso-column is added by get_for_query()
        }
        orderby = QUESTION_ORDER_BY_MAP[search_state.sort]
        qs = qs.extra(order_by=[orderby])

        # HACK: We add 'ordering_key' column as an alias and order by it, because when distict() is used,
        #       qs.extra(order_by=[orderby,]) is lost if only `orderby` column is from askbot_post!
        #       Removing distinct() from the queryset fixes the problem, but we have to use it here.
        # UPDATE: Apparently we don't need distinct, the query don't duplicate Thread rows!
        # qs = qs.extra(select={'ordering_key': orderby.lstrip('-')}, order_by=['-ordering_key' if orderby.startswith('-') else 'ordering_key'])
        # qs = qs.distinct()

        qs = qs.only('id', 'title', 'view_count', 'answer_count', 'last_activity_at', 'last_activity_by', 'closed', 'tagnames', 'accepted_answer')

        #print qs.query

        return qs.distinct(), meta_data

    def precache_view_data_hack(self, threads):
        # TODO: Re-enable this when we have a good test cases to verify that it works properly.
        #
        #       E.g.: - make sure that not precaching give threads never increase # of db queries for the main page
        #             - make sure that it really works, i.e. stuff for non-cached threads is fetched properly
        # Precache data only for non-cached threads - only those will be rendered
        #threads = [thread for thread in threads if not thread.summary_html_cached()]

        thread_ids = [obj.id for obj in threads]
        page_questions = Post.objects.filter(
            post_type='question', thread__id__in = thread_ids
        ).only(# pick only the used fields
            'id', 'thread', 'score', 'is_anonymous',
            'summary', 'post_type', 'deleted'
        )
        page_question_map = {}
        for pq in page_questions:
            page_question_map[pq.thread_id] = pq
        for thread in threads:
            thread._question_cache = page_question_map[thread.id]

        last_activity_by_users = User.objects.filter(id__in=[obj.last_activity_by_id for obj in threads])\
                                    .only('id', 'username', 'country', 'show_country')
        user_map = {}
        for la_user in last_activity_by_users:
            user_map[la_user.id] = la_user
        for thread in threads:
            thread._last_activity_by_cache = user_map[thread.last_activity_by_id]


    #todo: this function is similar to get_response_receivers - profile this function against the other one
    def get_thread_contributors(self, thread_list):
        """Returns query set of Thread contributors"""
        # INFO: Evaluate this query to avoid subquery in the subsequent query below (At least MySQL can be awfully slow on subqueries)
        u_id = list(Post.objects.filter(post_type__in=('question', 'answer'), thread__in=thread_list).values_list('author', flat=True))

        #todo: this does not belong gere - here we select users with real faces
        #first and limit the number of users in the result for display
        #on the main page, we might also want to completely hide fake gravatars
        #and show only real images and the visitors - even if he does not have
        #a real image and try to prompt him/her to upload a picture
        from askbot.conf import settings as askbot_settings
        avatar_limit = askbot_settings.SIDEBAR_MAIN_AVATAR_LIMIT
        contributors = User.objects.filter(id__in=u_id).order_by('avatar_type', '?')[:avatar_limit]
        return contributors

    def get_for_user(self, user):
        """returns threads where a given user had participated"""
        post_ids = PostRevision.objects.filter(
                                        author = user
                                    ).values_list(
                                        'post_id', flat = True
                                    ).distinct()
        thread_ids = Post.objects.filter(
                                        id__in = post_ids
                                    ).values_list(
                                        'thread_id', flat = True
                                    ).distinct()
        return self.filter(id__in = thread_ids)


class Thread(models.Model):
    SUMMARY_CACHE_KEY_TPL = 'thread-question-summary-%d'
    ANSWER_LIST_KEY_TPL = 'thread-answer-list-%d'

    title = models.CharField(max_length=300)

    tags = models.ManyToManyField('Tag', related_name='threads')
    groups = models.ManyToManyField('Tag', related_name='group_threads')

    # Denormalised data, transplanted from Question
    tagnames = models.CharField(max_length=125)
    view_count = models.PositiveIntegerField(default=0)
    favourite_count = models.PositiveIntegerField(default=0)
    answer_count = models.PositiveIntegerField(default=0)
    last_activity_at = models.DateTimeField(default=datetime.datetime.now)
    last_activity_by = models.ForeignKey(User, related_name='unused_last_active_in_threads')

    followed_by     = models.ManyToManyField(User, related_name='followed_threads')
    favorited_by    = models.ManyToManyField(User, through='FavoriteQuestion', related_name='unused_favorite_threads')

    closed          = models.BooleanField(default=False)
    closed_by       = models.ForeignKey(User, null=True, blank=True) #, related_name='closed_questions')
    closed_at       = models.DateTimeField(null=True, blank=True)
    close_reason    = models.SmallIntegerField(
                                            choices=const.CLOSE_REASONS,
                                            null=True,
                                            blank=True
                                        )

    #denormalized data: the core approval of the posts is made
    #in the revisions. In the revisions there is more data about
    #approvals - by whom and when
    approved = models.BooleanField(default=True, db_index=True)

    accepted_answer = models.ForeignKey(Post, null=True, blank=True, related_name='+')
    answer_accepted_at = models.DateTimeField(null=True, blank=True)
    added_at = models.DateTimeField(default = datetime.datetime.now)

    score = models.IntegerField(default = 0)

    objects = ThreadManager()
    
    class Meta:
        app_label = 'askbot'

    def _question_post(self, refresh=False):
        if refresh and hasattr(self, '_question_cache'):
            delattr(self, '_question_cache')
        post = getattr(self, '_question_cache', None)
        if post:
            return post
        self._question_cache = Post.objects.get(post_type='question', thread=self)
        return self._question_cache

    def get_absolute_url(self):
        return self._question_post().get_absolute_url(thread = self)
        #question_id = self._question_post().id
        #return reverse('question', args = [question_id]) + slugify(self.title)

    def get_answer_count(self, user = None):
        """returns answer count depending on who the user is.
        When user groups are enabled and some answers are hidden,
        the answer count to show must be reflected accordingly"""
        if askbot_settings.GROUPS_ENABLED == False or user is None:
            return self.answer_count
        else:
            return self.get_answers(user).count()

    def update_favorite_count(self):
        self.favourite_count = FavoriteQuestion.objects.filter(thread=self).count()
        self.save()

    def update_answer_count(self):
        self.answer_count = self.get_answers().count()
        self.save()

    def increase_view_count(self, increment=1):
        qset = Thread.objects.filter(id=self.id)
        qset.update(view_count=models.F('view_count') + increment)
        self.view_count = qset.values('view_count')[0]['view_count'] # get the new view_count back because other pieces of code relies on such behaviour
        ####################################################################
        self.update_summary_html() # regenerate question/thread summary html
        ####################################################################

    def set_closed_status(self, closed, closed_by, closed_at, close_reason):
        self.closed = closed
        self.closed_by = closed_by
        self.closed_at = closed_at
        self.close_reason = close_reason
        self.save()
        self.invalidate_cached_data()

    def set_accepted_answer(self, answer, timestamp):
        if answer and answer.thread != self:
            raise ValueError("Answer doesn't belong to this thread")
        self.accepted_answer = answer
        self.answer_accepted_at = timestamp
        self.save()

    def set_last_activity(self, last_activity_at, last_activity_by):
        self.last_activity_at = last_activity_at
        self.last_activity_by = last_activity_by
        self.save()
        ####################################################################
        self.update_summary_html() # regenerate question/thread summary html
        ####################################################################

    def get_tag_names(self):
        "Creates a list of Tag names from the ``tagnames`` attribute."
        if self.tagnames.strip() == '':
            return list()
        else:
            return self.tagnames.split(u' ')

    def get_title(self, question=None):
        if not question:
            question = self._question_post() # allow for optimization if the caller has already fetched the question post for this thread
        if self.is_private():
            attr = const.POST_STATUS['private']
        elif self.closed:
            attr = const.POST_STATUS['closed']
        elif question.deleted:
            attr = const.POST_STATUS['deleted']

        else:
            attr = None
        if attr is not None:
            return u'%s %s' % (self.title, attr)
        else:
            return self.title

    def format_for_email(self):
        """experimental function: output entire thread for email"""
        question, answers, junk = self.get_cached_post_data()
        output = question.format_for_email_as_subthread()
        if answers:
            answer_heading = ungettext(
                                    '%(count)d answer:',
                                    '%(count)d answers:',
                                    len(answers)
                                ) % {'count': len(answers)}
            output += '<p>%s</p>' % answer_heading
            for answer in answers:
                output += answer.format_for_email_as_subthread()
        return output

    def get_answers_by_user(self, user):
        """regardless - deleted or not"""
        return self.posts.filter(post_type = 'answer', author = user)

    def has_answer_by_user(self, user):
        #use len to cache the queryset
        return len(self.get_answers_by_user(user)) > 0

    def tagname_meta_generator(self):
        return u','.join([unicode(tag) for tag in self.get_tag_names()])

    def all_answers(self):
        return self.posts.get_answers()

    def get_answers(self, user=None):
        """returns query set for answers to this question
        that may be shown to the given user
        """
        if user is None or user.is_anonymous():
            return self.posts.get_answers().filter(deleted=False)
        else:
            if user.is_administrator() or user.is_moderator():
                return self.posts.get_answers(user = user)
            else:
                return self.posts.get_answers(user = user).filter(
                            models.Q(deleted = False) | models.Q(author = user) \
                            | models.Q(deleted_by = user)
                        )

    def invalidate_cached_thread_content_fragment(self):
        cache.cache.delete(self.SUMMARY_CACHE_KEY_TPL % self.id)

    def get_post_data_cache_key(self, sort_method = None):
        return 'thread-data-%s-%s' % (self.id, sort_method)

    def invalidate_cached_post_data(self):
        """needs to be called when anything notable 
        changes in the post data - on votes, adding,
        deleting, editing content"""
        #we can call delete_many() here if using Django > 1.2
        for sort_method in const.ANSWER_SORT_METHODS:
            cache.cache.delete(self.get_post_data_cache_key(sort_method))

    def invalidate_cached_data(self):
        self.invalidate_cached_post_data()
        #self.invalidate_cached_thread_content_fragment()
        self.update_summary_html()

    def get_cached_post_data(self, user = None, sort_method = 'votes'):
        """returns cached post data, as calculated by
        the method get_post_data()"""
        if askbot_settings.GROUPS_ENABLED:
            #temporary plug: bypass cache where groups are enabled
            return self.get_post_data(sort_method = sort_method, user = user)
        key = self.get_post_data_cache_key(sort_method)
        post_data = cache.cache.get(key)
        if not post_data:
            post_data = self.get_post_data(sort_method)
            cache.cache.set(key, post_data, const.LONG_TIME)
        return post_data

    def get_post_data(self, sort_method = 'votes', user = None):
        """returns question, answers as list and a list of post ids
        for the given thread
        the returned posts are pre-stuffed with the comments
        all (both posts and the comments sorted in the correct
        order)
        """
        thread_posts = self.posts.all()
        if askbot_settings.GROUPS_ENABLED:
            if user is None or user.is_anonymous():
                exclude_groups = get_groups()
            else:
                exclude_groups = user.get_foreign_groups()
            thread_posts = thread_posts.exclude(groups__in = exclude_groups)

        thread_posts = thread_posts.order_by(
                    {
                        'latest':'-added_at',
                        'oldest':'added_at',
                        'votes':'-score'
                    }[sort_method]
                )
        #1) collect question, answer and comment posts and list of post id's
        answers = list()
        post_map = dict()
        comment_map = dict()
        post_to_author = dict()
        question_post = None
        for post in thread_posts:
            #pass through only deleted question posts
            if post.deleted and post.post_type != 'question':
                continue
            if post.approved == False:#hide posts on the moderation queue
                continue

            post_to_author[post.id] = post.author_id

            if post.post_type == 'answer':
                answers.append(post)
                post_map[post.id] = post
            elif post.post_type == 'comment':
                if post.parent_id not in comment_map:
                    comment_map[post.parent_id] = list()
                comment_map[post.parent_id].append(post)
            elif post.post_type == 'question':
                assert(question_post == None)
                post_map[post.id] = post
                question_post = post

        #2) sort comments in the temporal order
        for comment_list in comment_map.values():
            comment_list.sort(key=operator.attrgetter('added_at'))

        #3) attach comments to question and the answers
        for post_id, comment_list in comment_map.items():
            try:
                post_map[post_id].set_cached_comments(comment_list)
            except KeyError:
                pass#comment to deleted answer - don't want it

        if self.has_accepted_answer() and self.accepted_answer.deleted == False:
            #Put the accepted answer to front
            #the second check is for the case when accepted answer is deleted
            accepted_answer = post_map[self.accepted_answer_id]
            answers.remove(accepted_answer)
            answers.insert(0, accepted_answer)

        return (question_post, answers, post_to_author)

    def has_accepted_answer(self):
        return self.accepted_answer_id != None

    def get_similarity(self, other_thread = None):
        """return number of tags in the other question
        that overlap with the current question (self)
        """
        my_tags = set(self.get_tag_names())
        others_tags = set(other_thread.get_tag_names())
        return len(my_tags & others_tags)

    def get_similar_threads(self):
        """
        Get 10 similar threads for given one.
        Threads with the individual tags will be added to list if above questions are not full.

        This function has a limitation that it will
        retrieve only 100 records then select 10 most similar
        from that list as querying entire database may
        be very expensive - this function will benefit from
        some sort of optimization
        """

        def get_data():
            tags_list = self.get_tag_names()
            similar_threads = Thread.objects.filter(
                                        tags__name__in=tags_list
                                    ).exclude(
                                        id = self.id
                                    ).exclude(
                                        posts__post_type='question',
                                        posts__deleted = True
                                    ).distinct()[:100]
            similar_threads = list(similar_threads)

            for thread in similar_threads:
                thread.similarity = self.get_similarity(other_thread=thread)

            similar_threads.sort(key=operator.attrgetter('similarity'), reverse=True)
            similar_threads = similar_threads[:10]

            # Denormalize questions to speed up template rendering
            thread_map = dict([(thread.id, thread) for thread in similar_threads])
            questions = Post.objects.get_questions()
            questions = questions.select_related('thread').filter(thread__in=similar_threads)
            for q in questions:
                thread_map[q.thread_id].question_denorm = q

            # Postprocess data
            similar_threads = [
                {
                    'url': thread.question_denorm.get_absolute_url(),
                    'title': thread.get_title(thread.question_denorm)
                } for thread in similar_threads
            ]
            return similar_threads

        def get_cached_data():
            """similar thread data will expire
            with the default expiration delay
            """
            key = 'similar-threads-%s' % self.id
            data = cache.cache.get(key)
            if data is None:
                data = get_data()
                cache.cache.set(key, data)
            return data

        return LazyList(get_cached_data)

    def remove_author_anonymity(self):
        """removes anonymous flag from the question
        and all its revisions
        the function calls update method to make sure that
        signals are not called
        """
        #note: see note for the is_anonymous field
        #it is important that update method is called - not save,
        #because we do not want the signals to fire here
        thread_question = self._question_post()
        Post.objects.filter(id=thread_question.id).update(is_anonymous=False)
        thread_question.revisions.all().update(is_anonymous=False)

    def is_followed_by(self, user = None):
        """True if thread is followed by user"""
        if user and user.is_authenticated():
            return self.followed_by.filter(id = user.id).count() > 0
        return False

    def make_private(self, user, group_id = None):
        groups = list(user.get_groups())
        group_found = False
        if group_id:
            for group in groups:
                if group.id == group_id:
                    groups = [group]
                    break
        if groups:
            self.groups.add(*groups)
            self._question_post().groups.add(*groups)
        else:
            message = _(
                'Posted your question publicly because you '
                'do not belong to the requested group'
            )
            user.message_set.create(message = message)

    def is_private(self):
        return askbot_settings.GROUPS_ENABLED and self.groups.count() > 0

    def remove_tags_by_names(self, tagnames):
        """removes tags from thread by names"""
        removed_tags = list()
        for tag in self.tags.all():
            if tag.name in tagnames:
                tag.used_count -= 1
                removed_tags.append(tag)
        self.tags.remove(*removed_tags)
        return removed_tags


    def update_tags(
        self, tagnames = None, user = None, timestamp = None
    ):
        """
        Updates Tag associations for a thread to match the given
        tagname string.
        When tags are removed and their use count hits 0 - the tag is
        automatically deleted.
        When an added tag does not exist - it is created
        If tag moderation is on - new tags are placed on the queue

        Tag use counts are recalculated
        A signal tags updated is sent

        *IMPORTANT*: self._question_post() has to
        exist when update_tags() is called!
        """
<<<<<<< HEAD
        previous_tags = list(self.tags.filter(status = Tag.STATUS_ACCEPTED))
=======
        if tagnames.strip() == '':
            return

        previous_tags = list(self.tags.all())
>>>>>>> d8e22767

        ordered_updated_tagnames = [t for t in tagnames.strip().split(' ')]

        previous_tagnames = set([tag.name for tag in previous_tags])
        updated_tagnames = set(ordered_updated_tagnames)
        removed_tagnames = previous_tagnames - updated_tagnames

        #remove tags from the question's tags many2many relation
        #used_count values are decremented on all tags
        removed_tags = self.remove_tags_by_names(removed_tagnames)

        #modified tags go on to recounting their use
        #todo - this can actually be done asynchronously - not so important
        modified_tags, unused_tags = separate_unused_tags(removed_tags)
        delete_tags(unused_tags)#tags with used_count == 0 are deleted

        modified_tags = removed_tags

        #add new tags to the relation
        added_tagnames = updated_tagnames - previous_tagnames

        if added_tagnames:
            #find reused tags
            reused_tags, new_tagnames = get_tags_by_names(added_tagnames)
            reused_tags.mark_undeleted()

            added_tags = list(reused_tags)
            #tag moderation is in the call below
            created_tags = Tag.objects.create_in_bulk(
                                            tag_names = new_tagnames, user = user
                                        )

            added_tags.extend(created_tags)
            #todo: not nice that assignment of added_tags is way above
            self.tags.add(*added_tags)
            modified_tags.extend(added_tags)
        else:
            added_tags = Tag.objects.none()

        #Save denormalized tag names on thread. Preserve order from user input.
        accepted_added_tags = filter_accepted_tags(added_tags)
        added_tagnames = set([tag.name for tag in accepted_added_tags])
        final_tagnames = (previous_tagnames - removed_tagnames) | added_tagnames
        ordered_final_tagnames = list()
        for tagname in ordered_updated_tagnames:
            if tagname in final_tagnames:
                ordered_final_tagnames.append(tagname)

        self.tagnames = ' '.join(ordered_final_tagnames)
        self.save()#need to save here?

        #todo: factor out - tell author about suggested tags
        suggested_tags = filter_suggested_tags(added_tags)
        if len(suggested_tags) > 0:
            if len(suggested_tags) == 1:
                msg = _(
                    'Tag %s is new and will be submitted for the '
                    'moderators approval'
                ) % suggested_tags[0].name
            else:
                msg = _(
                    'Tags %s are new and will be submitted for the '
                    'moderators approval'
                ) % ', '.join([tag.name for tag in suggested_tags])
            user.message_set.create(message = msg)

        ####################################################################
        self.update_summary_html() # regenerate question/thread summary html
        ####################################################################

        #if there are any modified tags, update their use counts
        if modified_tags:
            Tag.objects.update_use_counts(modified_tags)
            signals.tags_updated.send(None,
                                thread = self,
                                tags = modified_tags,
                                user = user,
                                timestamp = timestamp
                            )
            return True

        return False

    def add_tag(
        self, user = None, timestamp = None, tag_name = None, silent = False
    ):
        """adds one tag to thread"""
        tag_names = self.get_tag_names()
        if tag_name in tag_names:
            return
        tag_names.append(tag_name)

        self.retag(
            retagged_by = user,
            retagged_at = timestamp,
            tagnames = ' '.join(tag_names),
            silent = silent
        )

    def retag(self, retagged_by=None, retagged_at=None, tagnames=None, silent=False):
        """changes thread tags"""
        if None in (retagged_by, retagged_at, tagnames):
            raise Exception('arguments retagged_at, retagged_by and tagnames are required')

        thread_question = self._question_post()

        self.tagnames = tagnames.strip()
        self.save()

        # Update the Question itself
        if silent == False:
            thread_question.last_edited_at = retagged_at
            #thread_question.thread.last_activity_at = retagged_at
            thread_question.last_edited_by = retagged_by
            #thread_question.thread.last_activity_by = retagged_by
            thread_question.save()

        # Update the Thread's tag associations
        self.update_tags(tagnames=tagnames, user=retagged_by, timestamp=retagged_at)

        # Create a new revision
        latest_revision = thread_question.get_latest_revision()
        PostRevision.objects.create(
            post = thread_question,
            title      = latest_revision.title,
            author     = retagged_by,
            revised_at = retagged_at,
            tagnames   = tagnames,
            summary    = const.POST_STATUS['retagged'],
            text       = latest_revision.text
        )

    def has_favorite_by_user(self, user):
        if not user.is_authenticated():
            return False

        return FavoriteQuestion.objects.filter(thread=self, user=user).exists()

    def get_last_update_info(self):
        posts = list(self.posts.select_related('author', 'last_edited_by'))

        last_updated_at = posts[0].added_at
        last_updated_by = posts[0].author

        for post in posts:
            last_updated_at, last_updated_by = max((last_updated_at, last_updated_by), (post.added_at, post.author))
            if post.last_edited_at:
                last_updated_at, last_updated_by = max((last_updated_at, last_updated_by), (post.last_edited_at, post.last_edited_by))

        return last_updated_at, last_updated_by

    def get_summary_html(self, search_state, visitor = None):
        html = self.get_cached_summary_html(visitor)
        if not html:
            html = self.update_summary_html(visitor)

        # todo: this work may be pushed onto javascript we post-process tag names
        # in the snippet so that tag urls match the search state
        # use `<<<` and `>>>` because they cannot be confused with user input
        # - if user accidentialy types <<<tag-name>>> into question title or body,
        # then in html it'll become escaped like this: &lt;&lt;&lt;tag-name&gt;&gt;&gt;
        regex = re.compile(
            r'<<<(%s)>>>' % const.TAG_REGEX_BARE,
            re.UNICODE
        )

        while True:
            match = regex.search(html)
            if not match:
                break
            seq = match.group(0)  # e.g "<<<my-tag>>>"
            tag = match.group(1)  # e.g "my-tag"
            full_url = search_state.add_tag(tag).full_url()
            html = html.replace(seq, full_url)

        return html

    def get_cached_summary_html(self, visitor = None):
        #todo: remove this plug by adding cached foreign user group
        #parameter to the key. Now with groups on caching is turned off
        #parameter visitor is there to get summary out by the user groups
        if askbot_settings.GROUPS_ENABLED:
            return None
        return cache.cache.get(self.SUMMARY_CACHE_KEY_TPL % self.id)

    def update_summary_html(self, visitor = None):
        context = {
            'thread': self,
            #fetch new question post to make sure we're up-to-date
            'question': self._question_post(refresh=True),
            'search_state': DummySearchState(),
            'visitor': visitor
        }
        html = get_template('widgets/question_summary.html').render(context)
        # INFO: Timeout is set to 30 days:
        # * timeout=0/None is not a reliable cross-backend way to set infinite timeout
        # * We probably don't need to pollute the cache with threads older than 30 days
        # * Additionally, Memcached treats timeouts > 30day as dates (https://code.djangoproject.com/browser/django/tags/releases/1.3/django/core/cache/backends/memcached.py#L36),
        #   which probably doesn't break anything but if we can stick to 30 days then let's stick to it
        cache.cache.set(
            self.SUMMARY_CACHE_KEY_TPL % self.id,
            html,
            timeout=const.LONG_TIME
        )
        return html

    def summary_html_cached(self):
        return cache.cache.has_key(self.SUMMARY_CACHE_KEY_TPL % self.id)

class QuestionView(models.Model):
    question = models.ForeignKey(Post, related_name='viewed')
    who = models.ForeignKey(User, related_name='question_views')
    when = models.DateTimeField()

    class Meta:
        app_label = 'askbot'

class FavoriteQuestion(models.Model):
    """A favorite Question of a User."""
    thread        = models.ForeignKey(Thread)
    user          = models.ForeignKey(User, related_name='user_favorite_questions')
    added_at      = models.DateTimeField(default=datetime.datetime.now)

    class Meta:
        app_label = 'askbot'
        db_table = u'favorite_question'
    def __unicode__(self):
        return '[%s] favorited at %s' %(self.user, self.added_at)


class AnonymousQuestion(AnonymousContent):
    """question that was asked before logging in
    maybe the name is a little misleading, the user still
    may or may not want to stay anonymous after the question
    is published
    """
    title = models.CharField(max_length=300)
    tagnames = models.CharField(max_length=125)
    is_anonymous = models.BooleanField(default=False)

    def publish(self,user):
        added_at = datetime.datetime.now()
        #todo: wrong - use User.post_question() instead
        Thread.objects.create_new(
            title = self.title,
            added_at = added_at,
            author = user,
            wiki = self.wiki,
            is_anonymous = self.is_anonymous,
            tagnames = self.tagnames,
            text = self.text,
        )
        self.delete()<|MERGE_RESOLUTION|>--- conflicted
+++ resolved
@@ -834,14 +834,10 @@
         *IMPORTANT*: self._question_post() has to
         exist when update_tags() is called!
         """
-<<<<<<< HEAD
-        previous_tags = list(self.tags.filter(status = Tag.STATUS_ACCEPTED))
-=======
         if tagnames.strip() == '':
             return
 
-        previous_tags = list(self.tags.all())
->>>>>>> d8e22767
+        previous_tags = list(self.tags.filter(status = Tag.STATUS_ACCEPTED))
 
         ordered_updated_tagnames = [t for t in tagnames.strip().split(' ')]
 
