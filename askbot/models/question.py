import datetime
import operator
import re

from django.conf import settings
from django.db import models
from django.contrib.auth.models import User
from django.core import cache  # import cache, not from cache import cache, to be able to monkey-patch cache.cache in test cases
from django.core.urlresolvers import reverse
from django.utils.hashcompat import md5_constructor
from django.utils.translation import ugettext as _
from django.utils.translation import ungettext

import askbot
from askbot.conf import settings as askbot_settings
from askbot import mail
from askbot.mail import messages
from askbot.models.tag import Tag
from askbot.models.tag import get_groups
from askbot.models.tag import get_global_group
from askbot.models.tag import get_tags_by_names
from askbot.models.tag import filter_accepted_tags, filter_suggested_tags
from askbot.models.tag import delete_tags, separate_unused_tags
from askbot.models.base import DraftContent, BaseQuerySetManager
from askbot.models.tag import Tag, get_groups
from askbot.models.post import Post, PostRevision
from askbot.models.post import PostToGroup
from askbot.models.user import Group, PERSONAL_GROUP_NAME_PREFIX
from askbot.models import signals
from askbot import const
from askbot.utils.lists import LazyList
from askbot.utils import mysql
from askbot.utils.slug import slugify
from askbot.skins.loaders import get_template #jinja2 template loading enviroment
from askbot.search.state_manager import DummySearchState

class ThreadQuerySet(models.query.QuerySet):
    def get_visible(self, user):
        """filters out threads not belonging to the user groups"""
        if user.is_authenticated():
            groups = user.get_groups()
        else:
            groups = [get_global_group()]
        return self.filter(groups__in=groups).distinct()

class ThreadManager(BaseQuerySetManager):

    def get_query_set(self):
        return ThreadQuerySet(self.model)

    def get_tag_summary_from_threads(self, threads):
        """returns a humanized string containing up to
        five most frequently used
        unique tags coming from the ``threads``.
        Variable ``threads`` is an iterable of
        :class:`~askbot.models.Thread` model objects.

        This is not implemented yet as a query set method,
        because it is used on a list.
        """
        # TODO: In Python 2.6 there is collections.Counter() thing which would be very useful here
        # TODO: In Python 2.5 there is `defaultdict` which already would be an improvement
        tag_counts = dict()
        for thread in threads:
            for tag_name in thread.get_tag_names():
                if tag_name in tag_counts:
                    tag_counts[tag_name] += 1
                else:
                    tag_counts[tag_name] = 1
        tag_list = tag_counts.keys()
        tag_list.sort(key=lambda t: tag_counts[t], reverse=True)

        #note that double quote placement is important here
        if len(tag_list) == 1:
            last_topic = '"'
        elif len(tag_list) <= 5:
            last_topic = _('" and "%s"') % tag_list.pop()
        else:
            tag_list = tag_list[:5]
            last_topic = _('" and more')

        return '"' + '", "'.join(tag_list) + last_topic

    def create(self, *args, **kwargs):
        raise NotImplementedError

    def create_new(
                self,
                title,
                author,
                added_at,
                wiki,
                text,
                tagnames = None,
                is_anonymous = False,
                is_private = False,
                group_id = None,
                by_email = False,
                email_address = None
            ):
        """creates new thread"""
        # TODO: Some of this code will go to Post.objects.create_new

        thread = super(
            ThreadManager,
            self
        ).create(
            title=title,
            tagnames=tagnames,
            last_activity_at=added_at,
            last_activity_by=author
        )

        #todo: code below looks like ``Post.objects.create_new()``
        question = Post(
            post_type='question',
            thread=thread,
            author = author,
            added_at = added_at,
            wiki = wiki,
            is_anonymous = is_anonymous,
            #html field is denormalized in .save() call
            text = text,
            #summary field is denormalized in .save() call
        )
        if question.wiki:
            #DATED COMMENT
            #todo: this is confusing - last_edited_at field
            #is used as an indicator whether question has been edited
            #but in principle, post creation should count as edit as well
            question.last_edited_by = question.author
            question.last_edited_at = added_at
            question.wikified_at = added_at

        #this is kind of bad, but we save assign privacy groups to posts and thread
        #this call is rather heavy, we should split into several functions
        parse_results = question.parse_and_save(author=author, is_private=is_private)

        revision = question.add_revision(
            author=author,
            is_anonymous=is_anonymous,
            text=text,
            comment=const.POST_STATUS['default_version'],
            revised_at=added_at,
            by_email=by_email,
            email_address=email_address
        )

        author_group = author.get_personal_group()
        thread.add_to_groups([author_group], visibility=ThreadToGroup.SHOW_PUBLISHED_RESPONSES)
        question.add_to_groups([author_group])

        if is_private or group_id:#add groups to thread and question
            thread.make_private(author, group_id=group_id)
        else:
            thread.make_public()

        # INFO: Question has to be saved before update_tags() is called
        thread.update_tags(tagnames=tagnames, user=author, timestamp=added_at)

        #todo: this is handled in signal because models for posts
        #are too spread out
        signals.post_updated.send(
            post=question,
            updated_by=author,
            newly_mentioned_users=parse_results['newly_mentioned_users'],
            timestamp=added_at,
            created=True,
            diff=parse_results['diff'],
            sender=question.__class__
        )

        return thread

    def get_for_query(self, search_query, qs=None):
        """returns a query set of questions,
        matching the full text query
        """
        if settings.ENABLE_HAYSTACK_SEARCH:
            from askbot.search.haystack import AskbotSearchQuerySet
            hs_qs = AskbotSearchQuerySet().filter(content=search_query)
            return hs_qs.get_django_queryset()
        else:
            if not qs:
                qs = self.all()
    #        if getattr(settings, 'USE_SPHINX_SEARCH', False):
    #            matching_questions = Question.sphinx_search.query(search_query)
    #            question_ids = [q.id for q in matching_questions]
    #            return qs.filter(posts__post_type='question', posts__deleted=False, posts__self_question_id__in=question_ids)
            if askbot.get_database_engine_name().endswith('mysql') \
                and mysql.supports_full_text_search():
                return qs.filter(
                    models.Q(title__search = search_query) |
                    models.Q(tagnames__search = search_query) |
                    models.Q(posts__deleted=False, posts__text__search = search_query)
                )
            elif 'postgresql_psycopg2' in askbot.get_database_engine_name():
                from askbot.search import postgresql
                return postgresql.run_full_text_search(qs, search_query)
            else:
                return qs.filter(
                    models.Q(title__icontains=search_query) |
                    models.Q(tagnames__icontains=search_query) |
                    models.Q(posts__deleted=False, posts__text__icontains = search_query)
                )


    def run_advanced_search(self, request_user, search_state):  # TODO: !! review, fix, and write tests for this
        """
        all parameters are guaranteed to be clean
        however may not relate to database - in that case
        a relvant filter will be silently dropped

        """
        from askbot.conf import settings as askbot_settings # Avoid circular import

        # TODO: add a possibility to see deleted questions
        qs = self.filter(
<<<<<<< HEAD
                posts__post_type='question',
                posts__deleted=False,
=======
                posts__post_type='question', 
                posts__deleted=False
>>>>>>> 8559f348
            ) # (***) brings `askbot_post` into the SQL query, see the ordering section below

        if askbot_settings.ENABLE_CONTENT_MODERATION:
            qs = qs.filter(approved = True)

        #if groups feature is enabled, filter out threads
        #that are private in groups to which current user does not belong
        if askbot_settings.GROUPS_ENABLED:
            #get group names
            qs = qs.get_visible(user=request_user)


        #run text search while excluding any modifier in the search string
        #like #tag [title: something] @user
        if search_state.stripped_query:
            qs = self.get_for_query(search_query=search_state.stripped_query, qs=qs)

        #we run other things after full text search, because
        #FTS may break the chain of the query set calls,
        #since it might go into an external asset, like Solr

        #search in titles, if necessary
        if search_state.query_title:
            qs = qs.filter(title__icontains = search_state.query_title)

        #search user names if @user is added to search string
        #or if user name exists in the search state
        if search_state.query_users:
            query_users = User.objects.filter(username__in=search_state.query_users)
            if query_users:
                qs = qs.filter(
                    posts__post_type='question',
                    posts__author__in=query_users
                ) # TODO: unify with search_state.author ?

        #unified tags - is list of tags taken from the tag selection
        #plus any tags added to the query string with #tag or [tag:something] 
        #syntax.
        #run tag search in addition to these unified tags
        meta_data = {}
        tags = search_state.unified_tags()
        if len(tags) > 0:

            if askbot_settings.TAG_SEARCH_INPUT_ENABLED:
                #todo: this may be gone or disabled per option
                #"tag_search_box_enabled"
                existing_tags = set()
                non_existing_tags = set()
                #we're using a one-by-one tag retreival, b/c
                #we want to take advantage of case-insensitive search indexes
                #in postgresql, plus it is most likely that there will be
                #only one or two search tags anyway
                for tag in tags:
                    try:
                        tag_record = Tag.objects.get(name__iexact=tag)
                        existing_tags.add(tag_record.name)
                    except Tag.DoesNotExist:
                        non_existing_tags.add(tag)
                        
                meta_data['non_existing_tags'] = list(non_existing_tags)
                tags = existing_tags
            else:
                meta_data['non_existing_tags'] = list()

            #construct filter for the tag search
            for tag in tags:
                qs = qs.filter(tags__name=tag) # Tags or AND-ed here, not OR-ed (i.e. we fetch only threads with all tags)
        else:
            meta_data['non_existing_tags'] = list()

        if search_state.scope == 'unanswered':
            qs = qs.filter(closed = False) # Do not show closed questions in unanswered section
            if askbot_settings.UNANSWERED_QUESTION_MEANING == 'NO_ANSWERS':
                # todo: this will introduce a problem if there are private answers
                # which are counted here
                qs = qs.filter(answer_count=0) # TODO: expand for different meanings of this
            elif askbot_settings.UNANSWERED_QUESTION_MEANING == 'NO_ACCEPTED_ANSWERS':
                qs = qs.filter(accepted_answer__isnull=True)
            elif askbot_settings.UNANSWERED_QUESTION_MEANING == 'NO_UPVOTED_ANSWERS':
                raise NotImplementedError()
            else:
                raise Exception('UNANSWERED_QUESTION_MEANING setting is wrong')

        elif search_state.scope == 'favorite':
            favorite_filter = models.Q(favorited_by=request_user)
            if 'followit' in settings.INSTALLED_APPS:
                followed_users = request_user.get_followed_users()
                favorite_filter |= models.Q(posts__post_type__in=('question', 'answer'), posts__author__in=followed_users)
            qs = qs.filter(favorite_filter)

        #user contributed questions & answers
        if search_state.author:
            try:
                # TODO: maybe support selection by multiple authors
                u = User.objects.get(id=int(search_state.author))
            except User.DoesNotExist:
                meta_data['author_name'] = None
            else:
                qs = qs.filter(posts__post_type__in=('question', 'answer'), posts__author=u, posts__deleted=False)
                meta_data['author_name'] = u.username

        #get users tag filters
        if request_user and request_user.is_authenticated():
            #mark questions tagged with interesting tags
            #a kind of fancy annotation, would be nice to avoid it
            interesting_tags = Tag.objects.filter(
                user_selections__user = request_user,
                user_selections__reason = 'good'
            )
            ignored_tags = Tag.objects.filter(
                user_selections__user = request_user,
                user_selections__reason = 'bad'
            )
            subscribed_tags = Tag.objects.none()
            if askbot_settings.SUBSCRIBED_TAG_SELECTOR_ENABLED:
                subscribed_tags = Tag.objects.filter(
                    user_selections__user = request_user,
                    user_selections__reason = 'subscribed'
                )
                meta_data['subscribed_tag_names'] = [tag.name for tag in subscribed_tags]

            meta_data['interesting_tag_names'] = [tag.name for tag in interesting_tags]
            meta_data['ignored_tag_names'] = [tag.name for tag in ignored_tags]

            if request_user.display_tag_filter_strategy == const.INCLUDE_INTERESTING and (interesting_tags or request_user.has_interesting_wildcard_tags()):
                #filter by interesting tags only
                interesting_tag_filter = models.Q(tags__in=interesting_tags)
                if request_user.has_interesting_wildcard_tags():
                    interesting_wildcards = request_user.interesting_tags.split()
                    extra_interesting_tags = Tag.objects.get_by_wildcards(interesting_wildcards)
                    interesting_tag_filter |= models.Q(tags__in=extra_interesting_tags)
                qs = qs.filter(interesting_tag_filter)

            # get the list of interesting and ignored tags (interesting_tag_names, ignored_tag_names) = (None, None)
            if request_user.display_tag_filter_strategy == const.EXCLUDE_IGNORED and (ignored_tags or request_user.has_ignored_wildcard_tags()):
                #exclude ignored tags if the user wants to
                qs = qs.exclude(tags__in=ignored_tags)
                if request_user.has_ignored_wildcard_tags():
                    ignored_wildcards = request_user.ignored_tags.split()
                    extra_ignored_tags = Tag.objects.get_by_wildcards(ignored_wildcards)
                    qs = qs.exclude(tags__in = extra_ignored_tags)

            if request_user.display_tag_filter_strategy == const.INCLUDE_SUBSCRIBED \
                and subscribed_tags:
                qs = qs.filter(tags__in = subscribed_tags)

            if askbot_settings.USE_WILDCARD_TAGS:
                meta_data['interesting_tag_names'].extend(request_user.interesting_tags.split())
                meta_data['ignored_tag_names'].extend(request_user.ignored_tags.split())

        QUESTION_ORDER_BY_MAP = {
            'age-desc': '-added_at',
            'age-asc': 'added_at',
            'activity-desc': '-last_activity_at',
            'activity-asc': 'last_activity_at',
            'answers-desc': '-answer_count',
            'answers-asc': 'answer_count',
            'votes-desc': '-points',
            'votes-asc': 'points',

            'relevance-desc': '-relevance', # special Postgresql-specific ordering, 'relevance' quaso-column is added by get_for_query()
        }

        orderby = QUESTION_ORDER_BY_MAP[search_state.sort]

        if not (settings.ENABLE_HAYSTACK_SEARCH and orderby=='-relevance'):
            #FIXME: this does not produces the very same results as postgres.
            qs = qs.extra(order_by=[orderby])


        # HACK: We add 'ordering_key' column as an alias and order by it, because when distict() is used,
        #       qs.extra(order_by=[orderby,]) is lost if only `orderby` column is from askbot_post!
        #       Removing distinct() from the queryset fixes the problem, but we have to use it here.
        # UPDATE: Apparently we don't need distinct, the query don't duplicate Thread rows!
        # qs = qs.extra(select={'ordering_key': orderby.lstrip('-')}, order_by=['-ordering_key' if orderby.startswith('-') else 'ordering_key'])
        # qs = qs.distinct()

        qs = qs.only('id', 'title', 'view_count', 'answer_count', 'last_activity_at', 'last_activity_by', 'closed', 'tagnames', 'accepted_answer')

        #print qs.query

        return qs.distinct(), meta_data

    def precache_view_data_hack(self, threads):
        # TODO: Re-enable this when we have a good test cases to verify that it works properly.
        #
        #       E.g.: - make sure that not precaching give threads never increase # of db queries for the main page
        #             - make sure that it really works, i.e. stuff for non-cached threads is fetched properly
        # Precache data only for non-cached threads - only those will be rendered
        #threads = [thread for thread in threads if not thread.summary_html_cached()]

<<<<<<< HEAD
        page_questions = Post.objects.filter(post_type='question', thread__in=[obj.id for obj in threads])\
                            .only('id', 'thread', 'points', 'is_anonymous', 'summary', 'post_type', 'deleted') # pick only the used fields
=======
        thread_ids = [obj.id for obj in threads]
        page_questions = Post.objects.filter(
            post_type='question', thread__id__in = thread_ids
        ).only(# pick only the used fields
            'id', 'thread', 'score', 'is_anonymous',
            'summary', 'post_type', 'deleted'
        )
>>>>>>> 8559f348
        page_question_map = {}
        for pq in page_questions:
            page_question_map[pq.thread_id] = pq
        for thread in threads:
            thread._question_cache = page_question_map[thread.id]

        last_activity_by_users = User.objects.filter(id__in=[obj.last_activity_by_id for obj in threads])\
                                    .only('id', 'username', 'country', 'show_country')
        user_map = {}
        for la_user in last_activity_by_users:
            user_map[la_user.id] = la_user
        for thread in threads:
            thread._last_activity_by_cache = user_map[thread.last_activity_by_id]


    #todo: this function is similar to get_response_receivers - profile this function against the other one
    def get_thread_contributors(self, thread_list):
        """Returns query set of Thread contributors"""
        # INFO: Evaluate this query to avoid subquery in the subsequent query below (At least MySQL can be awfully slow on subqueries)
        u_id = list(Post.objects.filter(post_type__in=('question', 'answer'), thread__in=thread_list).values_list('author', flat=True))

        #todo: this does not belong gere - here we select users with real faces
        #first and limit the number of users in the result for display
        #on the main page, we might also want to completely hide fake gravatars
        #and show only real images and the visitors - even if he does not have
        #a real image and try to prompt him/her to upload a picture
        from askbot.conf import settings as askbot_settings
        avatar_limit = askbot_settings.SIDEBAR_MAIN_AVATAR_LIMIT
        contributors = User.objects.filter(id__in=u_id).order_by('avatar_type', '?')[:avatar_limit]
        return contributors

    def get_for_user(self, user):
        """returns threads where a given user had participated"""
        post_ids = PostRevision.objects.filter(
                                        author = user
                                    ).values_list(
                                        'post_id', flat = True
                                    ).distinct()
        thread_ids = Post.objects.filter(
                                        id__in = post_ids
                                    ).values_list(
                                        'thread_id', flat = True
                                    ).distinct()
        return self.filter(id__in = thread_ids)


class ThreadToGroup(models.Model):
    """the "through" many-to-many relation between
    threads and groups - to distinguish full and "what's published"
    visibility of threads to various groups
    """
    SHOW_PUBLISHED_RESPONSES = 0
    SHOW_ALL_RESPONSES = 1
    VISIBILITY_CHOICES = (
        (SHOW_PUBLISHED_RESPONSES, 'show only published responses'),
        (SHOW_ALL_RESPONSES, 'show all responses')
    )
    thread = models.ForeignKey('Thread')
    group = models.ForeignKey(Group)
    visibility = models.SmallIntegerField(
                        choices=VISIBILITY_CHOICES,
                        default=SHOW_ALL_RESPONSES
                    )

    class Meta:
        unique_together = ('thread', 'group')
        db_table = 'askbot_thread_groups'
        app_label = 'askbot'


class Thread(models.Model):
    SUMMARY_CACHE_KEY_TPL = 'thread-question-summary-%d'
    ANSWER_LIST_KEY_TPL = 'thread-answer-list-%d'

    title = models.CharField(max_length=300)

    tags = models.ManyToManyField('Tag', related_name='threads')
    groups = models.ManyToManyField(Group, through=ThreadToGroup, related_name='group_threads')

    # Denormalised data, transplanted from Question
    tagnames = models.CharField(max_length=125)
    view_count = models.PositiveIntegerField(default=0)
    favourite_count = models.PositiveIntegerField(default=0)
    answer_count = models.PositiveIntegerField(default=0)
    last_activity_at = models.DateTimeField(default=datetime.datetime.now)
    last_activity_by = models.ForeignKey(User, related_name='unused_last_active_in_threads')

    followed_by     = models.ManyToManyField(User, related_name='followed_threads')
    favorited_by    = models.ManyToManyField(User, through='FavoriteQuestion', related_name='unused_favorite_threads')

    closed          = models.BooleanField(default=False)
    closed_by       = models.ForeignKey(User, null=True, blank=True) #, related_name='closed_questions')
    closed_at       = models.DateTimeField(null=True, blank=True)
    close_reason    = models.SmallIntegerField(
                                            choices=const.CLOSE_REASONS,
                                            null=True,
                                            blank=True
                                        )

    #denormalized data: the core approval of the posts is made
    #in the revisions. In the revisions there is more data about
    #approvals - by whom and when
    approved = models.BooleanField(default=True, db_index=True)

    accepted_answer = models.ForeignKey(Post, null=True, blank=True, related_name='+')
    answer_accepted_at = models.DateTimeField(null=True, blank=True)
    added_at = models.DateTimeField(default = datetime.datetime.now)

    #db_column will be removed later
    points = models.IntegerField(default = 0, db_column='score')

    objects = ThreadManager()

    class Meta:
        app_label = 'askbot'

    #property to support legacy themes in case there are.
    @property
    def score(self):
        return int(self.points)
    @score.setter
    def score(self, number):
        if number:
            self.points = int(number)

    def _question_post(self, refresh=False):
        if refresh and hasattr(self, '_question_cache'):
            delattr(self, '_question_cache')
        post = getattr(self, '_question_cache', None)
        if post:
            return post
        self._question_cache = Post.objects.get(post_type='question', thread=self)
        return self._question_cache

    def get_absolute_url(self):
        return self._question_post().get_absolute_url(thread = self)
        #question_id = self._question_post().id
        #return reverse('question', args = [question_id]) + slugify(self.title)

    def get_answer_count(self, user = None):
        """returns answer count depending on who the user is.
        When user groups are enabled and some answers are hidden,
        the answer count to show must be reflected accordingly"""
        if askbot_settings.GROUPS_ENABLED == False:
            return self.answer_count
        else:
            return self.get_answers(user).count()

    def get_sharing_info(self, visitor=None):
        """returns a dictionary with abbreviated thread sharing info:
        * users - up to a certain number of users, excluding the visitor
        * groups - up to a certain number of groups
        * more_users_count - remaining count of shared-with users
        * more_groups_count - remaining count of shared-with groups
        """
        shared_users = self.get_users_shared_with(
                                            max_count=2,#"visitor" is implicit
                                            exclude_user=visitor
                                        )
        groups = self.groups
        ugroups = groups.get_personal()
        ggroups = groups.exclude_personal()

        sharing_info = {
            'users': shared_users,
            'groups': self.get_groups_shared_with(max_count=3),
            'more_users_count': max(0, ugroups.count() - 3),
            'more_groups_count': max(0, ggroups.count() - 3)
        }
        return sharing_info

    def get_users_shared_with(self, max_count=None, exclude_user=None):
        """returns query set of users with whom
        this thread is shared
        """
        filter = models.Q(
                        thread=self,
                        visibility=ThreadToGroup.SHOW_ALL_RESPONSES
                    ) & models.Q(
                        group__name__startswith=PERSONAL_GROUP_NAME_PREFIX
                    )

        if exclude_user:
            user_group = exclude_user.get_personal_group()
            filter = filter & ~models.Q(group_id=user_group.id)

        thread_groups = ThreadToGroup.objects.filter(filter)

        if max_count:
            thread_groups = thread_groups[:max_count]

        group_ids = thread_groups.values_list('group_id', flat=True)

        from askbot.models import GroupMembership
        user_ids = GroupMembership.objects.filter(
                                    group__id__in=group_ids
                                ).values_list(
                                    'user__id', flat=True
                                )

        return User.objects.filter(id__in=user_ids)

    def get_groups_shared_with(self, max_count=None):
        """returns query set of groups with whom thread is shared"""
        thread_groups = ThreadToGroup.objects.filter(
                            models.Q(
                                thread=self,
                                visibility=ThreadToGroup.SHOW_ALL_RESPONSES
                            ) & ~models.Q(
                                group__name__startswith=PERSONAL_GROUP_NAME_PREFIX
                            )
                        )
        if max_count:
            thread_groups = thread_groups[:max_count]

        group_ids = thread_groups.values_list('group_id', flat=True)
        return Group.objects.filter(id__in=group_ids)

    def update_favorite_count(self):
        self.favourite_count = FavoriteQuestion.objects.filter(thread=self).count()
        self.save()

    def update_answer_count(self):
        self.answer_count = self.get_answers().count()
        self.save()

    def increase_view_count(self, increment=1):
        qset = Thread.objects.filter(id=self.id)
        qset.update(view_count=models.F('view_count') + increment)
        self.view_count = qset.values('view_count')[0]['view_count'] # get the new view_count back because other pieces of code relies on such behaviour
        ####################################################################
        self.update_summary_html() # regenerate question/thread summary html
        ####################################################################

    def set_closed_status(self, closed, closed_by, closed_at, close_reason):
        self.closed = closed
        self.closed_by = closed_by
        self.closed_at = closed_at
        self.close_reason = close_reason
        self.save()
        self.invalidate_cached_data()

    def set_accepted_answer(self, answer, timestamp):
        if answer and answer.thread != self:
            raise ValueError("Answer doesn't belong to this thread")
        self.accepted_answer = answer
        self.answer_accepted_at = timestamp
        self.save()

    def set_last_activity(self, last_activity_at, last_activity_by):
        self.last_activity_at = last_activity_at
        self.last_activity_by = last_activity_by
        self.save()
        ####################################################################
        self.update_summary_html() # regenerate question/thread summary html
        ####################################################################

    def get_tag_names(self):
        "Creates a list of Tag names from the ``tagnames`` attribute."
        if self.tagnames.strip() == '':
            return list()
        else:
            return self.tagnames.split(u' ')

    def get_title(self, question=None):
        if not question:
            question = self._question_post() # allow for optimization if the caller has already fetched the question post for this thread
        if self.is_private():
            attr = const.POST_STATUS['private']
        elif self.closed:
            attr = const.POST_STATUS['closed']
        elif question.deleted:
            attr = const.POST_STATUS['deleted']

        else:
            attr = None
        if attr is not None:
            return u'%s %s' % (self.title, attr)
        else:
            return self.title

    def format_for_email(self, user=None):
        """experimental function: output entire thread for email"""
        question, answers, junk, published_ans_ids = self.get_cached_post_data(user=user)
        output = question.format_for_email_as_subthread()
        if answers:
            answer_heading = ungettext(
                                    '%(count)d answer:',
                                    '%(count)d answers:',
                                    len(answers)
                                ) % {'count': len(answers)}
            output += '<p>%s</p>' % answer_heading
            for answer in answers:
                output += answer.format_for_email_as_subthread()
        return output

    def get_answers_by_user(self, user):
        """regardless - deleted or not"""
        return self.posts.filter(post_type = 'answer', author = user)

    def has_answer_by_user(self, user):
        #use len to cache the queryset
        return len(self.get_answers_by_user(user)) > 0

    def has_moderator(self, user):
        """true if ``user`` is also a thread moderator"""
        if user.is_anonymous():
            return False
        elif askbot_settings.GROUPS_ENABLED:
            if user.is_administrator_or_moderator():
                user_groups = user.get_groups(private=True)
                thread_groups = self.get_groups_shared_with()
                return bool(set(user_groups) & set(thread_groups))
        return False

    def requires_response_moderation(self, author):
        """true, if answers by a given author must be moderated
        before publishing to the enquirers"""
        author_groups = author.get_groups()
        thread_groups = self.get_groups_shared_with()
        for group in set(author_groups) & set(thread_groups):
            if group.moderate_answers_to_enquirers:
                return True

        return False

    def tagname_meta_generator(self):
        return u','.join([unicode(tag) for tag in self.get_tag_names()])

    def all_answers(self):
        return self.posts.get_answers()

    def get_answers(self, user=None):
        """returns query set for answers to this question
        that may be shown to the given user
        """
        if user is None or user.is_anonymous():
            return self.posts.get_answers().filter(deleted=False)
        else:
            if user.is_administrator() or user.is_moderator():
                return self.posts.get_answers(user = user)
            else:
                return self.posts.get_answers(user = user).filter(
                            models.Q(deleted = False) \
                            | models.Q(author = user) \
                            | models.Q(deleted_by = user)
                        )

    def invalidate_cached_thread_content_fragment(self):
        cache.cache.delete(self.SUMMARY_CACHE_KEY_TPL % self.id)

    def get_post_data_cache_key(self, sort_method = None):
        return 'thread-data-%s-%s' % (self.id, sort_method)

    def invalidate_cached_post_data(self):
        """needs to be called when anything notable
        changes in the post data - on votes, adding,
        deleting, editing content"""
        #we can call delete_many() here if using Django > 1.2
        for sort_method in const.ANSWER_SORT_METHODS:
            cache.cache.delete(self.get_post_data_cache_key(sort_method))

    def invalidate_cached_data(self):
        self.invalidate_cached_post_data()
        #self.invalidate_cached_thread_content_fragment()
        self.update_summary_html()

    def get_cached_post_data(self, user = None, sort_method = 'votes'):
        """returns cached post data, as calculated by
        the method get_post_data()"""
        if askbot_settings.GROUPS_ENABLED:
            #temporary plug: bypass cache where groups are enabled
            return self.get_post_data(sort_method=sort_method, user=user)
        key = self.get_post_data_cache_key(sort_method)
        post_data = cache.cache.get(key)
        if not post_data:
            post_data = self.get_post_data(sort_method)
            cache.cache.set(key, post_data, const.LONG_TIME)
        return post_data

    def get_post_data(self, sort_method='votes', user=None):
        """returns question, answers as list and a list of post ids
        for the given thread, and the list of published post ids
        (four values)
        the returned posts are pre-stuffed with the comments
        all (both posts and the comments sorted in the correct
        order)
        """
        thread_posts = self.posts.all()
        if askbot_settings.GROUPS_ENABLED:
            if user is None or user.is_anonymous():
                groups = (get_global_group(),)
            else:
                groups = user.get_groups()

            thread_posts = thread_posts.filter(groups__in=groups)
            thread_posts = thread_posts.distinct()#important for >1 group

        thread_posts = thread_posts.order_by(
                    {
                        'latest':'-added_at',
                        'oldest':'added_at',
                        'votes':'-points'
                    }[sort_method]
                )
        #1) collect question, answer and comment posts and list of post id's
        answers = list()
        post_map = dict()
        comment_map = dict()
        post_to_author = dict()
        question_post = None
        for post in thread_posts:
            #pass through only deleted question posts
            if post.deleted and post.post_type != 'question':
                continue
            if post.is_approved() is False:#hide posts on the moderation queue
                continue

            post_to_author[post.id] = post.author_id

            if post.post_type == 'answer':
                answers.append(post)
                post_map[post.id] = post
            elif post.post_type == 'comment':
                if post.parent_id not in comment_map:
                    comment_map[post.parent_id] = list()
                comment_map[post.parent_id].append(post)
            elif post.post_type == 'question':
                assert(question_post == None)
                post_map[post.id] = post
                question_post = post

        #2) sort comments in the temporal order
        for comment_list in comment_map.values():
            comment_list.sort(key=operator.attrgetter('added_at'))

        #3) attach comments to question and the answers
        for post_id, comment_list in comment_map.items():
            try:
                post_map[post_id].set_cached_comments(comment_list)
            except KeyError:
                pass#comment to deleted answer - don't want it

        if self.has_accepted_answer() and self.accepted_answer.deleted == False:
            #Put the accepted answer to front
            #the second check is for the case when accepted answer is deleted
            if self.accepted_answer_id in post_map:
                accepted_answer = post_map[self.accepted_answer_id]
                answers.remove(accepted_answer)
                answers.insert(0, accepted_answer)

        #if user is not an inquirer, and thread is moderated,
        #put published answers first
        #todo: there may be > 1 enquirers
        published_answer_ids = list()
        if self.is_moderated() and user != question_post.author:
            #if moderated - then author is guaranteed to be the 
            #limited visibility enquirer
            published_answers = self.posts.get_answers(
                                        user=question_post.author#todo: may be > 1
                                    ).filter(
                                        deleted=False
                                    ).order_by(
                                        {
                                            'latest':'-added_at',
                                            'oldest':'added_at',
                                            'votes':'-score'
                                        }[sort_method]
                                    )
            #now put those answers first
            for answer in reversed(published_answers):
                answers.remove(answer)
                answers.insert(0, answer)
                published_answer_ids.append(answer.id)

        return (question_post, answers, post_to_author, published_answer_ids)

    def has_accepted_answer(self):
        return self.accepted_answer_id != None

    def get_similarity(self, other_thread = None):
        """return number of tags in the other question
        that overlap with the current question (self)
        """
        my_tags = set(self.get_tag_names())
        others_tags = set(other_thread.get_tag_names())
        return len(my_tags & others_tags)

    def get_similar_threads(self):
        """
        Get 10 similar threads for given one.
        Threads with the individual tags will be added to list if above questions are not full.

        This function has a limitation that it will
        retrieve only 100 records then select 10 most similar
        from that list as querying entire database may
        be very expensive - this function will benefit from
        some sort of optimization
        """

        def get_data():
            # todo: code in this function would be simpler if
            # we had question post id denormalized on the thread
            tags_list = self.get_tag_names()
            similar_threads = Thread.objects.filter(
                                        tags__name__in=tags_list
                                    ).exclude(
                                        id = self.id
                                    ).exclude(
                                        posts__post_type='question',
                                        posts__deleted = True
                                    ).distinct()[:100]
            similar_threads = list(similar_threads)

            for thread in similar_threads:
                thread.similarity = self.get_similarity(other_thread=thread)

            similar_threads.sort(key=operator.attrgetter('similarity'), reverse=True)
            similar_threads = similar_threads[:10]

            # Denormalize questions to speed up template rendering
            # todo: just denormalize question_post_id on the thread!
            thread_map = dict([(thread.id, thread) for thread in similar_threads])
            questions = Post.objects.get_questions()
            questions = questions.select_related('thread').filter(thread__in=similar_threads)
            for q in questions:
                thread_map[q.thread_id].question_denorm = q

            # Postprocess data for the final output
            result = list()
            for thread in similar_threads:
                question_post = getattr(thread, 'question_denorm', None)
                # unfortunately the if statement below is necessary due to
                # a possible bug
                # all this proves that it's wrong to reference threads by
                # the question post id in the question page urls!!!
                # this is a "legacy" problem inherited from the old models
                if question_post:
                    url = question_post.get_absolute_url()
                    title = thread.get_title(question_post)
                    result.append({'url': url, 'title': title})
                
            return result 

        def get_cached_data():
            """similar thread data will expire
            with the default expiration delay
            """
            key = 'similar-threads-%s' % self.id
            data = cache.cache.get(key)
            if data is None:
                data = get_data()
                cache.cache.set(key, data)
            return data

        return LazyList(get_cached_data)

    def remove_author_anonymity(self):
        """removes anonymous flag from the question
        and all its revisions
        the function calls update method to make sure that
        signals are not called
        """
        #note: see note for the is_anonymous field
        #it is important that update method is called - not save,
        #because we do not want the signals to fire here
        thread_question = self._question_post()
        Post.objects.filter(id=thread_question.id).update(is_anonymous=False)
        thread_question.revisions.all().update(is_anonymous=False)

    def is_followed_by(self, user = None):
        """True if thread is followed by user"""
        if user and user.is_authenticated():
            return self.followed_by.filter(id = user.id).count() > 0
        return False

    def is_moderated(self):
        """True, if tread has SHOW_PUBLISHED_RESPONSES
        group memberships"""
        if askbot_settings.GROUPS_ENABLED:
            return ThreadToGroup.objects.filter(
                            thread=self,
                            visibility=ThreadToGroup.SHOW_PUBLISHED_RESPONSES
                        )
        return False

    def add_child_posts_to_groups(self, groups):
        """adds questions and answers of the thread to 
        given groups, comments are taken care of implicitly
        by the underlying ``Post`` methods
        """
        post_types = ('question', 'answer')
        posts = self.posts.filter(post_type__in=post_types)
        for post in posts:
            post.add_to_groups(groups)

    def remove_child_posts_from_groups(self, groups):
        """removes child posts from given groups"""
        post_ids = self.posts.all().values_list('id', flat=True)
        group_ids = [group.id for group in groups]
        PostToGroup.objects.filter(
                        post__id__in=post_ids,
                        tag__id__in=group_ids
                    ).delete()

    def add_to_groups(
        self, groups, visibility=ThreadToGroup.SHOW_ALL_RESPONSES, recursive=False
    ):
        """adds thread to a list of groups
        ``groups`` argument may be any iterable of groups
        """
        for group in groups:
            #todo: change to bulk create when django 1.3 goes out of use
            thread_group, created = ThreadToGroup.objects.get_or_create(
                                                    thread=self,
                                                    group=group
                                                )

            if thread_group.visibility != visibility:
                thread_group.visibility = visibility
                thread_group.save()

        if recursive == True:
            #comments are taken care of automatically
            self.add_child_posts_to_groups(groups)

    def remove_from_groups(self, groups, recursive=False):
        thread_groups =  ThreadToGroup.objects.filter(
                                        thread=self, group__in=groups
                                    )
        thread_groups.delete()
        if recursive == True:
            self.remove_child_posts_from_groups(groups)

    def make_public(self, recursive=False):
        """adds the global group to the thread"""
        groups = (get_global_group(), )
        self.add_to_groups(groups, recursive=recursive)
        if recursive == False:
            self._question_post().make_public()

    def make_private(self, user, group_id = None):
        """adds thread to all user's groups, excluding
        the global, or to a group given by id.
        The add by ID now only works if user belongs to that group
        """
        if group_id:
            group = Group.objects.get(id=group_id)
            groups = [group]
            self.add_to_groups(groups)

            global_group = get_global_group()
            if group != global_group:
                self.remove_from_groups((global_group,))
        else:
            groups = user.get_groups(private=True)
            self.add_to_groups(groups)
            self.remove_from_groups((get_global_group(),))

        self._question_post().make_private(user, group_id)

        if len(groups) == 0:
            message = 'Sharing did not work, because group is unknown'
            user.message_set.create(message=message)

    def is_private(self):
        """true, if thread belongs to the global group"""
        if askbot_settings.GROUPS_ENABLED:
            group = get_global_group()
            return not self.groups.filter(id=group.id).exists()
        return False


    def remove_tags_by_names(self, tagnames):
        """removes tags from thread by names"""
        removed_tags = list()
        for tag in self.tags.all():
            if tag.name in tagnames:
                tag.used_count -= 1
                removed_tags.append(tag)
        self.tags.remove(*removed_tags)
        return removed_tags


    def update_tags(
        self, tagnames = None, user = None, timestamp = None
    ):
        """
        Updates Tag associations for a thread to match the given
        tagname string.
        When tags are removed and their use count hits 0 - the tag is
        automatically deleted.
        When an added tag does not exist - it is created
        If tag moderation is on - new tags are placed on the queue

        Tag use counts are recalculated
        A signal tags updated is sent

        *IMPORTANT*: self._question_post() has to
        exist when update_tags() is called!
        """
        if tagnames.strip() == '':
            return

        previous_tags = list(self.tags.filter(status = Tag.STATUS_ACCEPTED))

        ordered_updated_tagnames = [t for t in tagnames.strip().split(' ')]

        previous_tagnames = set([tag.name for tag in previous_tags])
        updated_tagnames = set(ordered_updated_tagnames)
        removed_tagnames = previous_tagnames - updated_tagnames

        #remove tags from the question's tags many2many relation
        #used_count values are decremented on all tags
        removed_tags = self.remove_tags_by_names(removed_tagnames)

        #modified tags go on to recounting their use
        #todo - this can actually be done asynchronously - not so important
        modified_tags, unused_tags = separate_unused_tags(removed_tags)
        delete_tags(unused_tags)#tags with used_count == 0 are deleted

        modified_tags = removed_tags

        #add new tags to the relation
        added_tagnames = updated_tagnames - previous_tagnames

        if added_tagnames:
            #find reused tags
            reused_tags, new_tagnames = get_tags_by_names(added_tagnames)
            reused_tags.mark_undeleted()

            added_tags = list(reused_tags)
            #tag moderation is in the call below
            created_tags = Tag.objects.create_in_bulk(
                                            tag_names = new_tagnames, user = user
                                        )

            added_tags.extend(created_tags)
            #todo: not nice that assignment of added_tags is way above
            self.tags.add(*added_tags)
            modified_tags.extend(added_tags)
        else:
            added_tags = Tag.objects.none()

        #Save denormalized tag names on thread. Preserve order from user input.
        accepted_added_tags = filter_accepted_tags(added_tags)
        added_tagnames = set([tag.name for tag in accepted_added_tags])
        final_tagnames = (previous_tagnames - removed_tagnames) | added_tagnames
        ordered_final_tagnames = list()
        for tagname in ordered_updated_tagnames:
            if tagname in final_tagnames:
                ordered_final_tagnames.append(tagname)

        self.tagnames = ' '.join(ordered_final_tagnames)
        self.save()#need to save here?

        #todo: factor out - tell author about suggested tags
        suggested_tags = filter_suggested_tags(added_tags)
        if len(suggested_tags) > 0:
            #1) notify author that the tag is going to be moderated
            #todo: factor this out
            if len(suggested_tags) == 1:
                msg = _(
                    'Tag %s is new and will be submitted for the '
                    'moderators approval'
                ) % suggested_tags[0].name
            else:
                msg = _(
                    'Tags %s are new and will be submitted for the '
                    'moderators approval'
                ) % ', '.join([tag.name for tag in suggested_tags])
            user.message_set.create(message = msg)
            #2) todo: notify moderators about newly suggested tags

        ####################################################################
        self.update_summary_html() # regenerate question/thread summary html
        ####################################################################

        #if there are any modified tags, update their use counts
        if modified_tags:
            Tag.objects.update_use_counts(modified_tags)
            signals.tags_updated.send(None,
                                thread = self,
                                tags = modified_tags,
                                user = user,
                                timestamp = timestamp
                            )
            return True

        return False

    def add_tag(
        self, user = None, timestamp = None, tag_name = None, silent = False
    ):
        """adds one tag to thread"""
        tag_names = self.get_tag_names()
        if tag_name in tag_names:
            return
        tag_names.append(tag_name)

        self.retag(
            retagged_by = user,
            retagged_at = timestamp,
            tagnames = ' '.join(tag_names),
            silent = silent
        )

    def retag(self, retagged_by=None, retagged_at=None, tagnames=None, silent=False):
        """changes thread tags"""
        if None in (retagged_by, retagged_at, tagnames):
            raise Exception('arguments retagged_at, retagged_by and tagnames are required')

        thread_question = self._question_post()

        self.tagnames = tagnames.strip()
        self.save()

        # Update the Question itself
        if silent == False:
            thread_question.last_edited_at = retagged_at
            #thread_question.thread.last_activity_at = retagged_at
            thread_question.last_edited_by = retagged_by
            #thread_question.thread.last_activity_by = retagged_by
            thread_question.save()

        # Update the Thread's tag associations
        self.update_tags(tagnames=tagnames, user=retagged_by, timestamp=retagged_at)

        # Create a new revision
        latest_revision = thread_question.get_latest_revision()
        PostRevision.objects.create(
            post = thread_question,
            title      = latest_revision.title,
            author     = retagged_by,
            revised_at = retagged_at,
            tagnames   = tagnames,
            summary    = const.POST_STATUS['retagged'],
            text       = latest_revision.text
        )

    def has_favorite_by_user(self, user):
        if not user.is_authenticated():
            return False

        return FavoriteQuestion.objects.filter(thread=self, user=user).exists()

    def get_last_update_info(self):
        posts = list(self.posts.select_related('author', 'last_edited_by'))

        last_updated_at = posts[0].added_at
        last_updated_by = posts[0].author

        for post in posts:
            last_updated_at, last_updated_by = max((last_updated_at, last_updated_by), (post.added_at, post.author))
            if post.last_edited_at:
                last_updated_at, last_updated_by = max((last_updated_at, last_updated_by), (post.last_edited_at, post.last_edited_by))

        return last_updated_at, last_updated_by

    def get_summary_html(self, search_state, visitor = None):
        html = self.get_cached_summary_html(visitor)
        if not html:
            html = self.update_summary_html(visitor)

        # todo: this work may be pushed onto javascript we post-process tag names
        # in the snippet so that tag urls match the search state
        # use `<<<` and `>>>` because they cannot be confused with user input
        # - if user accidentialy types <<<tag-name>>> into question title or body,
        # then in html it'll become escaped like this: &lt;&lt;&lt;tag-name&gt;&gt;&gt;
        regex = re.compile(
            r'<<<(%s)>>>' % const.TAG_REGEX_BARE,
            re.UNICODE
        )

        while True:
            match = regex.search(html)
            if not match:
                break
            seq = match.group(0)  # e.g "<<<my-tag>>>"
            tag = match.group(1)  # e.g "my-tag"
            full_url = search_state.add_tag(tag).full_url()
            html = html.replace(seq, full_url)

        return html

    def get_cached_summary_html(self, visitor = None):
        #todo: remove this plug by adding cached foreign user group
        #parameter to the key. Now with groups on caching is turned off
        #parameter visitor is there to get summary out by the user groups
        if askbot_settings.GROUPS_ENABLED:
            return None
        return cache.cache.get(self.SUMMARY_CACHE_KEY_TPL % self.id)

    def update_summary_html(self, visitor = None):
        context = {
            'thread': self,
            #fetch new question post to make sure we're up-to-date
            'question': self._question_post(refresh=True),
            'search_state': DummySearchState(),
            'visitor': visitor
        }
        html = get_template('widgets/question_summary.html').render(context)
        # INFO: Timeout is set to 30 days:
        # * timeout=0/None is not a reliable cross-backend way to set infinite timeout
        # * We probably don't need to pollute the cache with threads older than 30 days
        # * Additionally, Memcached treats timeouts > 30day as dates (https://code.djangoproject.com/browser/django/tags/releases/1.3/django/core/cache/backends/memcached.py#L36),
        #   which probably doesn't break anything but if we can stick to 30 days then let's stick to it
        cache.cache.set(
            self.SUMMARY_CACHE_KEY_TPL % self.id,
            html,
            timeout=const.LONG_TIME
        )
        return html

    def summary_html_cached(self):
        return cache.cache.has_key(self.SUMMARY_CACHE_KEY_TPL % self.id)

class QuestionView(models.Model):
    question = models.ForeignKey(Post, related_name='viewed')
    who = models.ForeignKey(User, related_name='question_views')
    when = models.DateTimeField()

    class Meta:
        app_label = 'askbot'

class FavoriteQuestion(models.Model):
    """A favorite Question of a User."""
    thread        = models.ForeignKey(Thread)
    user          = models.ForeignKey(User, related_name='user_favorite_questions')
    added_at      = models.DateTimeField(default=datetime.datetime.now)

    class Meta:
        app_label = 'askbot'
        db_table = u'favorite_question'
    def __unicode__(self):
        return '[%s] favorited at %s' %(self.user, self.added_at)


class DraftQuestion(models.Model):
    """Provides space to solve unpublished draft
    questions. Contents is used to populate the Ask form.
    """
    author = models.ForeignKey(User)
    title = models.CharField(max_length=300, null=True)
    text = models.TextField(null=True)
    tagnames = models.CharField(max_length=125, null=True)

    class Meta:
        app_label = 'askbot'


class AnonymousQuestion(DraftContent):
    """question that was asked before logging in
    maybe the name is a little misleading, the user still
    may or may not want to stay anonymous after the question
    is published
    """
    title = models.CharField(max_length=300)
    tagnames = models.CharField(max_length=125)
    is_anonymous = models.BooleanField(default=False)

    def publish(self,user):
        added_at = datetime.datetime.now()
        #todo: wrong - use User.post_question() instead
        Thread.objects.create_new(
            title = self.title,
            added_at = added_at,
            author = user,
            wiki = self.wiki,
            is_anonymous = self.is_anonymous,
            tagnames = self.tagnames,
            text = self.text,
        )
        self.delete()<|MERGE_RESOLUTION|>--- conflicted
+++ resolved
@@ -216,13 +216,8 @@
 
         # TODO: add a possibility to see deleted questions
         qs = self.filter(
-<<<<<<< HEAD
                 posts__post_type='question',
                 posts__deleted=False,
-=======
-                posts__post_type='question', 
-                posts__deleted=False
->>>>>>> 8559f348
             ) # (***) brings `askbot_post` into the SQL query, see the ordering section below
 
         if askbot_settings.ENABLE_CONTENT_MODERATION:
@@ -259,7 +254,7 @@
                 ) # TODO: unify with search_state.author ?
 
         #unified tags - is list of tags taken from the tag selection
-        #plus any tags added to the query string with #tag or [tag:something] 
+        #plus any tags added to the query string with #tag or [tag:something]
         #syntax.
         #run tag search in addition to these unified tags
         meta_data = {}
@@ -281,7 +276,7 @@
                         existing_tags.add(tag_record.name)
                     except Tag.DoesNotExist:
                         non_existing_tags.add(tag)
-                        
+
                 meta_data['non_existing_tags'] = list(non_existing_tags)
                 tags = existing_tags
             else:
@@ -414,18 +409,13 @@
         # Precache data only for non-cached threads - only those will be rendered
         #threads = [thread for thread in threads if not thread.summary_html_cached()]
 
-<<<<<<< HEAD
-        page_questions = Post.objects.filter(post_type='question', thread__in=[obj.id for obj in threads])\
-                            .only('id', 'thread', 'points', 'is_anonymous', 'summary', 'post_type', 'deleted') # pick only the used fields
-=======
         thread_ids = [obj.id for obj in threads]
         page_questions = Post.objects.filter(
             post_type='question', thread__id__in = thread_ids
         ).only(# pick only the used fields
-            'id', 'thread', 'score', 'is_anonymous',
+            'id', 'thread', 'points', 'is_anonymous',
             'summary', 'post_type', 'deleted'
         )
->>>>>>> 8559f348
         page_question_map = {}
         for pq in page_questions:
             page_question_map[pq.thread_id] = pq
@@ -882,7 +872,7 @@
         #todo: there may be > 1 enquirers
         published_answer_ids = list()
         if self.is_moderated() and user != question_post.author:
-            #if moderated - then author is guaranteed to be the 
+            #if moderated - then author is guaranteed to be the
             #limited visibility enquirer
             published_answers = self.posts.get_answers(
                                         user=question_post.author#todo: may be > 1
@@ -967,8 +957,8 @@
                     url = question_post.get_absolute_url()
                     title = thread.get_title(question_post)
                     result.append({'url': url, 'title': title})
-                
-            return result 
+
+            return result
 
         def get_cached_data():
             """similar thread data will expire
@@ -1013,7 +1003,7 @@
         return False
 
     def add_child_posts_to_groups(self, groups):
-        """adds questions and answers of the thread to 
+        """adds questions and answers of the thread to
         given groups, comments are taken care of implicitly
         by the underlying ``Post`` methods
         """
