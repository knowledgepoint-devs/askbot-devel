import datetime
import operator
import re

from django.conf import settings as django_settings
from django.db import models
from django.contrib.auth.models import User
from django.core import cache  # import cache, not from cache import cache, to be able to monkey-patch cache.cache in test cases
from django.core.urlresolvers import reverse
from django.utils.hashcompat import md5_constructor
from django.utils.translation import ugettext as _
from django.utils.translation import ungettext

import askbot
from askbot.conf import settings as askbot_settings
from askbot import mail
from askbot.mail import messages
from askbot.models.tag import Tag
from askbot.models.tag import get_groups
from askbot.models.tag import get_global_group
from askbot.models.tag import get_tags_by_names
from askbot.models.tag import filter_accepted_tags, filter_suggested_tags
from askbot.models.tag import delete_tags, separate_unused_tags
from askbot.models.base import DraftContent, BaseQuerySetManager
from askbot.models.tag import Tag, get_groups
from askbot.models.post import Post, PostRevision
from askbot.models.post import PostToGroup
from askbot.models.user import Group, PERSONAL_GROUP_NAME_PREFIX
from askbot.models import signals
from askbot import const
from askbot.utils.lists import LazyList
from askbot.utils import mysql
from askbot.utils.slug import slugify
from askbot.skins.loaders import get_template #jinja2 template loading enviroment
from askbot.search.state_manager import DummySearchState

class ThreadQuerySet(models.query.QuerySet):
    def get_visible(self, user):
        """filters out threads not belonging to the user groups"""
        if user.is_authenticated():
            groups = user.get_groups()
        else:
            groups = [get_global_group()]
        return self.filter(groups__in=groups).distinct()

class ThreadManager(BaseQuerySetManager):

    def get_query_set(self):
        return ThreadQuerySet(self.model)

    def get_tag_summary_from_threads(self, threads):
        """returns a humanized string containing up to
        five most frequently used
        unique tags coming from the ``threads``.
        Variable ``threads`` is an iterable of
        :class:`~askbot.models.Thread` model objects.

        This is not implemented yet as a query set method,
        because it is used on a list.
        """
        # TODO: In Python 2.6 there is collections.Counter() thing which would be very useful here
        # TODO: In Python 2.5 there is `defaultdict` which already would be an improvement
        tag_counts = dict()
        for thread in threads:
            for tag_name in thread.get_tag_names():
                if tag_name in tag_counts:
                    tag_counts[tag_name] += 1
                else:
                    tag_counts[tag_name] = 1
        tag_list = tag_counts.keys()
        tag_list.sort(key=lambda t: tag_counts[t], reverse=True)

        #note that double quote placement is important here
        if len(tag_list) == 1:
            last_topic = '"'
        elif len(tag_list) <= 5:
            last_topic = _('" and "%s"') % tag_list.pop()
        else:
            tag_list = tag_list[:5]
            last_topic = _('" and more')

        return '"' + '", "'.join(tag_list) + last_topic

    def create(self, *args, **kwargs):
        raise NotImplementedError

    def create_new(
                self,
                title,
                author,
                added_at,
                wiki,
                text,
                tagnames = None,
                is_anonymous = False,
                is_private = False,
                group_id = None,
                by_email = False,
                email_address = None
            ):
        """creates new thread"""
        # TODO: Some of this code will go to Post.objects.create_new

        thread = super(
            ThreadManager,
            self
        ).create(
            title=title,
            tagnames=tagnames,
            last_activity_at=added_at,
            last_activity_by=author
        )

        #todo: code below looks like ``Post.objects.create_new()``
        question = Post(
            post_type='question',
            thread=thread,
            author = author,
            added_at = added_at,
            wiki = wiki,
            is_anonymous = is_anonymous,
            #html field is denormalized in .save() call
            text = text,
            #summary field is denormalized in .save() call
        )
        if question.wiki:
            #DATED COMMENT
            #todo: this is confusing - last_edited_at field
            #is used as an indicator whether question has been edited
            #but in principle, post creation should count as edit as well
            question.last_edited_by = question.author
            question.last_edited_at = added_at
            question.wikified_at = added_at

        #this is kind of bad, but we save assign privacy groups to posts and thread
        #this call is rather heavy, we should split into several functions
        parse_results = question.parse_and_save(author=author, is_private=is_private)

        revision = question.add_revision(
            author=author,
            is_anonymous=is_anonymous,
            text=text,
            comment=const.POST_STATUS['default_version'],
            revised_at=added_at,
            by_email=by_email,
            email_address=email_address
        )

        author_group = author.get_personal_group()
        thread.add_to_groups([author_group], visibility=ThreadToGroup.SHOW_PUBLISHED_RESPONSES)
        question.add_to_groups([author_group])

        if is_private or group_id:#add groups to thread and question
            thread.make_private(author, group_id=group_id)
        else:
            thread.make_public()

        # INFO: Question has to be saved before update_tags() is called
        thread.update_tags(tagnames=tagnames, user=author, timestamp=added_at)

        #todo: this is handled in signal because models for posts
        #are too spread out
        signals.post_updated.send(
            post=question,
            updated_by=author,
            newly_mentioned_users=parse_results['newly_mentioned_users'],
            timestamp=added_at,
            created=True,
            diff=parse_results['diff'],
            sender=question.__class__
        )

        return thread

    def get_for_query(self, search_query, qs=None):
        """returns a query set of questions,
        matching the full text query
        """
<<<<<<< HEAD
        if settings.ENABLE_HAYSTACK_SEARCH:
=======
        if django_settings.ENABLE_HAYSTACK_SEARCH:
>>>>>>> cb358e33
            from askbot.search.haystack import AskbotSearchQuerySet
            hs_qs = AskbotSearchQuerySet().filter(content=search_query)
            return hs_qs.get_django_queryset()
        else:
            if not qs:
                qs = self.all()
    #        if getattr(settings, 'USE_SPHINX_SEARCH', False):
    #            matching_questions = Question.sphinx_search.query(search_query)
    #            question_ids = [q.id for q in matching_questions]
    #            return qs.filter(posts__post_type='question', posts__deleted=False, posts__self_question_id__in=question_ids)
            if askbot.get_database_engine_name().endswith('mysql') \
                and mysql.supports_full_text_search():
                return qs.filter(
                    models.Q(title__search = search_query) |
                    models.Q(tagnames__search = search_query) |
                    models.Q(posts__deleted=False, posts__text__search = search_query)
                )
            elif 'postgresql_psycopg2' in askbot.get_database_engine_name():
                from askbot.search import postgresql
                return postgresql.run_full_text_search(qs, search_query)
            else:
                return qs.filter(
                    models.Q(title__icontains=search_query) |
                    models.Q(tagnames__icontains=search_query) |
                    models.Q(posts__deleted=False, posts__text__icontains = search_query)
                )


    def run_advanced_search(self, request_user, search_state):  # TODO: !! review, fix, and write tests for this
        """
        all parameters are guaranteed to be clean
        however may not relate to database - in that case
        a relvant filter will be silently dropped

        """
        from askbot.conf import settings as askbot_settings # Avoid circular import

        # TODO: add a possibility to see deleted questions
        qs = self.filter(
                posts__post_type='question',
                posts__deleted=False,
            ) # (***) brings `askbot_post` into the SQL query, see the ordering section below

        if askbot_settings.ENABLE_CONTENT_MODERATION:
            qs = qs.filter(approved = True)

        #if groups feature is enabled, filter out threads
        #that are private in groups to which current user does not belong
        if askbot_settings.GROUPS_ENABLED:
            #get group names
            qs = qs.get_visible(user=request_user)


        #run text search while excluding any modifier in the search string
        #like #tag [title: something] @user
        if search_state.stripped_query:
            qs = self.get_for_query(search_query=search_state.stripped_query, qs=qs)

        #we run other things after full text search, because
        #FTS may break the chain of the query set calls,
        #since it might go into an external asset, like Solr

        #search in titles, if necessary
        if search_state.query_title:
            qs = qs.filter(title__icontains = search_state.query_title)

        #search user names if @user is added to search string
        #or if user name exists in the search state
        if search_state.query_users:
            query_users = User.objects.filter(username__in=search_state.query_users)
            if query_users:
                qs = qs.filter(
                    posts__post_type='question',
                    posts__author__in=query_users
                ) # TODO: unify with search_state.author ?

        #unified tags - is list of tags taken from the tag selection
        #plus any tags added to the query string with #tag or [tag:something]
        #syntax.
        #run tag search in addition to these unified tags
        meta_data = {}
        tags = search_state.unified_tags()
        if len(tags) > 0:

            if askbot_settings.TAG_SEARCH_INPUT_ENABLED:
                #todo: this may be gone or disabled per option
                #"tag_search_box_enabled"
                existing_tags = set()
                non_existing_tags = set()
                #we're using a one-by-one tag retreival, b/c
                #we want to take advantage of case-insensitive search indexes
                #in postgresql, plus it is most likely that there will be
                #only one or two search tags anyway
                for tag in tags:
                    try:
                        tag_record = Tag.objects.get(name__iexact=tag)
                        existing_tags.add(tag_record.name)
                    except Tag.DoesNotExist:
                        non_existing_tags.add(tag)

                meta_data['non_existing_tags'] = list(non_existing_tags)
                tags = existing_tags
            else:
                meta_data['non_existing_tags'] = list()

            #construct filter for the tag search
            for tag in tags:
                qs = qs.filter(tags__name=tag) # Tags or AND-ed here, not OR-ed (i.e. we fetch only threads with all tags)
        else:
            meta_data['non_existing_tags'] = list()

        if search_state.scope == 'unanswered':
            qs = qs.filter(closed = False) # Do not show closed questions in unanswered section
            if askbot_settings.UNANSWERED_QUESTION_MEANING == 'NO_ANSWERS':
                # todo: this will introduce a problem if there are private answers
                # which are counted here
                qs = qs.filter(answer_count=0) # TODO: expand for different meanings of this
            elif askbot_settings.UNANSWERED_QUESTION_MEANING == 'NO_ACCEPTED_ANSWERS':
                qs = qs.filter(accepted_answer__isnull=True)
            elif askbot_settings.UNANSWERED_QUESTION_MEANING == 'NO_UPVOTED_ANSWERS':
                raise NotImplementedError()
            else:
                raise Exception('UNANSWERED_QUESTION_MEANING setting is wrong')

        elif search_state.scope == 'favorite':
            favorite_filter = models.Q(favorited_by=request_user)
            if 'followit' in django_settings.INSTALLED_APPS:
                followed_users = request_user.get_followed_users()
                favorite_filter |= models.Q(posts__post_type__in=('question', 'answer'), posts__author__in=followed_users)
            qs = qs.filter(favorite_filter)

        #user contributed questions & answers
        if search_state.author:
            try:
                # TODO: maybe support selection by multiple authors
                u = User.objects.get(id=int(search_state.author))
            except User.DoesNotExist:
                meta_data['author_name'] = None
            else:
                qs = qs.filter(posts__post_type__in=('question', 'answer'), posts__author=u, posts__deleted=False)
                meta_data['author_name'] = u.username

        #get users tag filters
        if request_user and request_user.is_authenticated():
            #mark questions tagged with interesting tags
            #a kind of fancy annotation, would be nice to avoid it
            interesting_tags = Tag.objects.filter(
                user_selections__user = request_user,
                user_selections__reason = 'good'
            )
            ignored_tags = Tag.objects.filter(
                user_selections__user = request_user,
                user_selections__reason = 'bad'
            )
            subscribed_tags = Tag.objects.none()
            if askbot_settings.SUBSCRIBED_TAG_SELECTOR_ENABLED:
                subscribed_tags = Tag.objects.filter(
                    user_selections__user = request_user,
                    user_selections__reason = 'subscribed'
                )
                meta_data['subscribed_tag_names'] = [tag.name for tag in subscribed_tags]

            meta_data['interesting_tag_names'] = [tag.name for tag in interesting_tags]
            meta_data['ignored_tag_names'] = [tag.name for tag in ignored_tags]

            if request_user.display_tag_filter_strategy == const.INCLUDE_INTERESTING and (interesting_tags or request_user.has_interesting_wildcard_tags()):
                #filter by interesting tags only
                interesting_tag_filter = models.Q(tags__in=interesting_tags)
                if request_user.has_interesting_wildcard_tags():
                    interesting_wildcards = request_user.interesting_tags.split()
                    extra_interesting_tags = Tag.objects.get_by_wildcards(interesting_wildcards)
                    interesting_tag_filter |= models.Q(tags__in=extra_interesting_tags)
                qs = qs.filter(interesting_tag_filter)

            # get the list of interesting and ignored tags (interesting_tag_names, ignored_tag_names) = (None, None)
            if request_user.display_tag_filter_strategy == const.EXCLUDE_IGNORED and (ignored_tags or request_user.has_ignored_wildcard_tags()):
                #exclude ignored tags if the user wants to
                qs = qs.exclude(tags__in=ignored_tags)
                if request_user.has_ignored_wildcard_tags():
                    ignored_wildcards = request_user.ignored_tags.split()
                    extra_ignored_tags = Tag.objects.get_by_wildcards(ignored_wildcards)
                    qs = qs.exclude(tags__in = extra_ignored_tags)

            if request_user.display_tag_filter_strategy == const.INCLUDE_SUBSCRIBED \
                and subscribed_tags:
                qs = qs.filter(tags__in = subscribed_tags)

            if askbot_settings.USE_WILDCARD_TAGS:
                meta_data['interesting_tag_names'].extend(request_user.interesting_tags.split())
                meta_data['ignored_tag_names'].extend(request_user.ignored_tags.split())

        QUESTION_ORDER_BY_MAP = {
            'age-desc': '-added_at',
            'age-asc': 'added_at',
            'activity-desc': '-last_activity_at',
            'activity-asc': 'last_activity_at',
            'answers-desc': '-answer_count',
            'answers-asc': 'answer_count',
            'votes-desc': '-points',
            'votes-asc': 'points',

            'relevance-desc': '-relevance', # special Postgresql-specific ordering, 'relevance' quaso-column is added by get_for_query()
        }

        orderby = QUESTION_ORDER_BY_MAP[search_state.sort]

<<<<<<< HEAD
        if not (settings.ENABLE_HAYSTACK_SEARCH and orderby=='-relevance'):
=======
        if not (
            getattr(django_settings, 'ENABLE_HAYSTACK_SEARCH', False) \
            and orderby=='-relevance'
        ):
>>>>>>> cb358e33
            #FIXME: this does not produces the very same results as postgres.
            qs = qs.extra(order_by=[orderby])


        # HACK: We add 'ordering_key' column as an alias and order by it, because when distict() is used,
        #       qs.extra(order_by=[orderby,]) is lost if only `orderby` column is from askbot_post!
        #       Removing distinct() from the queryset fixes the problem, but we have to use it here.
        # UPDATE: Apparently we don't need distinct, the query don't duplicate Thread rows!
        # qs = qs.extra(select={'ordering_key': orderby.lstrip('-')}, order_by=['-ordering_key' if orderby.startswith('-') else 'ordering_key'])
        # qs = qs.distinct()

        qs = qs.only('id', 'title', 'view_count', 'answer_count', 'last_activity_at', 'last_activity_by', 'closed', 'tagnames', 'accepted_answer')

        #print qs.query

        return qs.distinct(), meta_data

    def precache_view_data_hack(self, threads):
        # TODO: Re-enable this when we have a good test cases to verify that it works properly.
        #
        #       E.g.: - make sure that not precaching give threads never increase # of db queries for the main page
        #             - make sure that it really works, i.e. stuff for non-cached threads is fetched properly
        # Precache data only for non-cached threads - only those will be rendered
        #threads = [thread for thread in threads if not thread.summary_html_cached()]

        thread_ids = [obj.id for obj in threads]
        page_questions = Post.objects.filter(
            post_type='question', thread__id__in = thread_ids
        ).only(# pick only the used fields
            'id', 'thread', 'points', 'is_anonymous',
            'summary', 'post_type', 'deleted'
        )
        page_question_map = {}
        for pq in page_questions:
            page_question_map[pq.thread_id] = pq
        for thread in threads:
            thread._question_cache = page_question_map[thread.id]

        last_activity_by_users = User.objects.filter(id__in=[obj.last_activity_by_id for obj in threads])\
                                    .only('id', 'username', 'country', 'show_country')
        user_map = {}
        for la_user in last_activity_by_users:
            user_map[la_user.id] = la_user
        for thread in threads:
            thread._last_activity_by_cache = user_map[thread.last_activity_by_id]


    #todo: this function is similar to get_response_receivers - profile this function against the other one
    def get_thread_contributors(self, thread_list):
        """Returns query set of Thread contributors"""
        # INFO: Evaluate this query to avoid subquery in the subsequent query below (At least MySQL can be awfully slow on subqueries)
        u_id = list(Post.objects.filter(post_type__in=('question', 'answer'), thread__in=thread_list).values_list('author', flat=True))

        #todo: this does not belong gere - here we select users with real faces
        #first and limit the number of users in the result for display
        #on the main page, we might also want to completely hide fake gravatars
        #and show only real images and the visitors - even if he does not have
        #a real image and try to prompt him/her to upload a picture
        from askbot.conf import settings as askbot_settings
        avatar_limit = askbot_settings.SIDEBAR_MAIN_AVATAR_LIMIT
        contributors = User.objects.filter(id__in=u_id).order_by('avatar_type', '?')[:avatar_limit]
        return contributors

    def get_for_user(self, user):
        """returns threads where a given user had participated"""
        post_ids = PostRevision.objects.filter(
                                        author = user
                                    ).values_list(
                                        'post_id', flat = True
                                    ).distinct()
        thread_ids = Post.objects.filter(
                                        id__in = post_ids
                                    ).values_list(
                                        'thread_id', flat = True
                                    ).distinct()
        return self.filter(id__in = thread_ids)


class ThreadToGroup(models.Model):
    """the "through" many-to-many relation between
    threads and groups - to distinguish full and "what's published"
    visibility of threads to various groups
    """
    SHOW_PUBLISHED_RESPONSES = 0
    SHOW_ALL_RESPONSES = 1
    VISIBILITY_CHOICES = (
        (SHOW_PUBLISHED_RESPONSES, 'show only published responses'),
        (SHOW_ALL_RESPONSES, 'show all responses')
    )
    thread = models.ForeignKey('Thread')
    group = models.ForeignKey(Group)
    visibility = models.SmallIntegerField(
                        choices=VISIBILITY_CHOICES,
                        default=SHOW_ALL_RESPONSES
                    )

    class Meta:
        unique_together = ('thread', 'group')
        db_table = 'askbot_thread_groups'
        app_label = 'askbot'


class Thread(models.Model):
    SUMMARY_CACHE_KEY_TPL = 'thread-question-summary-%d'
    ANSWER_LIST_KEY_TPL = 'thread-answer-list-%d'

    title = models.CharField(max_length=300)

    tags = models.ManyToManyField('Tag', related_name='threads')
    groups = models.ManyToManyField(Group, through=ThreadToGroup, related_name='group_threads')

    # Denormalised data, transplanted from Question
    tagnames = models.CharField(max_length=125)
    view_count = models.PositiveIntegerField(default=0)
    favourite_count = models.PositiveIntegerField(default=0)
    answer_count = models.PositiveIntegerField(default=0)
    last_activity_at = models.DateTimeField(default=datetime.datetime.now)
    last_activity_by = models.ForeignKey(User, related_name='unused_last_active_in_threads')

    followed_by     = models.ManyToManyField(User, related_name='followed_threads')
    favorited_by    = models.ManyToManyField(User, through='FavoriteQuestion', related_name='unused_favorite_threads')

    closed          = models.BooleanField(default=False)
    closed_by       = models.ForeignKey(User, null=True, blank=True) #, related_name='closed_questions')
    closed_at       = models.DateTimeField(null=True, blank=True)
    close_reason    = models.SmallIntegerField(
                                            choices=const.CLOSE_REASONS,
                                            null=True,
                                            blank=True
                                        )

    #denormalized data: the core approval of the posts is made
    #in the revisions. In the revisions there is more data about
    #approvals - by whom and when
    approved = models.BooleanField(default=True, db_index=True)

    accepted_answer = models.ForeignKey(Post, null=True, blank=True, related_name='+')
    answer_accepted_at = models.DateTimeField(null=True, blank=True)
    added_at = models.DateTimeField(default = datetime.datetime.now)

    #db_column will be removed later
    points = models.IntegerField(default = 0, db_column='score')

    objects = ThreadManager()

    class Meta:
        app_label = 'askbot'

    #property to support legacy themes in case there are.
    @property
    def score(self):
        return int(self.points)
    @score.setter
    def score(self, number):
        if number:
            self.points = int(number)

    def _question_post(self, refresh=False):
        if refresh and hasattr(self, '_question_cache'):
            delattr(self, '_question_cache')
        post = getattr(self, '_question_cache', None)
        if post:
            return post
        self._question_cache = Post.objects.get(post_type='question', thread=self)
        return self._question_cache

    def get_absolute_url(self):
        return self._question_post().get_absolute_url(thread = self)
        #question_id = self._question_post().id
        #return reverse('question', args = [question_id]) + slugify(self.title)

    def get_answer_count(self, user = None):
        """returns answer count depending on who the user is.
        When user groups are enabled and some answers are hidden,
        the answer count to show must be reflected accordingly"""
        if askbot_settings.GROUPS_ENABLED == False:
            return self.answer_count
        else:
            return self.get_answers(user).count()

    def get_sharing_info(self, visitor=None):
        """returns a dictionary with abbreviated thread sharing info:
        * users - up to a certain number of users, excluding the visitor
        * groups - up to a certain number of groups
        * more_users_count - remaining count of shared-with users
        * more_groups_count - remaining count of shared-with groups
        """
        shared_users = self.get_users_shared_with(
                                            max_count=2,#"visitor" is implicit
                                            exclude_user=visitor
                                        )
        groups = self.groups
        ugroups = groups.get_personal()
        ggroups = groups.exclude_personal()

        sharing_info = {
            'users': shared_users,
            'groups': self.get_groups_shared_with(max_count=3),
            'more_users_count': max(0, ugroups.count() - 3),
            'more_groups_count': max(0, ggroups.count() - 3)
        }
        return sharing_info

    def get_users_shared_with(self, max_count=None, exclude_user=None):
        """returns query set of users with whom
        this thread is shared
        """
        filter = models.Q(
                        thread=self,
                        visibility=ThreadToGroup.SHOW_ALL_RESPONSES
                    ) & models.Q(
                        group__name__startswith=PERSONAL_GROUP_NAME_PREFIX
                    )

        if exclude_user:
            user_group = exclude_user.get_personal_group()
            filter = filter & ~models.Q(group_id=user_group.id)

        thread_groups = ThreadToGroup.objects.filter(filter)

        if max_count:
            thread_groups = thread_groups[:max_count]

        group_ids = thread_groups.values_list('group_id', flat=True)

        from askbot.models import GroupMembership
        user_ids = GroupMembership.objects.filter(
                                    group__id__in=group_ids
                                ).values_list(
                                    'user__id', flat=True
                                )

        return User.objects.filter(id__in=user_ids)

    def get_groups_shared_with(self, max_count=None):
        """returns query set of groups with whom thread is shared"""
        thread_groups = ThreadToGroup.objects.filter(
                            models.Q(
                                thread=self,
                                visibility=ThreadToGroup.SHOW_ALL_RESPONSES
                            ) & ~models.Q(
                                group__name__startswith=PERSONAL_GROUP_NAME_PREFIX
                            )
                        )
        if max_count:
            thread_groups = thread_groups[:max_count]

        group_ids = thread_groups.values_list('group_id', flat=True)
        return Group.objects.filter(id__in=group_ids)

    def update_favorite_count(self):
        self.favourite_count = FavoriteQuestion.objects.filter(thread=self).count()
        self.save()

    def update_answer_count(self):
        self.answer_count = self.get_answers().count()
        self.save()

    def increase_view_count(self, increment=1):
        qset = Thread.objects.filter(id=self.id)
        qset.update(view_count=models.F('view_count') + increment)
        self.view_count = qset.values('view_count')[0]['view_count'] # get the new view_count back because other pieces of code relies on such behaviour
        ####################################################################
        self.update_summary_html() # regenerate question/thread summary html
        ####################################################################

    def set_closed_status(self, closed, closed_by, closed_at, close_reason):
        self.closed = closed
        self.closed_by = closed_by
        self.closed_at = closed_at
        self.close_reason = close_reason
        self.save()
        self.invalidate_cached_data()

    def set_accepted_answer(self, answer, timestamp):
        if answer and answer.thread != self:
            raise ValueError("Answer doesn't belong to this thread")
        self.accepted_answer = answer
        self.answer_accepted_at = timestamp
        self.save()

    def set_last_activity(self, last_activity_at, last_activity_by):
        self.last_activity_at = last_activity_at
        self.last_activity_by = last_activity_by
        self.save()
        ####################################################################
        self.update_summary_html() # regenerate question/thread summary html
        ####################################################################

    def get_tag_names(self):
        "Creates a list of Tag names from the ``tagnames`` attribute."
        if self.tagnames.strip() == '':
            return list()
        else:
            return self.tagnames.split(u' ')

    def get_title(self, question=None):
        if not question:
            question = self._question_post() # allow for optimization if the caller has already fetched the question post for this thread
        if self.is_private():
            attr = const.POST_STATUS['private']
        elif self.closed:
            attr = const.POST_STATUS['closed']
        elif question.deleted:
            attr = const.POST_STATUS['deleted']

        else:
            attr = None
        if attr is not None:
            return u'%s %s' % (self.title, attr)
        else:
            return self.title

    def format_for_email(self, user=None):
        """experimental function: output entire thread for email"""
        question, answers, junk, published_ans_ids = self.get_cached_post_data(user=user)
        output = question.format_for_email_as_subthread()
        if answers:
            answer_heading = ungettext(
                                    '%(count)d answer:',
                                    '%(count)d answers:',
                                    len(answers)
                                ) % {'count': len(answers)}
            output += '<p>%s</p>' % answer_heading
            for answer in answers:
                output += answer.format_for_email_as_subthread()
        return output

    def get_answers_by_user(self, user):
        """regardless - deleted or not"""
        return self.posts.filter(post_type = 'answer', author = user)

    def has_answer_by_user(self, user):
        #use len to cache the queryset
        return len(self.get_answers_by_user(user)) > 0

    def has_moderator(self, user):
        """true if ``user`` is also a thread moderator"""
        if user.is_anonymous():
            return False
        elif askbot_settings.GROUPS_ENABLED:
            if user.is_administrator_or_moderator():
                user_groups = user.get_groups(private=True)
                thread_groups = self.get_groups_shared_with()
                return bool(set(user_groups) & set(thread_groups))
        return False

    def requires_response_moderation(self, author):
        """true, if answers by a given author must be moderated
        before publishing to the enquirers"""
        author_groups = author.get_groups()
        thread_groups = self.get_groups_shared_with()
        for group in set(author_groups) & set(thread_groups):
            if group.moderate_answers_to_enquirers:
                return True

        return False

    def tagname_meta_generator(self):
        return u','.join([unicode(tag) for tag in self.get_tag_names()])

    def all_answers(self):
        return self.posts.get_answers()

    def get_answers(self, user=None):
        """returns query set for answers to this question
        that may be shown to the given user
        """
        if user is None or user.is_anonymous():
            return self.posts.get_answers().filter(deleted=False)
        else:
            if user.is_administrator() or user.is_moderator():
                return self.posts.get_answers(user = user)
            else:
                return self.posts.get_answers(user = user).filter(
                            models.Q(deleted = False) \
                            | models.Q(author = user) \
                            | models.Q(deleted_by = user)
                        )

    def invalidate_cached_thread_content_fragment(self):
        cache.cache.delete(self.SUMMARY_CACHE_KEY_TPL % self.id)

    def get_post_data_cache_key(self, sort_method = None):
        return 'thread-data-%s-%s' % (self.id, sort_method)

    def invalidate_cached_post_data(self):
        """needs to be called when anything notable
        changes in the post data - on votes, adding,
        deleting, editing content"""
        #we can call delete_many() here if using Django > 1.2
        for sort_method in const.ANSWER_SORT_METHODS:
            cache.cache.delete(self.get_post_data_cache_key(sort_method))

    def invalidate_cached_data(self):
        self.invalidate_cached_post_data()
        #self.invalidate_cached_thread_content_fragment()
        self.update_summary_html()

    def get_cached_post_data(self, user = None, sort_method = 'votes'):
        """returns cached post data, as calculated by
        the method get_post_data()"""
        if askbot_settings.GROUPS_ENABLED:
            #temporary plug: bypass cache where groups are enabled
            return self.get_post_data(sort_method=sort_method, user=user)
        key = self.get_post_data_cache_key(sort_method)
        post_data = cache.cache.get(key)
        if not post_data:
            post_data = self.get_post_data(sort_method)
            cache.cache.set(key, post_data, const.LONG_TIME)
        return post_data

    def get_post_data(self, sort_method='votes', user=None):
        """returns question, answers as list and a list of post ids
        for the given thread, and the list of published post ids
        (four values)
        the returned posts are pre-stuffed with the comments
        all (both posts and the comments sorted in the correct
        order)
        """
        thread_posts = self.posts.all()
        if askbot_settings.GROUPS_ENABLED:
            if user is None or user.is_anonymous():
                groups = (get_global_group(),)
            else:
                groups = user.get_groups()

            thread_posts = thread_posts.filter(groups__in=groups)
            thread_posts = thread_posts.distinct()#important for >1 group

        thread_posts = thread_posts.order_by(
                    {
                        'latest':'-added_at',
                        'oldest':'added_at',
                        'votes':'-points'
                    }[sort_method]
                )
        #1) collect question, answer and comment posts and list of post id's
        answers = list()
        post_map = dict()
        comment_map = dict()
        post_to_author = dict()
        question_post = None
        for post in thread_posts:
            #pass through only deleted question posts
            if post.deleted and post.post_type != 'question':
                continue
            if post.is_approved() is False:#hide posts on the moderation queue
                continue

            post_to_author[post.id] = post.author_id

            if post.post_type == 'answer':
                answers.append(post)
                post_map[post.id] = post
            elif post.post_type == 'comment':
                if post.parent_id not in comment_map:
                    comment_map[post.parent_id] = list()
                comment_map[post.parent_id].append(post)
            elif post.post_type == 'question':
                assert(question_post == None)
                post_map[post.id] = post
                question_post = post

        #2) sort comments in the temporal order
        for comment_list in comment_map.values():
            comment_list.sort(key=operator.attrgetter('added_at'))

        #3) attach comments to question and the answers
        for post_id, comment_list in comment_map.items():
            try:
                post_map[post_id].set_cached_comments(comment_list)
            except KeyError:
                pass#comment to deleted answer - don't want it

        if self.has_accepted_answer() and self.accepted_answer.deleted == False:
            #Put the accepted answer to front
            #the second check is for the case when accepted answer is deleted
            if self.accepted_answer_id in post_map:
                accepted_answer = post_map[self.accepted_answer_id]
                answers.remove(accepted_answer)
                answers.insert(0, accepted_answer)

        #if user is not an inquirer, and thread is moderated,
        #put published answers first
        #todo: there may be > 1 enquirers
        published_answer_ids = list()
        if self.is_moderated() and user != question_post.author:
            #if moderated - then author is guaranteed to be the
            #limited visibility enquirer
            published_answer_ids = self.posts.get_answers(
                                        user=question_post.author#todo: may be > 1
                                    ).filter(
                                        deleted=False
                                    ).order_by(
                                        {
                                            'latest':'-added_at',
                                            'oldest':'added_at',
                                            'votes':'-points'
                                        }[sort_method]
                                    ).values_list('id', flat=True)

            published_answer_ids = reversed(published_answer_ids)
            #now put those answers first
            answer_map = dict([(answer.id, answer) for answer in answers])
            for answer_id in published_answer_ids:
                answer = answer_map[answer_id]
                answers.remove(answer)
                answers.insert(0, answer)

        return (question_post, answers, post_to_author, published_answer_ids)

    def has_accepted_answer(self):
        return self.accepted_answer_id != None

    def get_similarity(self, other_thread = None):
        """return number of tags in the other question
        that overlap with the current question (self)
        """
        my_tags = set(self.get_tag_names())
        others_tags = set(other_thread.get_tag_names())
        return len(my_tags & others_tags)

    def get_similar_threads(self):
        """
        Get 10 similar threads for given one.
        Threads with the individual tags will be added to list if above questions are not full.

        This function has a limitation that it will
        retrieve only 100 records then select 10 most similar
        from that list as querying entire database may
        be very expensive - this function will benefit from
        some sort of optimization
        """

        def get_data():
            # todo: code in this function would be simpler if
            # we had question post id denormalized on the thread
            tags_list = self.get_tag_names()
            similar_threads = Thread.objects.filter(
                                        tags__name__in=tags_list
                                    ).exclude(
                                        id = self.id
                                    ).exclude(
                                        posts__post_type='question',
                                        posts__deleted = True
                                    ).distinct()[:100]
            similar_threads = list(similar_threads)

            for thread in similar_threads:
                thread.similarity = self.get_similarity(other_thread=thread)

            similar_threads.sort(key=operator.attrgetter('similarity'), reverse=True)
            similar_threads = similar_threads[:10]

            # Denormalize questions to speed up template rendering
            # todo: just denormalize question_post_id on the thread!
            thread_map = dict([(thread.id, thread) for thread in similar_threads])
            questions = Post.objects.get_questions()
            questions = questions.select_related('thread').filter(thread__in=similar_threads)
            for q in questions:
                thread_map[q.thread_id].question_denorm = q

            # Postprocess data for the final output
            result = list()
            for thread in similar_threads:
                question_post = getattr(thread, 'question_denorm', None)
                # unfortunately the if statement below is necessary due to
                # a possible bug
                # all this proves that it's wrong to reference threads by
                # the question post id in the question page urls!!!
                # this is a "legacy" problem inherited from the old models
                if question_post:
                    url = question_post.get_absolute_url()
                    title = thread.get_title(question_post)
                    result.append({'url': url, 'title': title})

            return result

        def get_cached_data():
            """similar thread data will expire
            with the default expiration delay
            """
            key = 'similar-threads-%s' % self.id
            data = cache.cache.get(key)
            if data is None:
                data = get_data()
                cache.cache.set(key, data)
            return data

        return LazyList(get_cached_data)

    def remove_author_anonymity(self):
        """removes anonymous flag from the question
        and all its revisions
        the function calls update method to make sure that
        signals are not called
        """
        #note: see note for the is_anonymous field
        #it is important that update method is called - not save,
        #because we do not want the signals to fire here
        thread_question = self._question_post()
        Post.objects.filter(id=thread_question.id).update(is_anonymous=False)
        thread_question.revisions.all().update(is_anonymous=False)

    def is_followed_by(self, user = None):
        """True if thread is followed by user"""
        if user and user.is_authenticated():
            return self.followed_by.filter(id = user.id).count() > 0
        return False

    def is_moderated(self):
        """True, if tread has SHOW_PUBLISHED_RESPONSES
        group memberships"""
        if askbot_settings.GROUPS_ENABLED:
            return ThreadToGroup.objects.filter(
                            thread=self,
                            visibility=ThreadToGroup.SHOW_PUBLISHED_RESPONSES
                        ).count() > 0
        return False

    def add_child_posts_to_groups(self, groups):
        """adds questions and answers of the thread to
        given groups, comments are taken care of implicitly
        by the underlying ``Post`` methods
        """
        post_types = ('question', 'answer')
        posts = self.posts.filter(post_type__in=post_types)
        for post in posts:
            post.add_to_groups(groups)

    def remove_child_posts_from_groups(self, groups):
        """removes child posts from given groups"""
        post_ids = self.posts.all().values_list('id', flat=True)
        group_ids = [group.id for group in groups]
        PostToGroup.objects.filter(
                        post__id__in=post_ids,
                        tag__id__in=group_ids
                    ).delete()

    def add_to_groups(
        self, groups, visibility=ThreadToGroup.SHOW_ALL_RESPONSES, recursive=False
    ):
        """adds thread to a list of groups
        ``groups`` argument may be any iterable of groups
        """
        for group in groups:
            #todo: change to bulk create when django 1.3 goes out of use
            thread_group, created = ThreadToGroup.objects.get_or_create(
                                                    thread=self,
                                                    group=group
                                                )

            if thread_group.visibility != visibility:
                thread_group.visibility = visibility
                thread_group.save()

        if recursive == True:
            #comments are taken care of automatically
            self.add_child_posts_to_groups(groups)

    def remove_from_groups(self, groups, recursive=False):
        thread_groups =  ThreadToGroup.objects.filter(
                                        thread=self, group__in=groups
                                    )
        thread_groups.delete()
        if recursive == True:
            self.remove_child_posts_from_groups(groups)

    def make_public(self, recursive=False):
        """adds the global group to the thread"""
        groups = (get_global_group(), )
        self.add_to_groups(groups, recursive=recursive)
        if recursive == False:
            self._question_post().make_public()

    def make_private(self, user, group_id = None):
        """adds thread to all user's groups, excluding
        the global, or to a group given by id.
        The add by ID now only works if user belongs to that group
        """
        if group_id:
            group = Group.objects.get(id=group_id)
            groups = [group]
            self.add_to_groups(groups)

            global_group = get_global_group()
            if group != global_group:
                self.remove_from_groups((global_group,))
        else:
            groups = user.get_groups(private=True)
            self.add_to_groups(groups)
            self.remove_from_groups((get_global_group(),))

        self._question_post().make_private(user, group_id)

        if len(groups) == 0:
            message = 'Sharing did not work, because group is unknown'
            user.message_set.create(message=message)

    def is_private(self):
        """true, if thread belongs to the global group"""
        if askbot_settings.GROUPS_ENABLED:
            group = get_global_group()
            return not self.groups.filter(id=group.id).exists()
        return False


    def remove_tags_by_names(self, tagnames):
        """removes tags from thread by names"""
        removed_tags = list()
        for tag in self.tags.all():
            if tag.name in tagnames:
                tag.used_count -= 1
                removed_tags.append(tag)
        self.tags.remove(*removed_tags)
        return removed_tags


    def update_tags(
        self, tagnames = None, user = None, timestamp = None
    ):
        """
        Updates Tag associations for a thread to match the given
        tagname string.
        When tags are removed and their use count hits 0 - the tag is
        automatically deleted.
        When an added tag does not exist - it is created
        If tag moderation is on - new tags are placed on the queue

        Tag use counts are recalculated
        A signal tags updated is sent

        *IMPORTANT*: self._question_post() has to
        exist when update_tags() is called!
        """
        if tagnames.strip() == '':
            return

        previous_tags = list(self.tags.filter(status = Tag.STATUS_ACCEPTED))

        ordered_updated_tagnames = [t for t in tagnames.strip().split(' ')]

        previous_tagnames = set([tag.name for tag in previous_tags])
        updated_tagnames = set(ordered_updated_tagnames)
        removed_tagnames = previous_tagnames - updated_tagnames

        #remove tags from the question's tags many2many relation
        #used_count values are decremented on all tags
        removed_tags = self.remove_tags_by_names(removed_tagnames)

        #modified tags go on to recounting their use
        #todo - this can actually be done asynchronously - not so important
        modified_tags, unused_tags = separate_unused_tags(removed_tags)
        delete_tags(unused_tags)#tags with used_count == 0 are deleted

        modified_tags = removed_tags

        #add new tags to the relation
        added_tagnames = updated_tagnames - previous_tagnames

        if added_tagnames:
            #find reused tags
            reused_tags, new_tagnames = get_tags_by_names(added_tagnames)
            reused_tags.mark_undeleted()

            added_tags = list(reused_tags)
            #tag moderation is in the call below
            created_tags = Tag.objects.create_in_bulk(
                                            tag_names = new_tagnames, user = user
                                        )

            added_tags.extend(created_tags)
            #todo: not nice that assignment of added_tags is way above
            self.tags.add(*added_tags)
            modified_tags.extend(added_tags)
        else:
            added_tags = Tag.objects.none()

        #Save denormalized tag names on thread. Preserve order from user input.
        accepted_added_tags = filter_accepted_tags(added_tags)
        added_tagnames = set([tag.name for tag in accepted_added_tags])
        final_tagnames = (previous_tagnames - removed_tagnames) | added_tagnames
        ordered_final_tagnames = list()
        for tagname in ordered_updated_tagnames:
            if tagname in final_tagnames:
                ordered_final_tagnames.append(tagname)

        self.tagnames = ' '.join(ordered_final_tagnames)
        self.save()#need to save here?

        #todo: factor out - tell author about suggested tags
        suggested_tags = filter_suggested_tags(added_tags)
        if len(suggested_tags) > 0:
            #1) notify author that the tag is going to be moderated
            #todo: factor this out
            if len(suggested_tags) == 1:
                msg = _(
                    'Tag %s is new and will be submitted for the '
                    'moderators approval'
                ) % suggested_tags[0].name
            else:
                msg = _(
                    'Tags %s are new and will be submitted for the '
                    'moderators approval'
                ) % ', '.join([tag.name for tag in suggested_tags])
            user.message_set.create(message = msg)
            #2) todo: notify moderators about newly suggested tags

        ####################################################################
        self.update_summary_html() # regenerate question/thread summary html
        ####################################################################

        #if there are any modified tags, update their use counts
        if modified_tags:
            Tag.objects.update_use_counts(modified_tags)
            signals.tags_updated.send(None,
                                thread = self,
                                tags = modified_tags,
                                user = user,
                                timestamp = timestamp
                            )
            return True

        return False

    def add_tag(
        self, user = None, timestamp = None, tag_name = None, silent = False
    ):
        """adds one tag to thread"""
        tag_names = self.get_tag_names()
        if tag_name in tag_names:
            return
        tag_names.append(tag_name)

        self.retag(
            retagged_by = user,
            retagged_at = timestamp,
            tagnames = ' '.join(tag_names),
            silent = silent
        )

    def retag(self, retagged_by=None, retagged_at=None, tagnames=None, silent=False):
        """changes thread tags"""
        if None in (retagged_by, retagged_at, tagnames):
            raise Exception('arguments retagged_at, retagged_by and tagnames are required')

        thread_question = self._question_post()

        self.tagnames = tagnames.strip()
        self.save()

        # Update the Question itself
        if silent == False:
            thread_question.last_edited_at = retagged_at
            #thread_question.thread.last_activity_at = retagged_at
            thread_question.last_edited_by = retagged_by
            #thread_question.thread.last_activity_by = retagged_by
            thread_question.save()

        # Update the Thread's tag associations
        self.update_tags(tagnames=tagnames, user=retagged_by, timestamp=retagged_at)

        # Create a new revision
        latest_revision = thread_question.get_latest_revision()
        PostRevision.objects.create(
            post = thread_question,
            title      = latest_revision.title,
            author     = retagged_by,
            revised_at = retagged_at,
            tagnames   = tagnames,
            summary    = const.POST_STATUS['retagged'],
            text       = latest_revision.text
        )

    def has_favorite_by_user(self, user):
        if not user.is_authenticated():
            return False

        return FavoriteQuestion.objects.filter(thread=self, user=user).exists()

    def get_last_update_info(self):
        posts = list(self.posts.select_related('author', 'last_edited_by'))

        last_updated_at = posts[0].added_at
        last_updated_by = posts[0].author

        for post in posts:
            last_updated_at, last_updated_by = max((last_updated_at, last_updated_by), (post.added_at, post.author))
            if post.last_edited_at:
                last_updated_at, last_updated_by = max((last_updated_at, last_updated_by), (post.last_edited_at, post.last_edited_by))

        return last_updated_at, last_updated_by

    def get_summary_html(self, search_state, visitor = None):
        html = self.get_cached_summary_html(visitor)
        if not html:
            html = self.update_summary_html(visitor)

        # todo: this work may be pushed onto javascript we post-process tag names
        # in the snippet so that tag urls match the search state
        # use `<<<` and `>>>` because they cannot be confused with user input
        # - if user accidentialy types <<<tag-name>>> into question title or body,
        # then in html it'll become escaped like this: &lt;&lt;&lt;tag-name&gt;&gt;&gt;
        regex = re.compile(
            r'<<<(%s)>>>' % const.TAG_REGEX_BARE,
            re.UNICODE
        )

        while True:
            match = regex.search(html)
            if not match:
                break
            seq = match.group(0)  # e.g "<<<my-tag>>>"
            tag = match.group(1)  # e.g "my-tag"
            full_url = search_state.add_tag(tag).full_url()
            html = html.replace(seq, full_url)

        return html

    def get_cached_summary_html(self, visitor = None):
        #todo: remove this plug by adding cached foreign user group
        #parameter to the key. Now with groups on caching is turned off
        #parameter visitor is there to get summary out by the user groups
        if askbot_settings.GROUPS_ENABLED:
            return None
        return cache.cache.get(self.SUMMARY_CACHE_KEY_TPL % self.id)

    def update_summary_html(self, visitor = None):
        context = {
            'thread': self,
            #fetch new question post to make sure we're up-to-date
            'question': self._question_post(refresh=True),
            'search_state': DummySearchState(),
            'visitor': visitor
        }
        html = get_template('widgets/question_summary.html').render(context)
        # INFO: Timeout is set to 30 days:
        # * timeout=0/None is not a reliable cross-backend way to set infinite timeout
        # * We probably don't need to pollute the cache with threads older than 30 days
        # * Additionally, Memcached treats timeouts > 30day as dates (https://code.djangoproject.com/browser/django/tags/releases/1.3/django/core/cache/backends/memcached.py#L36),
        #   which probably doesn't break anything but if we can stick to 30 days then let's stick to it
        cache.cache.set(
            self.SUMMARY_CACHE_KEY_TPL % self.id,
            html,
            timeout=const.LONG_TIME
        )
        return html

    def summary_html_cached(self):
        return cache.cache.has_key(self.SUMMARY_CACHE_KEY_TPL % self.id)

class QuestionView(models.Model):
    question = models.ForeignKey(Post, related_name='viewed')
    who = models.ForeignKey(User, related_name='question_views')
    when = models.DateTimeField()

    class Meta:
        app_label = 'askbot'

class FavoriteQuestion(models.Model):
    """A favorite Question of a User."""
    thread        = models.ForeignKey(Thread)
    user          = models.ForeignKey(User, related_name='user_favorite_questions')
    added_at      = models.DateTimeField(default=datetime.datetime.now)

    class Meta:
        app_label = 'askbot'
        db_table = u'favorite_question'
    def __unicode__(self):
        return '[%s] favorited at %s' %(self.user, self.added_at)


class DraftQuestion(models.Model):
    """Provides space to solve unpublished draft
    questions. Contents is used to populate the Ask form.
    """
    author = models.ForeignKey(User)
    title = models.CharField(max_length=300, null=True)
    text = models.TextField(null=True)
    tagnames = models.CharField(max_length=125, null=True)

    class Meta:
        app_label = 'askbot'


class AnonymousQuestion(DraftContent):
    """question that was asked before logging in
    maybe the name is a little misleading, the user still
    may or may not want to stay anonymous after the question
    is published
    """
    title = models.CharField(max_length=300)
    tagnames = models.CharField(max_length=125)
    is_anonymous = models.BooleanField(default=False)

    def publish(self,user):
        added_at = datetime.datetime.now()
        #todo: wrong - use User.post_question() instead
        Thread.objects.create_new(
            title = self.title,
            added_at = added_at,
            author = user,
            wiki = self.wiki,
            is_anonymous = self.is_anonymous,
            tagnames = self.tagnames,
            text = self.text,
        )
        self.delete()<|MERGE_RESOLUTION|>--- conflicted
+++ resolved
@@ -176,11 +176,7 @@
         """returns a query set of questions,
         matching the full text query
         """
-<<<<<<< HEAD
-        if settings.ENABLE_HAYSTACK_SEARCH:
-=======
         if django_settings.ENABLE_HAYSTACK_SEARCH:
->>>>>>> cb358e33
             from askbot.search.haystack import AskbotSearchQuerySet
             hs_qs = AskbotSearchQuerySet().filter(content=search_query)
             return hs_qs.get_django_queryset()
@@ -387,14 +383,10 @@
 
         orderby = QUESTION_ORDER_BY_MAP[search_state.sort]
 
-<<<<<<< HEAD
-        if not (settings.ENABLE_HAYSTACK_SEARCH and orderby=='-relevance'):
-=======
         if not (
             getattr(django_settings, 'ENABLE_HAYSTACK_SEARCH', False) \
             and orderby=='-relevance'
         ):
->>>>>>> cb358e33
             #FIXME: this does not produces the very same results as postgres.
             qs = qs.extra(order_by=[orderby])
 
