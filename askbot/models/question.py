--- conflicted
+++ resolved
@@ -436,18 +436,6 @@
         return self.filter(id__in = thread_ids)
 
 
-from askbot.models.user import Group
-class ThreadToGroup(models.Model):
-    """temp bridge table between threads and groups"""
-    thread = models.ForeignKey('Thread')
-    group = models.ForeignKey(Group)
-
-    class Meta:
-        unique_together = ('thread', 'group')
-        db_table = 'askbot_thread_groups'
-        app_label = 'askbot'
-
-
 class Thread(models.Model):
     SUMMARY_CACHE_KEY_TPL = 'thread-question-summary-%d'
     ANSWER_LIST_KEY_TPL = 'thread-answer-list-%d'
@@ -455,13 +443,7 @@
     title = models.CharField(max_length=300)
 
     tags = models.ManyToManyField('Tag', related_name='threads')
-<<<<<<< HEAD
-    groups = models.ManyToManyField(Group, db_table='askbot_thread_groups')
-=======
-    groups = models.ManyToManyField(
-        Group, related_name='group_threads', through=ThreadToGroup
-    )
->>>>>>> 42b8ff1e
+    groups = models.ManyToManyField(Group, related_name='group_threads', db_table='askbot_thread_groups')
 
     # Denormalised data, transplanted from Question
     tagnames = models.CharField(max_length=125)
