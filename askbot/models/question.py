import random
import logging
import datetime
from django.conf import settings
from django.utils.datastructures import SortedDict
from django.db import models
from django.contrib.auth.models import User
from django.utils.http import urlquote as django_urlquote
<<<<<<< HEAD
#from django.core.urlresolvers import reverse
from localeurl.models import reverse
=======
from django.core.urlresolvers import reverse
from django.core import exceptions as django_exceptions
>>>>>>> 73efdec4
from django.contrib.sitemaps import ping_google
from django.utils.translation import ugettext as _
import askbot
import askbot.conf
from askbot import exceptions
from askbot.models.tag import Tag, MarkedTag
from askbot.models.base import AnonymousContent, DeletableContent, ContentRevision
from askbot.models.base import parse_post_text, parse_and_save_post
from askbot.models import content
from askbot import const
from askbot.utils.lists import LazyList
from askbot.utils.slug import slugify
from askbot.utils import markup
from askbot.utils.html import sanitize_html

#todo: too bad keys are duplicated see const sort methods
QUESTION_ORDER_BY_MAP = {
    'age-desc': '-added_at',
    'age-asc': 'added_at',
    'activity-desc': '-last_activity_at',
    'activity-asc': 'last_activity_at',
    'answers-desc': '-answer_count',
    'answers-asc': 'answer_count',
    'votes-desc': '-score',
    'votes-asc': 'score',
    'relevance-desc': None#this is a special case for postges only
}

class QuestionManager(models.Manager):
    def create_new(self, title=None,author=None,added_at=None, wiki=False,tagnames=None, text=None):

        question = Question(
            title = title,
            author = author,
            added_at = added_at,
            last_activity_at = added_at,
            last_activity_by = author,
            wiki = wiki,
            tagnames = tagnames,
            #html field is denormalized in .save() call
            text = text,
            #summary field is denormalized in .save() call
        )
        if question.wiki:
            #DATED COMMENT
            #todo: this is confusing - last_edited_at field
            #is used as an indicator whether question has been edited
            #in template askbot/skins/default/templates/post_contributor_info.html
            #but in principle, post creation should count as edit as well
            question.last_edited_by = question.author
            question.last_edited_at = added_at
            question.wikified_at = added_at

        question.parse_and_save(author = author)
        question.update_tags(tagnames = tagnames, user = author, timestamp = added_at)

        question.add_revision(
            author=author,
            text=text,
            comment=const.POST_STATUS['default_version'],
            revised_at=added_at,
        )
        return question

    def run_advanced_search(
                        self,
                        request_user = None,
                        search_state = None
                    ):
        """all parameters are guaranteed to be clean
        however may not relate to database - in that case
        a relvant filter will be silently dropped
        """

        scope_selector = getattr(
                            search_state,
                            'scope',
                            const.DEFAULT_POST_SCOPE
                        )

        search_query = search_state.query
        tag_selector = search_state.tags
        author_selector = search_state.author

        sort_method = getattr(
                            search_state, 
                            'sort',
                            const.DEFAULT_POST_SORT_METHOD
                        )

        qs = self.filter(deleted=False)#todo - add a possibility to see deleted questions

        #return metadata
        meta_data = {}
        if tag_selector: 
            for tag in tag_selector:
                qs = qs.filter(tags__name = tag)

        if search_query:
            if settings.DATABASE_ENGINE == 'mysql':
                qs = qs.filter( 
                            models.Q(title__search = search_query) \
                           | models.Q(text__search = search_query) \
                           | models.Q(tagnames__search = search_query) \
                           | models.Q(answers__text__search = search_query)
                        )
            elif settings.DATABASE_ENGINE == 'postgresql_psycopg2':
                rank_clause = "ts_rank(question.text_search_vector, to_tsquery('%s'))";
                search_query = '&'.join(search_query.split())
                extra_kwargs = {
                    'select': {'relevance': rank_clause % search_query},
                    'where': ['text_search_vector @@ to_tsquery(%s)'],
                    'params': ["'" + search_query + "'"]
                }
                if askbot.conf.should_show_sort_by_relevance():
                    if sort_method == 'relevance-desc':
                        extra_kwargs['order_by'] = ['-relevance',]

                qs = qs.extra(**extra_kwargs)
            else:
                #fallback to dumb title match search
                qs = qs.extra(
                                where=['title like %s'], 
                                params=['%' + search_query + '%']
                            )

        #have to import this at run time, otherwise there
        #a circular import dependency...
        from askbot.conf import settings as askbot_settings
        if scope_selector:
            if scope_selector == 'unanswered':
                if askbot_settings.UNANSWERED_QUESTION_MEANING == 'NO_ANSWERS':
                    qs = qs.filter(answer_count=0)#todo: expand for different meanings of this
                elif askbot_settings.UNANSWERED_QUESTION_MEANING == 'NO_ACCEPTED_ANSWERS':
                    qs = qs.filter(answer_accepted=False)
                elif askbot_settings.UNANSWERED_QUESTION_MEANING == 'NO_UPVOTED_ANSWERS':
                    raise NotImplementedError()
                else:
                    raise Exception('UNANSWERED_QUESTION_MEANING setting is wrong')
            elif scope_selector == 'favorite':
                qs = qs.filter(favorited_by = request_user)
            
        #user contributed questions & answers
        if author_selector:
            try:
                #todo maybe support selection by multiple authors
                u = User.objects.get(id=int(author_selector))
                qs = qs.filter(
                            models.Q(author=u, deleted=False) \
                            | models.Q(answers__author=u, answers__deleted=False)
                        )
                meta_data['author_name'] = u.username
            except User.DoesNotExist:
                meta_data['author_name'] = None

        #get users tag filters
        ignored_tag_names = None
        if request_user and request_user.is_authenticated():
            uid_str = str(request_user.id)
            #mark questions tagged with interesting tags
            #a kind of fancy annotation, would be nice to avoid it
            interesting_tags = Tag.objects.filter(
                                    user_selections__user=request_user,
                                    user_selections__reason='good'
                                )
            ignored_tags = Tag.objects.filter(
                                    user_selections__user=request_user,
                                    user_selections__reason='bad'
                                )

            meta_data['interesting_tag_names'] = [tag.name for tag in interesting_tags]

            ignored_tag_names = [tag.name for tag in ignored_tags]
            meta_data['ignored_tag_names'] = ignored_tag_names

            if interesting_tags:
                #expensive query
                qs = qs.extra(
                    select = SortedDict([
                        (
                            'interesting_score', 
                            'SELECT COUNT(1) FROM askbot_markedtag, question_tags '
                             + 'WHERE askbot_markedtag.user_id = %s '
                             + 'AND askbot_markedtag.tag_id = question_tags.tag_id '
                             + 'AND askbot_markedtag.reason = \'good\' '
                             + 'AND question_tags.question_id = question.id'
                        ),
                            ]),
                    select_params = (uid_str,),
                 )
            # get the list of interesting and ignored tags (interesting_tag_names, ignored_tag_names) = (None, None)

            if ignored_tags:
                if request_user.hide_ignored_questions:
                    #exclude ignored tags if the user wants to
                    qs = qs.exclude(tags__in=ignored_tags)
                else:
                    #annotate questions tagged with ignored tags
                    #expensive query
                    qs = qs.extra(
                        select = SortedDict([
                            (
                                'ignored_score', 
                                'SELECT COUNT(1) '
                                  + 'FROM askbot_markedtag, question_tags '
                                  + 'WHERE askbot_markedtag.user_id = %s '
                                  + 'AND askbot_markedtag.tag_id = question_tags.tag_id '
                                  + 'AND askbot_markedtag.reason = \'bad\' '
                                  + 'AND question_tags.question_id = question.id'
                            )
                                ]),
                        select_params = (uid_str, )
                     )

        if sort_method != 'relevance-desc':
            #relevance sort is set in the extra statement
            #only for postgresql
            orderby = QUESTION_ORDER_BY_MAP[sort_method]
            qs = qs.order_by(orderby)

        qs = qs.distinct()
        qs = qs.select_related(
                        'last_activity_by__id',
                        'last_activity_by__username',
                        'last_activity_by__reputation',
                        'last_activity_by__gold',
                        'last_activity_by__silver',
                        'last_activity_by__bronze'
                    )

        related_tags = Tag.objects.get_related_to_search(
                                        questions = qs,
                                        search_state = search_state,
                                        ignored_tag_names = ignored_tag_names
                                    )
        return qs, meta_data, related_tags

    #todo: this function is similar to get_response_receivers
    #profile this function against the other one
    #todo: maybe this must be a query set method, not manager method
    def get_question_and_answer_contributors(self, question_list):
        answer_list = []
        #question_list = list(question_list)#important for MySQL, b/c it does not support
        from askbot.models.answer import Answer
        q_id = [question.id for question in question_list]
        a_id = list(Answer.objects.filter(question__in=q_id).values_list('id', flat=True))
        u_id = set(self.filter(id__in=q_id).values_list('author', flat=True))
        u_id = u_id.union(
                    set(Answer.objects.filter(id__in=a_id).values_list('author', flat=True))
                )
        contributors = User.objects.filter(id__in=u_id).order_by('?')
        #print contributors
        #could not optimize this query with indices so it was split into what's now above
        #contributors = User.objects.filter(
        #                            models.Q(questions__in=question_list) \
        #                            | models.Q(answers__in=answer_list)
        #                           ).distinct()
        #contributors = list(contributors)
        return contributors

    def get_author_list(self, **kwargs):
        #todo: - this is duplication - answer manager also has this method
        #will be gone when models are consolidated
        #note that method get_question_and_answer_contributors is similar in function
        authors = set()
        for question in self:
            authors.update(question.get_author_list(**kwargs))
        return list(authors)

    def update_view_count(self, question):
        """
        update counter+1 when user browse question page
        """
        self.filter(id=question.id).update(view_count = question.view_count + 1)


class Question(content.Content, DeletableContent):
    post_type = 'question'
    title    = models.CharField(max_length=300)
    tags     = models.ManyToManyField('Tag', related_name='questions')
    answer_accepted = models.BooleanField(default=False)
    closed          = models.BooleanField(default=False)
    closed_by       = models.ForeignKey(User, null=True, blank=True, related_name='closed_questions')
    closed_at       = models.DateTimeField(null=True, blank=True)
    close_reason    = models.SmallIntegerField(
                                            choices=const.CLOSE_REASONS, 
                                            null=True, 
                                            blank=True
                                        )
    followed_by     = models.ManyToManyField(User, related_name='followed_questions')

    # Denormalised data
    answer_count         = models.PositiveIntegerField(default=0)
    view_count           = models.PositiveIntegerField(default=0)
    favourite_count      = models.PositiveIntegerField(default=0)
    last_activity_at     = models.DateTimeField(default=datetime.datetime.now)
    last_activity_by     = models.ForeignKey(User, related_name='last_active_in_questions')
    tagnames             = models.CharField(max_length=125)
    summary              = models.CharField(max_length=180)

    favorited_by         = models.ManyToManyField(User, through='FavoriteQuestion', related_name='favorite_questions') 

    objects = QuestionManager()

    class Meta(content.Content.Meta):
        db_table = u'question'

    parse = parse_post_text
    parse_and_save = parse_and_save_post

    def assert_is_visible_to(self, user):
        """raises QuestionHidden"""
        if self.deleted:
            message = _(
                    'Sorry, this question has been '
                    'deleted and is no longer accessible'
                )
            if user.is_anonymous():
                raise exceptions.QuestionHidden(message)
            try:
                user.assert_can_see_deleted_post(self)
            except django_exceptions.PermissionDenied:
                raise exceptions.QuestionHidden(message)

    def update_answer_count(self, save = True):
        """updates the denormalized field 'answer_count'
        on the question
        """
        self.answer_count = self.get_answers().count()
        if save: 
            self.save()
   
    def update_favorite_count(self):
        """
        update favourite_count for given question
        """
        self.favourite_count = FavoriteQuestion.objects.filter(
                                                            question=self
                                                        ).count()
        self.save()


    def get_similar_questions(self):
        """
        Get 10 similar questions for given one.
        Questions with the individual tags will be added to list if above questions are not full.

        This function has a limitation that it will
        retrieve only 100 records then select 10 most similar
        from that list as querying entire database may
        be very expensive - this function will benefit from
        some sort of optimization
        """
        #print datetime.datetime.now()

        def get_data():

            tags_list = self.tags.all()
            similar_questions = self.__class__.objects.filter(
                                            tags__in = self.tags.all()
                                        ).exclude(
                                            id = self.id,
                                        ).exclude(
                                            deleted = True
                                        ).distinct()[:100]
            similar_questions = list(similar_questions)
            output = list()
            for question in similar_questions:
                question.similarity = self.get_similarity(
                                                    other_question = question
                                                )
            #sort in reverse order - x and y are interchanged in cmp() call
            similar_questions.sort(lambda x,y: cmp(y.similarity, x.similarity))
            if len(similar_questions) > 10:
                return similar_questions[:10]
            else:
                return similar_questions

        return LazyList(get_data)

    def get_page_number(self, answers = None):
        """question always appears on its own
        first page by definition. The answers 
        parameter is not used here. The extra parameter is necessary
        to maintain generality of the function call signature"""
        return 1

    def get_similarity(self, other_question = None):
        """return number of tags in the other question
        that overlap with the current question (self)
        """
        my_tags = set(self.get_tag_names())
        others_tags = set(other_question.get_tag_names())
        return len(my_tags & others_tags)

    def update_tags(self, tagnames = None, user = None, timestamp = None):
        """
        Updates Tag associations for a question to match the given
        tagname string.
        """

        previous_tags = list(self.tags.all())

        previous_tagnames = set([tag.name for tag in previous_tags])
        updated_tagnames = set(t for t in tagnames.split(' '))

        removed_tagnames = previous_tagnames - updated_tagnames
        added_tagnames = updated_tagnames - previous_tagnames

        modified_tags = list()
        #remove tags from the question's tags many2many relation
        if removed_tagnames:
            removed_tags = [tag for tag in previous_tags if tag.name in removed_tagnames]
            self.tags.remove(*removed_tags)

            #if any of the removed tags reached use count == 1 that means they must be deleted
            for tag in removed_tags:
                if tag.used_count == 1:
                    #we won't modify used count b/c it's done below anyway
                    removed_tags.remove(tag)
                    tag.delete()#auto-delete tags whose use count dwindled

            #remember modified tags, we'll need to update use counts on them
            modified_tags = removed_tags

        #add new tags to the relation
        if added_tagnames:
            #find reused tags
            reused_tags = Tag.objects.filter(name__in = added_tagnames)
            #undelete them, because we are using them
            reused_count = reused_tags.update(
                                    deleted = False,
                                    deleted_by = None,
                                    deleted_at = None
                                )
            #if there are brand new tags, create them and finalize the added tag list
            if reused_count < len(added_tagnames):
                added_tags = list(reused_tags)

                reused_tagnames = set([tag.name for tag in reused_tags])
                new_tagnames = added_tagnames - reused_tagnames
                for name in new_tagnames:
                    new_tag = Tag.objects.create(
                                            name = name,
                                            created_by = user,
                                            used_count = 1
                                        )
                    added_tags.append(new_tag)
            else:
                added_tags = reused_tags

            #finally add tags to the relation and extend the modified list
            self.tags.add(*added_tags)
            modified_tags.extend(added_tags)

        #if there are any modified tags, update their use counts
        if modified_tags:
            Tag.objects.update_use_counts(modified_tags)
            return True

        return False

    def delete(self):
        super(Question, self).delete()
        try:
            from askbot.conf import settings as askbot_settings
            if askbot_settings.GOOGLE_SITEMAP_CODE != '':
                ping_google()
        except Exception:
            logging.debug('problem pinging google did you register you sitemap with google?')

    def get_answers(self, user = None):
        """returns query set for answers to this question
        that may be shown to the given user
        """

        if user is None or user.is_anonymous():
            return self.answers.filter(deleted=False)
        else:
            if user.is_administrator() or user.is_moderator():
                return self.answers.all()
            else:
                return self.answers.filter(
                                models.Q(deleted = False) | models.Q(author = user) \
                                | models.Q(deleted_by = user)
                            )

    def get_updated_activity_data(self, created = False):
        if created:
            return const.TYPE_ACTIVITY_ASK_QUESTION, self
        else:
            latest_revision = self.get_latest_revision()
            return const.TYPE_ACTIVITY_UPDATE_QUESTION, latest_revision

    def get_response_receivers(self, exclude_list = None):
        """returns list of users who might be interested
        in the question update based on their participation 
        in the question activity

        exclude_list is mandatory - it normally should have the
        author of the update so the he/she is not notified about the update
        """
        assert(exclude_list != None)
        recipients = set()
        recipients.update(
                            self.get_author_list(
                                    include_comments = True
                                )
                        )
        #do not include answer commenters here
        for a in self.answers.all():
            recipients.update(a.get_author_list())

        recipients -= set(exclude_list)
        return recipients

    def retag(self, retagged_by=None, retagged_at=None, tagnames=None, silent=False):
        if None in (retagged_by, retagged_at, tagnames):
            raise Exception('arguments retagged_at, retagged_by and tagnames are required')
        # Update the Question itself
        self.tagnames = tagnames
        if silent == False:
            self.last_edited_at = retagged_at
            self.last_activity_at = retagged_at
            self.last_edited_by = retagged_by
            self.last_activity_by = retagged_by
        self.save()

        # Update the Question's tag associations
        self.update_tags(tagnames = tagnames, user = retagged_by, timestamp = retagged_at)

        # Create a new revision
        latest_revision = self.get_latest_revision()
        QuestionRevision.objects.create(
            question   = self,
            title      = latest_revision.title,
            author     = retagged_by,
            revised_at = retagged_at,
            tagnames   = tagnames,
            summary    = const.POST_STATUS['retagged'],
            text       = latest_revision.text
        )

    def get_origin_post(self):
        return self

    def apply_edit(self, edited_at=None, edited_by=None, title=None,\
                    text=None, comment=None, tags=None, wiki=False):

        latest_revision = self.get_latest_revision()
        #a hack to allow partial edits - important for SE loader
        if title is None:
            title = self.title
        if text is None:
            text = latest_revision.text
        if tags is None:
            tags = latest_revision.tagnames

        if edited_by is None:
            raise Exception('parameter edited_by is required')

        if edited_at is None:
            edited_at = datetime.datetime.now()

        # Update the Question itself
        self.title = title
        self.last_edited_at = edited_at
        self.last_activity_at = edited_at
        self.last_edited_by = edited_by
        self.last_activity_by = edited_by
        self.tagnames = tags
        self.text = text

        #wiki is an eternal trap whence there is no exit
        if self.wiki == False and wiki == True:
            self.wiki = True

        # Update the Question tag associations
        if latest_revision.tagnames != tags:
            self.update_tags(tagnames = tags, user = edited_by, timestamp = edited_at)

        # Create a new revision
        self.add_revision(
            author = edited_by,
            text = text,
            revised_at = edited_at,
            comment = comment,
        )

        self.parse_and_save(author = edited_by)

    def add_revision(self,author=None, text=None, comment=None, revised_at=None):
        if None in (author, text, comment):
            raise Exception('author, text and comment are required arguments')
        rev_no = self.revisions.all().count() + 1
        if comment in (None, ''):
            if rev_no == 1:
                comment = const.POST_STATUS['default_version']
            else:
                comment = 'No.%s Revision' % rev_no
            
        return QuestionRevision.objects.create(
            question   = self,
            revision   = rev_no,
            title      = self.title,
            author     = author,
            revised_at = revised_at,
            tagnames   = self.tagnames,
            summary    = comment,
            text       = text
        )

    def get_tag_names(self):
        """Creates a list of Tag names from the ``tagnames`` attribute."""
        return self.tagnames.split(u' ')

    def set_tag_names(self, tag_names):
        """expects some iterable of unicode string tag names
        joins the names with a space and assigns to self.tagnames
        does not save the object
        """
        self.tagnames = u' '.join(tag_names)

    def tagname_meta_generator(self):
        return u','.join([unicode(tag) for tag in self.get_tag_names()])

    def get_absolute_url(self):
        return '%s%s' % (
                    reverse('question', args=[self.id]), 
                    django_urlquote(slugify(self.title))
                )

    def has_favorite_by_user(self, user):
        if not user.is_authenticated():
            return False

        return FavoriteQuestion.objects.filter(question=self, user=user).count() > 0

    def get_answer_count_by_user(self, user_id):
        from askbot.models.answer import Answer
        query_set = Answer.objects.filter(author__id=user_id)
        return query_set.filter(question=self).count()

    def get_question_title(self):
        if self.closed:
            attr = const.POST_STATUS['closed']
        elif self.deleted:
            attr = const.POST_STATUS['deleted']
        else:
            attr = None
        if attr is not None:
            return u'%s %s' % (self.title, attr)
        else:
            return self.title

    def get_revision_url(self):
        return reverse('question_revisions', args=[self.id])

    def get_last_update_info(self):
        when, who = self.post_get_last_update_info()

        answers = self.answers.all()
        if len(answers) > 0:
            for a in answers:
                a_when, a_who = a.post_get_last_update_info()
                if a_when > when:
                    when = a_when
                    who = a_who

        return when, who

    def get_update_summary(self,last_reported_at=None,recipient_email=''):
        edited = False
        if self.last_edited_at and self.last_edited_at > last_reported_at:
            if self.last_edited_by.email != recipient_email:
                edited = True
        comments = []
        for comment in self.comments.all():
            if comment.added_at > last_reported_at and comment.user.email != recipient_email:
                comments.append(comment)
        new_answers = []
        answer_comments = []
        modified_answers = []
        commented_answers = []
        import sets
        commented_answers = sets.Set([])
        for answer in self.answers.all():
            if (answer.added_at > last_reported_at and answer.author.email != recipient_email):
                new_answers.append(answer)
            if (answer.last_edited_at
                and answer.last_edited_at > last_reported_at
                and answer.last_edited_by.email != recipient_email):
                modified_answers.append(answer)
            for comment in answer.comments.all():
                if comment.added_at > last_reported_at and comment.user.email != recipient_email:
                    commented_answers.add(answer)
                    answer_comments.append(comment)

        #create the report
        from askbot.conf import settings as askbot_settings
        if edited or new_answers or modified_answers or answer_comments:
            out = []
            if edited:
                out.append(_('%(author)s modified the question') % {'author':self.last_edited_by.username})
            if new_answers:
                names = sets.Set(map(lambda x: x.author.username,new_answers))
                people = ', '.join(names)
                out.append(_('%(people)s posted %(new_answer_count)s new answers') \
                                % {'new_answer_count':len(new_answers),'people':people})
            if comments:
                names = sets.Set(map(lambda x: x.user.username,comments))
                people = ', '.join(names)
                out.append(_('%(people)s commented the question') % {'people':people})
            if answer_comments:
                names = sets.Set(map(lambda x: x.user.username,answer_comments))
                people = ', '.join(names)
                if len(commented_answers) > 1:
                    out.append(_('%(people)s commented answers') % {'people':people})
                else:
                    out.append(_('%(people)s commented an answer') % {'people':people})
            url = askbot_settings.APP_URL + self.get_absolute_url()
            retval = '<a href="%s">%s</a>:<br>\n' % (url,self.title)
            out = map(lambda x: '<li>' + x + '</li>',out)
            retval += '<ul>' + '\n'.join(out) + '</ul><br>\n'
            return retval
        else:
            return None

    def __unicode__(self):
        return self.title

        
class QuestionView(models.Model):
    question = models.ForeignKey(Question, related_name='viewed')
    who = models.ForeignKey(User, related_name='question_views')
    when = models.DateTimeField()

    class Meta:
        app_label = 'askbot'

class FavoriteQuestion(models.Model):
    """A favorite Question of a User."""
    question      = models.ForeignKey(Question)
    user          = models.ForeignKey(User, related_name='user_favorite_questions')
    added_at      = models.DateTimeField(default=datetime.datetime.now)

    class Meta:
        app_label = 'askbot'
        db_table = u'favorite_question'
    def __unicode__(self):
        return '[%s] favorited at %s' %(self.user, self.added_at)

QUESTION_REVISION_TEMPLATE = ('<h3>%(title)s</h3>\n'
                              '<div class="text">%(html)s</div>\n'
                              '<div class="tags">%(tags)s</div>')
class QuestionRevision(ContentRevision):
    """A revision of a Question."""
    question   = models.ForeignKey(Question, related_name='revisions')
    title      = models.CharField(max_length=300)
    tagnames   = models.CharField(max_length=125)

    class Meta(ContentRevision.Meta):
        db_table = u'question_revision'
        ordering = ('-revision',)

    def get_question_title(self):
        return self.question.title

    def get_absolute_url(self):
        #print 'in QuestionRevision.get_absolute_url()'
        return reverse('question_revisions', args=[self.question.id])

    def as_html(self):
        markdowner = markup.get_parser()
        return QUESTION_REVISION_TEMPLATE % {
            'title': self.title,
            'html': sanitize_html(markdowner.convert(self.text)),
            'tags': ' '.join(['<a class="post-tag">%s</a>' % tag
                              for tag in self.tagnames.split(' ')]),
        }

    def save(self, **kwargs):
        """Looks up the next available revision number."""
        if not self.revision:
            self.revision = QuestionRevision.objects.filter(
                question=self.question).values_list('revision',
                                                    flat=True)[0] + 1
        super(QuestionRevision, self).save(**kwargs)

    def __unicode__(self):
        return u'revision %s of %s' % (self.revision, self.title)

class AnonymousQuestion(AnonymousContent):
    title = models.CharField(max_length=300)
    tagnames = models.CharField(max_length=125)

    def publish(self,user):
        added_at = datetime.datetime.now()
        Question.objects.create_new(
                                title=self.title,
                                author=user,
                                added_at=added_at,
                                wiki=self.wiki,
                                tagnames=self.tagnames,
                                text=self.text,
                                )
        self.delete()<|MERGE_RESOLUTION|>--- conflicted
+++ resolved
@@ -6,13 +6,9 @@
 from django.db import models
 from django.contrib.auth.models import User
 from django.utils.http import urlquote as django_urlquote
-<<<<<<< HEAD
 #from django.core.urlresolvers import reverse
 from localeurl.models import reverse
-=======
-from django.core.urlresolvers import reverse
 from django.core import exceptions as django_exceptions
->>>>>>> 73efdec4
 from django.contrib.sitemaps import ping_google
 from django.utils.translation import ugettext as _
 import askbot
