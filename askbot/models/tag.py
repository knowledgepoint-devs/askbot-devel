--- conflicted
+++ resolved
@@ -4,12 +4,8 @@
 from django.utils.translation import get_language
 from django.utils.translation import ugettext as _
 from django.utils.translation import ugettext_lazy
-<<<<<<< HEAD
-from django.conf import settings
 from django.contrib.sites.models import Site
-=======
 from django.conf import settings as django_settings
->>>>>>> bfd4497f
 from askbot.models.base import BaseQuerySetManager
 from askbot import const
 from askbot.conf import settings as askbot_settings
@@ -94,7 +90,6 @@
 def get_mandatory_tags():
     """returns list of mandatory tags,
     or an empty list, if there aren't any"""
-    from askbot.conf import settings as askbot_settings
     #TAG_SOURCE setting is hidden
     #and only is accessible via livesettings overrides
     if askbot_settings.TAG_SOURCE == 'category-tree':
