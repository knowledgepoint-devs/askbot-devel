--- conflicted
+++ resolved
@@ -106,10 +106,10 @@
         ``subscription_records`` - query set of ``~askbot.models.EmailFeedSetting``
         this argument is used to reduce number of database queries
         """
-        if tag_mark_reason == 'good':
+        if tag_mark_reason == 'S':
             email_tag_filter_strategy = const.INCLUDE_INTERESTING
             user_set_getter = User.objects.filter
-        elif tag_mark_reason == 'bad':
+        elif tag_mark_reason == 'I':
             email_tag_filter_strategy = const.EXCLUDE_IGNORED
             user_set_getter = User.objects.exclude
         else:
@@ -118,7 +118,7 @@
         #part 1 - find users who follow or not ignore the set of tags
         tag_selections = MarkedTag.objects.filter(
                                             tag__in = tags,
-                                            reason = tag_mark_reason
+                                            reason__contains = tag_mark_reason
                                         )
         subscribers = set(
             user_set_getter(
@@ -137,11 +137,11 @@
             #this branch will not scale well
             #because we have to loop through the list of users
             #in python
-            if tag_mark_reason == 'good':
-                empty_wildcard_filter = {'interesting_tags__exact': ''}
-                wildcard_tags_attribute = 'interesting_tags'
+            if tag_mark_reason == 'S':
+                empty_wildcard_filter = {'subscribed_tags__exact': ''}
+                wildcard_tags_attribute = 'subscribed_tags'
                 update_subscribers = lambda the_set, item: the_set.add(item)
-            elif tag_mark_reason == 'bad':
+            elif tag_mark_reason == 'I':
                 empty_wildcard_filter = {'ignored_tags__exact': ''}
                 wildcard_tags_attribute = 'ignored_tags'
                 update_subscribers = lambda the_set, item: the_set.remove(item)
@@ -190,48 +190,21 @@
         subscriber_set.update(global_subscribers)
 
         #segment of users who want emails on selected questions only
-<<<<<<< HEAD
-        interesting_tag_selections = MarkedTag.objects.filter(
-                                                    tag__in = tags,
-                                                    reason__contains = 'S'#subscribed
-                                                )
-        global_interested_subscribers = User.objects.filter(
-            tag_selections__in = interesting_tag_selections
-        ).filter(
-            notification_subscriptions__in = global_subscriptions
-        ).filter(
-            email_tag_filter_strategy = const.INCLUDE_INTERESTING 
-=======
         subscriber_set.update(
             self.get_global_tag_based_subscribers(
-                                        tags = tags,
-                                        subscription_records = global_subscriptions,
-                                        tag_mark_reason = 'good'
-                                    )
->>>>>>> 8e57f310
+                                    tags = tags,
+                                    subscription_records = global_subscriptions,
+                                    tag_mark_reason = 'S'
+                                )
         )
 
         #segment of users who want to exclude ignored tags
-<<<<<<< HEAD
-        ignored_tag_selections = MarkedTag.objects.filter(
-                                                tag__in = tags,
-                                                reason__contains = 'I'#ignored
-                                            )
-
-        global_non_ignoring_subscribers = User.objects.exclude(
-            tag_selections__in = ignored_tag_selections
-        ).filter(
-            notification_subscriptions__in = global_subscriptions,
-        ).filter(
-            email_tag_filter_strategy = const.EXCLUDE_IGNORED
-=======
         subscriber_set.update(
             self.get_global_tag_based_subscribers(
-                                        tags = tags,
-                                        subscription_records = global_subscriptions,
-                                        tag_mark_reason = 'bad'
-                                    )
->>>>>>> 8e57f310
+                                    tags = tags,
+                                    subscription_records = global_subscriptions,
+                                    tag_mark_reason = 'I'
+                                )
         )
         return subscriber_set
 
