import logging
import re
import hashlib
import datetime
import urllib
from django.core.urlresolvers import reverse, NoReverseMatch
from django.db.models import signals as django_signals
from django.template import Context
from django.utils.translation import ugettext as _
from django.utils.translation import ungettext
from django.contrib.auth.models import User
from django.utils.safestring import mark_safe
from django.db import models
from django.conf import settings as django_settings
from django.contrib.contenttypes.models import ContentType
from django.core import exceptions as django_exceptions
from django_countries.fields import CountryField
import askbot
from askbot import exceptions as askbot_exceptions
from askbot import const
from askbot.conf import settings as askbot_settings
from askbot.models.question import Question, QuestionRevision
from askbot.models.question import QuestionView, AnonymousQuestion
from askbot.models.question import FavoriteQuestion
from askbot.models.answer import Answer, AnonymousAnswer, AnswerRevision
from askbot.models.tag import Tag, MarkedTag
from askbot.models.meta import Vote, Comment
from askbot.models.user import EmailFeedSetting, ActivityAuditStatus, Activity
from askbot.models import signals
from askbot.models.badges import award_badges_signal, get_badge, init_badges
#from user import AuthKeyUserAssociation
from askbot.models.repute import BadgeData, Award, Repute
from askbot import auth
from askbot.utils.decorators import auto_now_timestamp
from askbot.utils.slug import slugify
from askbot.utils.diff import textDiff as htmldiff
from askbot.utils import mail
from askbot import startup_procedures

startup_procedures.run()

def get_model(model_name):
    return models.get_model('askbot', model_name)

User.add_to_class(
            'status', 
            models.CharField(
                        max_length = 2,
                        default = const.DEFAULT_USER_STATUS,
                        choices = const.USER_STATUS_CHOICES
                    )
        )

User.add_to_class('email_isvalid', models.BooleanField(default=False))
User.add_to_class('email_key', models.CharField(max_length=32, null=True))
#hardcoded initial reputaion of 1, no setting for this one
User.add_to_class('reputation', 
    models.PositiveIntegerField(default=const.MIN_REPUTATION)
)
User.add_to_class('gravatar', models.CharField(max_length=32))
User.add_to_class('has_custom_avatar', models.BooleanField(default=False))
User.add_to_class('gold', models.SmallIntegerField(default=0))
User.add_to_class('silver', models.SmallIntegerField(default=0))
User.add_to_class('bronze', models.SmallIntegerField(default=0))
User.add_to_class(
    'questions_per_page',
    models.SmallIntegerField(
        choices=const.QUESTIONS_PER_PAGE_USER_CHOICES,
        default=10
    )
)
User.add_to_class('last_seen',
                  models.DateTimeField(default=datetime.datetime.now))
User.add_to_class('real_name', models.CharField(max_length=100, blank=True))
User.add_to_class('website', models.URLField(max_length=200, blank=True))
#location field is actually city
User.add_to_class('location', models.CharField(max_length=100, blank=True))
User.add_to_class('country', CountryField(blank = True))
User.add_to_class('show_country', models.BooleanField(default = False))

User.add_to_class('date_of_birth', models.DateField(null=True, blank=True))
User.add_to_class('about', models.TextField(blank=True))
#interesting tags and ignored tags are to store wildcard tag selections only
User.add_to_class('interesting_tags', models.TextField(blank = True))
User.add_to_class('ignored_tags', models.TextField(blank = True))
User.add_to_class(
    'email_tag_filter_strategy', 
    models.SmallIntegerField(
        choices=const.TAG_EMAIL_FILTER_STRATEGY_CHOICES,
        default=const.INCLUDE_INTERESTING
    )
)
User.add_to_class(
    'display_tag_filter_strategy',
    models.SmallIntegerField(
        choices=const.TAG_DISPLAY_FILTER_STRATEGY_CHOICES,
        default=const.INCLUDE_ALL
    )
)

User.add_to_class('new_response_count', models.IntegerField(default=0))
User.add_to_class('seen_response_count', models.IntegerField(default=0))
User.add_to_class('consecutive_days_visit_count', models.IntegerField(default = 0))

GRAVATAR_TEMPLATE = "http://www.gravatar.com/avatar/%(gravatar)s?" + \
    "s=%(size)d&amp;d=%(type)s&amp;r=PG"

def user_get_gravatar_url(self, size):
    """returns gravatar url
    currently identicon is the only supported type
    """
    return GRAVATAR_TEMPLATE % {
                'gravatar': self.gravatar,
                'size': size,
                'type': 'identicon'
            }

def user_get_avatar_url(self, size):
    """returns avatar url - by default - gravatar,
    but if application django-avatar is installed
    it will use avatar provided through that app
    """
    if 'avatar' in django_settings.INSTALLED_APPS:
        if self.has_custom_avatar == False:
            import avatar
            if avatar.settings.AVATAR_GRAVATAR_BACKUP:
                return self.get_gravatar_url(size)
            else:
                return avatar.utils.get_default_avatar_url()
        kwargs = {'user': urllib.quote_plus(self.username), 'size': size}
        try:
            return reverse('avatar_render_primary', kwargs = kwargs)
        except NoReverseMatch:
            message = 'Please, make sure that avatar urls are in the urls.py '\
                      'or update your django-avatar app, '\
                      'currently it is impossible to serve avatars.'
            logging.critical(message)
            raise django_exceptions.ImproperlyConfigured(message)
    else:
        return self.get_gravatar_url(size)


def user_update_has_custom_avatar(self):
    """counts number of custom avatars
    and if zero, sets has_custom_avatar to False,
    True otherwise. The method is called only if
    avatar application is installed.
    Saves the object.
    """
    if self.avatar_set.count() > 0:
        self.has_custom_avatar = True
    else:
        self.has_custom_avatar = False
    self.save()


def user_get_old_vote_for_post(self, post):
    """returns previous vote for this post
    by the user or None, if does not exist

    raises assertion_error is number of old votes is > 1
    which is illegal
    """
    post_content_type = ContentType.objects.get_for_model(post)
    old_votes = Vote.objects.filter(
                                user = self,
                                content_type = post_content_type,
                                object_id = post.id
                            )
    if len(old_votes) == 0:
        return None
    else:
        assert(len(old_votes) == 1)

    return old_votes[0]


def user_has_affinity_to_question(self, question = None, affinity_type = None):
    """returns True if number of tag overlap of the user tag 
    selection with the question is 0 and False otherwise
    affinity_type can be either "like" or "dislike"
    """
    if affinity_type == 'like':
        tag_selection_type = 'S'#subscribed
        wildcards = self.subscribed_tags.split()
    elif affinity_type == 'dislike':
        tag_selection_type = 'I'#ignored
        wildcards = self.ignored_tags.split()
    else:
        raise ValueError('unexpected affinity type %s' % str(affinity_type))

    question_tags = question.tags.all()
    intersecting_tag_selections = self.tag_selections.filter(
                                                tag__in = question_tags,
                                                reason__contains = tag_selection_type
                                            )
    #count number of overlapping tags
    if intersecting_tag_selections.count() > 0:
        return True
    elif askbot_settings.USE_WILDCARD_TAGS == False:
        return False

    #match question tags against wildcards
    for tag in question_tags:
        for wildcard in wildcards:
            if tag.name.startswith(wildcard[:-1]):
                return True
    return False


def user_has_ignored_wildcard_tags(self):
    """True if wildcard tags are on and 
    user has some"""
    return (
        askbot_settings.USE_WILDCARD_TAGS \
        and self.ignored_tags != ''
    )


def user_has_interesting_wildcard_tags(self):
    """True in wildcard tags aro on and
    user has nome interesting wildcard tags selected
    """
    return (
        askbot_settings.USE_WILDCARD_TAGS \
        and self.interesting_tags != ''
    )


def user_can_have_strong_url(self):
    """True if user's homepage url can be 
    followed by the search engine crawlers"""
    return (self.reputation >= askbot_settings.MIN_REP_TO_HAVE_STRONG_URL)

def _assert_user_can(
                        user = None,
                        post = None, #related post (may be parent)
                        admin_or_moderator_required = False,
                        owner_can = False,
                        suspended_owner_cannot = False,
                        owner_min_rep_setting = None,
                        blocked_error_message = None,
                        suspended_error_message = None,
                        min_rep_setting = None,
                        low_rep_error_message = None,
                        owner_low_rep_error_message = None,
                        general_error_message = None
                    ):
    """generic helper assert for use in several
    User.assert_can_XYZ() calls regarding changing content

    user is required and at least one error message

    if assertion fails, method raises exception.PermissionDenied
    with appropriate text as a payload
    """
    if blocked_error_message and user.is_blocked():
        error_message = blocked_error_message
    elif post and owner_can and user == post.get_owner():
        if owner_min_rep_setting:
            if post.get_owner().reputation < owner_min_rep_setting:
                if user.is_moderator() or user.is_administrator():
                    return
                else:
                    assert(owner_low_rep_error_message is not None)
                    raise askbot_exceptions.InsufficientReputation(
                                                owner_low_rep_error_message
                                            )
        if suspended_owner_cannot and user.is_suspended():
            if suspended_error_message:
                error_message = suspended_error_message
            else:
                error_message = general_error_message
            assert(error_message is not None)
            raise django_exceptions.PermissionDenied(error_message)
        else:
            return
        return
    elif suspended_error_message and user.is_suspended():
        error_message = suspended_error_message
    elif user.is_administrator() or user.is_moderator():
        return
    elif low_rep_error_message and user.reputation < min_rep_setting:
        raise askbot_exceptions.InsufficientReputation(low_rep_error_message)
    else:
        if admin_or_moderator_required == False:
            return

    #if admin or moderator is required, then substitute the message
    if admin_or_moderator_required:
        error_message = general_error_message
    assert(error_message is not None)
    raise django_exceptions.PermissionDenied(error_message)

def user_assert_can_unaccept_best_answer(self, answer = None):
    assert(isinstance(answer, Answer))
    if self.is_blocked():
        error_message = _(
                'Sorry, you cannot accept or unaccept best answers '
                'because your account is blocked'
            )
    elif self.is_suspended():
        error_message = _(
                'Sorry, you cannot accept or unaccept best answers '
                'because your account is suspended'
            )
    elif self == answer.question.get_owner():
        if self == answer.get_owner():
            error_message = _(
                'Sorry, you cannot accept or unaccept your own answer '
                'to your own question'
                )
        else:
            return #assertion success
    else:
        error_message = _(
                'Sorry, only original author of the question '
                ' - %(username)s - can accept the best answer'
                ) % {'username': answer.get_owner().username}

    raise django_exceptions.PermissionDenied(error_message)

def user_assert_can_accept_best_answer(self, answer = None):
    assert(isinstance(answer, Answer))
    self.assert_can_unaccept_best_answer(answer)

def user_assert_can_vote_for_post(
                                self, 
                                post = None,
                                direction = None,
                            ):
    """raises exceptions.PermissionDenied exception
    if user can't in fact upvote

    :param:direction can be 'up' or 'down'
    :param:post can be instance of question or answer
    """

    if self == post.author:
        raise django_exceptions.PermissionDenied(_('cannot vote for own posts'))

    blocked_error_message = _(
                'Sorry your account appears to be blocked ' +
                'and you cannot vote - please contact the ' +
                'site administrator to resolve the issue'
            ),
    suspended_error_message = _(
                'Sorry your account appears to be suspended ' +
                'and you cannot vote - please contact the ' +
                'site administrator to resolve the issue'
            )

    assert(direction in ('up', 'down'))

    if direction == 'up':
        min_rep_setting = askbot_settings.MIN_REP_TO_VOTE_UP
        low_rep_error_message = _(
                    ">%(points)s points required to upvote"
                ) % \
                {'points': askbot_settings.MIN_REP_TO_VOTE_UP}
    else:
        min_rep_setting = askbot_settings.MIN_REP_TO_VOTE_DOWN
        low_rep_error_message = _(
                    ">%(points)s points required to downvote"
                ) % \
                {'points': askbot_settings.MIN_REP_TO_VOTE_DOWN}

    _assert_user_can(
        user = self,
        blocked_error_message = blocked_error_message,
        suspended_error_message = suspended_error_message,
        min_rep_setting = min_rep_setting,
        low_rep_error_message = low_rep_error_message
    )


def user_assert_can_upload_file(request_user):

    blocked_error_message = _('Sorry, blocked users cannot upload files')
    suspended_error_message = _('Sorry, suspended users cannot upload files')
    low_rep_error_message = _(
                        'uploading images is limited to users '
                        'with >%(min_rep)s reputation points'
                    ) % {'min_rep': askbot_settings.MIN_REP_TO_UPLOAD_FILES }

    _assert_user_can(
        user = request_user,
        suspended_error_message = suspended_error_message,
        min_rep_setting = askbot_settings.MIN_REP_TO_UPLOAD_FILES,
        low_rep_error_message = low_rep_error_message
    )


def user_assert_can_post_question(self):
    """raises exceptions.PermissionDenied with
    text that has the reason for the denial
    """

    _assert_user_can(
            user = self,
            blocked_error_message = _('blocked users cannot post'),
            suspended_error_message = _('suspended users cannot post'),
    )


def user_assert_can_post_answer(self):
    """same as user_can_post_question
    """
    self.assert_can_post_question()


def user_assert_can_edit_comment(self, comment = None):
    """raises exceptions.PermissionDenied if user
    cannot edit comment with the reason given as message

    only owners, moderators or admins can edit comments
    """
    if self.is_administrator() or self.is_moderator():
        return
    else:
        if comment.user == self:
            if askbot_settings.USE_TIME_LIMIT_TO_EDIT_COMMENT:
                now = datetime.datetime.now()
                delta_seconds = 60 * askbot_settings.MINUTES_TO_EDIT_COMMENT
                if now - comment.added_at > datetime.timedelta(0, delta_seconds):
                    if comment.is_last():
                        return
                    error_message = ungettext(
                        'Sorry, comments (except the last one) are editable only '
                        'within %(minutes)s minute from posting',
                        'Sorry, comments (except the last one) are editable only '
                        'within %(minutes)s minutes from posting',
                        askbot_settings.MINUTES_TO_EDIT_COMMENT
                    ) % {'minutes': askbot_settings.MINUTES_TO_EDIT_COMMENT}
                    raise django_exceptions.PermissionDenied(error_message)
                return
            else:
                return

    error_message = _(
        'Sorry, but only post owners or moderators can edit comments'
    )
    raise django_exceptions.PermissionDenied(error_message)


def user_assert_can_post_comment(self, parent_post = None):
    """raises exceptions.PermissionDenied if
    user cannot post comment

    the reason will be in text of exception
    """

    suspended_error_message = _(
                'Sorry, since your account is suspended '
                'you can comment only your own posts'
            )
    low_rep_error_message = _(
                'Sorry, to comment any post a minimum reputation of '
                '%(min_rep)s points is required. You can still comment '
                'your own posts and answers to your questions'
            ) % {'min_rep': askbot_settings.MIN_REP_TO_LEAVE_COMMENTS}

    try:
        _assert_user_can(
            user = self,
            post = parent_post,
            owner_can = True,
            blocked_error_message = _('blocked users cannot post'),
            suspended_error_message = suspended_error_message,
            min_rep_setting = askbot_settings.MIN_REP_TO_LEAVE_COMMENTS,
            low_rep_error_message = low_rep_error_message,
        )
    except askbot_exceptions.InsufficientReputation, e:
        if isinstance(parent_post, Answer):
            if self == parent_post.question.author:
                return
        raise e

def user_assert_can_see_deleted_post(self, post = None):

    """attn: this assertion is independently coded in
    Question.get_answers call
    """

    error_message = _(
                        'This post has been deleted and can be seen only '
                        'by post owners, site administrators and moderators'
                    )
    _assert_user_can(
        user = self,
        post = post,
        admin_or_moderator_required = True,
        owner_can = True,
        general_error_message = error_message
    )

def user_assert_can_edit_deleted_post(self, post = None):
    assert(post.deleted == True)
    try:
        self.assert_can_see_deleted_post(post)
    except django_exceptions.PermissionDenied, e:
        error_message = _(
                    'Sorry, only moderators, site administrators '
                    'and post owners can edit deleted posts'
                )
        raise django_exceptions.PermissionDenied(error_message)

def user_assert_can_edit_post(self, post = None):
    """assertion that raises exceptions.PermissionDenied
    when user is not authorised to edit this post
    """

    if post.deleted == True:
        self.assert_can_edit_deleted_post(post)
        return

    blocked_error_message = _(
                'Sorry, since your account is blocked '
                'you cannot edit posts'
            )
    suspended_error_message = _(
                'Sorry, since your account is suspended '
                'you can edit only your own posts'
            )
    if post.wiki == True:
        low_rep_error_message = _(
                    'Sorry, to edit wiki posts, a minimum '
                    'reputation of %(min_rep)s is required'
                ) % \
                {'min_rep': askbot_settings.MIN_REP_TO_EDIT_WIKI}
        min_rep_setting = askbot_settings.MIN_REP_TO_EDIT_WIKI
    else:
        low_rep_error_message = _(
                    'Sorry, to edit other people\'s posts, a minimum '
                    'reputation of %(min_rep)s is required'
                ) % \
                {'min_rep': askbot_settings.MIN_REP_TO_EDIT_OTHERS_POSTS}
        min_rep_setting = askbot_settings.MIN_REP_TO_EDIT_OTHERS_POSTS

    _assert_user_can(
        user = self,
        post = post,
        owner_can = True,
        blocked_error_message = blocked_error_message,
        suspended_error_message = suspended_error_message,
        low_rep_error_message = low_rep_error_message,
        min_rep_setting = min_rep_setting
    )


def user_assert_can_edit_question(self, question = None):
    assert(isinstance(question, Question))
    self.assert_can_edit_post(question)


def user_assert_can_edit_answer(self, answer = None):
    assert(isinstance(answer, Answer))
    self.assert_can_edit_post(answer)


def user_assert_can_delete_post(self, post = None):
    if isinstance(post, Question):
        self.assert_can_delete_question(question = post)
    elif isinstance(post, Answer):
        self.assert_can_delete_answer(answer = post)
    elif isinstance(post, Comment):
        self.assert_can_delete_comment(comment = post)

def user_assert_can_restore_post(self, post = None):
    """can_restore_rule is the same as can_delete
    """
    self.assert_can_delete_post(post = post)

def user_assert_can_delete_question(self, question = None):
    """rules are the same as to delete answer,
    except if question has answers already, when owner
    cannot delete unless s/he is and adinistrator or moderator
    """

    #cheating here. can_delete_answer wants argument named
    #"question", so the argument name is skipped
    self.assert_can_delete_answer(question)
    if self == question.get_owner():
        #if there are answers by other people,
        #then deny, unless user in admin or moderator
        answer_count = question.answers.exclude(
                                            author = self,
                                        ).exclude(
                                            score__lte = 0
                                        ).count()

        if answer_count > 0:
            if self.is_administrator() or self.is_moderator():
                return
            else:
                msg = ungettext(
                    'Sorry, cannot delete your question since it '
                    'has an upvoted answer posted by someone else',
                    'Sorry, cannot delete your question since it '
                    'has some upvoted answers posted by other users',
                    answer_count
                )
                raise django_exceptions.PermissionDenied(msg)


def user_assert_can_delete_answer(self, answer = None):
    """intentionally use "post" word in the messages
    instead of "answer", because this logic also applies to 
    assert on deleting question (in addition to some special rules)
    """
    blocked_error_message = _(
                'Sorry, since your account is blocked '
                'you cannot delete posts'
            )
    suspended_error_message = _(
                'Sorry, since your account is suspended '
                'you can delete only your own posts'
            )
    low_rep_error_message = _(
                'Sorry, to deleted other people\' posts, a minimum '
                'reputation of %(min_rep)s is required'
            ) % \
            {'min_rep': askbot_settings.MIN_REP_TO_DELETE_OTHERS_POSTS}
    min_rep_setting = askbot_settings.MIN_REP_TO_DELETE_OTHERS_POSTS

    _assert_user_can(
        user = self,
        post = answer,
        owner_can = True,
        blocked_error_message = blocked_error_message,
        suspended_error_message = suspended_error_message,
        low_rep_error_message = low_rep_error_message,
        min_rep_setting = min_rep_setting
    )


def user_assert_can_close_question(self, question = None):
    assert(isinstance(question, Question) == True)
    blocked_error_message = _(
                'Sorry, since your account is blocked '
                'you cannot close questions'
            )
    suspended_error_message = _(
                'Sorry, since your account is suspended '
                'you cannot close questions'
            )
    low_rep_error_message = _(
                'Sorry, to close other people\' posts, a minimum '
                'reputation of %(min_rep)s is required'
            ) % \
            {'min_rep': askbot_settings.MIN_REP_TO_CLOSE_OTHERS_QUESTIONS}
    min_rep_setting = askbot_settings.MIN_REP_TO_CLOSE_OTHERS_QUESTIONS

    owner_min_rep_setting =  askbot_settings.MIN_REP_TO_CLOSE_OWN_QUESTIONS

    owner_low_rep_error_message = _(
                        'Sorry, to close own question '
                        'a minimum reputation of %(min_rep)s is required'
                    ) % {'min_rep': owner_min_rep_setting}

    _assert_user_can(
        user = self,
        post = question,
        owner_can = True,
        suspended_owner_cannot = True,
        owner_min_rep_setting = owner_min_rep_setting,
        blocked_error_message = blocked_error_message,
        suspended_error_message = suspended_error_message,
        low_rep_error_message = low_rep_error_message,
        owner_low_rep_error_message = owner_low_rep_error_message,
        min_rep_setting = min_rep_setting
    )


def user_assert_can_reopen_question(self, question = None):
    assert(isinstance(question, Question) == True)

    owner_min_rep_setting =  askbot_settings.MIN_REP_TO_REOPEN_OWN_QUESTIONS

    general_error_message = _(
                        'Sorry, only administrators, moderators '
                        'or post owners with reputation > %(min_rep)s '
                        'can reopen questions.'
                    ) % {'min_rep': owner_min_rep_setting }

    owner_low_rep_error_message = _(
                        'Sorry, to reopen own question '
                        'a minimum reputation of %(min_rep)s is required'
                    ) % {'min_rep': owner_min_rep_setting}

    _assert_user_can(
        user = self,
        post = question,
        admin_or_moderator_required = True,
        owner_can = True,
        suspended_owner_cannot = True,
        owner_min_rep_setting = owner_min_rep_setting,
        owner_low_rep_error_message = owner_low_rep_error_message,
        general_error_message = general_error_message
    )


def user_assert_can_flag_offensive(self, post = None):

    assert(post is not None)

    double_flagging_error_message = _('cannot flag message as offensive twice')

    if self.get_flags_for_post(post).count() > 0:
        raise askbot_exceptions.DuplicateCommand(double_flagging_error_message)

    blocked_error_message = _('blocked users cannot flag posts')

    suspended_error_message = _('suspended users cannot flag posts')

    low_rep_error_message = _('need > %(min_rep)s points to flag spam') % \
                        {'min_rep': askbot_settings.MIN_REP_TO_FLAG_OFFENSIVE}
    min_rep_setting = askbot_settings.MIN_REP_TO_FLAG_OFFENSIVE

    _assert_user_can(
        user = self,
        post = post,
        blocked_error_message = blocked_error_message,
        suspended_error_message = suspended_error_message,
        low_rep_error_message = low_rep_error_message,
        min_rep_setting = min_rep_setting
    )
    #one extra assertion
    if self.is_administrator() or self.is_moderator():
        return
    else:
        flag_count_today = self.get_flag_count_posted_today()
        if flag_count_today >= askbot_settings.MAX_FLAGS_PER_USER_PER_DAY:
            flags_exceeded_error_message = _(
                                '%(max_flags_per_day)s exceeded'
                            ) % {
                                    'max_flags_per_day': \
                                    askbot_settings.MAX_FLAGS_PER_USER_PER_DAY
                                }
            raise django_exceptions.PermissionDenied(flags_exceeded_error_message)


def user_assert_can_retag_question(self, question = None):

    if question.deleted == True:
        try:
            self.assert_can_edit_deleted_post(question)
        except django_exceptions.PermissionDenied:
            error_message = _(
                            'Sorry, only question owners, '
                            'site administrators and moderators '
                            'can retag deleted questions'
                        )
            raise django_exceptions.PermissionDenied(error_message)

    blocked_error_message = _(
                'Sorry, since your account is blocked '
                'you cannot retag questions'
            )
    suspended_error_message = _(
                'Sorry, since your account is suspended '
                'you can retag only your own questions'
            )
    low_rep_error_message = _(
                'Sorry, to retag questions a minimum '
                'reputation of %(min_rep)s is required'
            ) % \
            {'min_rep': askbot_settings.MIN_REP_TO_RETAG_OTHERS_QUESTIONS}
    min_rep_setting = askbot_settings.MIN_REP_TO_RETAG_OTHERS_QUESTIONS

    _assert_user_can(
        user = self,
        post = question,
        owner_can = True,
        blocked_error_message = blocked_error_message,
        suspended_error_message = suspended_error_message,
        low_rep_error_message = low_rep_error_message,
        min_rep_setting = min_rep_setting
    )


def user_assert_can_delete_comment(self, comment = None):
    blocked_error_message = _(
                'Sorry, since your account is blocked '
                'you cannot delete comment'
            )
    suspended_error_message = _(
                'Sorry, since your account is suspended '
                'you can delete only your own comments'
            )
    low_rep_error_message = _(
                'Sorry, to delete comments '
                'reputation of %(min_rep)s is required'
            ) % \
            {'min_rep': askbot_settings.MIN_REP_TO_DELETE_OTHERS_COMMENTS}
    min_rep_setting = askbot_settings.MIN_REP_TO_DELETE_OTHERS_COMMENTS

    _assert_user_can(
        user = self,
        post = comment,
        owner_can = True,
        blocked_error_message = blocked_error_message,
        suspended_error_message = suspended_error_message,
        low_rep_error_message = low_rep_error_message,
        min_rep_setting = min_rep_setting
    )


def user_assert_can_revoke_old_vote(self, vote):
    """raises exceptions.PermissionDenied if old vote 
    cannot be revoked due to age of the vote
    """
    if (datetime.datetime.now().day - vote.voted_at.day) \
        >= askbot_settings.MAX_DAYS_TO_CANCEL_VOTE:
        raise django_exceptions.PermissionDenied(_('cannot revoke old vote'))

def user_get_unused_votes_today(self):
    """returns number of votes that are
    still available to the user today
    """
    today = datetime.date.today()
    one_day_interval = (today, today + datetime.timedelta(1))

    used_votes = Vote.objects.filter(
                                user = self, 
                                voted_at__range = one_day_interval
                            ).count()

    available_votes = askbot_settings.MAX_VOTES_PER_USER_PER_DAY - used_votes
    return max(0, available_votes)

def user_post_comment(
                    self,
                    parent_post = None,
                    body_text = None,
                    timestamp = None,
                ):
    """post a comment on behalf of the user
    to parent_post
    """

    if body_text is None:
        raise ValueError('body_text is required to post comment')
    if parent_post is None:
        raise ValueError('parent_post is required to post comment')
    if timestamp is None:
        timestamp = datetime.datetime.now()

    self.assert_can_post_comment(parent_post = parent_post)

    comment = parent_post.add_comment(
                    user = self,
                    comment = body_text,
                    added_at = timestamp,
                )
    award_badges_signal.send(None,
        event = 'post_comment',
        actor = self,
        context_object = comment,
        timestamp = timestamp
    )
    return comment

<<<<<<< HEAD
def user_mark_tags(self, tagnames, wildcards, reason = None, action = None):
    """subscribe for or ignore a list of tags"""
=======
def user_mark_tags(
            self,
            tagnames = None,
            wildcards = None,
            reason = None,
            action = None
        ):
    """subscribe for or ignore a list of tags

    * ``tagnames`` and ``wildcards`` are lists of 
      pure tags and wildcard tags, respectively
    * ``reason`` - either "good" or "bad"
    * ``action`` - eitrer "add" or "remove"
    """
    cleaned_wildcards = list()
    assert(reason in ('good', 'bad'))
    assert(action in ('add', 'remove'))
>>>>>>> 8e57f310
    if wildcards:
        cleaned_wildcards = self.update_wildcard_tag_selections(
            action = action,
            reason = reason,
            wildcards = wildcards
        )
<<<<<<< HEAD
    else:
        cleaned_wildcards = list()
=======
    if tagnames is None:
        tagnames = list()
>>>>>>> 8e57f310

    #below we update normal tag selections
    marked_ts = MarkedTag.objects.filter(
                                    user = self,
                                    tag__name__in = tagnames
                                )
    #todo: use the user api methods here instead of the straight ORM
    cleaned_tagnames = list() #those that were actually updated
    if action == 'remove':
        logging.debug('deleting tag marks: %s' % ','.join(tagnames))
        for mark in marked_ts:
            mark.reason = mark.reason.replace(reason, '')
            if mark.reason == '':
                mark.delete()
            else:
                mark.save()
    else:
        marked_names = marked_ts.values_list('tag__name', flat = True)
        if len(marked_names) < len(tagnames):
            unmarked_names = set(tagnames).difference(set(marked_names))
            ts = Tag.objects.filter(name__in = unmarked_names)
            new_marks = list()
            for tag in ts:
                MarkedTag(
                    user = self,
                    reason = reason,
                    tag = tag
                ).save()
                new_marks.append(tag.name)
            cleaned_tagnames.extend(marked_names)
            cleaned_tagnames.extend(new_marks)
        else:
            for mark in marked_ts:
                if reason not in mark.reason:
                    mark.reason += reason
                mark.save()
            cleaned_tagnames = tagnames

    return cleaned_tagnames, cleaned_wildcards

@auto_now_timestamp
def user_retag_question(
                    self,
                    question = None,
                    tags = None,
                    timestamp = None,
                    silent = False
                ):
    self.assert_can_retag_question(question)
    question.retag(
        retagged_by = self,
        retagged_at = timestamp,
        tagnames = tags,
        silent = silent
    )
    award_badges_signal.send(None,
        event = 'retag_question',
        actor = self,
        context_object = question,
        timestamp = timestamp
    )

@auto_now_timestamp
def user_accept_best_answer(self, answer = None,
                            timestamp = None, cancel = False):
    if cancel:
        return self.unaccept_best_answer(answer = answer, timestamp = timestamp)
    self.assert_can_accept_best_answer(answer)
    if answer.accepted == True:
        return

    prev_accepted_answers = answer.question.answers.filter(accepted = True)
    for prev_answer in prev_accepted_answers:
        auth.onAnswerAcceptCanceled(prev_answer, self)

    auth.onAnswerAccept(answer, self, timestamp = timestamp)
    award_badges_signal.send(None,
        event = 'accept_best_answer',
        actor = self,
        context_object = answer,
        timestamp = timestamp
    )

@auto_now_timestamp
def user_unaccept_best_answer(self, answer = None, timestamp = None):
    self.assert_can_unaccept_best_answer(answer)
    if answer.accepted == False:
        return
    auth.onAnswerAcceptCanceled(answer, self)

@auto_now_timestamp
def user_delete_comment(
                    self,
                    comment = None,
                    timestamp = None
                ):
    self.assert_can_delete_comment(comment = comment)
    comment.delete()

@auto_now_timestamp
def user_delete_answer(
                    self,
                    answer = None,
                    timestamp = None
                ):
    self.assert_can_delete_answer(answer = answer)
    answer.deleted = True
    answer.deleted_by = self 
    answer.deleted_at = timestamp
    answer.save()

    answer.question.update_answer_count()
    logging.debug('updated answer count to %d' % answer.question.answer_count)

    signals.delete_question_or_answer.send(
        sender = answer.__class__,
        instance = answer,
        delete_by = self
    )
    award_badges_signal.send(None,
                event = 'delete_post',
                actor = self,
                context_object = answer,
                timestamp = timestamp
            )


@auto_now_timestamp
def user_delete_question(
                    self,
                    question = None,
                    timestamp = None
                ):
    self.assert_can_delete_question(question = question)

    question.deleted = True
    question.deleted_by = self 
    question.deleted_at = timestamp
    question.save()

    for tag in list(question.tags.all()):
        if tag.used_count == 1:
            tag.deleted = True
            tag.deleted_by = self 
            tag.deleted_at = timestamp
        else:
            tag.used_count = tag.used_count - 1 
        tag.save()

    signals.delete_question_or_answer.send(
        sender = question.__class__,
        instance = question,
        delete_by = self
    )
    award_badges_signal.send(None,
                event = 'delete_post',
                actor = self,
                context_object = question,
                timestamp = timestamp
            )


@auto_now_timestamp
def user_close_question(
                    self,
                    question = None,
                    reason = None,
                    timestamp = None
                ):
    self.assert_can_close_question(question)
    question.closed = True
    question.closed_by = self
    question.closed_at = timestamp
    question.close_reason = reason
    question.save()

@auto_now_timestamp
def user_reopen_question(
                    self,
                    question = None,
                    timestamp = None
                ):
    self.assert_can_reopen_question(question)
    question.closed = False
    question.closed_by = self
    question.closed_at = timestamp
    question.close_reason = None
    question.save()

def user_delete_post(
                    self,
                    post = None,
                    timestamp = None
                ):
    """generic delete method for all kinds of posts

    if there is no use cases for it, the method will be removed
    """
    if isinstance(post, Comment):
        self.delete_comment(comment = post, timestamp = timestamp)
    elif isinstance(post, Answer):
        self.delete_answer(answer = post, timestamp = timestamp)
    elif isinstance(post, Question):
        self.delete_question(question = post, timestamp = timestamp)
    else:
        raise TypeError('either Comment, Question or Answer expected')

def user_restore_post(
                    self,
                    post = None,
                    timestamp = None
                ):
    #here timestamp is not used, I guess added for consistency
    self.assert_can_restore_post(post)
    if isinstance(post, Question) or isinstance(post, Answer):
        post.deleted = False
        post.deleted_by = None 
        post.deleted_at = None 
        post.save()
        if isinstance(post, Answer):
            post.question.update_answer_count()
        elif isinstance(post, Question):
            #todo: make sure that these tags actually exist
            #some may have since been deleted for good 
            #or merged into others
            for tag in list(post.tags.all()):
                if tag.used_count == 1 and tag.deleted:
                    tag.deleted = False
                    tag.deleted_by = None
                    tag.deleted_at = None 
                    tag.save()
    else:
        raise NotImplementedError()

def user_post_question(
                    self,
                    title = None,
                    body_text = None,
                    tags = None,
                    wiki = False,
                    is_anonymous = False,
                    timestamp = None
                ):

    self.assert_can_post_question()

    if title is None:
        raise ValueError('Title is required to post question')
    if  body_text is None:
        raise ValueError('Text body is required to post question')
    if tags is None:
        raise ValueError('Tags are required to post question')
    if timestamp is None:
        timestamp = datetime.datetime.now()

    question = Question.objects.create_new(
                                    author = self,
                                    title = title,
                                    text = body_text,
                                    tagnames = tags,
                                    added_at = timestamp,
                                    wiki = wiki,
                                    is_anonymous = is_anonymous,
                                )
    return question

def user_edit_comment(self, comment = None, body_text = None):
    """apply edit to a comment, the method does not
    change the comments timestamp and no signals are sent
    """
    self.assert_can_edit_comment(comment)
    comment.comment = body_text
    comment.parse_and_save(author = self)

@auto_now_timestamp
def user_edit_question(
                    self,
                    question = None,
                    title = None,
                    body_text = None,
                    revision_comment = None,
                    tags = None,
                    wiki = False,
                    edit_anonymously = False,
                    timestamp = None,
                ):
    self.assert_can_edit_question(question)
    question.apply_edit(
        edited_at = timestamp,
        edited_by = self,
        title = title,
        text = body_text,
        #todo: summary name clash in question and question revision
        comment = revision_comment,
        tags = tags,
        wiki = wiki,
        edit_anonymously = edit_anonymously,
    )
    award_badges_signal.send(None,
        event = 'edit_question',
        actor = self,
        context_object = question,
        timestamp = timestamp
    )

@auto_now_timestamp
def user_edit_answer(
                    self,
                    answer = None,
                    body_text = None,
                    revision_comment = None,
                    wiki = False,
                    timestamp = None
                ):
    self.assert_can_edit_answer(answer)
    answer.apply_edit(
        edited_at = timestamp,
        edited_by = self,
        text = body_text,
        comment = revision_comment,
        wiki = wiki,
    )
    award_badges_signal.send(None,
        event = 'edit_answer',
        actor = self,
        context_object = answer,
        timestamp = timestamp
    )

def user_is_following(self, followed_item):
    if isinstance(followed_item, Question):
        followers = User.objects.filter(
                                id = self.id,
                                followed_questions = followed_item,
                            )
        if self in followers:
            return True
        else:
            return False
    else:
        raise NotImplementedError('function only works for questions so far')

def user_post_answer(
                    self,
                    question = None,
                    body_text = None,
                    follow = False,
                    wiki = False,
                    timestamp = None
                ):

    self.assert_can_post_answer()

    if not isinstance(question, Question):
        raise TypeError('question argument must be provided')
    if body_text is None:
        raise ValueError('Body text is required to post answer')
    if timestamp is None:
        timestamp = datetime.datetime.now()
    answer = Answer.objects.create_new(
                                    question = question,
                                    author = self,
                                    text = body_text,
                                    added_at = timestamp,
                                    email_notify = follow,
                                    wiki = wiki
                                )
    award_badges_signal.send(None,
        event = 'post_answer',
        actor = self,
        context_object = answer
    )
    return answer

def user_visit_question(self, question = None, timestamp = None):
    """create a QuestionView record
    on behalf of the user represented by the self object
    and mark it as taking place at timestamp time

    and remove pending on-screen notifications about anything in 
    the post - question, answer or comments
    """
    if not isinstance(question, Question):
        raise TypeError('question type expected, have %s' % type(question))
    if timestamp is None:
        timestamp = datetime.datetime.now()

    try:
        question_view = QuestionView.objects.get(
                                        who = self,
                                        question = question
                                    )
    except QuestionView.DoesNotExist:
        question_view = QuestionView(
                                who = self, 
                                question = question
                            )
    question_view.when = timestamp
    question_view.save()

    #filter memo objects on response activities directed to the qurrent user
    #that refer to the children of the currently
    #viewed question and clear them for the current user
    ACTIVITY_TYPES = const.RESPONSE_ACTIVITY_TYPES_FOR_DISPLAY
    ACTIVITY_TYPES += (const.TYPE_ACTIVITY_MENTION,)

    audit_records = ActivityAuditStatus.objects.filter(
                        user = self,
                        status = ActivityAuditStatus.STATUS_NEW,
                        activity__question = question
                    )

    cleared_record_count = audit_records.filter(
                                activity__activity_type__in = ACTIVITY_TYPES
                            ).update(
                                status=ActivityAuditStatus.STATUS_SEEN
                            )
    if cleared_record_count > 0:
        self.decrement_response_count(cleared_record_count)
        self.save()

    #finally, mark admin memo objects if applicable
    #the admin response counts are not denormalized b/c they are easy to obtain
    if self.is_moderator() or self.is_administrator():
        audit_records.filter(
                activity__activity_type = const.TYPE_ACTIVITY_MARK_OFFENSIVE
        ).update(
            status=ActivityAuditStatus.STATUS_SEEN
        )


def user_is_username_taken(cls,username):
    try:
        cls.objects.get(username=username)
        return True
    except cls.MultipleObjectsReturned:
        return True
    except cls.DoesNotExist:
        return False

def user_is_administrator(self):
    """checks whether user in the forum site administrator
    the admin must be both superuser and staff member
    the latter is because staff membership is required
    to access the live settings"""
    return (self.is_superuser and self.is_staff)

def user_remove_admin_status(self):
    self.is_staff = False
    self.is_superuser = False

def user_set_admin_status(self):
    self.is_staff = True
    self.is_superuser = True
    
def user_is_moderator(self):
    return (self.status == 'm' and self.is_administrator() == False)

def user_is_suspended(self):
    return (self.status == 's')

def user_is_blocked(self):
    return (self.status == 'b')

def user_is_watched(self):
    return (self.status == 'w')

def user_is_approved(self):
    return (self.status == 'a')

def user_is_owner_of(self, obj):
    """True if user owns object
    False otherwise
    """
    if isinstance(obj, Question):
        return self == obj.author
    else:
        raise NotImplementedError()

def get_name_of_anonymous_user():
    """Returns name of the anonymous user
    either comes from the live settyngs or the language
    translation

    very possible that this function does not belong here
    """
    if askbot_settings.NAME_OF_ANONYMOUS_USER:
        return askbot_settings.NAME_OF_ANONYMOUS_USER
    else:
        return _('Anonymous')

def user_get_anonymous_name(self):
    """Returns name of anonymous user
    - convinience method for use in the template 
    macros that accept user as parameter
    """
    return get_name_of_anonymous_user()

def user_set_status(self, new_status):
    """sets new status to user

    this method understands that administrator status is
    stored in the User.is_superuser field, but
    everything else in User.status field

    there is a slight aberration - administrator status
    can be removed, but not added yet

    if new status is applied to user, then the record is 
    committed to the database
    """
    #m - moderator
    #s - suspended
    #b - blocked
    #w - watched
    #a - approved (regular user)
    assert(new_status in ('m', 's', 'b', 'w', 'a'))
    if new_status == self.status:
        return

    #clear admin status if user was an administrator
    #because this function is not dealing with the site admins
    if self.is_administrator():
        self.remove_admin_status()

    self.status = new_status
    self.save()

@auto_now_timestamp
def user_moderate_user_reputation(
                                self,
                                user = None,
                                reputation_change = 0,
                                comment = None,
                                timestamp = None
                            ):
    """add or subtract reputation of other user
    """
    if reputation_change == 0:
        return
    if comment == None:
        raise ValueError('comment is required to moderate user reputation')

    new_rep = user.reputation + reputation_change
    if new_rep < 1:
        new_rep = 1 #todo: magic number
        reputation_change = 1 - user.reputation

    user.reputation = new_rep
    user.save()

    #any question. This is necessary because reputes are read in the
    #user_reputation view with select_related('question__title') and it fails if 
    #ForeignKey is nullable even though it should work (according to the manual)
    #probably a bug in the Django ORM
    #fake_question = Question.objects.all()[:1][0]
    #so in cases where reputation_type == 10
    #question record is fake and is ignored
    #this bug is hidden in call Repute.get_explanation_snippet()
    repute = Repute(
                        user = user,
                        comment = comment,
                        #question = fake_question,
                        reputed_at = timestamp,
                        reputation_type = 10, #todo: fix magic number
                        reputation = user.reputation
                    )
    if reputation_change < 0:
        repute.negative = -1 * reputation_change
    else:
        repute.positive = reputation_change
    repute.save()

def user_get_status_display(self, soft = False):
    if self.is_administrator():
        return _('Site Adminstrator')
    elif self.is_moderator():
        return _('Forum Moderator')
    elif self.is_suspended():
        return  _('Suspended User')
    elif self.is_blocked():
        return _('Blocked User')
    elif soft == True:
        return _('Registered User')
    elif self.is_watched():
        return _('Watched User')
    elif self.is_approved():
        return _('Approved User')
    else:
        raise ValueError('Unknown user status')


def user_can_moderate_user(self, other):
    if self.is_administrator():
        return True
    elif self.is_moderator():
        if other.is_moderator() or other.is_administrator():
            return False
        else:
            return True
    else:
        return False


def user_get_q_sel_email_feed_frequency(self):
    try:
        feed_setting = EmailFeedSetting.objects.get(
                                        subscriber=self,
                                        feed_type='q_sel'
                                    )
    except Exception, e:
        raise e
    return feed_setting.frequency

def get_messages(self):
    messages = []
    for m in self.message_set.all():
        messages.append(m.message)
    return messages

def delete_messages(self):
    self.message_set.all().delete()

#todo: find where this is used and replace with get_absolute_url
def get_profile_url(self):
    """Returns the URL for this User's profile."""
    return reverse(
                'user_profile', 
                kwargs={'id':self.id, 'slug':slugify(self.username)}
            )

def user_get_absolute_url(self):
    return self.get_profile_url()

def get_profile_link(self):
    profile_link = u'<a href="%s">%s</a>' \
        % (self.get_profile_url(),self.username)

    return mark_safe(profile_link)

def user_get_karma_summary(self):
    """returns human readable sentence about
    status of user's karma"""
    return _("%(username)s karma is %(reputation)s") % \
            {'username': self.username, 'reputation': self.reputation}

def user_get_badge_summary(self):
    """returns human readable sentence about
    number of badges of different levels earned
    by the user. It is assumed that user has some badges"""
    badge_bits = list()
    if self.gold:
        bit = ungettext(
                'one gold badge',
                '%(count)d gold badges',
                self.gold
            ) % {'count': self.gold}
        badge_bits.append(bit)
    if self.silver:
        bit = ungettext(
                'one silver badge',
                '%(count)d silver badges',
                self.gold
            ) % {'count': self.silver}
        badge_bits.append(bit)
    if self.silver:
        bit = ungettext(
                'one bronze badge',
                '%(count)d bronze badges',
                self.gold
            ) % {'count': self.bronze}
        badge_bits.append(bit)

    if len(badge_bits) == 1:
        badge_str = badge_bits[0]
    elif len(badge_bits) > 1:
        last_bit = badge_bits.pop()
        badge_str = ', '.join(badge_bits)
        badge_str = _('%(item1)s and %(item2)s') % \
                    {'item1': badge_str, 'item2': last_bit}
    else:
        raise ValueError('user must have badges to call this function')
    return _("%(user)s has %(badges)s") % {'user': self.username, 'badges':badge_str}

#series of methods for user vote-type commands
#same call signature func(self, post, timestamp=None, cancel=None)
#note that none of these have business logic checks internally
#these functions are used by the askbot app and
#by the data importer jobs from say stackexchange, where internal rules
#may be different
#maybe if we do use business rule checks here - we should add
#some flag allowing to bypass them for things like the data importers
def toggle_favorite_question(self, question, timestamp=None, cancel=False):
    """cancel has no effect here, but is important for the SE loader
    it is hoped that toggle will work and data will be consistent
    but there is no guarantee, maybe it's better to be more strict 
    about processing the "cancel" option
    another strange thing is that this function unlike others below
    returns a value
    """
    try:
        fave = FavoriteQuestion.objects.get(question=question, user=self)
        fave.delete()
        result = False
        question.update_favorite_count()
    except FavoriteQuestion.DoesNotExist:
        if timestamp is None:
            timestamp = datetime.datetime.now()
        fave = FavoriteQuestion(
            question = question,
            user = self,
            added_at = timestamp,
        )
        fave.save()
        result = True
        question.update_favorite_count()
        award_badges_signal.send(None,
            event = 'select_favorite_question',
            actor = self,
            context_object = question,
            timestamp = timestamp
        )
    return result

VOTES_TO_EVENTS = {
    (Vote.VOTE_UP, 'answer'): 'upvote_answer',
    (Vote.VOTE_UP, 'question'): 'upvote_question',
    (Vote.VOTE_DOWN, 'question'): 'downvote',
    (Vote.VOTE_DOWN, 'answer'): 'downvote'
}
@auto_now_timestamp
def _process_vote(user, post, timestamp=None, cancel=False, vote_type=None):
    """"private" wrapper function that applies post upvotes/downvotes
    and cancelations
    """
    post_type = ContentType.objects.get_for_model(post)
    #get or create the vote object
    #return with noop in some situations
    try:
        vote = Vote.objects.get(
                    user = user,
                    content_type = post_type,
                    object_id = post.id,
                )
    except Vote.DoesNotExist:
        vote = None
    if cancel:
        if vote == None:
            return
        elif vote.is_opposite(vote_type):
            return
        else:
            #we would call vote.delete() here
            #but for now all that is handled by the
            #legacy askbot.auth functions
            #vote.delete()
            pass
    else:
        if vote == None:
            vote = Vote(
                    user = user,
                    content_object = post,
                    vote = vote_type,
                    voted_at = timestamp,
                    )
        elif vote.is_opposite(vote_type):
            vote.vote = vote_type
        else:
            return

    #do the actual work
    if vote_type == Vote.VOTE_UP:
        if cancel:
            auth.onUpVotedCanceled(vote, post, user, timestamp)
            return None
        else:
            auth.onUpVoted(vote, post, user, timestamp)
    elif vote_type == Vote.VOTE_DOWN:
        if cancel:
            auth.onDownVotedCanceled(vote, post, user, timestamp)
            return None
        else:
            auth.onDownVoted(vote, post, user, timestamp)

    event = VOTES_TO_EVENTS.get((vote_type, post.post_type), None)
    if event:
        award_badges_signal.send(None,
                    event = event,
                    actor = user,
                    context_object = post,
                    timestamp = timestamp
                )
    return vote

def user_unfollow_question(self, question = None):
    if self in question.followed_by.all():
        question.followed_by.remove(self)

def user_follow_question(self, question = None):
    if self not in question.followed_by.all():
        question.followed_by.add(self)

def upvote(self, post, timestamp=None, cancel=False):
    return _process_vote(
        self,post,
        timestamp=timestamp,
        cancel=cancel,
        vote_type=Vote.VOTE_UP
    )

def downvote(self, post, timestamp=None, cancel=False):
    return _process_vote(
        self,post,
        timestamp=timestamp,
        cancel=cancel,
        vote_type=Vote.VOTE_DOWN
    )

@auto_now_timestamp
def flag_post(user, post, timestamp=None, cancel=False):
    if cancel:#todo: can't unflag?
        return

    user.assert_can_flag_offensive(post = post)
    auth.onFlaggedItem(post, user, timestamp=timestamp)
    award_badges_signal.send(None,
        event = 'flag_post',
        actor = user,
        context_object = post,
        timestamp = timestamp
    )

def user_get_flags(self):
    """return flag Activity query set
    for all flags set by te user"""
    return Activity.objects.filter(
                        user = self,
                        activity_type = const.TYPE_ACTIVITY_MARK_OFFENSIVE
                    )

def user_get_flag_count_posted_today(self):
    """return number of flags the user has posted
    within last 24 hours"""
    today = datetime.date.today()
    time_frame = (today, today + datetime.timedelta(1))
    flags = self.get_flags()
    return flags.filter(active_at__range = time_frame).count()

def user_get_flags_for_post(self, post):
    """return query set for flag Activity items
    posted by users for a given post obeject
    """
    post_content_type = ContentType.objects.get_for_model(post)
    flags = self.get_flags()
    return flags.filter(content_type = post_content_type, object_id=post.id)

def user_increment_response_count(user):
    """increment response counter for user
    by one
    """
    user.new_response_count += 1

def user_decrement_response_count(user, amount=1):
    """decrement response count for the user 
    by one, log critical error if count would go below zero
    but limit decrementation at zero exactly
    """
    assert(amount > 0)
    user.seen_response_count += amount
    if user.new_response_count >= amount:
        user.new_response_count -= amount
    user.clean_response_counts()

def user_clean_response_counts(user):
    ""
    if user.new_response_count < 0:
        user.new_response_count = 0
        logging.critical(
                'new response count wanted to go below zero for %s' % user.username
            )
    if user.seen_response_count < 0:
        user.seen_response_count = 0
        logging.critical(
                'seen response count wanted to go below zero form %s' % user.username
            )

def user_receive_reputation(self, num_points):
    new_points = self.reputation + num_points
    if new_points > 0:
        self.reputation = new_points
    else:
        self.reputation = const.MIN_REPUTATION

def user_update_wildcard_tag_selections(
                                    self,
                                    action = None,
                                    reason = None,
                                    wildcards = None,
                                ):
    """updates the user selection of wildcard tags
    and saves the user object to the database
    """
    new_tags = set(wildcards)
    subscribed = set(self.subscribed_tags.split())
    interesting = set(self.interesting_tags.split())
    ignored = set(self.ignored_tags.split())

    if reason == 'S':#subscribed
        target_set = subscribed
    elif reason == 'I':#ignored
        target_set = ignored
    elif reason == 'F':#followod/interesting
        target_set = interesting
    else:
        raise NotImplementedError('unknown tag subscription bucket')

    if action == 'add':
        target_set.update(new_tags)
    else:
        assert(action == 'remove')
        target_set.difference_update(new_tags)

    self.interesting_tags = ' '.join(interesting)
    self.ignored_tags = ' '.join(ignored)
    self.subscribed_tags = ' '.join(subscribed)
    self.save()
    return new_tags


User.add_to_class('is_username_taken',classmethod(user_is_username_taken))
User.add_to_class(
            'get_q_sel_email_feed_frequency',
            user_get_q_sel_email_feed_frequency
        )
User.add_to_class('get_absolute_url', user_get_absolute_url)
User.add_to_class('get_avatar_url', user_get_avatar_url)
User.add_to_class('get_gravatar_url', user_get_gravatar_url)
User.add_to_class('get_anonymous_name', user_get_anonymous_name)
User.add_to_class('update_has_custom_avatar', user_update_has_custom_avatar)
User.add_to_class('post_question', user_post_question)
User.add_to_class('edit_question', user_edit_question)
User.add_to_class('retag_question', user_retag_question)
User.add_to_class('post_answer', user_post_answer)
User.add_to_class('edit_answer', user_edit_answer)
User.add_to_class('post_comment', user_post_comment)
User.add_to_class('edit_comment', user_edit_comment)
User.add_to_class('delete_post', user_delete_post)
User.add_to_class('visit_question', user_visit_question)
User.add_to_class('upvote', upvote)
User.add_to_class('downvote', downvote)
User.add_to_class('flag_post', flag_post)
User.add_to_class('receive_reputation', user_receive_reputation)
User.add_to_class('get_flags', user_get_flags)
User.add_to_class('get_flag_count_posted_today', user_get_flag_count_posted_today)
User.add_to_class('get_flags_for_post', user_get_flags_for_post)
User.add_to_class('get_profile_url', get_profile_url)
User.add_to_class('get_profile_link', get_profile_link)
User.add_to_class('get_messages', get_messages)
User.add_to_class('delete_messages', delete_messages)
User.add_to_class('toggle_favorite_question', toggle_favorite_question)
User.add_to_class('follow_question', user_follow_question)
User.add_to_class('unfollow_question', user_unfollow_question)
User.add_to_class('mark_tags', user_mark_tags)
User.add_to_class('is_following', user_is_following)
User.add_to_class('decrement_response_count', user_decrement_response_count)
User.add_to_class('increment_response_count', user_increment_response_count)
User.add_to_class('clean_response_counts', user_clean_response_counts)
User.add_to_class('can_have_strong_url', user_can_have_strong_url)
User.add_to_class('is_administrator', user_is_administrator)
User.add_to_class('set_admin_status', user_set_admin_status)
User.add_to_class('remove_admin_status', user_remove_admin_status)
User.add_to_class('is_moderator', user_is_moderator)
User.add_to_class('is_approved', user_is_approved)
User.add_to_class('is_watched', user_is_watched)
User.add_to_class('is_suspended', user_is_suspended)
User.add_to_class('is_blocked', user_is_blocked)
User.add_to_class('is_owner_of', user_is_owner_of)
User.add_to_class('has_interesting_wildcard_tags', user_has_interesting_wildcard_tags)
User.add_to_class('has_ignored_wildcard_tags', user_has_ignored_wildcard_tags)
User.add_to_class('can_moderate_user', user_can_moderate_user)
User.add_to_class('has_affinity_to_question', user_has_affinity_to_question)
User.add_to_class('moderate_user_reputation', user_moderate_user_reputation)
User.add_to_class('set_status', user_set_status)
User.add_to_class('get_status_display', user_get_status_display)
User.add_to_class('get_old_vote_for_post', user_get_old_vote_for_post)
User.add_to_class('get_unused_votes_today', user_get_unused_votes_today)
User.add_to_class('delete_comment', user_delete_comment)
User.add_to_class('delete_question', user_delete_question)
User.add_to_class('delete_answer', user_delete_answer)
User.add_to_class('restore_post', user_restore_post)
User.add_to_class('close_question', user_close_question)
User.add_to_class('reopen_question', user_reopen_question)
User.add_to_class('accept_best_answer', user_accept_best_answer)
User.add_to_class('unaccept_best_answer', user_unaccept_best_answer)
User.add_to_class(
    'update_wildcard_tag_selections',
    user_update_wildcard_tag_selections
)

#assertions
User.add_to_class('assert_can_vote_for_post', user_assert_can_vote_for_post)
User.add_to_class('assert_can_revoke_old_vote', user_assert_can_revoke_old_vote)
User.add_to_class('assert_can_upload_file', user_assert_can_upload_file)
User.add_to_class('assert_can_post_question', user_assert_can_post_question)
User.add_to_class('assert_can_post_answer', user_assert_can_post_answer)
User.add_to_class('assert_can_post_comment', user_assert_can_post_comment)
User.add_to_class('assert_can_edit_post', user_assert_can_edit_post)
User.add_to_class('assert_can_edit_deleted_post', user_assert_can_edit_deleted_post)
User.add_to_class('assert_can_see_deleted_post', user_assert_can_see_deleted_post)
User.add_to_class('assert_can_edit_question', user_assert_can_edit_question)
User.add_to_class('assert_can_edit_answer', user_assert_can_edit_answer)
User.add_to_class('assert_can_close_question', user_assert_can_close_question)
User.add_to_class('assert_can_reopen_question', user_assert_can_reopen_question)
User.add_to_class('assert_can_flag_offensive', user_assert_can_flag_offensive)
User.add_to_class('assert_can_retag_question', user_assert_can_retag_question)
#todo: do we need assert_can_delete_post
User.add_to_class('assert_can_delete_post', user_assert_can_delete_post)
User.add_to_class('assert_can_restore_post', user_assert_can_restore_post)
User.add_to_class('assert_can_delete_comment', user_assert_can_delete_comment)
User.add_to_class('assert_can_edit_comment', user_assert_can_edit_comment)
User.add_to_class('assert_can_delete_answer', user_assert_can_delete_answer)
User.add_to_class('assert_can_delete_question', user_assert_can_delete_question)
User.add_to_class('assert_can_accept_best_answer', user_assert_can_accept_best_answer)
User.add_to_class(
        'assert_can_unaccept_best_answer',
        user_assert_can_unaccept_best_answer
    )

#todo: move this to askbot/utils ??
def format_instant_notification_email(
                                        to_user = None,
                                        from_user = None,
                                        post = None,
                                        update_type = None,
                                        template = None,
                                    ):
    """
    returns text of the instant notification body
    and subject line

    that is built when post is updated
    only update_types in const.RESPONSE_ACTIVITY_TYPE_MAP_FOR_TEMPLATES
    are supported
    """

    site_url = askbot_settings.APP_URL
    origin_post = post.get_origin_post()
    #todo: create a better method to access "sub-urls" in user views
    user_subscriptions_url = site_url + to_user.get_absolute_url() + \
                            '?sort=email_subscriptions'

    subject_tag = post.get_tag_names()[0]

    if update_type == 'question_comment':
        assert(isinstance(post, Comment))
        assert(isinstance(post.content_object, Question))
        subject_line = _(
                    'Re: [%(tag)s] "%(title)s"'
                ) % {'title': origin_post.title, 'tag': subject_tag}
    elif update_type == 'answer_comment':
        assert(isinstance(post, Comment))
        assert(isinstance(post.content_object, Answer))
        subject_line = _(
                    'Re: [%(tag)s] "%(title)s"'
                ) % {'title': origin_post.title, 'tag': subject_tag}
    elif update_type == 'answer_update':
        assert(isinstance(post, Answer))
        subject_line = _(
                    'Re: [%(tag)s] "%(title)s"'
                ) % {'title': origin_post.title, 'tag': subject_tag}
    elif update_type == 'new_answer':
        assert(isinstance(post, Answer))
        subject_line = _(
                    'Re: [%(tag)s] "%(title)s"'
                ) % {'title': origin_post.title, 'tag': subject_tag}
    elif update_type == 'question_update':
        assert(isinstance(post, Question))
        subject_line = _(
                    'Re: [%(tag)s] "%(title)s"'
                ) % {'title': origin_post.title, 'tag': subject_tag}
    elif update_type == 'new_question':
        assert(isinstance(post, Question))
        subject_line = _(
                    '[%(tag)s] "%(title)s"'
                ) % {'title': origin_post.title, 'tag': subject_tag}
    else:
        raise ValueError('unexpected update_type %s' % update_type)

    tag_text = ''
    tag_style = "white-space: nowrap; " \
                    + "font-size: 11px; color: #333;" \
                    + "background-color: #EEE;" \
                    + "border-left: 3px solid #777;" \
                    + "border-top: 1px solid #EEE;" \
                    + "border-bottom: 1px solid #CCC;" \
                    + "border-right: 1px solid #CCC;" \
                    + "padding: 1px 8px 1px 8px;" \
                    + "margin-right:3px;"
    if update_type.endswith('update'):
        assert('comment' not in update_type)
        revisions = post.revisions.all()[:2]
        assert(len(revisions) == 2)
        content_preview = htmldiff(
                            revisions[1].as_html(),
                            revisions[0].as_html(),
                            ins_start = '<b><u style="background-color:#cfc">',
                            ins_end = '</u></b>',
                            del_start = '<del style="color:#600;background-color:#fcc">',
                            del_end = '</del>'
                        )
        if update_type == 'answer_update':
            tag_text += '<div>Tags: ['
            for tag_name in post.get_tag_names():
                tag_text += '<span style="%s">%s</span> ' % (tag_style, tag_name)
            tag_text += ']</div>'
        content_preview = tag_text + content_preview + tag_text
    else:
	if True:
        #if post.post_type == 'question':#add tags to the question
            tag_text += '<div>Tags: ['
            for tag_name in post.get_tag_names():
                tag_text += '<span style="%s">%s</span> ' % (tag_style, tag_name)
            tag_text += ']</div>'
        content_preview = tag_text + post.html + tag_text

    update_data = {
        'update_author_name': from_user.username,
        'receiving_user_name': to_user.username,
        'content_preview': content_preview,#post.get_snippet()
        'update_type': update_type,
        'post_url': site_url + post.get_absolute_url(),
        'origin_post_title': origin_post.title,
        'user_subscriptions_url': user_subscriptions_url,
    }
    subject_line = mail.prefix_the_subject_line(subject_line)
    return subject_line, template.render(Context(update_data))

#todo: action
def send_instant_notifications_about_activity_in_post(
                                                update_activity = None,
                                                post = None,
                                                recipients = None,
                                            ):
    """
    function called when posts are updated
    newly mentioned users are carried through to reduce
    database hits
    """

    if recipients is None:
        return

    acceptable_types = const.RESPONSE_ACTIVITY_TYPES_FOR_INSTANT_NOTIFICATIONS

    if update_activity.activity_type not in acceptable_types:
        return

    from askbot.skins.loaders import get_template
    template = get_template('instant_notification.html')

    update_type_map = const.RESPONSE_ACTIVITY_TYPE_MAP_FOR_TEMPLATES
    update_type = update_type_map[update_activity.activity_type]

    origin_post = post.get_origin_post()
    debug_list = ""
    debug_title = ""

    for user in recipients:

        subject_line, body_text = format_instant_notification_email(
                        to_user = user,
                        from_user = update_activity.user,
                        post = post,
                        update_type = update_type,
                        template = template,
                    )
        #todo: this could be packaged as an "action" - a bundle
        #of executive function with the activity log recording
        mail.send_mail(
            subject_line = subject_line,
            body_text = body_text,
            recipient_list = [user.email],
            related_object = origin_post,
            activity_type = const.TYPE_ACTIVITY_EMAIL_UPDATE_SENT
        )

	debug_list += "%s(%s) "%(user, user.email)
	debug_title = subject_line

    
    debug_list = "Email for %s: %s" %(debug_title,debug_list)
    #logging.critical (debug_list)

#todo: move to utils
def calculate_gravatar_hash(instance, **kwargs):
    """Calculates a User's gravatar hash from their email address."""
    if kwargs.get('raw', False):
        return
    clean_email = instance.email.strip().lower()
    instance.gravatar = hashlib.md5(clean_email).hexdigest()


def record_post_update_activity(
        post,
        newly_mentioned_users = None, 
        updated_by = None,
        timestamp = None,
        created = False,
        **kwargs
    ):
    """called upon signal askbot.models.signals.post_updated
    which is sent at the end of save() method in posts
    """
    assert(timestamp != None)
    assert(updated_by != None)
    if newly_mentioned_users is None:
        newly_mentioned_users = list()

    from askbot.tasks import record_post_update_task

    record_post_update_task.delay(
        post_id = post.id,
        post_content_type_id = ContentType.objects.get_for_model(post).id,
        newly_mentioned_user_id_list = [u.id for u in newly_mentioned_users],
        updated_by_id = updated_by.id,
        timestamp = timestamp,
        created = created,
    )


def record_award_event(instance, created, **kwargs):
    """
    After we awarded a badge to user, we need to 
    record this activity and notify user.
    We also recaculate awarded_count of this badge and user information.
    """
    if created:
        #todo: change this to community user who gives the award
        activity = Activity(
                        user=instance.user,
                        active_at=instance.awarded_at,
                        content_object=instance,
                        activity_type=const.TYPE_ACTIVITY_PRIZE
                    )
        activity.save()
        activity.add_recipients([instance.user])

        instance.badge.awarded_count += 1
        instance.badge.save()

        badge = get_badge(instance.badge.slug)

        if badge.level == const.GOLD_BADGE:
            instance.user.gold += 1
        if badge.level == const.SILVER_BADGE:
            instance.user.silver += 1
        if badge.level == const.BRONZE_BADGE:
            instance.user.bronze += 1
        instance.user.save()

def notify_award_message(instance, created, **kwargs):
    """
    Notify users when they have been awarded badges by using Django message.
    """
    if created:
        user = instance.user

        badge = get_badge(instance.badge.slug)

        msg = _(u"Congratulations, you have received a badge '%(badge_name)s'. "
                u"Check out <a href=\"%(user_profile)s\">your profile</a>.") \
                % {
                    'badge_name':badge.name, 
                    'user_profile':user.get_profile_url()
                } 

        user.message_set.create(message=msg)

def record_answer_accepted(instance, created, **kwargs):
    """
    when answer is accepted, we record this for question author 
    - who accepted it.
    """
    if not created and instance.accepted:
        activity = Activity(
                        user=instance.question.author,
                        active_at=datetime.datetime.now(),
                        content_object=instance,
                        activity_type=const.TYPE_ACTIVITY_MARK_ANSWER,
                        question=instance.question
                    )
        activity.save()
        recipients = instance.get_author_list(
                                    exclude_list = [instance.question.author]
                                )
        activity.add_recipients(recipients)

def record_user_visit(user, timestamp, **kwargs):
    """
    when user visits any pages, we update the last_seen and
    consecutive_days_visit_count
    """
    prev_last_seen = user.last_seen
    user.last_seen = timestamp
    if (user.last_seen - prev_last_seen).days == 1:
        user.consecutive_days_visit_count += 1
        award_badges_signal.send(None,
            event = 'site_visit',
            actor = user,
            context_object = user,
            timestamp = timestamp
        )
    user.save()


def record_vote(instance, created, **kwargs):
    """
    when user have voted
    """
    if created:
        if instance.vote == 1:
            vote_type = const.TYPE_ACTIVITY_VOTE_UP
        else:
            vote_type = const.TYPE_ACTIVITY_VOTE_DOWN

        activity = Activity(
                        user=instance.user,
                        active_at=instance.voted_at,
                        content_object=instance,
                        activity_type=vote_type
                    )
        #todo: problem cannot access receiving user here
        activity.save()


def record_cancel_vote(instance, **kwargs):
    """
    when user canceled vote, the vote will be deleted.
    """
    activity = Activity(
                    user=instance.user, 
                    active_at=datetime.datetime.now(), 
                    content_object=instance, 
                    activity_type=const.TYPE_ACTIVITY_CANCEL_VOTE
                )
    #todo: same problem - cannot access receiving user here
    activity.save()


#todo: weird that there is no record delete answer or comment
#is this even necessary to keep track of?
def record_delete_question(instance, delete_by, **kwargs):
    """
    when user deleted the question
    """
    if instance.__class__ == "Question":
        activity_type = const.TYPE_ACTIVITY_DELETE_QUESTION
    else:
        activity_type = const.TYPE_ACTIVITY_DELETE_ANSWER

    activity = Activity(
                    user=delete_by, 
                    active_at=datetime.datetime.now(), 
                    content_object=instance, 
                    activity_type=activity_type,
                    question = instance.get_origin_post()
                )
    #no need to set receiving user here
    activity.save()

def record_flag_offensive(instance, mark_by, **kwargs):
    activity = Activity(
                    user=mark_by, 
                    active_at=datetime.datetime.now(), 
                    content_object=instance, 
                    activity_type=const.TYPE_ACTIVITY_MARK_OFFENSIVE,
                    question=instance.get_origin_post()
                )
    activity.save()
#   todo: report authors that their post is flagged offensive
#    recipients = instance.get_author_list(
#                                        exclude_list = [mark_by]
#                                    )
    recipients = User.objects.filter(
                    models.Q(is_superuser=True) | models.Q(status='m')
                )
    activity.add_recipients(recipients)

def record_update_tags(question, tags, user, timestamp, **kwargs):
    """
    This function sends award badges signal on each updated tag
    the badges that respond to the 'ta
    """
    for tag in tags:
        award_badges_signal.send(None,
            event = 'update_tag',
            actor = user,
            context_object = tag,
            timestamp = timestamp
        )

    activity = Activity(
                    user=user,
                    active_at=datetime.datetime.now(),
                    content_object=question,
                    activity_type=const.TYPE_ACTIVITY_UPDATE_TAGS,
                    question = question
                )
    activity.save()

def record_favorite_question(instance, created, **kwargs):
    """
    when user add the question in him favorite questions list.
    """
    if created:
        activity = Activity(
                        user=instance.user, 
                        active_at=datetime.datetime.now(), 
                        content_object=instance, 
                        activity_type=const.TYPE_ACTIVITY_FAVORITE,
                        question=instance.question
                    )
        activity.save()
        recipients = instance.question.get_author_list(
                                            exclude_list = [instance.user]
                                        )
        activity.add_recipients(recipients)

def record_user_full_updated(instance, **kwargs):
    activity = Activity(
                    user=instance, 
                    active_at=datetime.datetime.now(), 
                    content_object=instance, 
                    activity_type=const.TYPE_ACTIVITY_USER_FULL_UPDATED
                )
    activity.save()

def complete_pending_tag_subscriptions(sender, request, *args, **kwargs):
    """save pending tag subscriptions saved in the session"""
    if 'subscribe_for_tags' in request.session:
        (pure_tag_names, wildcards) = request.session.pop('subscribe_for_tags')
        request.user.mark_tags(
                    pure_tag_names,
                    wildcards,
                    reason = 'S',#subscribed
                    action = 'add'
                )
        request.user.message_set.create(
            message = _('Your tag subscription was saved, thanks!')
        )

def post_stored_anonymous_content(
                                sender,
                                request,
                                user,
                                session_key,
                                signal,
                                *args,
                                **kwargs):

    aq_list = AnonymousQuestion.objects.filter(session_key = session_key)
    aa_list = AnonymousAnswer.objects.filter(session_key = session_key)
    #from askbot.conf import settings as askbot_settings
    if askbot_settings.EMAIL_VALIDATION == True:#add user to the record
        for aq in aq_list:
            aq.author = user
            aq.save()
        for aa in aa_list:
            aa.author = user
            aa.save()
        #maybe add pending posts message?
    else:
        if user.is_blocked():
            msg = _('blocked users cannot post')
            user.message_set.create(message = msg)
        elif user.is_suspended():
            msg = _('suspended users cannot post')
            user.message_set.create(message = msg)
        else:
            for aq in aq_list:
                aq.publish(user)
            for aa in aa_list:
                aa.publish(user)

def set_user_has_custom_avatar_flag(instance, created, **kwargs):
    instance.user.update_has_custom_avatar()

def update_user_has_custom_avatar_flag(instance, **kwargs):
    instance.user.update_has_custom_avatar()

#signal for User model save changes
django_signals.pre_save.connect(calculate_gravatar_hash, sender=User)
django_signals.post_save.connect(record_award_event, sender=Award)
django_signals.post_save.connect(notify_award_message, sender=Award)
django_signals.post_save.connect(record_answer_accepted, sender=Answer)
django_signals.post_save.connect(record_vote, sender=Vote)
django_signals.post_save.connect(
                            record_favorite_question,
                            sender=FavoriteQuestion
                        )
if 'avatar' in django_settings.INSTALLED_APPS:
    from avatar.models import Avatar
    django_signals.post_save.connect(
                        set_user_has_custom_avatar_flag,
                        sender=Avatar
                    )
    django_signals.post_delete.connect(
                        update_user_has_custom_avatar_flag,
                        sender=Avatar
                    )

django_signals.post_delete.connect(record_cancel_vote, sender=Vote)

#change this to real m2m_changed with Django1.2
signals.delete_question_or_answer.connect(record_delete_question, sender=Question)
signals.delete_question_or_answer.connect(record_delete_question, sender=Answer)
signals.flag_offensive.connect(record_flag_offensive, sender=Question)
signals.flag_offensive.connect(record_flag_offensive, sender=Answer)
signals.tags_updated.connect(record_update_tags)
signals.user_updated.connect(record_user_full_updated, sender=User)
signals.user_logged_in.connect(post_stored_anonymous_content)
signals.user_logged_in.connect(complete_pending_tag_subscriptions)
signals.post_updated.connect(
                           record_post_update_activity,
                           sender=Comment
                       )
signals.post_updated.connect(
                           record_post_update_activity,
                           sender=Answer
                       )
signals.post_updated.connect(
                           record_post_update_activity,
                           sender=Question
                       )
signals.site_visited.connect(record_user_visit)

#todo: wtf??? what is x=x about?

Question = Question
QuestionRevision = QuestionRevision
QuestionView = QuestionView
FavoriteQuestion = FavoriteQuestion
AnonymousQuestion = AnonymousQuestion

Answer = Answer
AnswerRevision = AnswerRevision
AnonymousAnswer = AnonymousAnswer


BadgeData = BadgeData
Award = Award
Repute = Repute

Activity = Activity
ActivityAuditStatus = ActivityAuditStatus
EmailFeedSetting = EmailFeedSetting
#AuthKeyUserAssociation = AuthKeyUserAssociation

__all__ = [
        'signals',

        'Question',
        'QuestionRevision',
        'QuestionView',
        'FavoriteQuestion',
        'AnonymousQuestion',

        'Answer',
        'AnswerRevision',
        'AnonymousAnswer',

        'Tag',
        'Comment',
        'Vote',
        'MarkedTag',

        'BadgeData',
        'Award',
        'Repute',

        'Activity',
        'ActivityAuditStatus',
        'EmailFeedSetting',
        #'AuthKeyUserAssociation',

        'User',

        'get_model'
]<|MERGE_RESOLUTION|>--- conflicted
+++ resolved
@@ -861,10 +861,6 @@
     )
     return comment
 
-<<<<<<< HEAD
-def user_mark_tags(self, tagnames, wildcards, reason = None, action = None):
-    """subscribe for or ignore a list of tags"""
-=======
 def user_mark_tags(
             self,
             tagnames = None,
@@ -879,23 +875,19 @@
     * ``reason`` - either "good" or "bad"
     * ``action`` - eitrer "add" or "remove"
     """
-    cleaned_wildcards = list()
-    assert(reason in ('good', 'bad'))
+    assert(reason in 'SFI')
     assert(action in ('add', 'remove'))
->>>>>>> 8e57f310
     if wildcards:
         cleaned_wildcards = self.update_wildcard_tag_selections(
             action = action,
             reason = reason,
             wildcards = wildcards
         )
-<<<<<<< HEAD
     else:
         cleaned_wildcards = list()
-=======
+
     if tagnames is None:
         tagnames = list()
->>>>>>> 8e57f310
 
     #below we update normal tag selections
     marked_ts = MarkedTag.objects.filter(
