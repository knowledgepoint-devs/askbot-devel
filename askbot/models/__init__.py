--- conflicted
+++ resolved
@@ -93,18 +93,19 @@
     """Runs text search in user names and profile.
     For postgres, search also runs against user group names.
     """
-<<<<<<< HEAD
     if django_settings.ENABLE_HAYSTACK_SEARCH:
         from askbot.search.haystack import AskbotSearchQuerySet
         qs = AskbotSearchQuerySet().filter(content=search_query).models(User).get_django_queryset(User)
         return qs
     else:
         import askbot
+        if users_query_set is None:
+            users_query_set = User.objects.all()
         if 'postgresql_psycopg2' in askbot.get_database_engine_name():
             from askbot.search import postgresql
-            return postgresql.run_full_text_search(User.objects.all(), search_query)
+            return postgresql.run_full_text_search(users_query_set, search_query)
         else:
-            return User.objects.filter(
+            return users_query_set.filter(
                 models.Q(username__icontains=search_query) |
                 models.Q(about__icontains=search_query)
             )
@@ -114,25 +115,6 @@
         #        models.Q(username__search = search_query) |
         #        models.Q(about__search = search_query)
         #    )
-=======
-    import askbot
-    if users_query_set is None:
-        users_query_set = User.objects.all()
-    if 'postgresql_psycopg2' in askbot.get_database_engine_name():
-        from askbot.search import postgresql
-        return postgresql.run_full_text_search(users_query_set, search_query)
-    else:
-        return users_query_set.filter(
-            models.Q(username__icontains=search_query) |
-            models.Q(about__icontains=search_query)
-        )
-    #if askbot.get_database_engine_name().endswith('mysql') \
-    #    and mysql.supports_full_text_search():
-    #    return User.objects.filter(
-    #        models.Q(username__search = search_query) |
-    #        models.Q(about__search = search_query)
-    #    )
->>>>>>> 8559f348
 
 User.add_to_class(
             'status',
@@ -2318,11 +2300,6 @@
         info[group.id]['acceptance_level'] = group.get_openness_level_for_user(self)
 
     return info
-<<<<<<< HEAD
-
-
-=======
->>>>>>> 8559f348
 
 def user_get_karma_summary(self):
     """returns human readable sentence about
