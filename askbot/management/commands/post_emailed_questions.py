--- conflicted
+++ resolved
@@ -154,8 +154,7 @@
             return
 
         #for each id - read a message, parse it and post a question
-        if len(ids[0]) > 0:
-          for id in ids[0].split(' '):
+        for id in ids[0].split(' '):
             t, data = imap.fetch(id, '(RFC822)')
             message_body = data[0][1]
             msg = email.message_from_string(data[0][1])
@@ -163,56 +162,51 @@
             try:
                 (sender, subject, body) = parse_message(msg)
             except CannotParseEmail, e:
-                print "Could not parse ", msg
+                #print "Could not parse ", msg
                 continue
-            data = {
-                'sender': sender,
-                'subject': subject,
-                'body_text': body
-            }
-            form = AskByEmailForm(data)
-            print data
-            if form.is_valid():
-                email_address = form.cleaned_data['email']
-                try:
-<<<<<<< HEAD
-                    print 'looking for ' + email_address
-                    user = models.User.objects.get(email = email_address.lower())
-=======
-                    user = models.User.objects.get(
-                                email__iexact = email_address
-                            )
->>>>>>> 46b13505
-                except models.User.DoesNotExist:
-                    bounce_email(email_address, subject, reason = 'unknown_user')
-                except models.User.MultipleObjectsReturned:
-                    bounce_email(email_address, subject, reason = 'problem_posting')
-
-                tagnames = form.cleaned_data['tagnames']
-                title = form.cleaned_data['title']
-                body_text = form.cleaned_data['body_text']
-
-                try:
-                    user.post_question(
-                        title = title,
-                        tags = tagnames,
-                        body_text = body_text
-                    )
-                except exceptions.PermissionDenied, e:
-                    bounce_email(
-                        email_address,
-                        subject,
-                        reason = 'permission_denied',
-                        body_text = unicode(e)
-                    )
-            else:
-                email_address = mail.extract_first_email_address(sender)
-                if email_address:
-                    bounce_email(
-                        email_address,
-                        subject,
-                        reason = 'problem_posting'
-                    )
+        data = {
+            'sender': sender,
+            'subject': subject,
+            'body_text': body
+        }
+        form = AskByEmailForm(data)
+        #print data
+        if form.is_valid():
+            email_address = form.cleaned_data['email']
+            try:
+                user = models.User.objects.get(
+                            email__iexact = email_address
+                        )
+            except models.User.DoesNotExist:
+                bounce_email(email_address, subject, reason = 'unknown_user')
+            except models.User.MultipleObjectsReturned:
+                bounce_email(email_address, subject, reason = 'problem_posting')
+
+            tagnames = form.cleaned_data['tagnames']
+            title = form.cleaned_data['title']
+            body_text = form.cleaned_data['body_text']
+
+            try:
+                user.post_question(
+                    title = title,
+                    tags = tagnames,
+                    body_text = body_text
+                )
+            except exceptions.PermissionDenied, e:
+                bounce_email(
+                    email_address,
+                    subject,
+                    reason = 'permission_denied',
+                    body_text = unicode(e)
+                )
+        else:
+            email_address = mail.extract_first_email_address(sender)
+            if email_address:
+                bounce_email(
+                    email_address,
+                    subject,
+                    reason = 'problem_posting'
+                )
         imap.expunge()
         imap.close()
         imap.logout()