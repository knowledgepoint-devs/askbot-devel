from askbot import models
from askbot.conf import settings as askbot_settings
from askbot.utils.console import ProgressBar
from askbot.utils.slug import slugify
from askbot.utils.jive import JiveConverter
from askbot.utils.jive import internal_link_re
from askbot.utils.file_utils import make_file_name
from bs4 import BeautifulSoup
from django.conf import settings as django_settings
from django.core.management.base import BaseCommand, CommandError
from django.db import transaction
#from askbot.utils.transaction import dummy_transaction as transaction
from django.forms import EmailField, ValidationError
from django.utils import translation
from datetime import datetime
from optparse import make_option
import re
import os
import shutil

#todo: make a pass through all attachments
#and make sure that mimetypes dictionary is up to date
#raise an error if it's not
FILE_TYPES = {
    "application/java-archive": 'jar',
    "application/msword": 'doc',
    "application/octet-stream": 'txt',
    "application/text": 'txt',
    "application/vnd.visio": 'vsd',
    "application/x-bzip": 'bz',
    "application/x-gzip": 'gz',
    "application/x-java-archive": 'jar',
    "application/x-shellscript": 'sh',
    "application/x-zip-compressed": 'zip',
    "application/xml": 'xml',
    "application/zip": 'zip',
    "image/bmp": 'bmp',
    "image/gif": 'gif',
    "image/jpeg": 'jpeg',
    "image/pjpeg": 'pjpeg',
    "image/png": 'png',
    "image/x-png": 'png',
    "text/html": 'html',
    "text/java": 'java',
    "text/plain": 'txt',
    "text/x-java": 'java',
    "text/x-java-source": 'java',
    "text/x-log": 'log',
    "text/xml": 'xml'
}

jive = JiveConverter()

def parse_date(date_str):
    return datetime.strptime(date_str[:-8], '%Y/%m/%d %H:%M:%S')

def fix_internal_links_in_post(post):
    """will replace old internal urls with the new ones."""

    def link_is_naked(match):
        """naked link either starts at the beginning of string
        or is not inside the jive link construct: [...]"""
        pos = match.start()
        # the second test is rather naive as it assumes that a 
        # | will be preceded by something like [some link
        # which we don't test here
        return pos < 2 or post.text[pos-2] not in ('[', '|') 

    def internal_link_sub(match):
        """pull post by the matched pars in the old link 
        and returns link to the new post"""
        link_type = match.group(1)
        item_id = int(match.group(2))
        lookup_key = (link_type == 'message' and 'old_answer_id' or 'old_question_id')
        try:
            post = models.Post.objects.get(**{lookup_key: item_id})
            # if original link is naked, we put in into brackets
            # so that the formatter will render the result correctly
            # otherwise "naked" /url will stay plain text
            new_url = post.get_absolute_url()
            return (link_is_naked(match) and '[%s]' % new_url or new_url)
        except models.Post.DoesNotExist:
            return ''

    post.text = internal_link_re.sub(internal_link_sub, post.text)
    post.save()

def turn_first_company_user_to_admin(domain):
    company_users = models.User.objects.filter(
                        email__endswith='@' + domain
                    ).order_by('id')
    if company_users.count() == 0:
        return None

    user = company_users[0]
    user.is_staff = True
    user.is_superuser = True
    user.save()
    return user

def thread_get_answer_from_company(thread, domain):
    answers = thread.posts.filter(
                        post_type='answer'
                    ).select_related(
                        'author__email'
                    )
    for answer in answers:
        if answer.author.email.endswith('@' + domain):
            return answer
    return None

def thread_find_first_comment_from_company(thread, domain):
    comments = thread.posts.filter(
                        post_type='comment'
                    ).select_related(
                        'author__email'
                    ).order_by('added_at')
    for comment in comments:
        if comment.author.email.endswith('@' + domain):
            return comment
    return None

COMPANY_DOMAIN_HELP = """If used - first response from user with that domain
then first response in each question from user with matching email address
will be posted as answer and accepted as correct. Also, first user
with a matching email address will be a site administrator."""

JIVE_REDIRECTS_HELP = """This file will contain redirects from the old
posts to new"""

class Command(BaseCommand):
    args = '<jive-dump.xml>'
    option_list = BaseCommand.option_list + (
        make_option('--company-domain',
            action='store',
            type='str',
            dest='company_domain',
            default=None,
            help=COMPANY_DOMAIN_HELP
        ),
        make_option('--redirects_file',
            action='store',
            type='str',
            dest='redirects_file',
            default='',
            help=JIVE_REDIRECTS_HELP
        )
    )

    def __init__(self, *args, **kwargs):
        super(Command, self).__init__(*args, **kwargs)
        #relax certain settings
        askbot_settings.update('LIMIT_ONE_ANSWER_PER_USER', False)
        askbot_settings.update('MAX_COMMENT_LENGTH', 1000000)
<<<<<<< HEAD
        askbot_settings.update('MIN_REP_TO_INSERT_LINK', 1)
        askbot_settings.update('MIN_REP_TO_SUGGEST_LINK', 1)
        askbot_settings.update('COMMENTS_EDITOR_TYPE', 'rich-text')
        askbot_settings.update('MARKUP_CODE_FRIENDLY', True)
=======
>>>>>>> b440c06b
        self.bad_email_count = 0
        self.attachments_path = ''
        self.soup = None
        self.jive_url = None

    def handle(self, *args, **kwargs):
        translation.activate(django_settings.LANGUAGE_CODE)
        assert len(args) == 1, 'Dump file name is required'
        dump_file_name = args[0]
        xml = open(dump_file_name, 'r').read() 
        soup = BeautifulSoup(xml, ['lxml', 'xml'])
        self.soup = soup
        url_prop = self.soup.find('Property', attrs={'name': 'jiveURL'})
        self.jive_url= url_prop['value']

        dump_dir = os.path.dirname(os.path.abspath(dump_file_name))
        self.attachments_path = os.path.join(dump_dir, 'attachments')

        self.import_users()
        self.import_forums()
        if kwargs['company_domain']:
            self.promote_company_replies(kwargs['company_domain'])
        self.fix_internal_links()
        self.add_legacy_links()
        if kwargs['redirects_file']:
            self.make_redirects(kwargs['redirects_file'])
        self.convert_jive_markup_to_html()
        models.Message.objects.all().delete()

    @transaction.commit_manually
    def add_legacy_links(self):
        questions = models.Post.objects.filter(post_type='question')
        count = questions.count()
        message = 'Adding links to old forum'
        template = """\n\n{quote}This thread was imported from the previous forum.
For your reference, the original is [available here|%s]{quote}"""
        for question in ProgressBar(questions.iterator(), count, message):
            thread_id = question.old_question_id
            jive_url = self.jive_url
            old_url = '%s/thread.jspa?threadID=%s' % (jive_url, thread_id)
            question.text += template % old_url
            question.save()
            transaction.commit()
        transaction.commit()

    @transaction.commit_manually
    def make_redirects(self):
        """todo: implement this when needed"""
        pass
            

    @transaction.commit_manually
    def convert_jive_markup_to_html(self):
        posts = models.Post.objects.all()
        count = posts.count()
        message = 'Converting jive markup to html'
        for post in ProgressBar(posts.iterator(), count, message):
            post.html = jive.convert(post.text)
            post.summary = post.get_snippet()
            post.save()
            transaction.commit()
        transaction.commit()

    @transaction.commit_manually
    def fix_internal_links(self):
        jive_url = self.jive_url
        print 'Base url of old forum: %s' % jive_url
        posts = models.Post.objects.filter(text__contains=jive_url)
        count = posts.count()
        message = 'Fixing internal links'
        for post in ProgressBar(posts.iterator(), count, message):
            post.text = post.text.replace(jive_url, '')
            fix_internal_links_in_post(post)
            transaction.commit()
        transaction.commit()

    @transaction.commit_manually
    def promote_company_replies(self, domain):
        admin = turn_first_company_user_to_admin(domain)
        if admin is None:
            print "Note: did not find any users with email matching %s" % domain
            return
        message = 'Promoting company replies to accepted answers:'
        threads = models.Thread.objects.all()
        count = threads.count()
        for thread in ProgressBar(threads.iterator(), count, message):
            answer = thread_get_answer_from_company(thread, domain)

            if answer == None:
                comment = thread_find_first_comment_from_company(thread, domain)
                if comment:
                    admin.repost_comment_as_answer(comment)
                    answer = comment

            if answer:
                admin.accept_best_answer(answer=answer, force=True)

            transaction.commit()
        transaction.commit()

    @transaction.commit_manually
    def import_users(self):
        """import users from jive to askbot"""

        user_soup = self.soup.find_all('User')

        message = 'Importing users:'
        for user in ProgressBar(iter(user_soup), len(user_soup), message):
            username = user.find('Username').text
            real_name = user.find('Name').text
            try:
                email = EmailField().clean(user.find('Email').text)
            except ValidationError:
                email = 'unknown%d@example.com' % self.bad_email_count
                self.bad_email_count += 1
                
            joined_timestamp = parse_date(user.find('CreationDate').text)
            user = models.User(
                username=username,
                email=email,
                real_name=real_name,
                date_joined=joined_timestamp
            )
            user.set_unusable_password()
            user.save()
            transaction.commit()

    def import_forums(self):
        """import forums by associating each with a special tag,
        and then importing all threads for the tag"""
        admin = models.User.objects.get(id=1)
<<<<<<< HEAD
        forum_soup = self.soup.find_all('Forum')
=======
>>>>>>> b440c06b
        print 'Have %d forums' % len(forum_soup)
        for forum in forum_soup:
            threads_soup = forum.find_all('Thread')
            self.import_threads(threads_soup, forum.find('Name').text)

    @transaction.commit_manually
    def import_threads(self, threads, tag_name):
        message = 'Importing threads for %s' % tag_name
        for thread in ProgressBar(iter(threads), len(threads), message):
            self.import_thread(thread, tag_name)
            transaction.commit()

    def add_attachments_to_post(self, post, attachments):
        if len(attachments) == 0:
            return

        post.text += '\nh4. Attachments\n'
        for att in attachments:
            att_id, name, mimetype = att
            if mimetype not in FILE_TYPES:
                continue
            ext = '.' + FILE_TYPES[mimetype]
            file_name = make_file_name(ext)
            # copy attachment file to a new place
            source_file = os.path.join(self.attachments_path, att_id + '.bin')
            dest_file = os.path.join(django_settings.MEDIA_ROOT, file_name)
            shutil.copyfile(source_file, dest_file)
            # add link to file to the post text
            post.text += '# [%s|%s%s]\n' % (name, django_settings.MEDIA_URL, file_name)

    def import_thread(self, thread, tag_name):
        """import individual thread"""
        question_soup = thread.find('Message')
        post_id, title, body, attachments, timestamp, user = \
                                        self.parse_post(question_soup)

        if models.Post.objects.filter(old_question_id=thread['id']).count() == 1:
            #this allows restarting the process of importing forums
            #any time
            return

        #post question
        question = user.post_question(
            title=title,
            body_text=body,
            timestamp=timestamp,
            tags=tag_name,
            language=django_settings.LANGUAGE_CODE
        )
        self.add_attachments_to_post(question, attachments)
        question.html = jive.convert(question.text)
        question.old_question_id = int(thread['id'])
        question.old_answer_id = post_id
        question.summary = question.get_snippet()
        question.save()
        #post answers
        message_list = question_soup.find_all('MessageList', recursive=False)
        if len(message_list) == 0:
            return

        for answer_soup in message_list[0].find_all('Message', recursive=False):
<<<<<<< HEAD
            post_id, title, body, attachments, timestamp, user = \
                                            self.parse_post(answer_soup)
=======
            title, body, timestamp, user = self.parse_post(answer_soup)
>>>>>>> b440c06b
            answer = user.post_answer(
                question=question,
                body_text=body,
                timestamp=timestamp
            )
            self.add_attachments_to_post(answer, attachments)
            answer.html = jive.convert(answer.text)
            answer.summary = answer.get_snippet()
            answer.old_answer_id = post_id
            answer.save()
            comments = answer_soup.find_all('Message')
            for comment in comments:
                post_id, title, body, attachments, timestamp, user = \
                                                    self.parse_post(comment)
                comment = user.post_comment(
                    parent_post=answer,
                    body_text=body,
                    timestamp=timestamp
                )
                comment.old_answer_id = post_id
                self.add_attachments_to_post(comment, attachments)
                comment.html = jive.convert(comment.text)
                comment.summary = comment.get_snippet()
                comment.save()
                

    def parse_post(self, post):
        title = post.find('Subject').text
        added_at = parse_date(post.find('CreationDate').text)
        username = post.find('Username').text
        body = post.find('Body').text
        attachments_soup = post.find_all('Attachment')
        attachments = list() 
        for att in attachments_soup:
            att_id = att['id']
            name = att.find('Name').text
            content_type = att['contentType']
            attachments.append((att_id, name, content_type))

        try:
            user = models.User.objects.get(username=username)
        except models.User.DoesNotExist:
            email = 'unknown%d@example.com' % self.bad_email_count
            self.bad_email_count += 1
            user = models.User(username=username, email=email)
            user.save()
        return int(post['id']), title, body, attachments, added_at, user<|MERGE_RESOLUTION|>--- conflicted
+++ resolved
@@ -152,13 +152,10 @@
         #relax certain settings
         askbot_settings.update('LIMIT_ONE_ANSWER_PER_USER', False)
         askbot_settings.update('MAX_COMMENT_LENGTH', 1000000)
-<<<<<<< HEAD
         askbot_settings.update('MIN_REP_TO_INSERT_LINK', 1)
         askbot_settings.update('MIN_REP_TO_SUGGEST_LINK', 1)
         askbot_settings.update('COMMENTS_EDITOR_TYPE', 'rich-text')
         askbot_settings.update('MARKUP_CODE_FRIENDLY', True)
-=======
->>>>>>> b440c06b
         self.bad_email_count = 0
         self.attachments_path = ''
         self.soup = None
@@ -205,7 +202,7 @@
         transaction.commit()
 
     @transaction.commit_manually
-    def make_redirects(self):
+    def make_redirects(self, filename):
         """todo: implement this when needed"""
         pass
             
@@ -290,10 +287,7 @@
         """import forums by associating each with a special tag,
         and then importing all threads for the tag"""
         admin = models.User.objects.get(id=1)
-<<<<<<< HEAD
         forum_soup = self.soup.find_all('Forum')
-=======
->>>>>>> b440c06b
         print 'Have %d forums' % len(forum_soup)
         for forum in forum_soup:
             threads_soup = forum.find_all('Thread')
@@ -355,12 +349,8 @@
             return
 
         for answer_soup in message_list[0].find_all('Message', recursive=False):
-<<<<<<< HEAD
             post_id, title, body, attachments, timestamp, user = \
                                             self.parse_post(answer_soup)
-=======
-            title, body, timestamp, user = self.parse_post(answer_soup)
->>>>>>> b440c06b
             answer = user.post_answer(
                 question=question,
                 body_text=body,
