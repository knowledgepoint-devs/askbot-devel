import sys
import optparse
from django.core.management.base import BaseCommand, CommandError
from askbot import models

def get_tag_lines(tag_marks, width = 25):
    output = list()
    line = ''
    for name in tag_marks:
        if line == '':
            line = name
        elif len(line) + len(name) + 1 > width:
            output.append(line)
            line = name
        else:
            line += ' ' + name
    output.append(line)
    return output

def get_empty_lines(num_lines):
    output = list()
    for idx in xrange(num_lines):
        output.append('')
    return output

def pad_list(the_list, length):
    if len(the_list) < length:
        the_list.extend(get_empty_lines(length - len(the_list)))

def format_table_row(*cols, **kwargs):
    max_len = max(map(len, cols))
    for col in cols:
        pad_list(col, max_len)

    output = list()
    for idx in xrange(max_len):
        bits = list()
        for col in cols:
            bits.append(col[idx])
        line = kwargs['format_string'] % tuple(bits)
        output.append(line)

    return output


class Command(BaseCommand):
    help = 'Prints statistics of tag usage'

    option_list = BaseCommand.option_list + (
            optparse.make_option(
                '-t',
                '--sub-counts',
                action = 'store_true',
                default = False,
                dest = 'sub_counts',
                help = 'Print tag subscription statistics, for all tags, listed alphabetically'
            ),
            optparse.make_option(
                '-u',
                '--user-sub-counts',
                action = 'store_true',
                default = False,
                dest = 'user_sub_counts',
                help = 'Print tag subscription data per user, with users listed alphabetically'
            ),
            optparse.make_option(
                '-e',
                '--print-empty',
                action = 'store_true',
                default = False,
                dest = 'print_empty',
                help = 'Print empty records too (with zero counts)'
            ),
        )
    def handle(self, *args, **options):
        if not(options['sub_counts'] ^ options['user_sub_counts']):
            raise CommandError('Please use either -u or -t (but not both)')

        print ''
        if options['sub_counts']:
            self.print_sub_counts(options['print_empty'])

        if options['user_sub_counts']:
            self.print_user_sub_counts(options['print_empty'])
        print ''

    def print_user_sub_counts(self, print_empty):
        """prints list of users and what tags they follow/ignore
        """
        users = models.User.objects.all().order_by('username')
        item_count = 0
        for user in users:
            tag_marks = user.tag_selections

            #add names of explicitly followed tags
            followed_tags = list()
            followed_tags.extend(   
<<<<<<< HEAD
                tag_marks.subscribed().values_list(
                                            'tag__name',
                                            flat = True
                                        )
=======
                tag_marks.filter(
                            reason='good'
                        ).values_list(
                            'tag__name', flat = True
                        )
>>>>>>> 715660b9
            )

            #add wildcards to the list of interesting tags
            followed_tags.extend(user.interesting_tags.split())

            for good_tag in user.interesting_tags.split():
                followed_tags.append(good_tag)

            ignored_tags = list()
            ignored_tags.extend(
<<<<<<< HEAD
                tag_marks.ignored().values_list(
                                        'tag__name',
                                        flat = True
                                    )
=======
                tag_marks.filter(
                    reason='bad'
                ).values_list(
                    'tag__name', flat = True
                )
>>>>>>> 715660b9
            )

            for bad_tag in user.ignored_tags.split():
                ignored_tags.append(bad_tag)

            followed_count = len(followed_tags)
            ignored_count = len(ignored_tags)
            if followed_count == 0 and ignored_count == 0 and print_empty == False:
                continue
            if item_count == 0:
                print '%-28s %25s %25s' % ('User (id)', 'Interesting tags', 'Ignored tags')
                print '%-28s %25s %25s' % ('=========', '================', '============')
            followed_lines = get_tag_lines(followed_tags, width = 25)
            ignored_lines = get_tag_lines(ignored_tags, width = 25)

            follow = '*'
<<<<<<< HEAD
            if user.tag_filter_setting == "interesting":
=======
            if user.email_tag_filter_strategy == const.INCLUDE_INTERESTING:
>>>>>>> 715660b9
                follow = ''
            user_string = '%s (%d)%s' % (user.username, user.id, follow)
            output_lines = format_table_row(
                                [user_string,], 
                                followed_lines,
                                ignored_lines,
                                format_string = '%-28s %25s %25s'
                            )
            item_count += 1
            for line in output_lines:
                print line
            print ''

        self.print_postamble(item_count)

    def get_wildcard_tag_stats(self):
        """This method collects statistics on all tags
        that are followed or ignored via a wildcard selection

        The return value is a dictionary, where keys are tag names
        and values are two element lists with whe first value - follow count
        and the second value - ignore count
        """
        wild = dict()#the dict that is returned in the end

        users = models.User.objects.all().order_by('username')
        for user in users:
            wk = user.interesting_tags.strip().split()
            interesting_tags = models.Tag.objects.get_by_wildcards(wk)
            for tag in interesting_tags:
                if tag.name not in wild:
                    wild[tag.name] = [0, 0]
                wild[tag.name][0] += 1

            wk = user.ignored_tags.strip().split()
            ignored_tags = models.Tag.objects.get_by_wildcards(wk)
            for tag in ignored_tags:
                if tag.name not in wild:
                    wild[tag.name] = [0, 0]
                wild[tag.name][1] += 1

        return wild

    def print_sub_counts(self, print_empty):
        """prints subscription counts for
        each tag (ignored and favorite counts)
        """
        wild_tags = self.get_wildcard_tag_stats()
        tags = models.Tag.objects.all().order_by('name')
        item_count = 0
        for tag in tags:
            wild_follow = 0
            wild_ignore = 0
            if tag.name in wild_tags:
                (wild_follow, wild_ignore) = wild_tags[tag.name]

            tag_marks = tag.user_selections
<<<<<<< HEAD
            follow_count = tag_marks.filter(reason__contains='S').count() \
                                                        + wild_follow
            ignore_count = tag_marks.filter(reason__contains='I').count() \
=======
            follow_count = tag_marks.filter(reason='good').count() \
                                                        + wild_follow
            ignore_count = tag_marks.filter(reason='bad').count() \
>>>>>>> 715660b9
                                                        + wild_ignore
            follow_str = '%d (%d)' % (follow_count, wild_follow)
            ignore_str = '%d (%d)' % (ignore_count, wild_ignore)
            counts = (11-len(follow_str)) * ' ' + follow_str + '  ' 
            counts += (11-len(ignore_str)) * ' ' + ignore_str

            if follow_count + ignore_count == 0 and print_empty == False:
                continue
            if item_count == 0:
                print '%-32s %12s %12s' % ('', 'Interesting', 'Ignored  ')
                print '%-32s %12s %12s' % ('Tag name', 'Total(wild)', 'Total(wild)')
                print '%-32s %12s %12s' % ('========', '===========', '===========')
            print '%-32s %s' % (tag.name, counts)
            item_count += 1

        self.print_postamble(item_count)

    def print_postamble(self, item_count):
        print ''
        if item_count == 0:
            print 'Did not find anything'
        else:
            print '%d records shown' % item_count
        print 'Since -e option was not selected, empty records were hidden'<|MERGE_RESOLUTION|>--- conflicted
+++ resolved
@@ -1,6 +1,7 @@
 import sys
 import optparse
 from django.core.management.base import BaseCommand, CommandError
+from askbot import const
 from askbot import models
 
 def get_tag_lines(tag_marks, width = 25):
@@ -95,18 +96,12 @@
             #add names of explicitly followed tags
             followed_tags = list()
             followed_tags.extend(   
-<<<<<<< HEAD
-                tag_marks.subscribed().values_list(
-                                            'tag__name',
-                                            flat = True
-                                        )
-=======
                 tag_marks.filter(
-                            reason='good'
-                        ).values_list(
-                            'tag__name', flat = True
-                        )
->>>>>>> 715660b9
+                    reason__contains = 'S'
+                ).values_list(
+                    'tag__name',
+                    flat = True
+                )
             )
 
             #add wildcards to the list of interesting tags
@@ -117,18 +112,12 @@
 
             ignored_tags = list()
             ignored_tags.extend(
-<<<<<<< HEAD
-                tag_marks.ignored().values_list(
-                                        'tag__name',
-                                        flat = True
-                                    )
-=======
-                tag_marks.filter(
-                    reason='bad'
+                tag_marks.ignored(
+                    reason__contains = 'I'
                 ).values_list(
-                    'tag__name', flat = True
+                    'tag__name',
+                    flat = True
                 )
->>>>>>> 715660b9
             )
 
             for bad_tag in user.ignored_tags.split():
@@ -145,11 +134,7 @@
             ignored_lines = get_tag_lines(ignored_tags, width = 25)
 
             follow = '*'
-<<<<<<< HEAD
-            if user.tag_filter_setting == "interesting":
-=======
             if user.email_tag_filter_strategy == const.INCLUDE_INTERESTING:
->>>>>>> 715660b9
                 follow = ''
             user_string = '%s (%d)%s' % (user.username, user.id, follow)
             output_lines = format_table_row(
@@ -207,15 +192,9 @@
                 (wild_follow, wild_ignore) = wild_tags[tag.name]
 
             tag_marks = tag.user_selections
-<<<<<<< HEAD
             follow_count = tag_marks.filter(reason__contains='S').count() \
                                                         + wild_follow
             ignore_count = tag_marks.filter(reason__contains='I').count() \
-=======
-            follow_count = tag_marks.filter(reason='good').count() \
-                                                        + wild_follow
-            ignore_count = tag_marks.filter(reason='bad').count() \
->>>>>>> 715660b9
                                                         + wild_ignore
             follow_str = '%d (%d)' % (follow_count, wild_follow)
             ignore_str = '%d (%d)' % (ignore_count, wild_ignore)
