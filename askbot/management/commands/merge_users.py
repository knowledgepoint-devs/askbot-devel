--- conflicted
+++ resolved
@@ -1,8 +1,5 @@
-<<<<<<< HEAD
-from django.core.management.base import CommandError, BaseCommand
+from django.core.management.base import CommandError
 from django.db import transaction
-=======
->>>>>>> b440c06b
 from askbot.models import User
 from askbot.management.commands.base import MergeRelationsCommand
 
@@ -11,94 +8,6 @@
     model = User
     print_warnings = False
 
-<<<<<<< HEAD
-    @transaction.commit_manually
-    def handle(self, *arguments, **options):
-        self.parse_arguments(*arguments)
-        
-        for rel in User._meta.get_all_related_objects():
-            sid = transaction.savepoint()
-            try:
-                self.process_field(rel.model, rel.field.name)
-                transaction.savepoint_commit(sid)
-            except Exception, error:
-                self.stdout.write((u'Warning: %s\n' % error).encode('utf-8'))
-                transaction.savepoint_rollback(sid)
-            transaction.commit()
-
-        for rel in User._meta.get_all_related_many_to_many_objects():
-            sid = transaction.savepoint()
-            try:
-                self.process_m2m_field(rel.model, rel.field.name)
-                transaction.savepoint_commit(sid)
-            except Exception, error:
-                self.stdout.write((u'Warning: %s\n' % error).encode('utf-8'))
-                transaction.savepoint_rollback(sid)
-            transaction.commit()
-
-        self.process_custom_user_fields()
-        transaction.commit()
-
-        self.cleanup() 
-        transaction.commit()
-
-    def cleanup(self):
-        raise Exception, 'Not implemented'
-      
-    def process_custom_user_fields(self):
-        """Put app specific logic here."""
-        raise Exception, 'Not implemented'
-
-    def parse_arguments(self, *arguments):
-        if len(arguments) != 2:
-            raise CommandError('Arguments are <from_user_id> to <to_user_id>')
-        self.from_user = User.objects.get(id = arguments[0])
-        self.to_user = User.objects.get(id = arguments[1])
-
-    def process_field(self, model, field_name):
-        """reassigns the related object to the new user"""
-        filter_condition = {field_name: self.from_user}
-        related_objects_qs = model.objects.filter(**filter_condition)
-        #try updating objects in a transaction
-        sid = transaction.savepoint()
-        update_condition = {field_name: self.to_user}
-        try:
-            related_objects_qs.update(**update_condition)
-            transaction.savepoint_commit(sid)
-        except:
-            transaction.savepoint_rollback(sid)
-            related_objects_qs.delete()
-        transaction.commit()
-
-    def process_m2m_field(self, model, field_name):
-        """removes the old user from the M2M relation
-        and adds the new user"""
-        filter_condition = {field_name: self.from_user}
-        related_objects_qs = model.objects.filter(**filter_condition)
-        for obj in related_objects_qs:
-            m2m_field = getattr(obj, field_name)
-            m2m_field.remove(self.from_user)
-            m2m_field.add(self.to_user)
-
-
-class Command(MergeUsersBaseCommand):
-
-    def process_custom_user_fields(self):
-        self.to_user.reputation += self.from_user.reputation - 1
-        self.to_user.gold += self.from_user.gold
-        self.to_user.silver += self.from_user.silver
-        self.to_user.bronze += self.from_user.bronze
-
-        if self.from_user.last_seen > self.to_user.last_seen:
-            self.to_user.last_seen = self.from_user.last_seen
-    
-        if self.from_user.date_joined < self.to_user.date_joined:
-            self.to_user.date_joined = self.from_user.date_joined
-
-    def cleanup(self):
-        self.to_user.save()
-        self.from_user.delete()
-=======
     def process_fields(self):
         """add reputations, badge counts and important dates"""
         self.to_object.reputation += self.from_object.reputation - 1
@@ -115,5 +24,4 @@
     def cleanup(self):
         """save 'to' user and delete the 'from' one"""
         self.to_object.save()
-        self.from_object.delete()
->>>>>>> b440c06b
+        self.from_object.delete()