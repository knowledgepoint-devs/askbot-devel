import datetime
from django.core.management.base import NoArgsCommand
from django.db import connection
from django.db.models import Q, F
from askbot.models import User, Question, Answer, Tag, QuestionRevision
from askbot.models import AnswerRevision, Activity, EmailFeedSetting
from askbot.models import Comment
from askbot.models.question import get_tag_summary_from_questions
from django.utils.translation import ugettext as _
from django.utils.translation import ungettext
from django.conf import settings as django_settings
from askbot.conf import settings as askbot_settings
from django.utils.datastructures import SortedDict
from django.contrib.contenttypes.models import ContentType
from askbot import const
from askbot.utils import mail

DEBUG_THIS_COMMAND = False

def get_all_origin_posts(mentions):
    origin_posts = set()
    for mention in mentions:
        post = mention.content_object
        origin_posts.add(post.get_origin_post())
    return list(origin_posts)

#todo: refactor this as class
def extend_question_list(
                    src, dst, cutoff_time = None, 
                    limit=False, add_mention=False,
                    add_comment = False
                ):
    """src is a query set with questions
    or None
    dst - is an ordered dictionary
    update reporting cutoff time for each question
    to the latest value to be more permissive about updates
    """
    if src is None:#is not QuerySet
        return #will not do anything if subscription of this type is not used
    if limit and len(dst.keys()) >= askbot_settings.MAX_ALERTS_PER_EMAIL:
        return
    if cutoff_time is None:
        if hasattr(src, 'cutoff_time'):
            cutoff_time = src.cutoff_time
        else:
            raise ValueError('cutoff_time is a mandatory parameter')

    for q in src:
        if q in dst:
            meta_data = dst[q]
        else:
            meta_data = {'cutoff_time': cutoff_time}
            dst[q] = meta_data

        if cutoff_time > meta_data['cutoff_time']:
            #the latest cutoff time wins for a given question
            #if the question falls into several subscription groups
            #this makes mailer more eager in sending email
            meta_data['cutoff_time'] = cutoff_time
        if add_mention:
            if 'mentions' in meta_data:
                meta_data['mentions'] += 1
            else:
                meta_data['mentions'] = 1
        if add_comment:
            if 'comments' in meta_data:
                meta_data['comments'] += 1
            else:
                meta_data['comments'] = 1

def format_action_count(string, number, output):
    if number > 0:
        output.append(_(string) % {'num':number})

class Command(NoArgsCommand):
    def handle_noargs(self, **options):
        try:
            try:
                self.send_email_alerts()
            except Exception, e:
                print e
        finally:
            connection.close()

    def get_updated_questions_for_user(self,user):
        """
        retreive relevant question updates for the user
        according to their subscriptions and recorded question
        views
        """

        user_feeds = EmailFeedSetting.objects.filter(
                                                subscriber=user
                                            ).exclude(
                                                frequency__in=('n', 'i')
                                            )

        should_proceed = False
        for feed in user_feeds:
            if feed.should_send_now() == True:
                should_proceed = True
                break

        #shortcirquit - if there is no ripe feed to work on for this user
        if should_proceed == False:
            return {}

        #these are placeholders for separate query sets per question group
        #there are four groups - one for each EmailFeedSetting.feed_type
        #and each group has subtypes A and B
        #that's because of the strange thing commented below
        #see note on Q and F objects marked with todo tag
        q_sel_A = None
        q_sel_B = None

        q_ask_A = None
        q_ask_B = None

        q_ans_A = None
        q_ans_B = None

        q_all_A = None
        q_all_B = None

        #base question query set for this user
        #basic things - not deleted, not closed, not too old
        #not last edited by the same user
        base_qs = Question.objects.exclude(
                                last_activity_by=user
                            ).exclude(
                                last_activity_at__lt=user.date_joined#exclude old stuff
                            ).exclude(
                                deleted=True
                            ).exclude(
                                closed=True
                            ).order_by('-last_activity_at')
        #todo: for some reason filter on did not work as expected ~Q(viewed__who=user) | 
        #      Q(viewed__who=user,viewed__when__lt=F('last_activity_at'))
        #returns way more questions than you might think it should
        #so because of that I've created separate query sets Q_set2 and Q_set3
        #plus two separate queries run faster!

        #build two two queries based

        #questions that are not seen by the user at all
        not_seen_qs = base_qs.filter(~Q(viewed__who=user))
        #questions that were seen, but before last modification
        seen_before_last_mod_qs = base_qs.filter(
                                    Q(
                                        viewed__who=user,
                                        viewed__when__lt=F('last_activity_at')
                                    )
                                )

        #shorten variables for convenience
        Q_set_A = not_seen_qs
        Q_set_B = seen_before_last_mod_qs

        for feed in user_feeds:
            if feed.feed_type == 'm_and_c':
                #alerts on mentions and comments are processed separately
                #because comments to questions do not trigger change of last_updated
                #this may be changed in the future though, see
                #http://askbot.org/en/question/96/
                continue

            #each group of updates represented by the corresponding
            #query set has it's own cutoff time
            #that cutoff time is computed for each user individually
            #and stored as a parameter "cutoff_time"

            #we won't send email for a given question if an email has been
            #sent after that cutoff_time
            if feed.should_send_now():
                if DEBUG_THIS_COMMAND == False:
                    feed.mark_reported_now()
                cutoff_time = feed.get_previous_report_cutoff_time() 

                if feed.feed_type == 'q_sel':
                    q_sel_A = Q_set_A.filter(followed_by=user)
                    q_sel_A.cutoff_time = cutoff_time #store cutoff time per query set
                    q_sel_B = Q_set_B.filter(followed_by=user)
                    q_sel_B.cutoff_time = cutoff_time #store cutoff time per query set

                elif feed.feed_type == 'q_ask':
                    q_ask_A = Q_set_A.filter(author=user)
                    q_ask_A.cutoff_time = cutoff_time
                    q_ask_B = Q_set_B.filter(author=user)
                    q_ask_B.cutoff_time = cutoff_time

                elif feed.feed_type == 'q_ans':
                    q_ans_A = Q_set_A.filter(answers__author=user)
                    q_ans_A = q_ans_A[:askbot_settings.MAX_ALERTS_PER_EMAIL]
                    q_ans_A.cutoff_time = cutoff_time

                    q_ans_B = Q_set_B.filter(answers__author=user)
                    q_ans_B = q_ans_B[:askbot_settings.MAX_ALERTS_PER_EMAIL]
                    q_ans_B.cutoff_time = cutoff_time

                elif feed.feed_type == 'q_all':
<<<<<<< HEAD
                    if user.email_tag_filter_strategy == 'ignored':

                        ignored_tags = Tag.objects.filter(
                                                user_selections__reason__contains='I',#ignored
                                                user_selections__user=user
                                            )

                        wk = user.ignored_tags.strip().split()
                        ignored_by_wildcards = Tag.objects.get_by_wildcards(wk)

                        q_all_A = Q_set_A.exclude(
                                        tags__in = ignored_tags
                                    ).exclude(
                                        tags__in = ignored_by_wildcards
                                    )

                        q_all_B = Q_set_B.exclude(
                                        tags__in = ignored_tags
                                    ).exclude(
                                        tags__in = ignored_by_wildcards
                                    )
                    else:
                        selected_tags = Tag.objects.filter(
                                                user_selections__reason__contains ='S',#subscribed
                                                user_selections__user=user
                                            )

                        wk = user.subscribed_tags.strip().split()
                        selected_by_wildcards = Tag.objects.get_by_wildcards(wk)

                        tag_filter = Q(tags__in = list(selected_tags)) \
                                    | Q(tags__in = list(selected_by_wildcards))

                        q_all_A = Q_set_A.filter( tag_filter )
                        q_all_B = Q_set_B.filter( tag_filter )
=======
                    q_all_A = user.get_tag_filtered_questions(Q_set_A)
                    q_all_B = user.get_tag_filtered_questions(Q_set_B)
>>>>>>> 46b13505

                    q_all_A = q_all_A[:askbot_settings.MAX_ALERTS_PER_EMAIL]
                    q_all_B = q_all_B[:askbot_settings.MAX_ALERTS_PER_EMAIL]
                    q_all_A.cutoff_time = cutoff_time
                    q_all_B.cutoff_time = cutoff_time

        #build ordered list questions for the email report
        q_list = SortedDict()

        #todo: refactor q_list into a separate class?
        extend_question_list(q_sel_A, q_list)
        extend_question_list(q_sel_B, q_list)

        #build list of comment and mention responses here
        #it is separate because posts are not marked as changed
        #when people add comments
        #mention responses could be collected in the loop above, but
        #it is inconvenient, because feed_type m_and_c bundles the two
        #also we collect metadata for these here
        try:
            feed = user_feeds.get(feed_type='m_and_c')
            if feed.should_send_now():
                cutoff_time = feed.get_previous_report_cutoff_time()
                comments = Comment.objects.filter(
                                            added_at__lt = cutoff_time,
                                        ).exclude(
                                            user = user
                                        )
                q_commented = list() 
                for c in comments:
                    post = c.content_object
                    if post.author != user:
                        continue

                    #skip is post was seen by the user after
                    #the comment posting time
                    q_commented.append(post.get_origin_post())

                extend_question_list(
                                q_commented,
                                q_list,
                                cutoff_time = cutoff_time,
                                add_comment = True
                            )

                mentions = Activity.objects.get_mentions(
                                                    mentioned_at__lt = cutoff_time,
                                                    mentioned_whom = user
                                                )

                #print 'have %d mentions' % len(mentions)
                #MM = Activity.objects.filter(activity_type = const.TYPE_ACTIVITY_MENTION)
                #print 'have %d total mentions' % len(MM)
                #for m in MM:
                #    print m

                mention_posts = get_all_origin_posts(mentions)
                q_mentions_id = [q.id for q in mention_posts]

                q_mentions_A = Q_set_A.filter(id__in = q_mentions_id)
                q_mentions_A.cutoff_time = cutoff_time
                extend_question_list(q_mentions_A, q_list, add_mention=True)

                q_mentions_B = Q_set_B.filter(id__in = q_mentions_id)
                q_mentions_B.cutoff_time = cutoff_time
                extend_question_list(q_mentions_B, q_list, add_mention=True)
        except EmailFeedSetting.DoesNotExist:
            pass

        if user.email_tag_filter_strategy == const.INCLUDE_INTERESTING:
            extend_question_list(q_all_A, q_list)
            extend_question_list(q_all_B, q_list)

        extend_question_list(q_ask_A, q_list, limit=True)
        extend_question_list(q_ask_B, q_list, limit=True)

        extend_question_list(q_ans_A, q_list, limit=True)
        extend_question_list(q_ans_B, q_list, limit=True)

        if user.email_tag_filter_strategy == const.EXCLUDE_IGNORED:
            extend_question_list(q_all_A, q_list, limit=True)
            extend_question_list(q_all_B, q_list, limit=True)

        ctype = ContentType.objects.get_for_model(Question)
        EMAIL_UPDATE_ACTIVITY = const.TYPE_ACTIVITY_EMAIL_UPDATE_SENT

        #up to this point we still don't know if emails about
        #collected questions were sent recently
        #the next loop examines activity record and decides
        #for each question, whether it needs to be included or not
        #into the report

        for q, meta_data in q_list.items():
            #this loop edits meta_data for each question
            #so that user will receive counts on new edits new answers, etc
            #and marks questions that need to be skipped
            #because an email about them was sent recently enough

            #also it keeps a record of latest email activity per question per user
            try:
                #todo: is it possible to use content_object here, instead of
                #content type and object_id pair?
                update_info = Activity.objects.get(
                                            user=user,
                                            content_type=ctype,
                                            object_id=q.id,
                                            activity_type=EMAIL_UPDATE_ACTIVITY
                                        )
                emailed_at = update_info.active_at
            except Activity.DoesNotExist:
                update_info = Activity(
                                        user=user, 
                                        content_object=q, 
                                        activity_type=EMAIL_UPDATE_ACTIVITY
                                    )
                emailed_at = datetime.datetime(1970, 1, 1)#long time ago
            except Activity.MultipleObjectsReturned:
                raise Exception(
                                'server error - multiple question email activities '
                                'found per user-question pair'
                                )

            cutoff_time = meta_data['cutoff_time']#cutoff time for the question

            #skip question if we need to wait longer because
            #the delay before the next email has not yet elapsed
            #or if last email was sent after the most recent modification
            if emailed_at > cutoff_time or emailed_at > q.last_activity_at:
                meta_data['skip'] = True
                continue

            #collect info on all sorts of news that happened after
            #the most recent emailing to the user about this question
            q_rev = QuestionRevision.objects.filter(
                                                question=q,
                                                revised_at__gt=emailed_at
                                            )

            q_rev = q_rev.exclude(author=user)

            #now update all sorts of metadata per question
            meta_data['q_rev'] = len(q_rev)
            if len(q_rev) > 0 and q.added_at == q_rev[0].revised_at:
                meta_data['q_rev'] = 0
                meta_data['new_q'] = True
            else:
                meta_data['new_q'] = False
                
            new_ans = Answer.objects.filter(
                                            question=q,
                                            added_at__gt=emailed_at,
                                            deleted=False,
                                        )

            new_ans = new_ans.exclude(author=user)
            meta_data['new_ans'] = len(new_ans)
            ans_rev = AnswerRevision.objects.filter(
                                            answer__question = q,
                                            answer__deleted = False,
                                            revised_at__gt = emailed_at
                                        )
            ans_rev = ans_rev.exclude(author=user)
            meta_data['ans_rev'] = len(ans_rev)

            comments = meta_data.get('comments', 0)
            mentions = meta_data.get('mentions', 0)

            #print meta_data
            #finally skip question if there are no news indeed
            if len(q_rev) + len(new_ans) + len(ans_rev) + comments + mentions == 0:
                meta_data['skip'] = True
                #print 'skipping'
            else:
                meta_data['skip'] = False
                #print 'not skipping'
                update_info.active_at = datetime.datetime.now() 
                if DEBUG_THIS_COMMAND == False:
                    update_info.save() #save question email update activity 
        #q_list is actually an ordered dictionary
        #print 'user %s gets %d' % (user.username, len(q_list.keys()))
        #todo: sort question list by update time
        return q_list 

    def send_email_alerts(self):
        #does not change the database, only sends the email
        #todo: move this to template
        for user in User.objects.all():
            #todo: q_list is a dictionary, not a list
            q_list = self.get_updated_questions_for_user(user)
            if len(q_list.keys()) == 0:
                continue
            num_q = 0
            for question, meta_data in q_list.items():
                if meta_data['skip']:
                    del q_list[question]
                else:
                    num_q += 1
            if num_q > 0:
                url_prefix = askbot_settings.APP_URL

                tag_summary = get_tag_summary_from_questions(q_list.keys())
                question_count = len(q_list.keys())

                subject_line = ungettext(
                    '%(question_count)d updated question about %(topics)s',
                    '%(question_count)d updated questions about %(topics)s',
                    question_count
                ) % {
                    'question_count': question_count,
                    'topics': tag_summary
                }

                #todo: send this to special log
                #print 'have %d updated questions for %s' % (num_q, user.username)
                text = ungettext('%(name)s, this is an update message header for %(num)d question', 
                            '%(name)s, this is an update message header for %(num)d questions',num_q) \
                                % {'num':num_q, 'name':user.username}

                text += '<ul>'
                items_added = 0
                items_unreported = 0
                for q, meta_data in q_list.items():
                    act_list = []
                    if meta_data['skip']:
                        continue
                    if items_added >= askbot_settings.MAX_ALERTS_PER_EMAIL:
                        items_unreported = num_q - items_added #may be inaccurate actually, but it's ok
                        
                    else:
                        items_added += 1
                        if meta_data['new_q']:
                            act_list.append(_('new question'))
                        format_action_count('%(num)d rev', meta_data['q_rev'],act_list)
                        format_action_count('%(num)d ans', meta_data['new_ans'],act_list)
                        format_action_count('%(num)d ans rev',meta_data['ans_rev'],act_list)
                        act_token = ', '.join(act_list)
                        text += '<li><a href="%s?sort=latest">%s</a> <font color="#777777">(%s)</font></li>' \
                                    % (url_prefix + q.get_absolute_url(), q.title, act_token)
                text += '</ul>'
                text += '<p></p>'
                #if len(q_list.keys()) >= askbot_settings.MAX_ALERTS_PER_EMAIL:
                #    text += _('There may be more questions updated since '
                #                'you have logged in last time as this list is '
                #                'abridged for your convinience. Please visit '
                #                'the askbot and see what\'s new!<br>'
                #              )
                text += ' '
                feeds = EmailFeedSetting.objects.filter(
                                                        subscriber=user,
                                                    )
                feed_freq = [feed.frequency for feed in feeds]
                text += '<p></p>'
                if 'd' in feed_freq:
                    text += _('Your most frequent subscription setting is \'daily\' '
                               'on selected questions. If you are receiving more than one '
                               'email per day'
                               'please tell about this issue to the askbot administrator.'
                               )
                elif 'w' in feed_freq:
                    text += _('Your most frequent subscription setting is \'weekly\' '
                               'if you are receiving this email more than once a week '
                               'please report this issue to the askbot administrator.'
                               )
                text += ' '
                text += _(
                            'There is a chance that you may be receiving links seen '
                            'before - due to a technicality that will eventually go away. '
                        )

                link = url_prefix + user.get_profile_url() + '?sort=email_subscriptions'
                text += _(
                    'go to %(email_settings_link)s to change '
                    'frequency of email updates or '
                    '%(admin_email)s administrator'
                ) % {
                    'email_settings_link': link,
                    'admin_email': django_settings.ADMINS[0][1]
                }
                if DEBUG_THIS_COMMAND == True:
                    recipient_email = django_settings.ADMINS[0][1]
                else:
                    recipient_email = user.email

                mail.send_mail(
                    subject_line = subject_line,
                    body_text = text,
                    recipient_list = [recipient_email]
                )<|MERGE_RESOLUTION|>--- conflicted
+++ resolved
@@ -199,46 +199,8 @@
                     q_ans_B.cutoff_time = cutoff_time
 
                 elif feed.feed_type == 'q_all':
-<<<<<<< HEAD
-                    if user.email_tag_filter_strategy == 'ignored':
-
-                        ignored_tags = Tag.objects.filter(
-                                                user_selections__reason__contains='I',#ignored
-                                                user_selections__user=user
-                                            )
-
-                        wk = user.ignored_tags.strip().split()
-                        ignored_by_wildcards = Tag.objects.get_by_wildcards(wk)
-
-                        q_all_A = Q_set_A.exclude(
-                                        tags__in = ignored_tags
-                                    ).exclude(
-                                        tags__in = ignored_by_wildcards
-                                    )
-
-                        q_all_B = Q_set_B.exclude(
-                                        tags__in = ignored_tags
-                                    ).exclude(
-                                        tags__in = ignored_by_wildcards
-                                    )
-                    else:
-                        selected_tags = Tag.objects.filter(
-                                                user_selections__reason__contains ='S',#subscribed
-                                                user_selections__user=user
-                                            )
-
-                        wk = user.subscribed_tags.strip().split()
-                        selected_by_wildcards = Tag.objects.get_by_wildcards(wk)
-
-                        tag_filter = Q(tags__in = list(selected_tags)) \
-                                    | Q(tags__in = list(selected_by_wildcards))
-
-                        q_all_A = Q_set_A.filter( tag_filter )
-                        q_all_B = Q_set_B.filter( tag_filter )
-=======
                     q_all_A = user.get_tag_filtered_questions(Q_set_A)
                     q_all_B = user.get_tag_filtered_questions(Q_set_B)
->>>>>>> 46b13505
 
                     q_all_A = q_all_A[:askbot_settings.MAX_ALERTS_PER_EMAIL]
                     q_all_B = q_all_B[:askbot_settings.MAX_ALERTS_PER_EMAIL]
