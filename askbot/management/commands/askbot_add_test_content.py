--- conflicted
+++ resolved
@@ -275,16 +275,12 @@
         # Create Questions, vote for questions by all other users
         active_question = self.create_questions(users)
 
-<<<<<<< HEAD
-        active_answer = self.create_answers(users[0:1], active_question)
-=======
         # post a bunch of answers by admin now - that active_question is
         # posted by someone else
         setting = askbot_settings.LIMIT_ONE_ANSWER_PER_USER
         askbot_settings.update('LIMIT_ONE_ANSWER_PER_USER', False)
         active_answer = self.create_answers(users[0:1], active_question)
         askbot_settings.update('LIMIT_ONE_ANSWER_PER_USER', setting)
->>>>>>> b440c06b
 
         # Create Answers, vote for the answers, vote for the active question
         # vote for the active answer
