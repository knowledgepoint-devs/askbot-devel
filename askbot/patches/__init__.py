"""module for monkey patching that is 
necessary for interoperability of different
versions of various components used in askbot
"""
import django
from askbot.patches import django_patches
from askbot.deployment import package_utils

def patch_django():
    """earlier versions of Django do not have
    csrf token and function called import_library
    (the latter is needed by coffin)
    """
    (major, minor, micro) = package_utils.get_django_version()
    if major == 1 and minor < 2:
        django_patches.add_import_library_function()
        django_patches.add_csrf_protection()
<<<<<<< HEAD
        django_patches.add_class_based_template_loaders()
=======
        django_patches.add_available_attrs_decorator()
>>>>>>> baac7566

def patch_coffin():
    """coffin before version 0.3.4
    does not have csrf_token template tag.
    This patch must be applied after the django patches
    """
    from askbot.patches import coffin_patches

    (major, minor, micro) = package_utils.get_coffin_version()
    if major == 0 and minor == 3 and micro < 4:
        coffin_patches.add_csrf_token_tag()<|MERGE_RESOLUTION|>--- conflicted
+++ resolved
@@ -15,11 +15,8 @@
     if major == 1 and minor < 2:
         django_patches.add_import_library_function()
         django_patches.add_csrf_protection()
-<<<<<<< HEAD
         django_patches.add_class_based_template_loaders()
-=======
         django_patches.add_available_attrs_decorator()
->>>>>>> baac7566
 
 def patch_coffin():
     """coffin before version 0.3.4
