# -*- coding: utf-8 -*-
# Copyright (c) 2007, 2008, Benoît Chesneau
# 
# All rights reserved.
# 
# Redistribution and use in source and binary forms, with or without
# modification, are permitted provided that the following conditions are
# met:
# 
#      * Redistributions of source code must retain the above copyright
#      * notice, this list of conditions and the following disclaimer.
#      * Redistributions in binary form must reproduce the above copyright
#      * notice, this list of conditions and the following disclaimer in the
#      * documentation and/or other materials provided with the
#      * distribution.  Neither the name of the <ORGANIZATION> nor the names
#      * of its contributors may be used to endorse or promote products
#      * derived from this software without specific prior written
#      * permission.
# 
# THIS SOFTWARE IS PROVIDED BY THE COPYRIGHT HOLDERS AND CONTRIBUTORS "AS
# IS" AND ANY EXPRESS OR IMPLIED WARRANTIES, INCLUDING, BUT NOT LIMITED TO,
# THE IMPLIED WARRANTIES OF MERCHANTABILITY AND FITNESS FOR A PARTICULAR
# PURPOSE ARE DISCLAIMED. IN NO EVENT SHALL THE COPYRIGHT OWNER OR
# CONTRIBUTORS BE LIABLE FOR ANY DIRECT, INDIRECT, INCIDENTAL, SPECIAL,
# EXEMPLARY, OR CONSEQUENTIAL DAMAGES (INCLUDING, BUT NOT LIMITED TO,
# PROCUREMENT OF SUBSTITUTE GOODS OR SERVICES; LOSS OF USE, DATA,
# OR PROFITS; OR BUSINESS INTERRUPTION) HOWEVER CAUSED AND ON ANY
# THEORY OF LIABILITY, WHETHER IN CONTRACT, STRICT LIABILITY, OR TORT
# (INCLUDING NEGLIGENCE OR OTHERWISE) ARISING IN ANY WAY OUT OF THE USE OF
# THIS SOFTWARE, EVEN IF ADVISED OF THE POSSIBILITY OF SUCH DAMAGE.

import logging
from django import forms
from django.contrib.auth.models import User
from django.utils.translation import ugettext as _
from django.conf import settings
from askbot.conf import settings as askbot_settings
from askbot import const as askbot_const
from django.utils.safestring import mark_safe
from askbot.deps.recaptcha_django import ReCaptchaField
from askbot.utils.forms import NextUrlField, UserNameField, UserEmailField, SetPasswordForm

# needed for some linux distributions like debian
try:
    from askbot.deps.openid.yadis import xri
except ImportError:
    from yadis import xri
    
from askbot.deps.django_authopenid import util

__all__ = [
    'OpenidSigninForm','OpenidRegisterForm',
    'ClassicRegisterForm', 'ChangePasswordForm',
    'ChangeEmailForm', 'EmailPasswordForm', 'DeleteForm',
    'ChangeOpenidForm'
]

class LoginProviderField(forms.CharField):
    """char field where value must 
    be one of login providers
    """
    widget = forms.widgets.HiddenInput()

    def __init__(self, *args, **kwargs):
        kwargs['max_length'] = 64
        super(LoginProviderField, self).__init__(*args, **kwargs)

    def clean(self, value):
        """makes sure that login provider name
        exists is in the list of accepted providers
        """
<<<<<<< HEAD
        if askbot_settings.SIGNIN_ALWAYS_SHOW_LOCAL_LOGIN:
           value = 'local'

        providers = util.get_login_providers()
=======
        providers = util.get_enabled_login_providers()
>>>>>>> 89ce5040
        if value in providers:
            return value
        else:
            error_message = 'unknown provider name %s' % value
            logging.critical(error_message)
            raise forms.ValidationError(error_message)

class PasswordLoginProviderField(LoginProviderField):
    """char field where value must 
    be one of login providers using username/password
    method for authentication
    """
    def clean(self, value):
        """make sure that value is name of
        one of the known password login providers
        """
        value = super(PasswordLoginProviderField, self).clean(value)
        providers = util.get_enabled_login_providers()
        if providers[value]['type'] != 'password':
            raise forms.ValidationError(
                    'provider %s must accept password' % value
                )
        return value


class OpenidSigninForm(forms.Form):
    """ signin form """
    openid_url = forms.CharField(max_length=255, widget=forms.widgets.TextInput(attrs={'class': 'openid-login-input', 'size':80}))
    next = NextUrlField()

    def clean_openid_url(self):
        """ test if openid is accepted """
        if 'openid_url' in self.cleaned_data:
            openid_url = self.cleaned_data['openid_url']
            if xri.identifierScheme(openid_url) == 'XRI' and getattr(
                settings, 'OPENID_DISALLOW_INAMES', False
                ):
                raise forms.ValidationError(_('i-names are not supported'))
            return self.cleaned_data['openid_url']

class LoginForm(forms.Form):
    """All-inclusive login form.

    handles the following:

    * password login
    * change of password
    * openid login (of all types - direct, usename, generic url-based)
    * oauth login
    * facebook login (javascript-based facebook's sdk)
    """
    next = NextUrlField()
    login_provider_name = LoginProviderField()
    openid_login_token = forms.CharField(
                            max_length=256,
                            required = False,
                        )
    username = UserNameField(required=False, skip_clean=True)
    password = forms.CharField(
                    max_length=128, 
                    widget=forms.widgets.PasswordInput(
                                            attrs={'class':'required login'}
                                        ), 
                    required=False
                )
    password_action = forms.CharField(
                            max_length=32,
                            required=False,
                            widget=forms.widgets.HiddenInput()
                        )
    new_password = forms.CharField(
                    max_length=128, 
                    widget=forms.widgets.PasswordInput(
                                            attrs={'class':'required login'}
                                        ), 
                    required=False
                )
    new_password_retyped = forms.CharField(
                    max_length=128, 
                    widget=forms.widgets.PasswordInput(
                                            attrs={'class':'required login'}
                                        ), 
                    required=False
                )

    def set_error_if_missing(self, field_name, error_message):
        """set's error message on a field
        if the field is not present in the cleaned_data dictionary
        """
        if field_name not in self.cleaned_data:
            self._errors[field_name] = self.error_class([error_message])

    def set_password_login_error(self):
        """sets a parameter flagging that login with
        password had failed
        """
        #add monkey-patch parameter
        #this is used in the signin.html template
        self.password_login_failed = True

    def set_password_change_error(self):
        """sets a parameter flagging that
        password change failed
        """
        #add monkey-patch parameter
        #this is used in the signin.html template
        self.password_change_failed = True


    def clean(self):
        """besides input data takes data from the
        login provider settings
        and stores final digested data into
        the cleaned_data

        the idea is that cleaned data can be used directly
        to enact the signin action, without post-processing
        of the data

        contents of cleaned_data depends on the type
        of login
        """
        providers = util.get_enabled_login_providers()

        if 'login_provider_name' in self.cleaned_data:
            provider_name = self.cleaned_data['login_provider_name']
        else:
            raise forms.ValidationError('no login provider specified')

        provider_data = providers[provider_name]

        provider_type = provider_data['type']

        if provider_type == 'password':
            self.do_clean_password_fields()
            self.cleaned_data['login_type'] = 'password'
        elif provider_type.startswith('openid'):
            self.do_clean_openid_fields(provider_data)
            self.cleaned_data['login_type'] = 'openid'
        elif provider_type == 'oauth':
            self.cleaned_data['login_type'] = 'oauth'
            pass
        elif provider_type == 'facebook':
            self.cleaned_data['login_type'] = 'facebook'
            #self.do_clean_oauth_fields()

        return self.cleaned_data

    def do_clean_openid_fields(self, provider_data):
        """returns fake openid_url value
        created based on provider_type (subtype of openid)
        and the
        """
        openid_endpoint = provider_data['openid_endpoint']
        openid_type = provider_data['type']
        if openid_type == 'openid-direct':
            openid_url = openid_endpoint
        else:
            error_message = _('Please enter your %(username_token)s') % \
                    {'username_token': provider_data['extra_token_name']}
            self.set_error_if_missing('openid_login_token', error_message)
            if 'openid_login_token' in self.cleaned_data:
                openid_login_token = self.cleaned_data['openid_login_token']

                if openid_type == 'openid-username':
                    openid_url = openid_endpoint % {'username': openid_login_token}
                elif openid_type == 'openid-generic':
                    openid_url = openid_login_token
                else:
                    raise ValueError('unknown openid type %s' % openid_type)

        self.cleaned_data['openid_url'] = openid_url

    def do_clean_password_fields(self):
        """cleans password fields appropriate for
        the selected password_action, which can be either
        "login" or "change_password"
        new password is checked for minimum length and match to initial entry
        """
        if askbot_settings.SIGNIN_ALWAYS_SHOW_LOCAL_LOGIN:
           self.cleaned_data['password_action']='login'

        password_action = self.cleaned_data.get('password_action', None)
        if password_action == 'login':
            #if it's login with password - password and user name are required
            self.set_error_if_missing(
                'username',
                _('Please, enter your user name')
            )
            self.set_error_if_missing(
                'password',
                _('Please, enter your password')
            )

        elif password_action == 'change_password':
            #if it's change password - new_password and new_password_retyped
            self.set_error_if_missing(
                'new_password',
                 _('Please, enter your new password')
            ) 
            self.set_error_if_missing(
                'new_password_retyped',
                _('Please, enter your new password')
            )
            field_set = set(('new_password', 'new_password_retyped'))
            if field_set.issubset(self.cleaned_data.keys()):
                new_password = self.cleaned_data[
                                                'new_password'
                                            ].strip()
                new_password_retyped = self.cleaned_data[
                                                'new_password_retyped'
                                            ].strip()
                if new_password != new_password_retyped:
                    error_message = _('Passwords did not match')
                    error = self.error_class([error_message])
                    self._errors['new_password_retyped'] = error
                    self.set_password_change_error()
                    del self.cleaned_data['new_password']
                    del self.cleaned_data['new_password_retyped']
                else:
                    #validate password
                    if len(new_password) < askbot_const.PASSWORD_MIN_LENGTH:
                        del self.cleaned_data['new_password']
                        del self.cleaned_data['new_password_retyped']
                        error_message = _(
                                    'Please choose password > %(len)s characters'
                                ) % {'len': askbot_const.PASSWORD_MIN_LENGTH}
                        error = self.error_class([error_message])
                        self._errors['new_password'] = error
                        self.set_password_change_error()
        else:
            error_message = 'unknown password action'
            logging.critical(error_message)
            self._errors['password_action'] = self.error_class([error_message])
            raise forms.ValidationError(error_message)

class OpenidRegisterForm(forms.Form):
    """ openid signin form """
    next = NextUrlField()
    username = UserNameField()
    email = UserEmailField()

class ClassicRegisterForm(SetPasswordForm):
    """ legacy registration form """

    next = NextUrlField()
    username = UserNameField()
    email = UserEmailField()
    login_provider = PasswordLoginProviderField()
    #fields password1 and password2 are inherited

class SafeClassicRegisterForm(ClassicRegisterForm):
    """this form uses recaptcha in addition
    to the base register form
    """
    recaptcha = ReCaptchaField()

class ChangePasswordForm(SetPasswordForm):
    """ change password form """
    oldpw = forms.CharField(widget=forms.PasswordInput(attrs={'class':'required'}),
                label=mark_safe(_('Current password')))

    def __init__(self, data=None, user=None, *args, **kwargs):
        if user is None:
            raise TypeError("Keyword argument 'user' must be supplied")
        super(ChangePasswordForm, self).__init__(data, *args, **kwargs)
        self.user = user

    def clean_oldpw(self):
        """ test old password """
        if not self.user.check_password(self.cleaned_data['oldpw']):
            raise forms.ValidationError(_("Old password is incorrect. \
                    Please enter the correct password."))
        return self.cleaned_data['oldpw']

class ChangeEmailForm(forms.Form):
    """ change email form """
    email = UserEmailField(skip_clean=True)

    def __init__(self, data=None, files=None, auto_id='id_%s', prefix=None, \
            initial=None, user=None):
        super(ChangeEmailForm, self).__init__(data, files, auto_id, 
                prefix, initial)
        self.user = user

    def clean_email(self):
        """ check if email don't exist """
        if 'email' in self.cleaned_data:
            if askbot_settings.EMAIL_UNIQUE == True:
                try:
                    user = User.objects.get(email = self.cleaned_data['email'])
                    if self.user and self.user == user:   
                        return self.cleaned_data['email']
                except User.DoesNotExist:
                    return self.cleaned_data['email']
                except User.MultipleObjectsReturned:
                    raise forms.ValidationError(u'There is already more than one \
                        account registered with that e-mail address. Please try \
                        another.')
                raise forms.ValidationError(u'This email is already registered \
                    in our database. Please choose another.')
            else:
                return self.cleaned_data['email']

class AccountRecoveryForm(forms.Form):
    """with this form user enters email address and
    receives an account recovery link in email

    this form merely checks that entered email
    """
    email = forms.EmailField()

    def clean_email(self):
        """check if email exists in the database
        and if so, populate 'user' field in the cleaned data
        with the user object
        """
        if 'email' in self.cleaned_data:
            email = self.cleaned_data['email']
            try:
                user = User.objects.get(email=email)
                self.cleaned_data['user'] = user
            except User.DoesNotExist:
                del self.cleaned_data['email']
                message = _('Sorry, we don\'t have this email address in the database')
                raise forms.ValidationError(message)
        
class ChangeopenidForm(forms.Form):
    """ change openid form """
    openid_url = forms.CharField(max_length=255,
            widget=forms.TextInput(attrs={'class': "required" }))

    def __init__(self, data=None, user=None, *args, **kwargs):
        if user is None:
            raise TypeError("Keyword argument 'user' must be supplied")
        super(ChangeopenidForm, self).__init__(data, *args, **kwargs)
        self.user = user

class DeleteForm(forms.Form):
    """ confirm form to delete an account """
    #todo: i think this form is not used
    confirm = forms.CharField(widget=forms.CheckboxInput(attrs={'class':'required'}))
    password = forms.CharField(widget=forms.PasswordInput(attrs={'class':'required'}))

    def __init__(self, data=None, files=None, auto_id='id_%s',
            prefix=None, initial=None, user=None):
        super(DeleteForm, self).__init__(data, files, auto_id, prefix, initial)
        self.test_openid = False
        self.user = user

    def clean_password(self):
        """ check if we have to test a legacy account or not """
        if 'password' in self.cleaned_data:
            if not self.user.check_password(self.cleaned_data['password']):
                self.test_openid = True
        return self.cleaned_data['password']


class EmailPasswordForm(forms.Form):
    """ send new password form """
    username = UserNameField(skip_clean=True,label=mark_safe(_('Your user name (<i>required</i>)')))

    def __init__(self, data=None, files=None, auto_id='id_%s', prefix=None, 
            initial=None):
        super(EmailPasswordForm, self).__init__(data, files, auto_id, 
                prefix, initial)
        self.user_cache = None

    def clean_username(self):
        """ get user for this username """
        if 'username' in self.cleaned_data:
            try:
                self.user_cache = User.objects.get(
                        username = self.cleaned_data['username'])
            except:
                raise forms.ValidationError(_("Incorrect username."))
        return self.cleaned_data['username']<|MERGE_RESOLUTION|>--- conflicted
+++ resolved
@@ -69,14 +69,10 @@
         """makes sure that login provider name
         exists is in the list of accepted providers
         """
-<<<<<<< HEAD
         if askbot_settings.SIGNIN_ALWAYS_SHOW_LOCAL_LOGIN:
            value = 'local'
 
-        providers = util.get_login_providers()
-=======
         providers = util.get_enabled_login_providers()
->>>>>>> 89ce5040
         if value in providers:
             return value
         else:
