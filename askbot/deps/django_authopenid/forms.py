# -*- coding: utf-8 -*-
# Copyright (c) 2007, 2008, Benoît Chesneau
# 
# All rights reserved.
# 
# Redistribution and use in source and binary forms, with or without
# modification, are permitted provided that the following conditions are
# met:
# 
#      * Redistributions of source code must retain the above copyright
#      * notice, this list of conditions and the following disclaimer.
#      * Redistributions in binary form must reproduce the above copyright
#      * notice, this list of conditions and the following disclaimer in the
#      * documentation and/or other materials provided with the
#      * distribution.  Neither the name of the <ORGANIZATION> nor the names
#      * of its contributors may be used to endorse or promote products
#      * derived from this software without specific prior written
#      * permission.
# 
# THIS SOFTWARE IS PROVIDED BY THE COPYRIGHT HOLDERS AND CONTRIBUTORS "AS
# IS" AND ANY EXPRESS OR IMPLIED WARRANTIES, INCLUDING, BUT NOT LIMITED TO,
# THE IMPLIED WARRANTIES OF MERCHANTABILITY AND FITNESS FOR A PARTICULAR
# PURPOSE ARE DISCLAIMED. IN NO EVENT SHALL THE COPYRIGHT OWNER OR
# CONTRIBUTORS BE LIABLE FOR ANY DIRECT, INDIRECT, INCIDENTAL, SPECIAL,
# EXEMPLARY, OR CONSEQUENTIAL DAMAGES (INCLUDING, BUT NOT LIMITED TO,
# PROCUREMENT OF SUBSTITUTE GOODS OR SERVICES; LOSS OF USE, DATA,
# OR PROFITS; OR BUSINESS INTERRUPTION) HOWEVER CAUSED AND ON ANY
# THEORY OF LIABILITY, WHETHER IN CONTRACT, STRICT LIABILITY, OR TORT
# (INCLUDING NEGLIGENCE OR OTHERWISE) ARISING IN ANY WAY OUT OF THE USE OF
# THIS SOFTWARE, EVEN IF ADVISED OF THE POSSIBILITY OF SUCH DAMAGE.

import logging
import cgi
from django import forms
from django.contrib.auth.models import User
from django.utils.translation import ugettext as _
from django.utils.translation import ugettext_lazy
from django.conf import settings as django_settings
from askbot.conf import settings as askbot_settings
from askbot import const as askbot_const
from django.utils.safestring import mark_safe
<<<<<<< HEAD
from askbot.forms import AskbotRecaptchaField
from askbot.utils.forms import NextUrlField, UserNameField, UserEmailField, SetPasswordForm
=======
from recaptcha_works.fields import RecaptchaField
from askbot.utils.forms import NextUrlField, UserNameField, UserEmailField
>>>>>>> b440c06b
from askbot.utils.loading import load_module

# needed for some linux distributions like debian
try:
    from openid.yadis import xri
except ImportError:
    from yadis import xri
    
from askbot.deps.django_authopenid import util

__all__ = [
    'OpenidSigninForm','OpenidRegisterForm',
    'ClassicRegisterForm', 'ChangePasswordForm',
    'ChangeEmailForm', 'EmailPasswordForm', 'DeleteForm',
]

class LoginProviderField(forms.CharField):
    """char field where value must 
    be one of login providers
    """
    widget = forms.widgets.HiddenInput()

    def __init__(self, *args, **kwargs):
        kwargs['max_length'] = 64
        super(LoginProviderField, self).__init__(*args, **kwargs)

    def clean(self, value):
        """makes sure that login provider name
        exists is in the list of accepted providers
        """
        providers = util.get_enabled_login_providers()
        if value in providers:
            return value
        else:
            error_message = u'unknown provider name %s' % value
            logging.critical(error_message)
            raise forms.ValidationError(error_message)

class PasswordLoginProviderField(LoginProviderField):
    """char field where value must 
    be one of login providers using username/password
    method for authentication
    """
    def clean(self, value):
        """make sure that value is name of
        one of the known password login providers
        """
        value = super(PasswordLoginProviderField, self).clean(value)
        providers = util.get_enabled_login_providers()
        if providers[value]['type'] != 'password':
            raise forms.ValidationError(
                    'provider %s must accept password' % value
                )
        return value


class OpenidSigninForm(forms.Form):
    """ signin form """
    openid_url = forms.CharField(max_length=255, widget=forms.widgets.TextInput(attrs={'class': 'openid-login-input', 'size':80}))
    next = NextUrlField()

    def clean_openid_url(self):
        """ test if openid is accepted """
        if 'openid_url' in self.cleaned_data:
            openid_url = self.cleaned_data['openid_url']
            if xri.identifierScheme(openid_url) == 'XRI' and getattr(
                    django_settings, 'OPENID_DISALLOW_INAMES', False
                ):
                raise forms.ValidationError(_('i-names are not supported'))
            return self.cleaned_data['openid_url']

class LoginForm(forms.Form):
    """All-inclusive login form.

    todo: leave only federated login methods here
    and remove anything releated to password login
    right now "password" branches are simply not used.

    handles the following:

    * password login
    * change of password
    * openid login (of all types - direct, usename, generic url-based)
    * oauth login
    * facebook login (javascript-based facebook's sdk)
    """
    next = NextUrlField()
    login_provider_name = LoginProviderField()
    persona_assertion = forms.CharField(
                            required=False,
                            widget=forms.widgets.HiddenInput()
                        )
    openid_login_token = forms.CharField(
                            max_length=256,
                            required = False,
                        )

    def set_error_if_missing_or_blank(self, field_name, error_message):
        """set's error message on a field
        if the field is not present in the cleaned_data dictionary
        """
        value = self.cleaned_data.get(field_name, '')
        if value.strip() == '':
            self._errors[field_name] = self.error_class([error_message])

    def clean(self):
        """besides input data takes data from the
        login provider settings
        and stores final digested data into
        the cleaned_data

        the idea is that cleaned data can be used directly
        to enact the signin action, without post-processing
        of the data

        contents of cleaned_data depends on the type
        of login
        """
        providers = util.get_enabled_login_providers()

        if 'login_provider_name' in self.cleaned_data:
            provider_name = self.cleaned_data['login_provider_name']
        else:
            raise forms.ValidationError('no login provider specified')

        provider_data = providers[provider_name]

        provider_type = provider_data['type']

        if provider_type.startswith('openid'):
            self.do_clean_openid_fields(provider_data)
            self.cleaned_data['login_type'] = 'openid'
        elif provider_type == 'oauth':
            self.cleaned_data['login_type'] = 'oauth'
        elif provider_type == 'oauth2':
            self.cleaned_data['login_type'] = 'oauth2'
        elif provider_type == 'facebook':
            self.cleaned_data['login_type'] = 'facebook'
        elif provider_type == 'wordpress_site':
            self.cleaned_data['login_type'] = 'wordpress_site'
        elif provider_type == 'mozilla-persona':
            self.cleaned_data['login_type'] = 'mozilla-persona'

        return self.cleaned_data

    def do_clean_openid_fields(self, provider_data):
        """returns fake openid_url value
        created based on provider_type (subtype of openid)
        and the
        """
        openid_endpoint = provider_data['openid_endpoint']
        openid_type = provider_data['type']
        if openid_type == 'openid-direct':
            openid_url = openid_endpoint
        else:
            error_message = _('Please enter your %(username_token)s') % \
                    {'username_token': provider_data['extra_token_name']}
            self.set_error_if_missing_or_blank('openid_login_token', error_message)
            if 'openid_login_token' in self.cleaned_data:
                openid_login_token = self.cleaned_data['openid_login_token']

                if openid_type == 'openid-username':
                    openid_url = openid_endpoint % {'username': openid_login_token}
                elif openid_type == 'openid-generic':
                    openid_url = openid_login_token
                else:
                    raise ValueError('unknown openid type %s' % openid_type)

        self.cleaned_data['openid_url'] = openid_url

<<<<<<< HEAD
    def do_clean_password_fields(self):
        """cleans password fields appropriate for
        the selected password_action, which can be either
        "login" or "change_password"
        new password is checked for minimum length and match to initial entry
        """
        password_action = self.cleaned_data.get('password_action', None)
        if password_action == 'login':
            #if it's login with password - password and user name are required
            self.set_error_if_missing(
                'username',
                _('Please, enter your user name')
            )
            self.set_error_if_missing(
                'password',
                _('Please, enter your password')
            )

        elif password_action == 'change_password':
            #if it's change password - new_password and new_password_retyped
            self.set_error_if_missing(
                'new_password',
                 _('Please, enter your new password')
            ) 
            self.set_error_if_missing(
                'new_password_retyped',
                _('Please, enter your new password')
            )
            field_set = set(('new_password', 'new_password_retyped'))
            if field_set.issubset(self.cleaned_data.keys()):
                new_password = self.cleaned_data[
                                                'new_password'
                                            ].strip()
                new_password_retyped = self.cleaned_data[
                                                'new_password_retyped'
                                            ].strip()
                if new_password != new_password_retyped:
                    error_message = _('Passwords did not match')
                    error = self.error_class([error_message])
                    self._errors['new_password_retyped'] = error
                    self.set_password_change_error()
                    del self.cleaned_data['new_password']
                    del self.cleaned_data['new_password_retyped']
                else:
                    #validate password
                    if len(new_password) < askbot_const.PASSWORD_MIN_LENGTH:
                        del self.cleaned_data['new_password']
                        del self.cleaned_data['new_password_retyped']
                        error_message = _(
                                    'choose password > %(len)s characters'
                                ) % {'len': askbot_const.PASSWORD_MIN_LENGTH}
                        error = self.error_class([error_message])
                        self._errors['new_password'] = error
                        self.set_password_change_error()
        else:
            error_message = 'unknown password action'
            logging.critical(error_message)
            self._errors['password_action'] = self.error_class([error_message])
            raise forms.ValidationError(error_message)

=======
>>>>>>> b440c06b
class OpenidRegisterForm(forms.Form):
    """ openid signin form """
    username = UserNameField(widget_attrs={'tabindex': 0})
    email = UserEmailField()

<<<<<<< HEAD
class SafeOpenidRegisterForm(OpenidRegisterForm):
    """this form uses recaptcha in addition
    to the base register form
    """
    def __init__(self, *args, **kwargs):
        super(SafeOpenidRegisterForm, self).__init__(*args, **kwargs)
        self.fields['recaptcha'] = AskbotRecaptchaField()
=======

class ClassicLoginForm(forms.Form):
    """login form for user name and password"""
    username = forms.CharField(
                        error_messages={
                            'required': _('enter username/email')
                        }
                    )#UserNameField(must_exist=True)
    password = forms.CharField(
                        widget=forms.PasswordInput(),
                        error_messages={
                            'required': _('enter password')
                        }
                    )


class SetPasswordForm(forms.Form):
    password1 = forms.CharField(
        widget=forms.PasswordInput(),
        label=_('Password'),
        error_messages={'required':_('password is required')},
    )
    password2 = forms.CharField(
        widget=forms.PasswordInput(),
        label=mark_safe(_('Password <i>(please retype)</i>')),
        error_messages={'required':_('retype password'),
        'nomatch':_('passwords did not match')},
    )

    def __init__(self, data=None, user=None, *args, **kwargs):
        super(SetPasswordForm, self).__init__(data, *args, **kwargs)

    def clean_password1(self):
        """validates that password is long enough"""
        password1 = self.cleaned_data['password1']
        if len(password1) < askbot_const.PASSWORD_MIN_LENGTH:
            del self.cleaned_data['password1']
            message = _('choose password > %(len)s characters') % \
                                {'len': askbot_const.PASSWORD_MIN_LENGTH}
            raise forms.ValidationError(message)
        return password1


    def clean_password2(self):
        """Validates that the two password inputs match.
        """
        if 'password1' in self.cleaned_data:
            if self.cleaned_data['password1'] == self.cleaned_data['password2']:
                self.password = self.cleaned_data['password2']
                self.cleaned_data['password'] = self.cleaned_data['password2']
                return self.cleaned_data['password2']
            else:
                del self.cleaned_data['password2']
                raise forms.ValidationError(self.fields['password2'].error_messages['nomatch'])
        else:
            return self.cleaned_data['password2']

>>>>>>> b440c06b

class ClassicRegisterForm(SetPasswordForm):
    """ legacy registration form """
    username = UserNameField(
                error_messages={
                    'required': 'enter a username'
                }
            )
    email = UserEmailField(
                error_messages={
                    'required': _('Your email')
                }
            )
    #fields password1 and password2 are inherited
    def __init__(self, *args, **kwargs):
        super(ClassicRegisterForm, self).__init__(*args, **kwargs)
        self.fields['password1'].error_messages['required'] = \
                                            _('choose a password')

class SafeClassicRegisterForm(ClassicRegisterForm):
    """this form uses recaptcha in addition
    to the base register form
    """
    def __init__(self, *args, **kwargs):
        super(SafeClassicRegisterForm, self).__init__(*args, **kwargs)
        self.fields['recaptcha'] = AskbotRecaptchaField()

class ChangePasswordForm(forms.Form):
    """ change password form """
    new_password = forms.CharField(
                        widget=forms.PasswordInput(),
                        error_messages = {
                            'required': _('password is required'),
                        }
                    )
    new_password_retyped = forms.CharField(
                        widget=forms.PasswordInput(),
                        error_messages = {
                            'required': _('retype your password'),
                        }
                    )

    def clean_new_password(self):
        if 'new_password' in self.cleaned_data:
            password = self.cleaned_data['new_password']
            min_len = askbot_const.PASSWORD_MIN_LENGTH
            if len(password) < min_len:
                error = _('choose password > %(len)s characters') % \
                                                                {'len': min_len}
                raise forms.ValidationError(error)
            return password

    def clean(self):
        expected_keys = set(['new_password', 'new_password_retyped'])
        if set(self.cleaned_data.keys()) == expected_keys:
            pw1 = self.cleaned_data['new_password']
            pw2 = self.cleaned_data['new_password_retyped']
            if pw1 != pw2:
                error = _('entered passwords did not match, please try again')
                raise forms.ValidationError(error)
        return self.cleaned_data

class ChangeEmailForm(forms.Form):
    """ change email form """
    email = UserEmailField(skip_clean=True)

    def __init__(self, data=None, files=None, auto_id='id_%s', prefix=None, \
            initial=None, user=None):
        super(ChangeEmailForm, self).__init__(data, files, auto_id, 
                prefix, initial)
        self.user = user

    def clean_email(self):
        """ check if email don't exist """
        if 'email' in self.cleaned_data:
            try:
                user = User.objects.get(email = self.cleaned_data['email'])
                if self.user and self.user == user:   
                    return self.cleaned_data['email']
            except User.DoesNotExist:
                return self.cleaned_data['email']
            except User.MultipleObjectsReturned:
                raise forms.ValidationError(u'There is already more than one \
                    account registered with that e-mail address. Please try \
                    another.')
            raise forms.ValidationError(u'This email is already registered \
                in our database. Please choose another.')

class AccountRecoveryForm(forms.Form):
    """with this form user enters email address and
    receives an account recovery link in email

    this form merely checks that entered email
    """
    email = forms.EmailField(
                error_messages={
                    'required': _('enter email')
                }
            )

    def clean_email(self):
        """check if email exists in the database
        and if so, populate 'user' field in the cleaned data
        with the user object
        """
        email = self.cleaned_data['email']
        users = User.objects.filter(email__iexact=email)
        if len(users) == 0:
            del self.cleaned_data['email']
            message = _('we don\'t have this email')
            raise forms.ValidationError(message)
        elif len(users) > 0:
            logging.critical('have > 1 user with email %s' % email)
        self.cleaned_data['user'] = users[0]

                
class ChangeopenidForm(forms.Form):
    """ change openid form """
    openid_url = forms.CharField(max_length=255,
            widget=forms.TextInput(attrs={'class': "required" }))

    def __init__(self, data=None, user=None, *args, **kwargs):
        if user is None:
            raise TypeError("Keyword argument 'user' must be supplied")
        super(ChangeopenidForm, self).__init__(data, *args, **kwargs)
        self.user = user

class DeleteForm(forms.Form):
    """ confirm form to delete an account """
    #todo: i think this form is not used
    confirm = forms.CharField(widget=forms.CheckboxInput(attrs={'class':'required'}))
    password = forms.CharField(widget=forms.PasswordInput(attrs={'class':'required'}))

    def __init__(self, data=None, files=None, auto_id='id_%s',
            prefix=None, initial=None, user=None):
        super(DeleteForm, self).__init__(data, files, auto_id, prefix, initial)
        self.test_openid = False
        self.user = user

    def clean_password(self):
        """ check if we have to test a legacy account or not """
        if 'password' in self.cleaned_data:
            if not self.user.check_password(self.cleaned_data['password']):
                self.test_openid = True
        return self.cleaned_data['password']


class EmailPasswordForm(forms.Form):
    """ send new password form """
    username = UserNameField(
                    skip_clean=True,
                    label=mark_safe(
                            ugettext_lazy('Your user name (<i>required</i>)')
                        )
                )

    def __init__(self, data=None, files=None, auto_id='id_%s', prefix=None, 
            initial=None):
        super(EmailPasswordForm, self).__init__(data, files, auto_id, 
                prefix, initial)
        self.user_cache = None

    def clean_username(self):
        """ get user for this username """
        if 'username' in self.cleaned_data:
            try:
                self.user_cache = User.objects.get(
                        username = self.cleaned_data['username'])
            except:
                raise forms.ValidationError(_("sorry, there is no such user name"))
        return self.cleaned_data['username']

def get_registration_form_class():
    """returns class for the user registration form
    user has a chance to specify the form via setting `REGISTRATION_FORM`
    """
    custom_class = getattr(django_settings, 'REGISTRATION_FORM', None)
    if custom_class:
        return load_module(custom_class)
    elif askbot_settings.USE_RECAPTCHA:
        return SafeOpenidRegisterForm
    else:
        return OpenidRegisterForm<|MERGE_RESOLUTION|>--- conflicted
+++ resolved
@@ -39,13 +39,8 @@
 from askbot.conf import settings as askbot_settings
 from askbot import const as askbot_const
 from django.utils.safestring import mark_safe
-<<<<<<< HEAD
 from askbot.forms import AskbotRecaptchaField
-from askbot.utils.forms import NextUrlField, UserNameField, UserEmailField, SetPasswordForm
-=======
-from recaptcha_works.fields import RecaptchaField
 from askbot.utils.forms import NextUrlField, UserNameField, UserEmailField
->>>>>>> b440c06b
 from askbot.utils.loading import load_module
 
 # needed for some linux distributions like debian
@@ -216,75 +211,11 @@
 
         self.cleaned_data['openid_url'] = openid_url
 
-<<<<<<< HEAD
-    def do_clean_password_fields(self):
-        """cleans password fields appropriate for
-        the selected password_action, which can be either
-        "login" or "change_password"
-        new password is checked for minimum length and match to initial entry
-        """
-        password_action = self.cleaned_data.get('password_action', None)
-        if password_action == 'login':
-            #if it's login with password - password and user name are required
-            self.set_error_if_missing(
-                'username',
-                _('Please, enter your user name')
-            )
-            self.set_error_if_missing(
-                'password',
-                _('Please, enter your password')
-            )
-
-        elif password_action == 'change_password':
-            #if it's change password - new_password and new_password_retyped
-            self.set_error_if_missing(
-                'new_password',
-                 _('Please, enter your new password')
-            ) 
-            self.set_error_if_missing(
-                'new_password_retyped',
-                _('Please, enter your new password')
-            )
-            field_set = set(('new_password', 'new_password_retyped'))
-            if field_set.issubset(self.cleaned_data.keys()):
-                new_password = self.cleaned_data[
-                                                'new_password'
-                                            ].strip()
-                new_password_retyped = self.cleaned_data[
-                                                'new_password_retyped'
-                                            ].strip()
-                if new_password != new_password_retyped:
-                    error_message = _('Passwords did not match')
-                    error = self.error_class([error_message])
-                    self._errors['new_password_retyped'] = error
-                    self.set_password_change_error()
-                    del self.cleaned_data['new_password']
-                    del self.cleaned_data['new_password_retyped']
-                else:
-                    #validate password
-                    if len(new_password) < askbot_const.PASSWORD_MIN_LENGTH:
-                        del self.cleaned_data['new_password']
-                        del self.cleaned_data['new_password_retyped']
-                        error_message = _(
-                                    'choose password > %(len)s characters'
-                                ) % {'len': askbot_const.PASSWORD_MIN_LENGTH}
-                        error = self.error_class([error_message])
-                        self._errors['new_password'] = error
-                        self.set_password_change_error()
-        else:
-            error_message = 'unknown password action'
-            logging.critical(error_message)
-            self._errors['password_action'] = self.error_class([error_message])
-            raise forms.ValidationError(error_message)
-
-=======
->>>>>>> b440c06b
 class OpenidRegisterForm(forms.Form):
     """ openid signin form """
     username = UserNameField(widget_attrs={'tabindex': 0})
     email = UserEmailField()
 
-<<<<<<< HEAD
 class SafeOpenidRegisterForm(OpenidRegisterForm):
     """this form uses recaptcha in addition
     to the base register form
@@ -292,7 +223,6 @@
     def __init__(self, *args, **kwargs):
         super(SafeOpenidRegisterForm, self).__init__(*args, **kwargs)
         self.fields['recaptcha'] = AskbotRecaptchaField()
-=======
 
 class ClassicLoginForm(forms.Form):
     """login form for user name and password"""
@@ -350,7 +280,6 @@
         else:
             return self.cleaned_data['password2']
 
->>>>>>> b440c06b
 
 class ClassicRegisterForm(SetPasswordForm):
     """ legacy registration form """
