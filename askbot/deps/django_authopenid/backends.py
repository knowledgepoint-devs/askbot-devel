"""backend that takes care of the
multiple login methods supported by the authenticator
application
"""
import datetime
import logging
from django.contrib.auth.models import User
from django.contrib.auth.backends import ModelBackend as AuthModelBackend
from django.core.exceptions import ImproperlyConfigured
from askbot.deps.django_authopenid.models import UserAssociation
from askbot.deps.django_authopenid import util

def authenticate_by_association(identifier = None, provider_name = None):
    """returns user stored in the matching instance of the
    user association

    Format of identifier is described in the doc string of
    :meth:`AuthBackend.authenticate`
    """
    try:
        assoc = UserAssociation.objects.get(
                        openid_url = identifier,#parameter name is bad
                        provider_name = provider_name
                    )
        assoc.last_used_timestamp = datetime.datetime.now()
        assoc.save()
        return assoc.user
    except UserAssociation.DoesNotExist:
        return None

THIRD_PARTY_PROVIDER_TYPES = (
    'openid', 'password', 'oauth', 'ldap', 'facebook',
    'password-external'
)

class AuthBackend(object):
    """Authenticator's authentication backend class
    for more info, see django doc page:
    http://docs.djangoproject.com/en/dev/topics/auth/#writing-an-authentication-backend

    the reason there is only one class - for simplicity of
    adding this application to a django project - users only need
    to extend the AUTHENTICATION_BACKENDS with a single line
    """

    def authenticate(
                self,
                identifier = None,# -
                username = None,#for 'password'
                password = None,#for 'password'
                provider_name = None,#required with all except email_key
                method = None,#requried parameter
            ):
        """this authentication function supports many login methods
        just which method it is going to use it determined
        by the value of ``method``

        returns a user object or ``None``

        Format for the ``identifier`` by type of authentication provider:

        * openid - openid url as is
        * password - username@local - for local pw based login
        * password-external - username@provider_name - for external pw login provider
        * facebook - facebook_user_id
        * oauth - oauth_provider_user id in the form of string
        * ldap - user id in the ldap system

        In all cases - the identifier parameter is a string.
        """
        if method == 'password':
<<<<<<< HEAD
            #reuse standard backend from django.contrib.auth
            backend = AuthModelBackend()
            return backend.authenticate(username, password)
        elif method == 'password-external':
            login_providers = util.get_enabled_login_providers()
            check_pw_func = login_providers[provider_name]['check_password']
            if check_pw_func(username, password):
                user, created = get_or_create_unique_user(
                    preferred_username = username,
                    login_provider_name = provider_name
                )
                return user, created
=======
            if login_providers[provider_name]['type'] != 'password':
                raise ImproperlyConfigured('login provider must use password')
            if provider_name == 'local':
                try:
                    user = User.objects.get(username=username)
                    if not user.check_password(password):
                        return None
                except User.DoesNotExist:
                    try:
                        email_address = username
                        user = User.objects.get(email = email_address)
                        if not user.check_password(password):
                            return None
                    except User.DoesNotExist:
                        return None
                    except User.MultipleObjectsReturned:
                        logging.critical(
                            ('have more than one user with email %s ' +
                            'he/she will not be able to authenticate with ' +
                            'the email address in the place of user name') % email_address
                        )
                        return None
>>>>>>> c33ccf0b
            else:
                return None
        elif method in THIRD_PARTY_PROVIDER_TYPES:
            #any third party logins. here we guarantee that
            #user already passed external authentication
            return authenticate_by_association(
                identifier = identifier,
                provider_name = provider_name
            )
        elif method == 'email':
            try:
                #todo: add email_key_timestamp field
                #and check key age
                user = User.objects.get(email_key = identifier)
                user.email_key = None #one time key so delete it
                user.email_isvalid = True
                user.save()
                return user
            except User.DoesNotExist:
                return None
        elif method == 'wordpress_site':
            #todo: needs to be fixed, right now this method won't work
            try:
                custom_wp_openid_url = '%s?user_id=%s' % (wordpress_url, wp_user_id)
                assoc = UserAssociation.objects.get(
                                            openid_url = custom_wp_openid_url,
                                            provider_name = 'wordpress_site'
                                            )
                user = assoc.user
            except UserAssociation.DoesNotExist:
                return None
        elif method == 'force':
            return self.get_user(identifier)
        else:
            raise NotImplementedError('unknown provider type %s' % method)

    def get_user(self, user_id):
        try:
            return User.objects.get(id=user_id)
        except User.DoesNotExist:
            return None

    @classmethod
    def set_password(cls, 
                    user=None,
                    password=None,
                    provider_name=None
                ):
        """generic method to change password of
        any for any login provider that uses password
        and allows the password change function
        """
        login_providers = util.get_enabled_login_providers()
        if login_providers[provider_name]['type'] != 'password':
            raise ImproperlyConfigured('login provider must use password')

        if provider_name == 'local':
            user.set_password(password)
            user.save()
            scrambled_password = user.password + str(user.id)
        else:
            raise NotImplementedError('external passwords not supported')

        try:
            assoc = UserAssociation.objects.get(
                                        user = user,
                                        provider_name = provider_name
                                    )
        except UserAssociation.DoesNotExist:
            assoc = UserAssociation(
                        user = user,
                        provider_name = provider_name
                    )

        assoc.openid_url = scrambled_password
        assoc.last_used_timestamp = datetime.datetime.now()
        assoc.save()<|MERGE_RESOLUTION|>--- conflicted
+++ resolved
@@ -68,47 +68,29 @@
 
         In all cases - the identifier parameter is a string.
         """
-        if method == 'password':
-<<<<<<< HEAD
-            #reuse standard backend from django.contrib.auth
-            backend = AuthModelBackend()
-            return backend.authenticate(username, password)
-        elif method == 'password-external':
-            login_providers = util.get_enabled_login_providers()
-            check_pw_func = login_providers[provider_name]['check_password']
-            if check_pw_func(username, password):
-                user, created = get_or_create_unique_user(
-                    preferred_username = username,
-                    login_provider_name = provider_name
-                )
-                return user, created
-=======
-            if login_providers[provider_name]['type'] != 'password':
-                raise ImproperlyConfigured('login provider must use password')
-            if provider_name == 'local':
+        if method == 'password' and provider_name == 'local':
+            try:
+                user = User.objects.get(username=username)
+                if not user.check_password(password):
+                    return None
+            except User.DoesNotExist:
                 try:
-                    user = User.objects.get(username=username)
+                    email_address = username
+                    user = User.objects.get(email = email_address)
                     if not user.check_password(password):
                         return None
                 except User.DoesNotExist:
-                    try:
-                        email_address = username
-                        user = User.objects.get(email = email_address)
-                        if not user.check_password(password):
-                            return None
-                    except User.DoesNotExist:
-                        return None
-                    except User.MultipleObjectsReturned:
-                        logging.critical(
-                            ('have more than one user with email %s ' +
-                            'he/she will not be able to authenticate with ' +
-                            'the email address in the place of user name') % email_address
-                        )
-                        return None
->>>>>>> c33ccf0b
-            else:
-                return None
-        elif method in THIRD_PARTY_PROVIDER_TYPES:
+                    return None
+                except User.MultipleObjectsReturned:
+                    logging.critical(
+                        ('have more than one user with email %s ' +
+                        'he/she will not be able to authenticate with ' +
+                        'the email address in the place of user name') % email_address
+                    )
+                    return None
+            identifier = u'%s@%s' % (user.username, 'local')
+
+        if method in THIRD_PARTY_PROVIDER_TYPES:
             #any third party logins. here we guarantee that
             #user already passed external authentication
             return authenticate_by_association(
