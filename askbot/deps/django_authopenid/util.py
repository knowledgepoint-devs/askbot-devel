--- conflicted
+++ resolved
@@ -171,16 +171,11 @@
     either if USE_RECAPTCHA is false
     of if recaptcha keys are set correctly
     """
-<<<<<<< HEAD
     from askbot.deps.django_authopenid.conf import settings
+    if settings.SIGNIN_WORDPRESS_SITE_ENABLED:
+        return True
     if settings.USE_RECAPTCHA:
         if settings.RECAPTCHA_KEY and settings.RECAPTCHA_SECRET:
-=======
-    if askbot_settings.SIGNIN_WORDPRESS_SITE_ENABLED:
-        return True
-    if askbot_settings.USE_RECAPTCHA:
-        if askbot_settings.RECAPTCHA_KEY and askbot_settings.RECAPTCHA_SECRET:
->>>>>>> baac7566
             return True
         else:
             logging.critical('if USE_RECAPTCHA == True, set recaptcha keys!!!')
@@ -406,25 +401,15 @@
             'password_changeable': True
         }
 
-<<<<<<< HEAD
-    #if settings.FACEBOOK_KEY and settings.FACEBOOK_SECRET:
-    #    data['facebook'] = {
-    #        'name': 'facebook',
-    #        'display_name': 'Facebook',
-    #        'type': 'facebook',
-    #        'icon_media_path': '/jquery-openid/images/facebook.gif',
-    #    }
-    if settings.TWITTER_KEY and settings.TWITTER_SECRET:
-=======
-    if askbot_settings.FACEBOOK_KEY and askbot_settings.FACEBOOK_SECRET:
+    if settings.FACEBOOK_KEY and settings.FACEBOOK_SECRET:
         data['facebook'] = {
             'name': 'facebook',
             'display_name': 'Facebook',
             'type': 'facebook',
             'icon_media_path': '/jquery-openid/images/facebook.gif',
         }
-    if askbot_settings.TWITTER_KEY and askbot_settings.TWITTER_SECRET:
->>>>>>> baac7566
+
+    if settings.TWITTER_KEY and settings.TWITTER_SECRET:
         data['twitter'] = {
             'name': 'twitter',
             'display_name': 'Twitter',
@@ -437,6 +422,7 @@
             'icon_media_path': '/jquery-openid/images/twitter.gif',
             'get_user_id_function': lambda data: data['user_id'],
         }
+
     def get_identica_user_id(data):
         consumer = oauth.Consumer(data['consumer_key'], data['consumer_secret'])
         token = oauth.Token(data['oauth_token'], data['oauth_token_secret'])
@@ -471,20 +457,16 @@
             if matches:
                 return matches.group(1)
         raise OAuthError()
-<<<<<<< HEAD
-        
-    if settings.LINKEDIN_KEY and settings.LINKEDIN_SECRET:
-=======
-
-    if askbot_settings.SIGNIN_WORDPRESS_SITE_ENABLED and askbot_settings.WORDPRESS_SITE_URL:
+
+    if settings.SIGNIN_WORDPRESS_SITE_ENABLED and settings.WORDPRESS_SITE_URL:
         data['wordpress_site'] = {
             'name': 'wordpress_site',
             'display_name': 'Self hosted wordpress blog', #need to be added as setting.
-            'icon_media_path': askbot_settings.WORDPRESS_SITE_ICON,
+            'icon_media_path': settings.WORDPRESS_SITE_ICON,
             'type': 'wordpress_site',
         }
-    if askbot_settings.LINKEDIN_KEY and askbot_settings.LINKEDIN_SECRET:
->>>>>>> baac7566
+
+    if settings.LINKEDIN_KEY and settings.LINKEDIN_SECRET:
         data['linkedin'] = {
             'name': 'linkedin',
             'display_name': 'LinkedIn',
