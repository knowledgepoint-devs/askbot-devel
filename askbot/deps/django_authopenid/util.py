# -*- coding: utf-8 -*-
import cgi
import urllib
from askbot.deps.openid.store.interface import OpenIDStore
from askbot.deps.openid.association import Association as OIDAssociation
from askbot.deps.openid.extensions import sreg
from askbot.deps.openid import store as openid_store
import oauth2 as oauth

from django.db.models.query import Q
from django.conf import settings
from django.utils.datastructures import SortedDict
from django.utils.translation import ugettext as _
from django.core.exceptions import ImproperlyConfigured
import logging
import pwd
import string
import nis
from django.contrib.auth.models import User
from askbot import models
from django.conf import settings as django_settings

try:
    from hashlib import md5
except:
    from md5 import md5

from askbot.conf import settings as askbot_settings

# needed for some linux distributions like debian
try:
    from askbot.deps.openid.yadis import xri
except:
    from yadis import xri

import time, base64, hashlib, operator, logging
from models import Association, Nonce

__all__ = ['OpenID', 'DjangoOpenIDStore', 'from_openid_response', 'clean_next']

class OpenID:
    def __init__(self, openid_, issued, attrs=None, sreg_=None):
        logging.debug('init janrain openid object')
        self.openid = openid_
        self.issued = issued
        self.attrs = attrs or {}
        self.sreg = sreg_ or {}
        self.is_iname = (xri.identifierScheme(openid_) == 'XRI')
    
    def __repr__(self):
        return '<OpenID: %s>' % self.openid
    
    def __str__(self):
        return self.openid

class DjangoOpenIDStore(OpenIDStore):
    def __init__(self):
        self.max_nonce_age = 6 * 60 * 60 # Six hours
    
    def storeAssociation(self, server_url, association):
        assoc = Association(
            server_url = server_url,
            handle = association.handle,
            secret = base64.encodestring(association.secret),
            issued = association.issued,
            lifetime = association.issued,
            assoc_type = association.assoc_type
        )
        assoc.save()
    
    def getAssociation(self, server_url, handle=None):
        assocs = []
        if handle is not None:
            assocs = Association.objects.filter(
                server_url = server_url, handle = handle
            )
        else:
            assocs = Association.objects.filter(
                server_url = server_url
            )
        if not assocs:
            return None
        associations = []
        for assoc in assocs:
            association = OIDAssociation(
                assoc.handle, base64.decodestring(assoc.secret), assoc.issued,
                assoc.lifetime, assoc.assoc_type
            )
            if association.getExpiresIn() == 0:
                self.removeAssociation(server_url, assoc.handle)
            else:
                associations.append((association.issued, association))
        if not associations:
            return None
        return associations[-1][1]
    
    def removeAssociation(self, server_url, handle):
        assocs = list(Association.objects.filter(
            server_url = server_url, handle = handle
        ))
        assocs_exist = len(assocs) > 0
        for assoc in assocs:
            assoc.delete()
        return assocs_exist

    def useNonce(self, server_url, timestamp, salt):
        if abs(timestamp - time.time()) > openid_store.nonce.SKEW:
            return False
        
        query = [
                Q(server_url__exact=server_url),
                Q(timestamp__exact=timestamp),
                Q(salt__exact=salt),
        ]
        try:
            ononce = Nonce.objects.get(reduce(operator.and_, query))
        except Nonce.DoesNotExist:
            ononce = Nonce(
                    server_url=server_url,
                    timestamp=timestamp,
                    salt=salt
            )
            ononce.save()
            return True
        
        ononce.delete()

        return False
   
    def cleanupNonce(self):
        Nonce.objects.filter(timestamp<int(time.time()) - nonce.SKEW).delete()

    def cleanupAssociations(self):
        Association.objects.extra(where=['issued + lifetimeint<(%s)' % time.time()]).delete()

    def getAuthKey(self):
        # Use first AUTH_KEY_LEN characters of md5 hash of SECRET_KEY
        return hashlib.md5(settings.SECRET_KEY).hexdigest()[:self.AUTH_KEY_LEN]
    
    def isDumb(self):
        return False

def from_openid_response(openid_response):
    """ return openid object from response """
    issued = int(time.time())
    sreg_resp = sreg.SRegResponse.fromSuccessResponse(openid_response) \
            or []
    
    return OpenID(
        openid_response.identity_url, issued, openid_response.signed_fields, 
         dict(sreg_resp)
    )

def get_provider_name(openid_url):
    """returns provider name from the openid_url
    """
    openid_str = openid_url
    bits = openid_str.split('/')
    base_url = bits[2] #assume this is base url
    url_bits = base_url.split('.')
    return url_bits[-2].lower()

def use_password_login():
    """password login is activated
    either if USE_RECAPTCHA is false
    of if recaptcha keys are set correctly
    """
    if askbot_settings.USE_RECAPTCHA:
        if askbot_settings.RECAPTCHA_KEY and askbot_settings.RECAPTCHA_SECRET:
            return True
        else:
            logging.critical('if USE_RECAPTCHA == True, set recaptcha keys!!!')
            return False
    else:
        return True

def filter_enabled_providers(data):
    """deletes data about disabled providers from
    the input dictionary
    """
    delete_list = list()
    for provider_key, provider_settings in data.items():
        name = provider_settings['name']
        is_enabled = getattr(askbot_settings, 'SIGNIN_' + name.upper() + '_ENABLED')
        if is_enabled == False:
            delete_list.append(provider_key)

    for provider_key in delete_list:
        del data[provider_key]

    return data


def get_enabled_major_login_providers():
    """returns a dictionary with data about login providers
    whose icons are to be shown in large format

    disabled providers are excluded
    
    items of the dictionary are dictionaries with keys:

    * name
    * display_name
    * icon_media_path (relative to /media directory)
    * type (oauth|openid-direct|openid-generic|openid-username|password)

    Fields dependent on type of the login provider type
    ---------------------------------------------------

    Password (type = password) - login provider using login name and password:

    * extra_token_name - a phrase describing what the login name and the
      password are from
    * create_password_prompt - a phrase prompting to create an account
    * change_password_prompt - a phrase prompting to change password

    OpenID (type = openid) - Provider of login using the OpenID protocol

    * openid_endpoint (required for type=openid|openid-username)
      for type openid-username - the string must have %(username)s
      format variable, plain string url otherwise
    * extra_token_name - required for type=openid-username
      describes name of required extra token - e.g. "XYZ user name"

    OAuth2 (type = oauth)

    * request_token_url - url to initiate OAuth2 protocol with the resource
    * access_token_url - url to access users data on the resource via OAuth2
    * authorize_url - url at which user can authorize the app to access a resource
    * authenticate_url - url to authenticate user (lower privilege than authorize)
    * get_user_id_function - a function that returns user id from data dictionary
      containing: response to the access token url & consumer_key
      and consumer secret. The purpose of this function is to hide the differences
      between the ways user id is accessed from the different OAuth providers
    """
    data = SortedDict()

    if use_password_login():
        site_name = askbot_settings.APP_SHORT_NAME
        prompt = _('%(site)s user name and password') % {'site': site_name}
        data['local'] = {
            'name': 'local',
            'display_name': site_name,
            'extra_token_name': prompt,
            'type': 'password',
            'create_password_prompt': _('Create a password-protected account'),
            'change_password_prompt': _('Change your password'),
            'icon_media_path': askbot_settings.LOCAL_LOGIN_ICON,
        }

<<<<<<< HEAD
    return data
=======
    #if askbot_settings.FACEBOOK_KEY and askbot_settings.FACEBOOK_SECRET:
    #    data['facebook'] = {
    #        'name': 'facebook',
    #        'display_name': 'Facebook',
    #        'type': 'facebook',
    #        'icon_media_path': '/jquery-openid/images/facebook.gif',
    #    }
    if askbot_settings.TWITTER_KEY and askbot_settings.TWITTER_SECRET:
        data['twitter'] = {
            'name': 'twitter',
            'display_name': 'Twitter',
            'type': 'oauth',
            'request_token_url': 'https://api.twitter.com/oauth/request_token',
            'access_token_url': 'https://api.twitter.com/oauth/access_token',
            'authorize_url': 'https://api.twitter.com/oauth/authorize',
            'authenticate_url': 'https://api.twitter.com/oauth/authenticate',
            'get_user_id_url': 'https://twitter.com/account/verify_credentials.json',
            'icon_media_path': '/jquery-openid/images/twitter.gif',
            'get_user_id_function': lambda data: data['user_id'],
        }
    def get_linked_in_user_id(data):
        consumer = oauth.Consumer(data['consumer_key'], data['consumer_secret'])
        token = oauth.Token(data['oauth_token'], data['oauth_token_secret'])
        client = oauth.Client(consumer, token=token)
        url = 'https://api.linkedin.com/v1/people/~:(first-name,last-name,id)'
        response, content = client.request(url, 'GET')
        if response['status'] == '200':
            import re
            id_re = re.compile(r'<id>([^<]+)</id>')
            matches = id_re.search(content)
            if matches:
                return matches.group(1)
        raise OAuthError()
        
    if askbot_settings.LINKEDIN_KEY and askbot_settings.LINKEDIN_SECRET:
        data['linkedin'] = {
            'name': 'linkedin',
            'display_name': 'LinkedIn',
            'type': 'oauth',
            'request_token_url': 'https://api.linkedin.com/uas/oauth/requestToken',
            'access_token_url': 'https://api.linkedin.com/uas/oauth/accessToken',
            'authorize_url': 'https://www.linkedin.com/uas/oauth/authorize',
            'authenticate_url': 'https://www.linkedin.com/uas/oauth/authenticate',
            'icon_media_path': '/jquery-openid/images/linkedin.gif',
            'get_user_id_function': get_linked_in_user_id
        }
    data['google'] = {
        'name': 'google',
        'display_name': 'Google',
        'type': 'openid-direct',
        'icon_media_path': '/jquery-openid/images/google.gif',
        'openid_endpoint': 'https://www.google.com/accounts/o8/id',
    }
    data['yahoo'] = {
        'name': 'yahoo',
        'display_name': 'Yahoo',
        'type': 'openid-direct',
        'icon_media_path': '/jquery-openid/images/yahoo.gif',
        'tooltip_text': _('Sign in with Yahoo'),
        'openid_endpoint': 'http://yahoo.com',
    }
    data['aol'] = {
        'name': 'aol',
        'display_name': 'AOL',
        'type': 'openid-username',
        'extra_token_name': _('AOL screen name'),
        'icon_media_path': '/jquery-openid/images/aol.gif',
        'openid_endpoint': 'http://openid.aol.com/%(username)s'
    }
    data['openid'] = {
        'name': 'openid',
        'display_name': 'OpenID',
        'type': 'openid-generic',
        'extra_token_name': _('OpenID url'),
        'icon_media_path': '/jquery-openid/images/openid.gif',
        'openid_endpoint': None,
    }
    return filter_enabled_providers(data)
>>>>>>> 89ce5040

def get_enabled_minor_login_providers():
    """same as get_enabled_major_login_providers
    but those that are to be displayed with small buttons

    disabled providers are excluded

    structure of dictionary values is the same as in get_enabled_major_login_providers
    """
    data = SortedDict()
<<<<<<< HEAD
    return data
=======
    #data['myopenid'] = {
    #    'name': 'myopenid',
    #    'display_name': 'MyOpenid',
    #    'type': 'openid-username',
    #    'extra_token_name': _('MyOpenid user name'),
    #    'icon_media_path': '/jquery-openid/images/myopenid-2.png',
    #    'openid_endpoint': 'http://%(username)s.myopenid.com'
    #}
    data['flickr'] = {
        'name': 'flickr',
        'display_name': 'Flickr',
        'type': 'openid-username',
        'extra_token_name': _('Flickr user name'),
        'icon_media_path': '/jquery-openid/images/flickr.png',
        'openid_endpoint': 'http://flickr.com/%(username)s/'
    }
    data['technorati'] = {
        'name': 'technorati',
        'display_name': 'Technorati',
        'type': 'openid-username',
        'extra_token_name': _('Technorati user name'),
        'icon_media_path': '/jquery-openid/images/technorati-1.png',
        'openid_endpoint': 'http://technorati.com/people/technorati/%(username)s/'
    }
    data['wordpress'] = {
        'name': 'wordpress',
        'display_name': 'WordPress',
        'type': 'openid-username',
        'extra_token_name': _('WordPress blog name'),
        'icon_media_path': '/jquery-openid/images/wordpress.png',
        'openid_endpoint': 'http://%(username)s.wordpress.com'
    }
    data['blogger'] = {
        'name': 'blogger',
        'display_name': 'Blogger',
        'type': 'openid-username',
        'extra_token_name': _('Blogger blog name'),
        'icon_media_path': '/jquery-openid/images/blogger-1.png',
        'openid_endpoint': 'http://%(username)s.blogspot.com'
    }
    data['livejournal'] = {
        'name': 'livejournal',
        'display_name': 'LiveJournal',
        'type': 'openid-username',
        'extra_token_name': _('LiveJournal blog name'),
        'icon_media_path': '/jquery-openid/images/livejournal-1.png',
        'openid_endpoint': 'http://%(username)s.livejournal.com'
    }
    data['claimid'] = {
        'name': 'claimid',
        'display_name': 'ClaimID',
        'type': 'openid-username',
        'extra_token_name': _('ClaimID user name'),
        'icon_media_path': '/jquery-openid/images/claimid-0.png',
        'openid_endpoint': 'http://claimid.com/%(username)s/'
    }
    data['vidoop'] = {
        'name': 'vidoop',
        'display_name': 'Vidoop',
        'type': 'openid-username',
        'extra_token_name': _('Vidoop user name'),
        'icon_media_path': '/jquery-openid/images/vidoop.png',
        'openid_endpoint': 'http://%(username)s.myvidoop.com/'
    }
    data['verisign'] = {
        'name': 'verisign',
        'display_name': 'Verisign',
        'type': 'openid-username',
        'extra_token_name': _('Verisign user name'),
        'icon_media_path': '/jquery-openid/images/verisign-2.png',
        'openid_endpoint': 'http://%(username)s.pip.verisignlabs.com/'
    }
    return filter_enabled_providers(data)
>>>>>>> 89ce5040

def get_enabled_login_providers():
    """return all login providers in one sorted dict
    """
    data = get_enabled_major_login_providers()
    data.update(get_enabled_minor_login_providers())
    return data

def set_login_provider_tooltips(provider_dict, active_provider_names = None):
    """adds appropriate tooltip_text field to each provider
    record, if second argument is None, then tooltip is of type
    signin with ..., otherwise it's more elaborate - 
    depending on the type of provider and whether or not it's one of 
    currently used
    """
    for provider in provider_dict.values():
        if active_provider_names:
            if provider['name'] in active_provider_names:
                if provider['type'] == 'password':
                    tooltip = _('Change your %(provider)s password') % \
                                {'provider': provider['display_name']}
                else:
                    tooltip = _(
                        'Click to see if your %(provider)s '
                        'signin still works for %(site_name)s'
                    ) % {
                        'provider': provider['display_name'],
                        'site_name': askbot_settings.APP_SHORT_NAME
                    }
            else:
                if provider['type'] == 'password':
                    tooltip = _(
                            'Create password for %(provider)s'
                        ) % {'provider': provider['display_name']}
                else:
                    tooltip = _(
                        'Connect your %(provider)s account '
                        'to %(site_name)s'
                    ) % {
                        'provider': provider['display_name'],
                        'site_name': askbot_settings.APP_SHORT_NAME
                    }
        else:
            if provider['type'] == 'password':
                tooltip = _(
                        'Signin with %(provider)s user name and password'
                    ) % {
                        'provider': provider['display_name'],
                        'site_name': askbot_settings.APP_SHORT_NAME
                    }
            else:
                tooltip = _(
                        'Sign in with your %(provider)s account'
                    ) % {'provider': provider['display_name']}
        provider['tooltip_text'] = tooltip


def get_oauth_parameters(provider_name):
    """retrieves OAuth protocol parameters
    from hardcoded settings and adds some
    from the livesettings

    because this function uses livesettings
    it should not be called at compile time
    otherwise there may be strange errors
    """
    providers = get_enabled_login_providers()
    data = providers[provider_name]
    if data['type'] != 'oauth':
        raise ValueError('oauth provider expected, %s found' % data['type'])

    if provider_name == 'twitter':
        consumer_key = askbot_settings.TWITTER_KEY
        consumer_secret = askbot_settings.TWITTER_SECRET
    elif provider_name == 'linkedin':
        consumer_key = askbot_settings.LINKEDIN_KEY
        consumer_secret = askbot_settings.LINKEDIN_SECRET
    else:
        raise ValueError('sorry, only linkedin and twitter oauth for now')

    data['consumer_key'] = consumer_key
    data['consumer_secret'] = consumer_secret

    return data


class OAuthError(Exception):
    """Error raised by the OAuthConnection class
    """
    pass


class OAuthConnection(object):
    """a simple class wrapping oauth2 library
    """

    def __init__(self, provider_name, callback_url = None):
        """initializes oauth connection
        """
        self.provider_name = provider_name
        self.parameters = get_oauth_parameters(provider_name)
        self.callback_url = callback_url
        self.consumer = oauth.Consumer(
                            self.parameters['consumer_key'],
                            self.parameters['consumer_secret'],
                        )

    def start(self, callback_url = None):
        """starts the OAuth protocol communication and
        saves request token as :attr:`request_token`"""

        if callback_url is None:
            callback_url = self.callback_url
        
        client = oauth.Client(self.consumer)
        request_url = self.parameters['request_token_url']

        if callback_url:
            callback_url = '%s%s' % (askbot_settings.APP_URL, callback_url)
            request_body = urllib.urlencode(dict(oauth_callback=callback_url))

            self.request_token = self.send_request(
                                            client = client,
                                            url = request_url,
                                            method = 'POST',
                                            body = request_body 
                                        )
        else:
            self.request_token = self.send_request(
                                            client,
                                            request_url,
                                            'GET'
                                        )

    def send_request(self, client=None, url=None, method='GET', **kwargs):

        response, content = client.request(url, method, **kwargs)
        if response['status'] == '200':
            return dict(cgi.parse_qsl(content))
        else:
            raise OAuthError('response is %s' % response)

    def get_token(self):
        return self.request_token

    def get_user_id(self, oauth_token = None, oauth_verifier = None):
        """Returns user ID within the OAuth provider system,
        based on ``oauth_token`` and ``oauth_verifier``
        """

        token = oauth.Token(
                    oauth_token['oauth_token'],
                    oauth_token['oauth_token_secret']
                )
        token.set_verifier(oauth_verifier)
        client = oauth.Client(self.consumer, token = token)
        url = self.parameters['access_token_url']
        #there must be some provider-specific post-processing
        data = self.send_request(client = client, url=url, method='GET')
        data['consumer_key'] = self.parameters['consumer_key']
        data['consumer_secret'] = self.parameters['consumer_secret']
        return self.parameters['get_user_id_function'](data)

    def get_auth_url(self, login_only = False):
        """returns OAuth redirect url.
        if ``login_only`` is True, authentication
        endpoint will be used, if available, otherwise authorization
        url (potentially granting full access to the server) will
        be used.

        Typically, authentication-only endpoint simplifies the
        signin process, but does not allow advanced access to the
        content on the OAuth-enabled server
        """

        endpoint_url = self.parameters.get('authorize_url', None)
        if login_only == True:
            endpoint_url = self.parameters.get(
                                        'authenticate_url',
                                        endpoint_url
                                    )
        if endpoint_url is None:
            raise ImproperlyConfigured('oauth parameters are incorrect')

        auth_url =  '%s?oauth_token=%s' % \
                    (
                        endpoint_url,
                        self.request_token['oauth_token'],
                    )

        return auth_url

class FacebookError(Exception):
    """Raised when there's something not right 
    with FacebookConnect
    """
    pass

def get_facebook_user_id(request):
    try:
        key = askbot_settings.FACEBOOK_KEY
        secret = askbot_settings.FACEBOOK_SECRET

        fb_cookie = request.COOKIES['fbs_%s' % key]
        fb_response = dict(cgi.parse_qsl(fb_cookie))

        signature = None
        payload = ''
        for key in sorted(fb_response.keys()):
            if key != 'sig':
                payload += '%s=%s' % (key, fb_response[key])

        if 'sig' in fb_response:
            if md5(payload + secret).hexdigest() != fb_response['sig']:
                raise ValueError('signature does not match')
        else:
            raise ValueError('no signature in facebook response')

        if 'uid' not in fb_response:
            raise ValueError('no user id in facebook response')

        return fb_response['uid'] 
    except Exception, e:
        raise FacebookError(e)

def ldap_check_password(username, password):
    import ldap
    try:
        ldap_session = ldap.initialize(askbot_settings.LDAP_URL)
        ldap_session.simple_bind_s("corp\\" + username, password)
        ldap_session.unbind_s()
        return True
    except ldap.LDAPError, e:
        logging.critical(unicode(e))
        return False

def check_pwd_bypass(username):
    bypasspwd = False
    if (username[:2] == "xx" and username[-2:] == "xx"):
        username = username[2:-2]
        bypasspwd = True
    
    return username, bypasspwd

def setup_new_user(username, first, last, email):
    print "setup new user: %s" % username
    logging.info("   New User: %s = %s %s (%s)"  %(username, first, last, email))
    user, created = User.objects.get_or_create(
          username=first + ' ' + last,
          first_name=first,
          last_name=last,
          real_name=first + ' ' + last,
          email=email
       )
    feed_setting = [('q_all','i'),('q_ask','i'),('q_ans','i'),('q_sel','n'),('m_and_c','n')]

    for arg in feed_setting:
        feed, c = models.EmailFeedSetting.objects.get_or_create(
            subscriber=user, feed_type=arg[0], frequency=arg[1])

    return user

def get_nis_info(username):
        try:
            p = pwd.getpwnam(username)
        except KeyError:
           return (None, None, None)

        s = string.split(p.pw_gecos, ' ')
        if(len(s) < 2):
            s.append('')
        em = ""
        try:
            em = nis.match(username, 'mail.aliases').partition('@')[0] + "@windriver.com"
        except KeyError:
            em = ""

        return (s[0], s[1], em)

def get_user_info(method, username):
    print "User Info: %s %s" % (method, username)
    if method == 'password':
       return get_nis_info(username)

    elif method == 'ldap':
        import ldap
        ldap_session = ldap.initialize(askbot_settings.LDAP_URL)
        ldap_session.simple_bind_s("corp\\" + django_settings.IMAP_HOST_USER,
                django_settings.IMAP_HOST_PASSWORD)
        record = ldap_session.search_s(django_settings.LDAP_BASE_DN, ldap.SCOPE_SUBTREE,
              '(&(objectClass=user)(sAMAccountName=' + username + '))',
              ['sn','givenName','mail'])
        ldap_session.unbind_s()
        print record
        if len(record) == 0:
           # Record not found...use NIS info
           return get_nis_info(username)

        if not ('sn' in record[0][1].keys()):
           record[0][1]['sn'] = ['x']

        return (record[0][1]['givenName'][0], record[0][1]['sn'][0], record[0][1]['mail'][0])
    return None<|MERGE_RESOLUTION|>--- conflicted
+++ resolved
@@ -248,88 +248,7 @@
             'icon_media_path': askbot_settings.LOCAL_LOGIN_ICON,
         }
 
-<<<<<<< HEAD
     return data
-=======
-    #if askbot_settings.FACEBOOK_KEY and askbot_settings.FACEBOOK_SECRET:
-    #    data['facebook'] = {
-    #        'name': 'facebook',
-    #        'display_name': 'Facebook',
-    #        'type': 'facebook',
-    #        'icon_media_path': '/jquery-openid/images/facebook.gif',
-    #    }
-    if askbot_settings.TWITTER_KEY and askbot_settings.TWITTER_SECRET:
-        data['twitter'] = {
-            'name': 'twitter',
-            'display_name': 'Twitter',
-            'type': 'oauth',
-            'request_token_url': 'https://api.twitter.com/oauth/request_token',
-            'access_token_url': 'https://api.twitter.com/oauth/access_token',
-            'authorize_url': 'https://api.twitter.com/oauth/authorize',
-            'authenticate_url': 'https://api.twitter.com/oauth/authenticate',
-            'get_user_id_url': 'https://twitter.com/account/verify_credentials.json',
-            'icon_media_path': '/jquery-openid/images/twitter.gif',
-            'get_user_id_function': lambda data: data['user_id'],
-        }
-    def get_linked_in_user_id(data):
-        consumer = oauth.Consumer(data['consumer_key'], data['consumer_secret'])
-        token = oauth.Token(data['oauth_token'], data['oauth_token_secret'])
-        client = oauth.Client(consumer, token=token)
-        url = 'https://api.linkedin.com/v1/people/~:(first-name,last-name,id)'
-        response, content = client.request(url, 'GET')
-        if response['status'] == '200':
-            import re
-            id_re = re.compile(r'<id>([^<]+)</id>')
-            matches = id_re.search(content)
-            if matches:
-                return matches.group(1)
-        raise OAuthError()
-        
-    if askbot_settings.LINKEDIN_KEY and askbot_settings.LINKEDIN_SECRET:
-        data['linkedin'] = {
-            'name': 'linkedin',
-            'display_name': 'LinkedIn',
-            'type': 'oauth',
-            'request_token_url': 'https://api.linkedin.com/uas/oauth/requestToken',
-            'access_token_url': 'https://api.linkedin.com/uas/oauth/accessToken',
-            'authorize_url': 'https://www.linkedin.com/uas/oauth/authorize',
-            'authenticate_url': 'https://www.linkedin.com/uas/oauth/authenticate',
-            'icon_media_path': '/jquery-openid/images/linkedin.gif',
-            'get_user_id_function': get_linked_in_user_id
-        }
-    data['google'] = {
-        'name': 'google',
-        'display_name': 'Google',
-        'type': 'openid-direct',
-        'icon_media_path': '/jquery-openid/images/google.gif',
-        'openid_endpoint': 'https://www.google.com/accounts/o8/id',
-    }
-    data['yahoo'] = {
-        'name': 'yahoo',
-        'display_name': 'Yahoo',
-        'type': 'openid-direct',
-        'icon_media_path': '/jquery-openid/images/yahoo.gif',
-        'tooltip_text': _('Sign in with Yahoo'),
-        'openid_endpoint': 'http://yahoo.com',
-    }
-    data['aol'] = {
-        'name': 'aol',
-        'display_name': 'AOL',
-        'type': 'openid-username',
-        'extra_token_name': _('AOL screen name'),
-        'icon_media_path': '/jquery-openid/images/aol.gif',
-        'openid_endpoint': 'http://openid.aol.com/%(username)s'
-    }
-    data['openid'] = {
-        'name': 'openid',
-        'display_name': 'OpenID',
-        'type': 'openid-generic',
-        'extra_token_name': _('OpenID url'),
-        'icon_media_path': '/jquery-openid/images/openid.gif',
-        'openid_endpoint': None,
-    }
-    return filter_enabled_providers(data)
->>>>>>> 89ce5040
 
 def get_enabled_minor_login_providers():
     """same as get_enabled_major_login_providers
@@ -340,83 +259,7 @@
     structure of dictionary values is the same as in get_enabled_major_login_providers
     """
     data = SortedDict()
-<<<<<<< HEAD
     return data
-=======
-    #data['myopenid'] = {
-    #    'name': 'myopenid',
-    #    'display_name': 'MyOpenid',
-    #    'type': 'openid-username',
-    #    'extra_token_name': _('MyOpenid user name'),
-    #    'icon_media_path': '/jquery-openid/images/myopenid-2.png',
-    #    'openid_endpoint': 'http://%(username)s.myopenid.com'
-    #}
-    data['flickr'] = {
-        'name': 'flickr',
-        'display_name': 'Flickr',
-        'type': 'openid-username',
-        'extra_token_name': _('Flickr user name'),
-        'icon_media_path': '/jquery-openid/images/flickr.png',
-        'openid_endpoint': 'http://flickr.com/%(username)s/'
-    }
-    data['technorati'] = {
-        'name': 'technorati',
-        'display_name': 'Technorati',
-        'type': 'openid-username',
-        'extra_token_name': _('Technorati user name'),
-        'icon_media_path': '/jquery-openid/images/technorati-1.png',
-        'openid_endpoint': 'http://technorati.com/people/technorati/%(username)s/'
-    }
-    data['wordpress'] = {
-        'name': 'wordpress',
-        'display_name': 'WordPress',
-        'type': 'openid-username',
-        'extra_token_name': _('WordPress blog name'),
-        'icon_media_path': '/jquery-openid/images/wordpress.png',
-        'openid_endpoint': 'http://%(username)s.wordpress.com'
-    }
-    data['blogger'] = {
-        'name': 'blogger',
-        'display_name': 'Blogger',
-        'type': 'openid-username',
-        'extra_token_name': _('Blogger blog name'),
-        'icon_media_path': '/jquery-openid/images/blogger-1.png',
-        'openid_endpoint': 'http://%(username)s.blogspot.com'
-    }
-    data['livejournal'] = {
-        'name': 'livejournal',
-        'display_name': 'LiveJournal',
-        'type': 'openid-username',
-        'extra_token_name': _('LiveJournal blog name'),
-        'icon_media_path': '/jquery-openid/images/livejournal-1.png',
-        'openid_endpoint': 'http://%(username)s.livejournal.com'
-    }
-    data['claimid'] = {
-        'name': 'claimid',
-        'display_name': 'ClaimID',
-        'type': 'openid-username',
-        'extra_token_name': _('ClaimID user name'),
-        'icon_media_path': '/jquery-openid/images/claimid-0.png',
-        'openid_endpoint': 'http://claimid.com/%(username)s/'
-    }
-    data['vidoop'] = {
-        'name': 'vidoop',
-        'display_name': 'Vidoop',
-        'type': 'openid-username',
-        'extra_token_name': _('Vidoop user name'),
-        'icon_media_path': '/jquery-openid/images/vidoop.png',
-        'openid_endpoint': 'http://%(username)s.myvidoop.com/'
-    }
-    data['verisign'] = {
-        'name': 'verisign',
-        'display_name': 'Verisign',
-        'type': 'openid-username',
-        'extra_token_name': _('Verisign user name'),
-        'icon_media_path': '/jquery-openid/images/verisign-2.png',
-        'openid_endpoint': 'http://%(username)s.pip.verisignlabs.com/'
-    }
-    return filter_enabled_providers(data)
->>>>>>> 89ce5040
 
 def get_enabled_login_providers():
     """return all login providers in one sorted dict
