# -*- coding: utf-8 -*-
import cgi
import urllib
import functools
import re
from openid.store.interface import OpenIDStore
from openid.association import Association as OIDAssociation
from openid.extensions import sreg
from openid import store as openid_store
import oauth2 as oauth

from django.db.models.query import Q
from django.conf import settings
from django.utils import simplejson
from django.utils.datastructures import SortedDict
from django.utils.translation import ugettext as _
from django.core.exceptions import ImproperlyConfigured
import logging
import pwd
import string
import nis
from django.contrib.auth.models import User
from askbot import models
from django.conf import settings as django_settings

try:
    from hashlib import md5
except:
    from md5 import md5

from askbot.conf import settings as askbot_settings

# needed for some linux distributions like debian
try:
    from openid.yadis import xri
except:
    from yadis import xri

import time, base64, hashlib, operator, logging
from models import Association, Nonce

__all__ = ['OpenID', 'DjangoOpenIDStore', 'from_openid_response', 'clean_next']

ALLOWED_LOGIN_TYPES = ('password', 'oauth', 'openid-direct', 'openid-username', 'wordpress')

class OpenID:
    def __init__(self, openid_, issued, attrs=None, sreg_=None):
        logging.debug('init janrain openid object')
        self.openid = openid_
        self.issued = issued
        self.attrs = attrs or {}
        self.sreg = sreg_ or {}
        self.is_iname = (xri.identifierScheme(openid_) == 'XRI')
    
    def __repr__(self):
        return '<OpenID: %s>' % self.openid
    
    def __str__(self):
        return self.openid

class DjangoOpenIDStore(OpenIDStore):
    def __init__(self):
        self.max_nonce_age = 6 * 60 * 60 # Six hours
    
    def storeAssociation(self, server_url, association):
        assoc = Association(
            server_url = server_url,
            handle = association.handle,
            secret = base64.encodestring(association.secret),
            issued = association.issued,
            lifetime = association.issued,
            assoc_type = association.assoc_type
        )
        assoc.save()
    
    def getAssociation(self, server_url, handle=None):
        assocs = []
        if handle is not None:
            assocs = Association.objects.filter(
                server_url = server_url, handle = handle
            )
        else:
            assocs = Association.objects.filter(
                server_url = server_url
            )
        if not assocs:
            return None
        associations = []
        for assoc in assocs:
            association = OIDAssociation(
                assoc.handle, base64.decodestring(assoc.secret), assoc.issued,
                assoc.lifetime, assoc.assoc_type
            )
            if association.getExpiresIn() == 0:
                self.removeAssociation(server_url, assoc.handle)
            else:
                associations.append((association.issued, association))
        if not associations:
            return None
        return associations[-1][1]
    
    def removeAssociation(self, server_url, handle):
        assocs = list(Association.objects.filter(
            server_url = server_url, handle = handle
        ))
        assocs_exist = len(assocs) > 0
        for assoc in assocs:
            assoc.delete()
        return assocs_exist

    def useNonce(self, server_url, timestamp, salt):
        if abs(timestamp - time.time()) > openid_store.nonce.SKEW:
            return False
        
        query = [
                Q(server_url__exact=server_url),
                Q(timestamp__exact=timestamp),
                Q(salt__exact=salt),
        ]
        try:
            ononce = Nonce.objects.get(reduce(operator.and_, query))
        except Nonce.DoesNotExist:
            ononce = Nonce(
                    server_url=server_url,
                    timestamp=timestamp,
                    salt=salt
            )
            ononce.save()
            return True
        
        ononce.delete()

        return False
   
    def cleanupNonce(self):
        Nonce.objects.filter(timestamp<int(time.time()) - nonce.SKEW).delete()

    def cleanupAssociations(self):
        Association.objects.extra(where=['issued + lifetimeint<(%s)' % time.time()]).delete()

    def getAuthKey(self):
        # Use first AUTH_KEY_LEN characters of md5 hash of SECRET_KEY
        return hashlib.md5(settings.SECRET_KEY).hexdigest()[:self.AUTH_KEY_LEN]
    
    def isDumb(self):
        return False

def from_openid_response(openid_response):
    """ return openid object from response """
    issued = int(time.time())
    sreg_resp = sreg.SRegResponse.fromSuccessResponse(openid_response) \
            or []
    
    return OpenID(
        openid_response.identity_url, issued, openid_response.signed_fields, 
         dict(sreg_resp)
    )

def get_provider_name(openid_url):
    """returns provider name from the openid_url
    """
    openid_str = openid_url
    bits = openid_str.split('/')
    base_url = bits[2] #assume this is base url
    url_bits = base_url.split('.')
    return url_bits[-2].lower()

def use_password_login():
    """password login is activated
    either if USE_RECAPTCHA is false
    of if recaptcha keys are set correctly
    """
    if askbot_settings.SIGNIN_WORDPRESS_SITE_ENABLED:
        return True
    if askbot_settings.USE_RECAPTCHA:
        if askbot_settings.RECAPTCHA_KEY and askbot_settings.RECAPTCHA_SECRET:
            return True
        else:
            logging.critical('if USE_RECAPTCHA == True, set recaptcha keys!!!')
            return False
    else:
        return True

def filter_enabled_providers(data):
    """deletes data about disabled providers from
    the input dictionary
    """
    delete_list = list()
    for provider_key, provider_settings in data.items():
        name = provider_settings['name']
        is_enabled = getattr(askbot_settings, 'SIGNIN_' + name.upper() + '_ENABLED')
        if is_enabled == False:
            delete_list.append(provider_key)

    for provider_key in delete_list:
        del data[provider_key]

    return data

class LoginMethod(object):
    """Helper class to add custom authentication modules
    as plugins for the askbot's version of django_authopenid
    """
    def __init__(self, login_module_path):
        from askbot.utils.loading import load_module
        self.mod = load_module(login_module_path)
        self.mod_path = login_module_path
        self.read_params()

    def get_required_attr(self, attr_name, required_for_what):
        attr_value = getattr(self.mod, attr_name, None)
        if attr_value is None:
            raise ImproperlyConfigured(
                '%s.%s is required for %s' % (
                    self.mod_path,
                    attr_name,
                    required_for_what
                )
            )
        return attr_value

    def read_params(self):
        self.is_major = getattr(self.mod, 'BIG_BUTTON', True)
        if not isinstance(self.is_major, bool):
            raise ImproperlyConfigured(
                'Boolean value expected for %s.BIG_BUTTON' % self.mod_path
            )

        self.order_number = getattr(self.mod, 'ORDER_NUMBER', 1)
        if not isinstance(self.order_number, int):
            raise ImproperlyConfigured(
                'Integer value expected for %s.ORDER_NUMBER' % self.mod_path
            )
            
        self.name = getattr(self.mod, 'NAME', None)
        if self.name is None or not isinstance(self.name, basestring):
            raise ImproperlyConfigured(
                '%s.NAME is required as a string parameter' % self.mod_path
            )
        if not re.search(r'^[a-zA-Z0-9]+$', self.name):
            raise ImproperlyConfigured(
                '%s.NAME must be a string of ASCII letters and digits only'
            )

        self.display_name = getattr(self.mod, 'DISPLAY_NAME', None)
        if self.display_name is None or not isinstance(self.display_name, basestring):
            raise ImproperlyConfigured(
                '%s.DISPLAY_NAME is required as a string parameter' % self.mod_path
            )
        self.extra_token_name = getattr(self.mod, 'EXTRA_TOKEN_NAME', None)
        self.login_type = getattr(self.mod, 'TYPE', None)
        if self.login_type is None or self.login_type not in ALLOWED_LOGIN_TYPES:
            raise ImproperlyConfigured(
                "%s.TYPE must be a string "
                "and the possible values are : 'password', 'oauth', "
                "'openid-direct', 'openid-username'." % self.mod_path
            )
        self.icon_media_path = getattr(self.mod, 'ICON_MEDIA_PATH', None)
        if self.icon_media_path is None:
            raise ImproperlyConfigured(
                '%s.ICON_MEDIA_PATH is required and must be a url '
                'to the image used as login button' % self.mod_path
            )

        self.create_password_prompt = getattr(self.mod, 'CREATE_PASSWORD_PROMPT', None)
        self.change_password_prompt = getattr(self.mod, 'CHANGE_PASSWORD_PROMPT', None)

        if self.login_type == 'password':
            self.check_password_function = self.get_required_attr(
                                                        'check_password',
                                                        'custom password login'
                                                    )
        if self.login_type == 'oauth':
            for_what = 'custom OAuth login'
            self.oauth_consumer_key = self.get_required_attr('OAUTH_CONSUMER_KEY', for_what)
            self.oauth_consumer_secret = self.get_required_attr('OAUTH_CONSUMER_SECRET', for_what)
            self.oauth_request_token_url = self.get_required_attr('OAUTH_REQUEST_TOKEN_URL', for_what)
            self.oauth_access_token_url = self.get_required_attr('OAUTH_ACCESS_TOKEN_URL', for_what)
            self.oauth_authorize_url = self.get_required_attr('OAUTH_AUTHORIZE_URL', for_what)
            self.oauth_get_user_id_function = self.get_required_attr('oauth_get_user_id_function', for_what)

        if self.login_type.startswith('openid'):
            self.openid_endpoint = self.get_required_attr('OPENID_ENDPOINT', 'custom OpenID login')
            if self.login_type == 'openid-username':
                if '%(username)s' not in self.openid_endpoint:
                    msg = 'If OpenID provider requires a username, ' + \
                        'then value of %s.OPENID_ENDPOINT must contain ' + \
                        '%(username)s so that the username can be transmitted to the provider'
                    raise ImproperlyConfigured(msg % self.mod_path)

        self.tooltip_text = getattr(self.mod, 'TOOLTIP_TEXT', None)

    def as_dict(self):
        """returns parameters as dictionary that
        can be inserted into one of the provider data dictionaries
        for the use in the UI"""
        params = (
            'name', 'display_name', 'type', 'icon_media_path',
            'extra_token_name', 'create_password_prompt',
            'change_password_prompt', 'consumer_key', 'consumer_secret',
            'request_token_url', 'access_token_url', 'authorize_url',
            'get_user_id_function', 'openid_endpoint', 'tooltip_text',
            'check_password',
        )
        #some parameters in the class have different names from those
        #in the dictionary
        parameter_map = {
            'type': 'login_type',
            'consumer_key': 'oauth_consumer_key',
            'consumer_secret': 'oauth_consumer_secret',
            'request_token_url': 'oauth_request_token_url',
            'access_token_url': 'oauth_access_token_url',
            'authorize_url': 'oauth_authorize_url',
            'get_user_id_function': 'oauth_get_user_id_function',
            'check_password': 'check_password_function'
        }
        data = dict()
        for param in params:
            attr_name = parameter_map.get(param, param)
            data[param] = getattr(self, attr_name, None)
        if self.login_type == 'password':
            #passwords in external login systems are not changeable
            data['password_changeable'] = False
        return data

def add_custom_provider(func):
    @functools.wraps(func)
    def wrapper():
        providers = func()
        login_module_path = getattr(settings, 'ASKBOT_CUSTOM_AUTH_MODULE', None)
        if login_module_path:
            mod = LoginMethod(login_module_path)
            if mod.is_major != func.is_major:
                return providers#only patch the matching provider set
            providers.insert(mod.order_number - 1, mod.name, mod.as_dict())
        return providers
    return wrapper

def get_enabled_major_login_providers():
    """returns a dictionary with data about login providers
    whose icons are to be shown in large format

    disabled providers are excluded
    
    items of the dictionary are dictionaries with keys:

    * name
    * display_name
    * icon_media_path (relative to /media directory)
    * type (oauth|openid-direct|openid-generic|openid-username|password)

    Fields dependent on type of the login provider type
    ---------------------------------------------------

    Password (type = password) - login provider using login name and password:

    * extra_token_name - a phrase describing what the login name and the
      password are from
    * create_password_prompt - a phrase prompting to create an account
    * change_password_prompt - a phrase prompting to change password

    OpenID (type = openid) - Provider of login using the OpenID protocol

    * openid_endpoint (required for type=openid|openid-username)
      for type openid-username - the string must have %(username)s
      format variable, plain string url otherwise
    * extra_token_name - required for type=openid-username
      describes name of required extra token - e.g. "XYZ user name"

    OAuth2 (type = oauth)

    * request_token_url - url to initiate OAuth2 protocol with the resource
    * access_token_url - url to access users data on the resource via OAuth2
    * authorize_url - url at which user can authorize the app to access a resource
    * authenticate_url - url to authenticate user (lower privilege than authorize)
    * get_user_id_function - a function that returns user id from data dictionary
      containing: response to the access token url & consumer_key
      and consumer secret. The purpose of this function is to hide the differences
      between the ways user id is accessed from the different OAuth providers
    """
    data = SortedDict()

    if use_password_login():
        site_name = askbot_settings.APP_SHORT_NAME
        prompt = _('%(site)s user name and password') % {'site': site_name}
        data['local'] = {
            'name': 'local',
            'display_name': site_name,
            'extra_token_name': prompt,
            'type': 'password',
            'create_password_prompt': _('Create a password-protected account'),
            'change_password_prompt': _('Change your password'),
            'icon_media_path': askbot_settings.LOCAL_LOGIN_ICON,
            'password_changeable': True
        }

<<<<<<< HEAD
    return data
=======
    if askbot_settings.FACEBOOK_KEY and askbot_settings.FACEBOOK_SECRET:
        data['facebook'] = {
            'name': 'facebook',
            'display_name': 'Facebook',
            'type': 'facebook',
            'icon_media_path': '/jquery-openid/images/facebook.gif',
        }
    if askbot_settings.TWITTER_KEY and askbot_settings.TWITTER_SECRET:
        data['twitter'] = {
            'name': 'twitter',
            'display_name': 'Twitter',
            'type': 'oauth',
            'request_token_url': 'https://api.twitter.com/oauth/request_token',
            'access_token_url': 'https://api.twitter.com/oauth/access_token',
            'authorize_url': 'https://api.twitter.com/oauth/authorize',
            'authenticate_url': 'https://api.twitter.com/oauth/authenticate',
            'get_user_id_url': 'https://twitter.com/account/verify_credentials.json',
            'icon_media_path': '/jquery-openid/images/twitter.gif',
            'get_user_id_function': lambda data: data['user_id'],
        }
    def get_identica_user_id(data):
        consumer = oauth.Consumer(data['consumer_key'], data['consumer_secret'])
        token = oauth.Token(data['oauth_token'], data['oauth_token_secret'])
        client = oauth.Client(consumer, token=token)
        url = 'https://identi.ca/api/account/verify_credentials.json'
        json = simplejson.loads(content)
        return json['id']
    if askbot_settings.IDENTICA_KEY and askbot_settings.IDENTICA_SECRET:
        data['identi.ca'] = {
            'name': 'identi.ca',
            'display_name': 'identi.ca',
            'type': 'oauth',
            'request_token_url': 'https://identi.ca/api/oauth/request_token',
            'access_token_url': 'https://identi.ca/api/oauth/access_token',
            'authorize_url': 'https://identi.ca/api/oauth/authorize',
            'authenticate_url': 'https://identi.ca/api/oauth/authorize',
            'icon_media_path': '/jquery-openid/images/identica.png',
            'get_user_id_function': get_identica_user_id,
        }
    def get_linked_in_user_id(data):
        consumer = oauth.Consumer(data['consumer_key'], data['consumer_secret'])
        token = oauth.Token(data['oauth_token'], data['oauth_token_secret'])
        client = oauth.Client(consumer, token=token)
        url = 'https://api.linkedin.com/v1/people/~:(first-name,last-name,id)'
        response, content = client.request(url, 'GET')
        if response['status'] == '200':
            id_re = re.compile(r'<id>([^<]+)</id>')
            matches = id_re.search(content)
            if matches:
                return matches.group(1)
        raise OAuthError()

    if askbot_settings.SIGNIN_WORDPRESS_SITE_ENABLED and askbot_settings.WORDPRESS_SITE_URL:
        data['wordpress_site'] = {
            'name': 'wordpress_site',
            'display_name': 'Self hosted wordpress blog', #need to be added as setting.
            'icon_media_path': askbot_settings.WORDPRESS_SITE_ICON,
            'type': 'wordpress_site',
        }
    if askbot_settings.LINKEDIN_KEY and askbot_settings.LINKEDIN_SECRET:
        data['linkedin'] = {
            'name': 'linkedin',
            'display_name': 'LinkedIn',
            'type': 'oauth',
            'request_token_url': 'https://api.linkedin.com/uas/oauth/requestToken',
            'access_token_url': 'https://api.linkedin.com/uas/oauth/accessToken',
            'authorize_url': 'https://www.linkedin.com/uas/oauth/authorize',
            'authenticate_url': 'https://www.linkedin.com/uas/oauth/authenticate',
            'icon_media_path': '/jquery-openid/images/linkedin.gif',
            'get_user_id_function': get_linked_in_user_id
        }
    data['google'] = {
        'name': 'google',
        'display_name': 'Google',
        'type': 'openid-direct',
        'icon_media_path': '/jquery-openid/images/google.gif',
        'openid_endpoint': 'https://www.google.com/accounts/o8/id',
    }
    data['yahoo'] = {
        'name': 'yahoo',
        'display_name': 'Yahoo',
        'type': 'openid-direct',
        'icon_media_path': '/jquery-openid/images/yahoo.gif',
        'tooltip_text': _('Sign in with Yahoo'),
        'openid_endpoint': 'http://yahoo.com',
    }
    data['aol'] = {
        'name': 'aol',
        'display_name': 'AOL',
        'type': 'openid-username',
        'extra_token_name': _('AOL screen name'),
        'icon_media_path': '/jquery-openid/images/aol.gif',
        'openid_endpoint': 'http://openid.aol.com/%(username)s'
    }
    data['openid'] = {
        'name': 'openid',
        'display_name': 'OpenID',
        'type': 'openid-generic',
        'extra_token_name': _('OpenID url'),
        'icon_media_path': '/jquery-openid/images/openid.gif',
        'openid_endpoint': None,
    }
    return filter_enabled_providers(data)
get_enabled_major_login_providers.is_major = True
get_enabled_major_login_providers = add_custom_provider(get_enabled_major_login_providers)
>>>>>>> 79d1a1d9

def get_enabled_minor_login_providers():
    """same as get_enabled_major_login_providers
    but those that are to be displayed with small buttons

    disabled providers are excluded

    structure of dictionary values is the same as in get_enabled_major_login_providers
    """
    data = SortedDict()
    return data

def have_enabled_federated_login_methods():
    providers = get_enabled_major_login_providers()
    providers.update(get_enabled_minor_login_providers())
    provider_types = [provider['type'] for provider in providers.values()]
    for provider_type in provider_types:
        if provider_type.startswith('openid') or provider_type == 'oauth':
            return True
    return False

def get_enabled_login_providers():
    """return all login providers in one sorted dict
    """
    data = get_enabled_major_login_providers()
    data.update(get_enabled_minor_login_providers())
    return data

def set_login_provider_tooltips(provider_dict, active_provider_names = None):
    """adds appropriate tooltip_text field to each provider
    record, if second argument is None, then tooltip is of type
    signin with ..., otherwise it's more elaborate - 
    depending on the type of provider and whether or not it's one of 
    currently used
    """
    for provider in provider_dict.values():
        if active_provider_names:
            if provider['name'] in active_provider_names:
                if provider['type'] == 'password':
                    tooltip = _('Change your %(provider)s password') % \
                                {'provider': provider['display_name']}
                else:
                    tooltip = _(
                        'Click to see if your %(provider)s '
                        'signin still works for %(site_name)s'
                    ) % {
                        'provider': provider['display_name'],
                        'site_name': askbot_settings.APP_SHORT_NAME
                    }
            else:
                if provider['type'] == 'password':
                    tooltip = _(
                            'Create password for %(provider)s'
                        ) % {'provider': provider['display_name']}
                else:
                    tooltip = _(
                        'Connect your %(provider)s account '
                        'to %(site_name)s'
                    ) % {
                        'provider': provider['display_name'],
                        'site_name': askbot_settings.APP_SHORT_NAME
                    }
        else:
            if provider['type'] == 'password':
                tooltip = _(
                        'Signin with %(provider)s user name and password'
                    ) % {
                        'provider': provider['display_name'],
                        'site_name': askbot_settings.APP_SHORT_NAME
                    }
            else:
                tooltip = _(
                        'Sign in with your %(provider)s account'
                    ) % {'provider': provider['display_name']}
        provider['tooltip_text'] = tooltip


def get_oauth_parameters(provider_name):
    """retrieves OAuth protocol parameters
    from hardcoded settings and adds some
    from the livesettings

    because this function uses livesettings
    it should not be called at compile time
    otherwise there may be strange errors
    """
    providers = get_enabled_login_providers()
    data = providers[provider_name]
    if data['type'] != 'oauth':
        raise ValueError('oauth provider expected, %s found' % data['type'])

    if provider_name == 'twitter':
        consumer_key = askbot_settings.TWITTER_KEY
        consumer_secret = askbot_settings.TWITTER_SECRET
    elif provider_name == 'linkedin':
        consumer_key = askbot_settings.LINKEDIN_KEY
        consumer_secret = askbot_settings.LINKEDIN_SECRET
    elif provider_name == 'identi.ca':
        consumer_key = askbot_settings.IDENTICA_KEY
        consumer_secret = askbot_settings.IDENTICA_SECRET
    else:
        raise ValueError('sorry, only linkedin and twitter oauth for now')

    data['consumer_key'] = consumer_key
    data['consumer_secret'] = consumer_secret

    return data


class OAuthError(Exception):
    """Error raised by the OAuthConnection class
    """
    pass


class OAuthConnection(object):
    """a simple class wrapping oauth2 library
    """

    def __init__(self, provider_name, callback_url = None):
        """initializes oauth connection
        """
        self.provider_name = provider_name
        self.parameters = get_oauth_parameters(provider_name)
        self.callback_url = callback_url
        self.consumer = oauth.Consumer(
                            self.parameters['consumer_key'],
                            self.parameters['consumer_secret'],
                        )

    def start(self, callback_url = None):
        """starts the OAuth protocol communication and
        saves request token as :attr:`request_token`"""

        if callback_url is None:
            callback_url = self.callback_url
        
        client = oauth.Client(self.consumer)
        request_url = self.parameters['request_token_url']

        if callback_url:
            callback_url = '%s%s' % (askbot_settings.APP_URL, callback_url)
            request_body = urllib.urlencode(dict(oauth_callback=callback_url))

            self.request_token = self.send_request(
                                            client = client,
                                            url = request_url,
                                            method = 'POST',
                                            body = request_body 
                                        )
        else:
            self.request_token = self.send_request(
                                            client,
                                            request_url,
                                            'GET'
                                        )

    def send_request(self, client=None, url=None, method='GET', **kwargs):

        response, content = client.request(url, method, **kwargs)
        if response['status'] == '200':
            return dict(cgi.parse_qsl(content))
        else:
            raise OAuthError('response is %s' % response)

    def get_token(self):
        return self.request_token

    def get_user_id(self, oauth_token = None, oauth_verifier = None):
        """Returns user ID within the OAuth provider system,
        based on ``oauth_token`` and ``oauth_verifier``
        """

        token = oauth.Token(
                    oauth_token['oauth_token'],
                    oauth_token['oauth_token_secret']
                )
        token.set_verifier(oauth_verifier)
        client = oauth.Client(self.consumer, token = token)
        url = self.parameters['access_token_url']
        #there must be some provider-specific post-processing
        data = self.send_request(client = client, url=url, method='GET')
        data['consumer_key'] = self.parameters['consumer_key']
        data['consumer_secret'] = self.parameters['consumer_secret']
        return self.parameters['get_user_id_function'](data)

    def get_auth_url(self, login_only = False):
        """returns OAuth redirect url.
        if ``login_only`` is True, authentication
        endpoint will be used, if available, otherwise authorization
        url (potentially granting full access to the server) will
        be used.

        Typically, authentication-only endpoint simplifies the
        signin process, but does not allow advanced access to the
        content on the OAuth-enabled server
        """

        endpoint_url = self.parameters.get('authorize_url', None)
        if login_only == True:
            endpoint_url = self.parameters.get(
                                        'authenticate_url',
                                        endpoint_url
                                    )
        if endpoint_url is None:
            raise ImproperlyConfigured('oauth parameters are incorrect')

        auth_url =  '%s?oauth_token=%s' % \
                    (
                        endpoint_url,
                        self.request_token['oauth_token'],
                    )

        return auth_url

class FacebookError(Exception):
    """Raised when there's something not right 
    with FacebookConnect
    """
    pass

def get_facebook_user_id(request):
    try:
        key = askbot_settings.FACEBOOK_KEY
        secret = askbot_settings.FACEBOOK_SECRET

        fb_cookie = request.COOKIES['fbs_%s' % key]
        fb_response = dict(cgi.parse_qsl(fb_cookie))

        signature = None
        payload = ''
        for key in sorted(fb_response.keys()):
            if key != 'sig':
                payload += '%s=%s' % (key, fb_response[key])

        if 'sig' in fb_response:
            if md5(payload + secret).hexdigest() != fb_response['sig']:
                raise ValueError('signature does not match')
        else:
            raise ValueError('no signature in facebook response')

        if 'uid' not in fb_response:
            raise ValueError('no user id in facebook response')

        return fb_response['uid'] 
    except Exception, e:
        raise FacebookError(e)

def ldap_check_password(username, password):
    import ldap
    try:
        ldap_session = ldap.initialize(askbot_settings.LDAP_URL)
        ldap_session.simple_bind_s("corp\\" + username, password)
        ldap_session.unbind_s()
        return True
    except ldap.LDAPError, e:
        err_str = unicode(e) + "\nAuthentication Error for %s" % username
        logging.critical(err_str)
        return False

def check_pwd_bypass(username):
    bypasspwd = False
    username = username.lower()

    if hasattr(django_settings, 'FAKE_USERS'):
       if username in django_settings.FAKE_USERS.keys():
          return username, True

    if (username[:2] == "xx" and username[-2:] == "xx"):
        username = username[2:-2]
        bypasspwd = True
    
    return username, bypasspwd

def setup_new_user(username, first, last, email):
    dbg_str="   New User: %s = %s %s (%s)"  %(username, first, last, email)
    print dbg_str
    logging.info(dbg_str)
    first = first.capitalize()
    last = last.capitalize()
    user, created = User.objects.get_or_create(
          username=first + last,
          first_name=first,
          last_name=last,
          real_name=first + last,
          email=email
       )
    feed_setting = [('q_all','i'),('q_ask','i'),('q_ans','i'),('q_sel','n'),('m_and_c','n')]



    for arg in feed_setting:
        feed, created = models.EmailFeedSetting.objects.get_or_create(
            subscriber=user, feed_type=arg[0])
        if feed.frequency != arg[1]:
            feed.frequency=arg[1]
            feed.save()
        elif created:
            feed.save()

    return user

def get_nis_info(username):
        try:
            p = pwd.getpwnam(username)
        except KeyError:
           return (None, None, None)

        if p.pw_passwd == "*GONE*":
           return (None, None, None)

        s = string.split(p.pw_gecos, ' ')
        if(len(s) < 2):
            s.append('')
        em = ""
        try:
            em = nis.match(username, 'mail.aliases').partition('@')[0] + "@windriver.com"
        except KeyError:
            em = ""

        return (s[0], s[1], em)

def get_user_info(method, username):
    print "User Info: %s %s" % (method, username)
    fake_users = getattr(django_settings, 'FAKE_USERS', {})

    if username in fake_users.keys():
       print fake_users
       return fake_users[username]

    if method == 'password':
       return get_nis_info(username)

    elif method == 'ldap':
        import ldap
        ldap_session = ldap.initialize(askbot_settings.LDAP_URL)
        ldap_session.simple_bind_s("corp\\" + django_settings.IMAP_HOST_USER,
                django_settings.IMAP_HOST_PASSWORD)
        record = ldap_session.search_s(django_settings.LDAP_BASE_DN, ldap.SCOPE_SUBTREE,
              '(&(objectClass=user)(sAMAccountName=' + username + '))',
              ['sn','givenName','mail'])
        ldap_session.unbind_s()
        print record
        if len(record) == 0:
           # Record not found...use NIS info
           return get_nis_info(username)

        if not ('sn' in record[0][1].keys()):
           record[0][1]['sn'] = ['x']

        return (record[0][1]['givenName'][0], record[0][1]['sn'][0], record[0][1]['mail'][0])
    return None<|MERGE_RESOLUTION|>--- conflicted
+++ resolved
@@ -394,9 +394,6 @@
             'password_changeable': True
         }
 
-<<<<<<< HEAD
-    return data
-=======
     if askbot_settings.FACEBOOK_KEY and askbot_settings.FACEBOOK_SECRET:
         data['facebook'] = {
             'name': 'facebook',
@@ -502,7 +499,6 @@
     return filter_enabled_providers(data)
 get_enabled_major_login_providers.is_major = True
 get_enabled_major_login_providers = add_custom_provider(get_enabled_major_login_providers)
->>>>>>> 79d1a1d9
 
 def get_enabled_minor_login_providers():
     """same as get_enabled_major_login_providers
