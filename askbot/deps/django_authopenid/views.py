# -*- coding: utf-8 -*-
# Copyright (c) 2007, 2008, Benoît Chesneau
# Copyright (c) 2007 Simon Willison, original work on django-openid
#
# All rights reserved.
#
# Redistribution and use in source and binary forms, with or without
# modification, are permitted provided that the following conditions are
# met:
#
#      * Redistributions of source code must retain the above copyright
#      * notice, this list of conditions and the following disclaimer.
#      * Redistributions in binary form must reproduce the above copyright
#      * notice, this list of conditions and the following disclaimer in the
#      * documentation and/or other materials provided with the
#      * distribution.  Neither the name of the <ORGANIZATION> nor the names
#      * of its contributors may be used to endorse or promote products
#      * derived from this software without specific prior written
#      * permission.
#
# THIS SOFTWARE IS PROVIDED BY THE COPYRIGHT HOLDERS AND CONTRIBUTORS "AS
# IS" AND ANY EXPRESS OR IMPLIED WARRANTIES, INCLUDING, BUT NOT LIMITED TO,
# THE IMPLIED WARRANTIES OF MERCHANTABILITY AND FITNESS FOR A PARTICULAR
# PURPOSE ARE DISCLAIMED. IN NO EVENT SHALL THE COPYRIGHT OWNER OR
# CONTRIBUTORS BE LIABLE FOR ANY DIRECT, INDIRECT, INCIDENTAL, SPECIAL,
# EXEMPLARY, OR CONSEQUENTIAL DAMAGES (INCLUDING, BUT NOT LIMITED TO,
# PROCUREMENT OF SUBSTITUTE GOODS OR SERVICES; LOSS OF USE, DATA,
# OR PROFITS; OR BUSINESS INTERRUPTION) HOWEVER CAUSED AND ON ANY
# THEORY OF LIABILITY, WHETHER IN CONTRACT, STRICT LIABILITY, OR TORT
# (INCLUDING NEGLIGENCE OR OTHERWISE) ARISING IN ANY WAY OUT OF THE USE OF
# THIS SOFTWARE, EVEN IF ADVISED OF THE POSSIBILITY OF SUCH DAMAGE.

import datetime
from django.http import HttpResponseRedirect, get_host, Http404
from django.http import HttpResponse
from django.template import RequestContext, Context
from django.conf import settings as django_settings
from askbot.conf import settings as askbot_settings
from django.contrib.auth.models import User
from django.contrib.auth.decorators import login_required
from django.contrib.auth import authenticate
from django.core.urlresolvers import reverse
from django.forms.util import ErrorList
from django.views.decorators import csrf
from django.utils.encoding import smart_unicode
from django.utils.html import escape
from django.utils.translation import ugettext as _
from django.utils.safestring import mark_safe
from django.core.mail import send_mail
from recaptcha_works.decorators import fix_recaptcha_remote_ip
from askbot.skins.loaders import render_into_skin, get_template
from askbot.deps.django_authopenid.ldap_auth import ldap_create_user
from askbot.deps.django_authopenid.ldap_auth import ldap_authenticate
from askbot.utils.loading import load_module
from urlparse import urlparse

from openid.consumer.consumer import Consumer, \
    SUCCESS, CANCEL, FAILURE, SETUP_NEEDED
from openid.consumer.discover import DiscoveryFailure
from openid.extensions import sreg
# needed for some linux distributions like debian
try:
    from openid.yadis import xri
except ImportError:
    from yadis import xri

try:
    from xmlrpclib import Fault as WpFault
    from wordpress_xmlrpc import Client
    from wordpress_xmlrpc.methods.users import GetUserInfo
except ImportError:
    pass


import urllib
from askbot import forms as askbot_forms
from askbot.deps.django_authopenid import util
from askbot.deps.django_authopenid import decorators
from askbot.deps.django_authopenid.models import UserAssociation
from askbot.deps.django_authopenid import forms
from askbot.deps.django_authopenid.backends import AuthBackend
import logging
from askbot.utils.forms import get_next_url
from askbot.utils.http import get_request_info
from askbot.models.signals import user_logged_in, user_registered

def create_authenticated_user_account(
    username=None, email=None, password=None,
    user_identifier=None, login_provider_name=None, subscribe=False
):
    """creates a user account, user association with
    the login method and the the default email subscriptions
    """

    user = User.objects.create_user(username, email)
    user_registered.send(None, user=user)

    logging.debug('creating new openid user association for %s')

    if password:
        user.set_password(password)
        user.save()
    else:
        UserAssociation(
            openid_url = user_identifier,
            user = user,
            provider_name = login_provider_name,
            last_used_timestamp = datetime.datetime.now()
        ).save()

    subscribe_form = askbot_forms.SimpleEmailSubscribeForm(
                                        {'subscribe': subscribe}
                                    )
    subscribe_form.full_clean()
    logging.debug('saving email feed settings')
    subscribe_form.save(user)

    logging.debug('logging the user in')
    user = authenticate(method='force', user_id=user.id)
    if user is None:
        error_message = 'please make sure that ' + \
                        'askbot.deps.django_authopenid.backends.AuthBackend' + \
                        'is in your settings.AUTHENTICATION_BACKENDS'
        raise Exception(error_message)

    return user


def cleanup_post_register_session(request):
    """delete keys from session after registration is complete"""
    keys = (
        'user_identifier',
        'login_provider_name',
        'username',
        'email',
        'subscribe',
        'password',
        'validation_code'
    )
    for key in keys:
        if key in request.session:
            del request.session[key]


#todo: decouple from askbot
def login(request, user):
    from django.contrib.auth import login as _login

    # get old session key
    session_key = request.session.session_key

    # login and get new session key
    _login(request, user)

    # send signal with old session key as argument
    logging.debug('logged in user %s with session key %s' % (user.username, session_key))
    #todo: move to auth app
    user_logged_in.send(
                        request = request,
                        user = user,
                        session_key=session_key,
                        sender=None
                    )

#todo: uncouple this from askbot
def logout(request):
    from django.contrib.auth import logout as _logout#for login I've added wrapper below - called login
    _logout(request)

def logout_page(request):
    data = {
        'page_class': 'meta',
        'have_federated_login_methods': util.have_enabled_federated_login_methods()
    }
    return render_into_skin('authopenid/logout.html', data, request)

def get_url_host(request):
    if request.is_secure():
        protocol = 'https'
    else:
        protocol = 'http'
    host = escape(get_host(request))
    return '%s://%s' % (protocol, host)

def get_full_url(request):
    return get_url_host(request) + request.get_full_path()

def ask_openid(
            request,
            openid_url,
            redirect_to,
            on_failure=None,
            sreg_request=None
        ):
    """ basic function to ask openid and return response """
    on_failure = on_failure or signin_failure

    trust_root = getattr(
        django_settings, 'OPENID_TRUST_ROOT', get_url_host(request) + '/'
    )
    if xri.identifierScheme(openid_url) == 'XRI' and getattr(
            django_settings, 'OPENID_DISALLOW_INAMES', False
    ):
        msg = _("i-names are not supported")
        logging.debug('openid failed because i-names are not supported')
        return on_failure(request, msg)
    consumer = Consumer(request.session, util.DjangoOpenIDStore())
    try:
        auth_request = consumer.begin(openid_url)
    except DiscoveryFailure:
        msg = _(u"OpenID %(openid_url)s is invalid" % {'openid_url':openid_url})
        logging.debug(msg)
        return on_failure(request, msg)

    logging.debug('openid seemed to work')
    if sreg_request:
        logging.debug('adding sreg_request - wtf it is?')
        auth_request.addExtension(sreg_request)
    redirect_url = auth_request.redirectURL(trust_root, redirect_to)
    logging.debug('redirecting to %s' % redirect_url)
    return HttpResponseRedirect(redirect_url)

def complete(request, on_success=None, on_failure=None, return_to=None):
    """ complete openid signin """
    assert(on_success is not None)
    assert(on_failure is not None)

    logging.debug('in askbot.deps.django_authopenid.complete')

    consumer = Consumer(request.session, util.DjangoOpenIDStore())
    # make sure params are encoded in utf8
    params = dict((k,smart_unicode(v)) for k, v in request.GET.items())
    openid_response = consumer.complete(params, return_to)

    try:
        logging.debug(u'returned openid parameters were: %s' % unicode(params))
    except Exception, e:
        logging.critical(u'fix logging statement above ' + unicode(e))

    if openid_response.status == SUCCESS:
        logging.debug('openid response status is SUCCESS')
        return on_success(
                    request,
                    openid_response.identity_url,
                    openid_response
                )
    elif openid_response.status == CANCEL:
        logging.debug('CANCEL')
        return on_failure(request, 'The request was canceled')
    elif openid_response.status == FAILURE:
        logging.debug('FAILURE')
        return on_failure(request, openid_response.message)
    elif openid_response.status == SETUP_NEEDED:
        logging.debug('SETUP NEEDED')
        return on_failure(request, 'Setup needed')
    else:
        logging.debug('BAD OPENID STATUS')
        assert False, "Bad openid status: %s" % openid_response.status

def not_authenticated(func):
    """ decorator that redirect user to next page if
    he/she is already logged in."""
    def decorated(request, *args, **kwargs):
        if request.user.is_authenticated():
            return HttpResponseRedirect(get_next_url(request))
        return func(request, *args, **kwargs)
    return decorated

def complete_oauth_signin(request):
    if 'next_url' in request.session:
        next_url = request.session['next_url']
        del request.session['next_url']
    else:
        next_url = reverse('index')

    if 'denied' in request.GET:
        return HttpResponseRedirect(next_url)
    if 'oauth_problem' in request.GET:
        return HttpResponseRedirect(next_url)

    try:
        oauth_token = request.GET['oauth_token']
        logging.debug('have token %s' % oauth_token)
        oauth_verifier = request.GET['oauth_verifier']
        logging.debug('have verifier %s' % oauth_verifier)
        session_oauth_token = request.session['oauth_token']
        logging.debug('have token from session')
        assert(oauth_token == session_oauth_token['oauth_token'])

        oauth_provider_name = request.session['oauth_provider_name']
        logging.debug('have saved provider name')
        del request.session['oauth_provider_name']

        oauth = util.OAuthConnection(oauth_provider_name)

        user_id = oauth.get_user_id(
                                oauth_token = session_oauth_token,
                                oauth_verifier = oauth_verifier
                            )
        logging.debug('have %s user id=%s' % (oauth_provider_name, user_id))

        user = authenticate(
                    oauth_user_id = user_id,
                    provider_name = oauth_provider_name,
                    method = 'oauth'
                )

        logging.debug('finalizing oauth signin')

        request.session['email'] = ''#todo: pull from profile
        request.session['username'] = ''#todo: pull from profile

        return finalize_generic_signin(
                            request = request,
                            user = user,
                            user_identifier = user_id,
                            login_provider_name = oauth_provider_name,
                            redirect_url = next_url
                        )

    except Exception, e:
        logging.critical(e)
        msg = _('Unfortunately, there was some problem when '
                'connecting to %(provider)s, please try again '
                'or use another provider'
            ) % {'provider': oauth_provider_name}
        request.user.message_set.create(message = msg)
        return HttpResponseRedirect(next_url)

#@not_authenticated
@csrf.csrf_protect
def signin(request, template_name='authopenid/signin.html'):
    """
    signin page. It manages the legacy authentification (user/password)
    and openid authentification

    url: /signin/

    template : authopenid/signin.htm
    """
    logging.debug('in signin view')
    on_failure = signin_failure
    email_feeds_form = askbot_forms.SimpleEmailSubscribeForm()

    #we need a special priority on where to redirect on successful login
    #here:
    #1) url parameter "next" - if explicitly set
    #2) url from django setting LOGIN_REDIRECT_URL
    #3) home page of the forum
    login_redirect_url = getattr(django_settings, 'LOGIN_REDIRECT_URL', None)
    next_url = get_next_url(request, default = login_redirect_url)
    logging.debug('next url is %s' % next_url)

    if askbot_settings.ALLOW_ADD_REMOVE_LOGIN_METHODS == False \
        and request.user.is_authenticated():
        return HttpResponseRedirect(next_url)

    if next_url == reverse('user_signin'):
        next_url = '%(next)s?next=%(next)s' % {'next': next_url}

    login_form = forms.LoginForm(initial = {'next': next_url})

    #todo: get next url make it sticky if next is 'user_signin'
    if request.method == 'POST':

        login_form = forms.LoginForm(request.POST)
        if login_form.is_valid():

            provider_name = login_form.cleaned_data['login_provider_name']
            if login_form.cleaned_data['login_type'] == 'password':

                password_action = login_form.cleaned_data['password_action']
                if askbot_settings.USE_LDAP_FOR_PASSWORD_LOGIN:
                    assert(password_action == 'login')
                    username = login_form.cleaned_data['username']
                    password = login_form.cleaned_data['password']

                    user = authenticate(
                                    username=username,
                                    password=password,
                                    method = 'ldap'
                                )

                    if user:
                        login(request, user)
                        return HttpResponseRedirect(next_url)
                    else:
                        #try to login again via LDAP
                        user_info = ldap_authenticate(username, password)
                        if user_info['success']:
                            if askbot_settings.LDAP_AUTOCREATE_USERS:
                                #create new user or 
                                user = ldap_create_user(user_info).user
                                login(request, user)
                                return HttpResponseRedirect(next_url)
                            else:
                                #continue with proper registration
                                ldap_username = user_info['ldap_username']
                                request.session['email'] = user_info['email']
                                request.session['ldap_user_info'] = user_info
                                if askbot_settings.AUTOFILL_USER_DATA:
                                    request.session['username'] = ldap_username
                                    request.session['first_name'] = \
                                        user_info['first_name']
                                    request.session['last_name'] = \
                                        user_info['last_name']
                                return finalize_generic_signin(
                                    request,
                                    login_provider_name = 'ldap', 
                                    user_identifier = ldap_username + '@ldap',
                                    redirect_url = next_url
                                )
                        else:
                            auth_fail_func_path = getattr(
                                                django_settings,
                                                'LDAP_AUTHENTICATE_FAILURE_FUNCTION',
                                                None
                                            )

                            if auth_fail_func_path:
                                auth_fail_func = load_module(auth_fail_func_path)
                                auth_fail_func(user_info, login_form)
                            else:
                                login_form.set_password_login_error()
                            #return HttpResponseRedirect(request.path)
                else:
                    if password_action == 'login':
                        user = authenticate(
                                username = login_form.cleaned_data['username'],
                                password = login_form.cleaned_data['password'],
                                provider_name = provider_name,
                                method = 'password'
                            )
                        if user is None:
                            login_form.set_password_login_error()
                        else:
                            login(request, user)
                            #todo: here we might need to set cookies
                            #for external login sites
                            return HttpResponseRedirect(next_url)
                    elif password_action == 'change_password':
                        if request.user.is_authenticated():
                            new_password = \
                                login_form.cleaned_data['new_password']
                            AuthBackend.set_password(
                                            user=request.user,
                                            password=new_password,
                                            provider_name=provider_name
                                        )
                            request.user.message_set.create(
                                        message = _('Your new password saved')
                                    )
                            return HttpResponseRedirect(next_url)
                    else:
                        logging.critical(
                            'unknown password action %s' % password_action
                        )
                        raise Http404

            elif login_form.cleaned_data['login_type'] == 'openid':
                #initiate communication process
                logging.debug('processing signin with openid submission')

                #todo: make a simple-use wrapper for openid protocol

                sreg_req = sreg.SRegRequest(optional=['nickname', 'email'])
                redirect_to = "%s%s?%s" % (
                        get_url_host(request),
                        reverse('user_complete_signin'),
                        urllib.urlencode({'next':next_url})
                )
                return ask_openid(
                            request,
                            login_form.cleaned_data['openid_url'],
                            redirect_to,
                            on_failure=signin_failure,
                            sreg_request=sreg_req
                        )

            elif login_form.cleaned_data['login_type'] == 'oauth':
                try:
                    #this url may need to have "next" piggibacked onto
                    callback_url = reverse('user_complete_oauth_signin')

                    connection = util.OAuthConnection(
                                        provider_name,
                                        callback_url = callback_url
                                    )

                    connection.start()

                    request.session['oauth_token'] = connection.get_token()
                    request.session['oauth_provider_name'] = provider_name
                    request.session['next_url'] = next_url#special case for oauth

                    oauth_url = connection.get_auth_url(login_only = False)
                    return HttpResponseRedirect(oauth_url)

                except util.OAuthError, e:
                    logging.critical(unicode(e))
                    msg = _('Unfortunately, there was some problem when '
                            'connecting to %(provider)s, please try again '
                            'or use another provider'
                        ) % {'provider': provider_name}
                    request.user.message_set.create(message = msg)

            elif login_form.cleaned_data['login_type'] == 'facebook':
                #have to redirect for consistency
                #there is a requirement that 'complete_signin'
                try:
                    #this call may raise FacebookError
                    user_id = util.get_facebook_user_id(request)

                    user = authenticate(
                                method = 'facebook',
                                facebook_user_id = user_id
                            )

                    return finalize_generic_signin(
                                    request = request,
                                    user = user,
                                    user_identifier = user_id,
                                    login_provider_name = provider_name,
                                    redirect_url = next_url
                                )

                except util.FacebookError, e:
                    logging.critical(unicode(e))
                    msg = _('Unfortunately, there was some problem when '
                            'connecting to %(provider)s, please try again '
                            'or use another provider'
                        ) % {'provider': 'Facebook'}
                    request.user.message_set.create(message = msg)

            elif login_form.cleaned_data['login_type'] == 'wordpress_site':
                #here wordpress_site means for a self hosted wordpress blog not a wordpress.com blog
                wp = Client(askbot_settings.WORDPRESS_SITE_URL, login_form.cleaned_data['username'], login_form.cleaned_data['password'])
                try:
                    wp_user = wp.call(GetUserInfo())
                    custom_wp_openid_url = '%s?user_id=%s' % (wp.url, wp_user.user_id)
                    user = authenticate(
                            method = 'wordpress_site',
                            wordpress_url = wp.url,
                            wp_user_id = wp_user.user_id
                           )
                    return finalize_generic_signin(
                                    request = request,
                                    user = user,
                                    user_identifier = custom_wp_openid_url,
                                    login_provider_name = provider_name,
                                    redirect_url = next_url
                                    )
                except WpFault, e:
                    logging.critical(unicode(e))
                    msg = _('The login password combination was not correct')
                    request.user.message_set.create(message = msg)
            else:
                #raise 500 error - unknown login type
                pass
        else:
            logging.debug('login form is not valid')
            logging.debug(login_form.errors)
            logging.debug(request.REQUEST)

    if request.method == 'GET' and request.user.is_authenticated():
        view_subtype = 'change_openid'
    else:
        view_subtype = 'default'

    return show_signin_view(
                        request,
                        login_form = login_form,
                        view_subtype = view_subtype,
                        template_name=template_name
                        )

@csrf.csrf_protect
def show_signin_view(
                request,
                login_form = None,
                account_recovery_form = None,
                account_recovery_message = None,
                sticky = False,
                view_subtype = 'default',
                template_name='authopenid/signin.html'
            ):
    """url-less utility function that populates
    context of template 'authopenid/signin.html'
    and returns its rendered output
    """

    allowed_subtypes = (
                    'default', 'add_openid',
                    'email_sent', 'change_openid',
                    'bad_key'
                )

    assert(view_subtype in allowed_subtypes)

    if sticky:
        next_url = reverse('user_signin')
    else:
        next_url = get_next_url(request)

    if login_form is None:
        login_form = forms.LoginForm(initial = {'next': next_url})
    if account_recovery_form is None:
        account_recovery_form = forms.AccountRecoveryForm()#initial = initial_data)

    #if request is GET
    if request.method == 'GET':
        logging.debug('request method was GET')

    #todo: this sthuff must be executed on some signal
    #because askbot should have nothing to do with the login app
    from askbot.models import AnonymousQuestion as AQ
    session_key = request.session.session_key
    logging.debug('retrieving anonymously posted question associated with session %s' % session_key)
    qlist = AQ.objects.filter(session_key=session_key).order_by('-added_at')
    if len(qlist) > 0:
        question = qlist[0]
    else:
        question = None

    from askbot.models import AnonymousAnswer as AA
    session_key = request.session.session_key
    logging.debug('retrieving posted answer associated with session %s' % session_key)
    alist = AA.objects.filter(session_key=session_key).order_by('-added_at')
    if len(alist) > 0:
        answer = alist[0]
    else:
        answer = None

    if request.user.is_authenticated():
        existing_login_methods = UserAssociation.objects.filter(user = request.user)
        #annotate objects with extra data
        providers = util.get_enabled_login_providers()
        for login_method in existing_login_methods:
            try:
                provider_data = providers[login_method.provider_name]
                if provider_data['type'] == 'password':
                    #only external password logins will not be deletable
                    #this is because users with those can lose access to their accounts permanently
                    login_method.is_deletable = provider_data.get('password_changeable', False)
                else:
                    login_method.is_deletable = True
            except KeyError:
                logging.critical(
                    'login method %s is no longer available '
                    'please delete records for this login method '
                    'from the UserAssociation table',
                    login_method.provider_name
                )
                continue



    if view_subtype == 'default':
        page_title = _('Please click any of the icons below to sign in')
    elif view_subtype == 'email_sent':
        page_title = _('Account recovery email sent')
    elif view_subtype == 'change_openid':
        if len(existing_login_methods) == 0:
            page_title = _('Please add one or more login methods.')
        else:
            page_title = _('If you wish, please add, remove or re-validate your login methods')
    elif view_subtype == 'add_openid':
        page_title = _('Please wait a second! Your account is recovered, but ...')
    elif view_subtype == 'bad_key':
        page_title = _('Sorry, this account recovery key has expired or is invalid')

    logging.debug('showing signin view')
    data = {
        'page_class': 'openid-signin',
        'view_subtype': view_subtype, #add_openid|default
        'page_title': page_title,
        'question':question,
        'answer':answer,
        'login_form': login_form,
        'use_password_login': util.use_password_login(),
        'account_recovery_form': account_recovery_form,
        'openid_error_message':  request.REQUEST.get('msg',''),
        'account_recovery_message': account_recovery_message,
        'use_password_login': util.use_password_login(),
    }

    major_login_providers = util.get_enabled_major_login_providers()
    minor_login_providers = util.get_enabled_minor_login_providers()

    #determine if we are only using password login
    active_provider_names = [p['name'] for p in major_login_providers.values()]
    active_provider_names.extend([p['name'] for p in minor_login_providers.values()])

    have_buttons = True
    if (len(active_provider_names) == 1 and active_provider_names[0] == 'local'):
        if askbot_settings.SIGNIN_ALWAYS_SHOW_LOCAL_LOGIN == True:
            #in this case the form is not using javascript, so set initial values
            #here
            have_buttons = False
            login_form.initial['login_provider_name'] = 'local'
            if request.user.is_authenticated():
                login_form.initial['password_action'] = 'change_password'
            else:
                login_form.initial['password_action'] = 'login'

    data['have_buttons'] = have_buttons

    if request.user.is_authenticated():
        data['existing_login_methods'] = existing_login_methods
        active_provider_names = [
                        item.provider_name for item in existing_login_methods
                    ]

    util.set_login_provider_tooltips(
                        major_login_providers,
                        active_provider_names = active_provider_names
                    )
    util.set_login_provider_tooltips(
                        minor_login_providers,
                        active_provider_names = active_provider_names
                    )

    data['major_login_providers'] = major_login_providers.values()
    data['minor_login_providers'] = minor_login_providers.values()

    return render_into_skin(template_name, data, request)

@login_required
def delete_login_method(request):
    if askbot_settings.ALLOW_ADD_REMOVE_LOGIN_METHODS == False:
        raise Http404
    if request.is_ajax() and request.method == 'POST':
        provider_name = request.POST['provider_name']
        try:
            login_method = UserAssociation.objects.get(
                                                user = request.user,
                                                provider_name = provider_name
                                            )
            login_method.delete()
            return HttpResponse('', mimetype = 'application/json')
        except UserAssociation.DoesNotExist:
            #error response
            message = _('Login method %(provider_name)s does not exist')
            return HttpResponse(message, status=500, mimetype = 'application/json')
        except UserAssociation.MultipleObjectsReturned:
            logging.critical(
                    'have multiple %(provider)s logins for user %(id)s'
                ) % {'provider':provider_name, 'id': request.user.id}
            message = _('Oops, sorry - there was some error - please try again')
            return HttpResponse(message, status=500, mimetype = 'application/json')
    else:
        raise Http404

def complete_signin(request):
    """ in case of complete signin with openid """
    logging.debug('')#blank log just for the trace
    return complete(
                request,
                on_success = signin_success,
                on_failure = signin_failure,
                return_to = get_url_host(request) + reverse('user_complete_signin')
            )

def signin_success(request, identity_url, openid_response):
    """
    this is not a view, has no url pointing to this

    this function is called when OpenID provider returns
    successful response to user authentication

    Does actual authentication in Django site and
    redirects to the registration page, if necessary
    or adds another login method.
    """

    logging.debug('')
    openid_data = util.from_openid_response(openid_response) #create janrain OpenID object
    request.session['openid'] = openid_data

    openid_url = str(openid_data)
    user = authenticate(
                    openid_url = openid_url,
                    method = 'openid'
                )

    next_url = get_next_url(request)
    provider_name = util.get_provider_name(openid_url)

    request.session['email'] = openid_data.sreg.get('email', '')
    request.session['username'] = openid_data.sreg.get('nickname', '')

    return finalize_generic_signin(
                        request = request,
                        user = user,
                        user_identifier = openid_url,
                        login_provider_name = provider_name,
                        redirect_url = next_url
                    )

def finalize_generic_signin(
                    request = None,
                    user = None,
                    login_provider_name = None,
                    user_identifier = None,
                    redirect_url = None
                ):
    """non-view function
    generic signin, run after all protocol-dependent details
    have been resolved
    """

    if request.user.is_authenticated():
        #this branch is for adding a new association
        if user is None:
            #register new association
            UserAssociation(
                user = request.user,
                provider_name = login_provider_name,
                openid_url = user_identifier,
                last_used_timestamp = datetime.datetime.now()
            ).save()
            return HttpResponseRedirect(redirect_url)

        elif user != request.user:
            #prevent theft of account by another pre-existing user
            logging.critical(
                    'possible account theft attempt by %s,%d to %s %d' % \
                    (
                        request.user.username,
                        request.user.id,
                        user.username,
                        user.id
                    )
                )
            logout(request)#log out current user
            login(request, user)#login freshly authenticated user
            return HttpResponseRedirect(redirect_url)
        else:
            #user just checks if another login still works
            msg = _('Your %(provider)s login works fine') % \
                    {'provider': login_provider_name}
            request.user.message_set.create(message = msg)
            return HttpResponseRedirect(redirect_url)
    elif user:
        #login branch
        login(request, user)
        logging.debug('login success')
        return HttpResponseRedirect(redirect_url)
    else:
        #need to register
        request.method = 'GET'#this is not a good thing to do
        #but necessary at the moment to reuse the register()
        #method
        return register(
                    request,
                    login_provider_name=login_provider_name,
                    user_identifier=user_identifier
                )

@login_required
@csrf.csrf_protect
def verify_user_information(request):
    """this view collects the same information from
    user ase :func:`register`, but requires that user is
    already logged in and does not create a new user record
    or change anything in instances of :class:`UserAssociation`
    """
    register_form = forms.OpenidRegisterForm(
                initial={
                    'next': reverse('index'),
                    'username': request.user.username,
                    'email': request.user.email
                }
            )
    email_feeds_form = askbot_forms.SimpleEmailSubscribeForm()

    if request.method == 'POST':
        register_form = forms.OpenidRegisterForm(request.POST)
        email_feeds_form = askbot_forms.SimpleEmailSubscribeForm(request.POST)
        if register_form.is_valid() and email_feeds_form.is_valid():

            email_feeds_form.save(request.user)

            request.user.username = register_form.cleaned_data['username']
            request.user.email = register_form.cleaned_data['email']
            request.user.save()

            if askbot_settings.EMAIL_VALIDATION == True:
                logging.debug('sending email validation')
                send_new_email_key(request.user, nomessage=True)
                output = validation_email_sent(request)
                set_email_validation_message(request.user) #message set after generating view
                return output

            logging.debug('success, send user to main page')
            return HttpResponseRedirect(reverse('index'))
    
    logging.debug('printing authopenid/complete.html output')
    data = {
        'openid_register_form': register_form,
        'email_feeds_form': email_feeds_form,
        'default_form_action': request.path #post to this view
    }
    return render_into_skin('authopenid/complete.html', data, request)


@not_authenticated
@csrf.csrf_protect
def register(request, login_provider_name=None, user_identifier=None):
    """
    this function is used via it's own url with request.method=POST
    or as a simple function call from "finalize_generic_signin"
    in which case request.method must ge 'GET'
    and login_provider_name and user_identifier arguments must not be None

    user_identifier will be stored in the UserAssociation as openid_url
    login_provider_name - as provider_name

    this function may need to be refactored to simplify the usage pattern

    template : authopenid/complete.html
    """

    logging.debug('')

    next_url = get_next_url(request)

    user = None
    username = request.session.get('username', '')
    email = request.session.get('email', '')
    logging.debug('request method is %s' % request.method)

    register_form = forms.OpenidRegisterForm(
                initial={
                    'next': next_url,
                    'username': request.session.get('username', ''),
                    'email': request.session.get('email', ''),
                }
            )
    email_feeds_form = askbot_forms.SimpleEmailSubscribeForm()

    if request.method == 'GET':
        assert(login_provider_name is not None)
        assert(user_identifier is not None)
        #store this data into the session
        #to persist for the post request
        request.session['login_provider_name'] = login_provider_name
        request.session['user_identifier'] = user_identifier

    elif request.method == 'POST':

        if 'login_provider_name' not in request.session \
            or 'user_identifier' not in request.session:
            logging.critical('illegal attempt to register')
            return HttpResponseRedirect(reverse('user_signin'))

        #load this data from the session
        user_identifier = request.session['user_identifier']
        login_provider_name = request.session['login_provider_name']

        logging.debug('trying to create new account associated with openid')
        register_form = forms.OpenidRegisterForm(request.POST)
        email_feeds_form = askbot_forms.SimpleEmailSubscribeForm(request.POST)
        if not register_form.is_valid():
            logging.debug('OpenidRegisterForm is INVALID')
        elif not email_feeds_form.is_valid():
            logging.debug('SimpleEmailSubscribeForm is INVALID')
        else:
            logging.debug('OpenidRegisterForm and SimpleEmailSubscribeForm are valid')

            username = register_form.cleaned_data['username']
            email = register_form.cleaned_data['email']
            subscribe = email_feeds_form.cleaned_data['subscribe']

<<<<<<< HEAD
            if 'ldap_user_info' in request.session:
                user_info = request.session['ldap_user_info']
                user = ldap_create_user(user_info).user
                del request.session['ldap_user_info']
            else:
                user = User()
                user.username = username
                user.email = email
                #todo - maybe hide these names per some option
                #user.first_name = request.session.get('first_name', '')
                #user.last_name = request.session.get('last_name', '')
                user.save()

                user_registered.send(None, user = user)

                logging.debug('creating new openid user association for %s')

                UserAssociation(
                    openid_url = user_identifier,
                    user = user,
                    provider_name = login_provider_name,
                    last_used_timestamp = datetime.datetime.now()
                ).save()

            del request.session['user_identifier']
            del request.session['login_provider_name']

            logging.debug('logging the user in')

            user = authenticate(method = 'force', user_id = user.id)
            if user is None:
                error_message = 'please make sure that ' + \
                                'askbot.deps.django_authopenid.backends.AuthBackend' + \
                                'is in your settings.AUTHENTICATION_BACKENDS'
                raise Exception(error_message)

            login(request, user)

            logging.debug('saving email feed settings')
            email_feeds_form.save(user)

        #check if we need to post a question that was added anonymously
        #this needs to be a function call becase this is also done
        #if user just logged in and did not need to create the new account

        if user != None:
            if askbot_settings.EMAIL_VALIDATION == True:
                logging.debug('sending email validation')
                send_new_email_key(user, nomessage=True)
                output = validation_email_sent(request)
                set_email_validation_message(user) #message set after generating view
                return output
            if user.is_authenticated():
                logging.debug('success, send user to main page')
                return HttpResponseRedirect(reverse('index'))
            else:
                logging.debug('have really strange error')
                raise Exception('openid login failed')#should not ever get here
=======
            if askbot_settings.REQUIRE_VALID_EMAIL_FOR == 'nothing':

                user = create_authenticated_user_account(
                            username=username,
                            email=email,
                            user_identifier=user_identifier,
                            login_provider_name=login_provider_name,
                            subscribe=subscribe
                        )
                login(request, user)
                cleanup_post_register_session(request)
                return HttpResponseRedirect(next_url)
            else:
                request.session['username'] = username
                request.session['email'] = email
                request.session['subscribe'] = subscribe
                key = util.generate_random_key()
                email = request.session['email']
                send_email_key(email, key, handler_url_name='verify_email_and_register')
                request.session['validation_code'] = key
                redirect_url = reverse('verify_email_and_register') + '?next=' + next_url
                return HttpResponseRedirect(redirect_url)
>>>>>>> a485a301

    providers = {
            'yahoo':'<font color="purple">Yahoo!</font>',
            'flickr':'<font color="#0063dc">flick</font><font color="#ff0084">r</font>&trade;',
            'google':'Google&trade;',
            'aol':'<font color="#31658e">AOL</font>',
            'myopenid':'MyOpenID',
        }
    if login_provider_name not in providers:
        provider_logo = login_provider_name
        logging.error('openid provider named "%s" has no pretty customized logo' % login_provider_name)
    else:
        provider_logo = providers[login_provider_name]

    logging.debug('printing authopenid/complete.html output')
    data = {
        'openid_register_form': register_form,
        'email_feeds_form': email_feeds_form,
        'default_form_action': django_settings.LOGIN_URL,
        'provider':mark_safe(provider_logo),
        'username': username,
        'email': email,
        'login_type':'openid',
        'gravatar_faq_url':reverse('faq') + '#gravatar',
    }
    return render_into_skin('authopenid/complete.html', data, request)

def signin_failure(request, message):
    """
    falure with openid signin. Go back to signin page.
    """
    request.user.message_set.create(message = message)
    return show_signin_view(request)

@not_authenticated
@csrf.csrf_protect
def verify_email_and_register(request):
    """for POST request - check the validation code,
    and if correct - create an account an log in the user

    for GET - give a field to paste the activation code
    and a button to send another validation email.
    """
    presented_code = request.REQUEST.get('validation_code', None)
    if presented_code:
        try:
            #we get here with post if button is pushed
            #or with "get" if emailed link is clicked
            expected_code = request.session['validation_code']
            assert(presented_code == expected_code)
            #create an account!
            username = request.session['username']
            email = request.session['email']
            password = request.session.get('password', None)
            subscribe = request.session['subscribe']
            user_identifier = request.session.get('user_identifier', None)
            login_provider_name = request.session.get('login_provider_name', None)
            if password:
                user = create_authenticated_user_account(
                    username=username,
                    email=email,
                    password=password,
                    subscribe=subscribe
                )
            elif user_identifier and login_provider_name:
                user = create_authenticated_user_account(
                    username=username,
                    email=email,
                    user_identifier=user_identifier,
                    login_provider_name=login_provider_name,
                    subscribe=subscribe
                )
            else:
                raise NotImplementedError()

            login(request, user)
            cleanup_post_register_session(request)
            return HttpResponseRedirect(get_next_url(request))
        except Exception, e:
            message = _(
                'Sorry, registration failed. '
                'Please ask the site administrator for help.'
            )
            request.user.message_set.create(message=message)
            return HttpResponseRedirect(reverse('index'))
    else:
        data = {'page_class': 'validate-email-page'}
        return render_into_skin('authopenid/verify_email.html', data, request)

@not_authenticated
@decorators.valid_password_login_provider_required
@csrf.csrf_protect
@fix_recaptcha_remote_ip
def signup_with_password(request):
    """Create a password-protected account
    template: authopenid/signup_with_password.html
    """

    logging.debug(get_request_info(request))
    login_form = forms.LoginForm(initial = {'next': get_next_url(request)})
    #this is safe because second decorator cleans this field
    provider_name = request.REQUEST['login_provider']

    if askbot_settings.USE_RECAPTCHA:
        RegisterForm = forms.SafeClassicRegisterForm
    else:
        RegisterForm = forms.ClassicRegisterForm

    logging.debug('request method was %s' % request.method)
    if request.method == 'POST':
        form = RegisterForm(request.POST)
        email_feeds_form = askbot_forms.SimpleEmailSubscribeForm(request.POST)

        #validation outside if to remember form values
        logging.debug('validating classic register form')
        form1_is_valid = form.is_valid()
        if form1_is_valid:
            logging.debug('classic register form validated')
        else:
            logging.debug('classic register form is not valid')
        form2_is_valid = email_feeds_form.is_valid()
        if form2_is_valid:
            logging.debug('email feeds form validated')
        else:
            logging.debug('email feeds form is not valid')
        if form1_is_valid and form2_is_valid:
            logging.debug('both forms are valid')
            next = form.cleaned_data['next']
            username = form.cleaned_data['username']
            password = form.cleaned_data['password1']
            email = form.cleaned_data['email']
<<<<<<< HEAD
            provider_name = form.cleaned_data['login_provider']

            new_user = User.objects.create_user(username, email, password)
            user_registered.send(None, user = new_user)

            logging.debug('new user %s created' % username)
            if provider_name != 'local':
                raise NotImplementedError('must run create external user code')

            user = authenticate(
                        username = username,
                        password = password,
                        provider_name = provider_name,
                        method = 'password'
                    )

            login(request, user)
            logging.debug('new user logged in')
            email_feeds_form.save(user)
            logging.debug('email feeds form saved')

            # send email
            #subject = _("Welcome email subject line")
            #message_template = get_emplate(
            #        'authopenid/confirm_email.txt'
            #)
            #message_context = Context({
            #    'signup_url': askbot_settings.APP_URL + reverse('user_signin'),
            #    'username': username,
            #    'password': password,
            #})
            #message = message_template.render(message_context)
            #send_mail(subject, message, django_settings.DEFAULT_FROM_EMAIL, 
            #        [user.email])
            #logging.debug('new password acct created, confirmation email sent!')
            return HttpResponseRedirect(next)
=======
            subscribe = email_feeds_form.cleaned_data['subscribe']

            if askbot_settings.REQUIRE_VALID_EMAIL_FOR == 'nothing':
                user = create_authenticated_user_account(
                    username=username,
                    email=email,
                    password=password,
                    subscribe=subscribe
                )
                login(request, user)
                cleanup_post_register_session(request)
                return HttpResponseRedirect(get_next_url(request))
            else:
                request.session['username'] = username
                request.session['email'] = email
                request.session['password'] = password
                request.session['subscribe'] = subscribe
                #todo: generate a key and save it in the session
                key = util.generate_random_key()
                email = request.session['email']
                send_email_key(email, key, handler_url_name='verify_email_and_register')
                request.session['validation_code'] = key
                redirect_url = reverse('verify_email_and_register') + \
                                '?next=' + get_next_url(request)
                return HttpResponseRedirect(redirect_url)

>>>>>>> a485a301
        else:
            #todo: this can be solved with a decorator, maybe
            form.initial['login_provider'] = provider_name
            logging.debug('create classic account forms were invalid')
    else:
        #todo: here we have duplication of get_password_login_provider...
        form = RegisterForm(
                        initial={
                            'next': get_next_url(request),
                            'login_provider': provider_name
                        }
                    )
        email_feeds_form = askbot_forms.SimpleEmailSubscribeForm()
    logging.debug('printing legacy signup form')

    major_login_providers = util.get_enabled_major_login_providers()
    minor_login_providers = util.get_enabled_minor_login_providers()

    context_data = {
                'form': form,
                'page_class': 'openid-signin',
                'email_feeds_form': email_feeds_form,
                'major_login_providers': major_login_providers.values(),
                'minor_login_providers': minor_login_providers.values(),
                'login_form': login_form
            }
    return render_into_skin(
                'authopenid/signup_with_password.html',
                context_data,
                request
            )
    #what if request is not posted?

@login_required
def signout(request):
    """
    signout from the website. Remove openid from session and kill it.

    url : /signout/"
    """
    logging.debug('')
    try:
        logging.debug('deleting openid session var')
        del request.session['openid']
    except KeyError:
        logging.debug('failed')
        pass
    logout(request)
    logging.debug('user logged out')
    return HttpResponseRedirect(get_next_url(request))

XRDF_TEMPLATE = """<?xml version='1.0' encoding='UTF-8'?>
<xrds:XRDS
   xmlns:xrds='xri://$xrds'
   xmlns:openid='http://openid.net/xmlns/1.0'
   xmlns='xri://$xrd*($v*2.0)'>
 <XRD>
   <Service>
     <Type>http://specs.openid.net/auth/2.0/return_to</Type>
     <URI>%(return_to)s</URI>
   </Service>
 </XRD>
</xrds:XRDS>"""

def xrdf(request):
    url_host = get_url_host(request)
    return_to = "%s%s" % (url_host, reverse('user_complete_signin'))
    return HttpResponse(XRDF_TEMPLATE % {'return_to': return_to})

def set_new_email(user, new_email):
    if new_email != user.email:
        user.email = new_email
        user.email_isvalid = False
        user.save()

def send_email_key(email, key, handler_url_name='user_account_recover'):
    """private function. sends email containing validation key
    to user's email address
    """
    subject = _("Recover your %(site)s account") % \
                {'site': askbot_settings.APP_SHORT_NAME}

    url = urlparse(askbot_settings.APP_URL)
    data = {
        'validation_link': url.scheme + '://' + url.netloc + \
                            reverse(handler_url_name) +\
                            '?validation_code=' + key
    }
    template = get_template('authopenid/email_validation.txt')
    message = template.render(data)
<<<<<<< HEAD
    send_mail(subject, message, django_settings.DEFAULT_FROM_EMAIL, [user.email])

def send_new_email_key(user,nomessage=False):
    import random
    random.seed()
    user.email_key = '%032x' % random.getrandbits(128)
=======
    send_mail(subject, message, settings.DEFAULT_FROM_EMAIL, [email])

def send_user_new_email_key(user):
    user.email_key = util.generate_random_key()
>>>>>>> a485a301
    user.save()
    send_email_key(user.email, user.email_key)

<<<<<<< HEAD
    raises 404 if email validation is off
    if current email is valid shows 'key_not_sent' view of
    authopenid/changeemail.html template
    """
    if askbot_settings.EMAIL_VALIDATION == True:
        if request.user.email_isvalid:
            data = {
                'email': request.user.email,
                'action_type': 'key_not_sent',
                'change_link': reverse('user_changeemail')
            }
            return render_into_skin(
                        'authopenid/changeemail.html',
                        data,
                        request
                    )
        else:
            send_new_email_key(request.user)
            return validation_email_sent(request)
    else:
        raise Http404

def account_recover(request, key = None):
=======
def account_recover(request):
>>>>>>> a485a301
    """view similar to send_email_key, except
    it allows user to recover an account by entering
    his/her email address

    this view will both - send the recover link and
    process it

    url name 'user_account_recover'
    """
    if not askbot_settings.ALLOW_ACCOUNT_RECOVERY_BY_EMAIL:
        raise Http404
    if request.method == 'POST':
        form = forms.AccountRecoveryForm(request.POST)
        if form.is_valid():
            user = form.cleaned_data['user']
            send_user_new_email_key(user)
            message = _(
                    'Please check your email and visit the enclosed link.'
                )
            return show_signin_view(
                            request,
                            account_recovery_message = message,
                            view_subtype = 'email_sent'
                        )
        else:
            return show_signin_view(
                            request,
                            account_recovery_form = form
                        )
    else:
        key = request.GET.get('validation_code', None)
        if key is None:
            return HttpResponseRedirect(reverse('user_signin'))

        user = authenticate(email_key = key, method = 'email')
        if user:
            if request.user.is_authenticated():
                if user != request.user:
                    logout(request)
                    login(request, user)
            else:
                login(request, user)
            #need to show "sticky" signin view here
            return show_signin_view(
                                request,
                                view_subtype = 'add_openid',
                                sticky = True
                            )
        else:
            return show_signin_view(request, view_subtype = 'bad_key')


#internal server view used as return value by other views
def validation_email_sent(request):
    """this function is called only if EMAIL_VALIDATION setting is
    set to True bolean value, basically dead now"""
    assert(askbot_settings.EMAIL_VALIDATION == True)
    logging.debug('')
    data = {
        'email': request.user.email,
        'change_email_url': reverse('user_changeemail'),
        'action_type': 'validate'
    }
    return render_into_skin('authopenid/changeemail.html', data, request)<|MERGE_RESOLUTION|>--- conflicted
+++ resolved
@@ -391,6 +391,8 @@
                             if askbot_settings.LDAP_AUTOCREATE_USERS:
                                 #create new user or 
                                 user = ldap_create_user(user_info).user
+                                user = authenticate(method='force', user_id=user.id)
+                                assert(user is not None)
                                 login(request, user)
                                 return HttpResponseRedirect(next_url)
                             else:
@@ -972,67 +974,15 @@
             email = register_form.cleaned_data['email']
             subscribe = email_feeds_form.cleaned_data['subscribe']
 
-<<<<<<< HEAD
             if 'ldap_user_info' in request.session:
                 user_info = request.session['ldap_user_info']
                 user = ldap_create_user(user_info).user
                 del request.session['ldap_user_info']
-            else:
-                user = User()
-                user.username = username
-                user.email = email
-                #todo - maybe hide these names per some option
-                #user.first_name = request.session.get('first_name', '')
-                #user.last_name = request.session.get('last_name', '')
-                user.save()
-
-                user_registered.send(None, user = user)
-
-                logging.debug('creating new openid user association for %s')
-
-                UserAssociation(
-                    openid_url = user_identifier,
-                    user = user,
-                    provider_name = login_provider_name,
-                    last_used_timestamp = datetime.datetime.now()
-                ).save()
-
-            del request.session['user_identifier']
-            del request.session['login_provider_name']
-
-            logging.debug('logging the user in')
-
-            user = authenticate(method = 'force', user_id = user.id)
-            if user is None:
-                error_message = 'please make sure that ' + \
-                                'askbot.deps.django_authopenid.backends.AuthBackend' + \
-                                'is in your settings.AUTHENTICATION_BACKENDS'
-                raise Exception(error_message)
-
-            login(request, user)
-
-            logging.debug('saving email feed settings')
-            email_feeds_form.save(user)
-
-        #check if we need to post a question that was added anonymously
-        #this needs to be a function call becase this is also done
-        #if user just logged in and did not need to create the new account
-
-        if user != None:
-            if askbot_settings.EMAIL_VALIDATION == True:
-                logging.debug('sending email validation')
-                send_new_email_key(user, nomessage=True)
-                output = validation_email_sent(request)
-                set_email_validation_message(user) #message set after generating view
-                return output
-            if user.is_authenticated():
-                logging.debug('success, send user to main page')
-                return HttpResponseRedirect(reverse('index'))
-            else:
-                logging.debug('have really strange error')
-                raise Exception('openid login failed')#should not ever get here
-=======
-            if askbot_settings.REQUIRE_VALID_EMAIL_FOR == 'nothing':
+                login(request, user)
+                cleanup_post_register_session(request)
+                return HttpResponseRedirect(next_url)
+
+            elif askbot_settings.REQUIRE_VALID_EMAIL_FOR == 'nothing':
 
                 user = create_authenticated_user_account(
                             username=username,
@@ -1054,7 +1004,6 @@
                 request.session['validation_code'] = key
                 redirect_url = reverse('verify_email_and_register') + '?next=' + next_url
                 return HttpResponseRedirect(redirect_url)
->>>>>>> a485a301
 
     providers = {
             'yahoo':'<font color="purple">Yahoo!</font>',
@@ -1186,44 +1135,6 @@
             username = form.cleaned_data['username']
             password = form.cleaned_data['password1']
             email = form.cleaned_data['email']
-<<<<<<< HEAD
-            provider_name = form.cleaned_data['login_provider']
-
-            new_user = User.objects.create_user(username, email, password)
-            user_registered.send(None, user = new_user)
-
-            logging.debug('new user %s created' % username)
-            if provider_name != 'local':
-                raise NotImplementedError('must run create external user code')
-
-            user = authenticate(
-                        username = username,
-                        password = password,
-                        provider_name = provider_name,
-                        method = 'password'
-                    )
-
-            login(request, user)
-            logging.debug('new user logged in')
-            email_feeds_form.save(user)
-            logging.debug('email feeds form saved')
-
-            # send email
-            #subject = _("Welcome email subject line")
-            #message_template = get_emplate(
-            #        'authopenid/confirm_email.txt'
-            #)
-            #message_context = Context({
-            #    'signup_url': askbot_settings.APP_URL + reverse('user_signin'),
-            #    'username': username,
-            #    'password': password,
-            #})
-            #message = message_template.render(message_context)
-            #send_mail(subject, message, django_settings.DEFAULT_FROM_EMAIL, 
-            #        [user.email])
-            #logging.debug('new password acct created, confirmation email sent!')
-            return HttpResponseRedirect(next)
-=======
             subscribe = email_feeds_form.cleaned_data['subscribe']
 
             if askbot_settings.REQUIRE_VALID_EMAIL_FOR == 'nothing':
@@ -1250,7 +1161,6 @@
                                 '?next=' + get_next_url(request)
                 return HttpResponseRedirect(redirect_url)
 
->>>>>>> a485a301
         else:
             #todo: this can be solved with a decorator, maybe
             form.initial['login_provider'] = provider_name
@@ -1341,49 +1251,14 @@
     }
     template = get_template('authopenid/email_validation.txt')
     message = template.render(data)
-<<<<<<< HEAD
-    send_mail(subject, message, django_settings.DEFAULT_FROM_EMAIL, [user.email])
-
-def send_new_email_key(user,nomessage=False):
-    import random
-    random.seed()
-    user.email_key = '%032x' % random.getrandbits(128)
-=======
     send_mail(subject, message, settings.DEFAULT_FROM_EMAIL, [email])
 
 def send_user_new_email_key(user):
     user.email_key = util.generate_random_key()
->>>>>>> a485a301
     user.save()
     send_email_key(user.email, user.email_key)
 
-<<<<<<< HEAD
-    raises 404 if email validation is off
-    if current email is valid shows 'key_not_sent' view of
-    authopenid/changeemail.html template
-    """
-    if askbot_settings.EMAIL_VALIDATION == True:
-        if request.user.email_isvalid:
-            data = {
-                'email': request.user.email,
-                'action_type': 'key_not_sent',
-                'change_link': reverse('user_changeemail')
-            }
-            return render_into_skin(
-                        'authopenid/changeemail.html',
-                        data,
-                        request
-                    )
-        else:
-            send_new_email_key(request.user)
-            return validation_email_sent(request)
-    else:
-        raise Http404
-
-def account_recover(request, key = None):
-=======
 def account_recover(request):
->>>>>>> a485a301
     """view similar to send_email_key, except
     it allows user to recover an account by entering
     his/her email address
