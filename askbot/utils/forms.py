import re
from django import forms
from django.contrib.auth.models import User
from django.conf import settings
from django.http import Http404
from django.shortcuts import get_object_or_404
from django.utils.translation import ugettext_lazy as _
from django.utils.safestring import mark_safe
from askbot.conf import settings as askbot_settings
from askbot.utils.slug import slugify
from askbot.utils.functions import split_list
from askbot import const
from longerusername import MAX_USERNAME_LENGTH
import logging
import urllib

def is_url(url):
    return url.startswith('/') or url.startswith('http://') or url.startswith('https://')

DEFAULT_NEXT = '/' + getattr(settings, 'ASKBOT_URL')
def clean_next(next, default = None):
    if next is None or not is_url(next):
        if default:
            return default
        else:
            return DEFAULT_NEXT
    if isinstance(next, str):
        next = unicode(urllib.unquote(next), 'utf-8', 'replace')
    next = next.strip()
    logging.debug('next url is %s' % next)
    return next

def get_feed(request):
    from askbot.models import Feed
    feed_name = request.session.get('askbot_feed')
    if feed_name:
        feeds = Feed.objects.filter(name=feed_name)
        if len(feeds):
            return feeds[0]
    return Feed.objects.get_default()

def get_next_url(request, default = None, form_prefix=None):
    #todo: clean this up - the "space" parameter is new
    from askbot.models import get_feed_url
    feed = get_feed(request)
    if feed:
        #default to the space root url for now
        default_next_url = get_feed_url('questions', feed)
    else:
<<<<<<< HEAD
        default_next_url = None
    #otherwise use the old way of passing next url
    return clean_next(request.REQUEST.get('next'), default_next_url)
=======
        #otherwise use the old way of passing next url
        data = request.REQUEST
        if form_prefix:
            default = data.get(form_prefix + '-next', default)
        raw_url = data.get('next', default)
        return clean_next(raw_url)
>>>>>>> b440c06b

def get_db_object_or_404(params):
    """a utility function that returns an object
    in return to the model_name and object_id

    only specific models are accessible
    """
    from askbot import models
    try:
        model_name = params['model_name']
        assert(model_name=='Group')
        model = models.get_model(model_name)
        obj_id = forms.IntegerField().clean(params['object_id'])
        return get_object_or_404(model, id=obj_id)
    except Exception:
        #need catch-all b/c of the nature of the function
        raise Http404

def format_errors(error_list):
    """If there is only one error - returns a string
    corresponding to that error, to remove the <ul> tag.

    If there is > 1 error - then convert the error_list into
    a string.
    """
    if len(error_list) == 1:
        return unicode(error_list[0])
    else:
        return unicode(error_list)

class StrippedNonEmptyCharField(forms.CharField):
    def clean(self, value):
        value = value.strip()
        if self.required and value == '':
            raise forms.ValidationError(_('this field is required'))
        return value

class NextUrlField(forms.CharField):
    def __init__(self):
        super(
            NextUrlField,
            self
        ).__init__(
            max_length = 255,
            widget = forms.HiddenInput(),
            required = False
        )
    def clean(self,value):
        return clean_next(value)

class UserNameField(StrippedNonEmptyCharField):
    RESERVED_NAMES = (u'fuck', u'shit', u'ass', u'sex', u'add',
                       u'edit', u'save', u'delete', u'manage', u'update', 'remove', 'new')
    def __init__(
        self,
        db_model=User,
        db_field='username',
        must_exist=False,
        skip_clean=False,
        label=_('Choose a screen name'),
        widget_attrs=None,
        **kw
    ):
        self.must_exist = must_exist
        self.skip_clean = skip_clean
        self.db_model = db_model
        self.db_field = db_field
        self.user_instance = None
        error_messages={
            'required': _('user name is required'),
            'taken': _('this name is not available'),
            'forbidden': _('this name is not allowed'),
            'missing': _('sorry, there is no user with this name'),
            'multiple-taken': _('sorry, we have a serious error - user name is taken by several users'),
            'invalid': _('user name can only consist of letters, empty space and underscore'),
            'meaningless': _('please use at least some alphabetic characters in the user name'),
            'noemail': _('symbol "@" is not allowed')
        }
        if 'error_messages' in kw:
            error_messages.update(kw['error_messages'])
            del kw['error_messages']

        max_length = MAX_USERNAME_LENGTH()
        super(UserNameField,self).__init__(
                max_length=max_length,
                widget=forms.TextInput(attrs=widget_attrs),
                label=label,
                error_messages=error_messages,
                **kw
            )

    def clean(self,username):
        """ validate username """
        if self.skip_clean == True:
            logging.debug('username accepted with no validation')
            return username
        if self.user_instance is None:
            pass
        elif isinstance(self.user_instance, User):
            if username == self.user_instance.username:
                logging.debug('username valid')
                return username
        else:
            raise TypeError('user instance must be of type User')

        try:
            username = super(UserNameField, self).clean(username)
        except forms.ValidationError:
            raise forms.ValidationError(self.error_messages['required'])

        username_re_string = const.USERNAME_REGEX_STRING
        #attention: here we check @ symbol in two places: input and the regex
        if askbot_settings.ALLOW_EMAIL_ADDRESS_IN_USERNAME is False:
            if '@' in username:
                raise forms.ValidationError(self.error_messages['noemail'])

            username_re_string = username_re_string.replace('@', '')

        username_regex = re.compile(username_re_string, re.UNICODE)

        if self.required and not username_regex.search(username):
            raise forms.ValidationError(self.error_messages['invalid'])
        if username in self.RESERVED_NAMES:
            raise forms.ValidationError(self.error_messages['forbidden'])
        if slugify(username) == '':
            raise forms.ValidationError(self.error_messages['meaningless'])
        try:
            user = self.db_model.objects.get(
                    **{'%s' % self.db_field : username}
            )
            if user:
                if self.must_exist:
                    logging.debug('user exists and name accepted b/c here we validate existing user')
                    return username
                else:
                    raise forms.ValidationError(self.error_messages['taken'])
        except self.db_model.DoesNotExist:
            if self.must_exist:
                logging.debug('user must exist, so raising the error')
                raise forms.ValidationError(self.error_messages['missing'])
            else:
                logging.debug('user name valid!')
                return username
        except self.db_model.MultipleObjectsReturned:
            logging.debug('error - user with this name already exists')
            raise forms.ValidationError(self.error_messages['multiple-taken'])


def email_is_allowed(
    email, allowed_emails='', allowed_email_domains=''
):
    """True, if email address is pre-approved or matches a allowed
    domain"""
    if allowed_emails:
        email_list = split_list(allowed_emails)
        allowed_emails = ' ' + ' '.join(email_list) + ' '
        email_match_re = re.compile(r'\s%s\s' % email, re.I)
        if email_match_re.search(allowed_emails):
            return True

    if allowed_email_domains:
        email_domain = email.split('@')[1]
        domain_list = split_list(allowed_email_domains)
        domain_match_re = re.compile(r'\s%s\s' % email_domain, re.I)
        allowed_email_domains = ' ' + ' '.join(domain_list) + ' '
        return bool(domain_match_re.search(allowed_email_domains))

    return False

class UserEmailField(forms.EmailField):
    def __init__(self, skip_clean=False, **kw):
        self.skip_clean = skip_clean

        hidden = kw.pop('hidden', False)
        if hidden is True:
            widget_class = forms.HiddenInput
        else:
            widget_class = forms.TextInput

        error_messages={
            'required':_('email address is required'),
            'invalid':_('enter a valid email address'),
            'taken':_('this email is already used'),
            'unauthorized':_('this email is unauthorized')
        }
        custom_error_messages = kw.pop('error_messages', {})
        error_messages.update(custom_error_messages)

        super(UserEmailField,self).__init__(
            widget=widget_class(
                    attrs=dict(maxlength=200)
                ),
            label=mark_safe(_('Your email <i>(never shared)</i>')),
            error_messages=error_messages,
            **kw
        )

    def clean(self, email):
        """ validate if email exist in database
        from legacy register
        return: raise error if it exist """
        email = super(UserEmailField,self).clean(email.strip())
        if self.skip_clean:
            return email

        allowed_domains = askbot_settings.ALLOWED_EMAIL_DOMAINS.strip()
        allowed_emails = askbot_settings.ALLOWED_EMAILS.strip()

        if allowed_emails or allowed_domains:
            if not email_is_allowed(
                    email,
                    allowed_emails=allowed_emails,
                    allowed_email_domains=allowed_domains
                ):
                raise forms.ValidationError(self.error_messages['unauthorized'])

        try:
            user = User.objects.get(email__iexact=email)
            logging.debug('email taken')
            raise forms.ValidationError(self.error_messages['taken'])
        except User.DoesNotExist:
            logging.debug('email valid')
            return email
        except User.MultipleObjectsReturned:
            logging.critical('email taken many times over')
<<<<<<< HEAD
            raise forms.ValidationError(self.error_messages['taken'])

class SetPasswordForm(forms.Form):
    password1 = forms.CharField(widget=forms.PasswordInput(attrs=login_form_widget_attrs),
                                label=_('Password'),
                                error_messages={'required':_('password is required')},
                                )
    password2 = forms.CharField(widget=forms.PasswordInput(attrs=login_form_widget_attrs),
                                label=mark_safe(_('Password <i>(please retype)</i>')),
                                error_messages={'required':_('please, retype your password'),
                                                'nomatch':_('entered passwords did not match, please try again')},
                                )

    def __init__(self, data=None, user=None, *args, **kwargs):
        super(SetPasswordForm, self).__init__(data, *args, **kwargs)

    def clean_password2(self):
        """
        Validates that the two password inputs match.

        """
        if 'password1' in self.cleaned_data:
            if self.cleaned_data['password1'] == self.cleaned_data['password2']:
                self.password = self.cleaned_data['password2']
                self.cleaned_data['password'] = self.cleaned_data['password2']
                return self.cleaned_data['password2']
            else:
                del self.cleaned_data['password2']
                raise forms.ValidationError(self.fields['password2'].error_messages['nomatch'])
        else:
            return self.cleaned_data['password2']
=======
            raise forms.ValidationError(self.error_messages['taken'])
>>>>>>> b440c06b
<|MERGE_RESOLUTION|>--- conflicted
+++ resolved
@@ -43,22 +43,12 @@
     #todo: clean this up - the "space" parameter is new
     from askbot.models import get_feed_url
     feed = get_feed(request)
-    if feed:
-        #default to the space root url for now
-        default_next_url = get_feed_url('questions', feed)
-    else:
-<<<<<<< HEAD
-        default_next_url = None
-    #otherwise use the old way of passing next url
-    return clean_next(request.REQUEST.get('next'), default_next_url)
-=======
-        #otherwise use the old way of passing next url
-        data = request.REQUEST
-        if form_prefix:
-            default = data.get(form_prefix + '-next', default)
-        raw_url = data.get('next', default)
-        return clean_next(raw_url)
->>>>>>> b440c06b
+    default = get_feed_url('questions', feed) or default
+    if form_prefix:
+        default = request.REQUEST.get(form_prefix + '-next', default)
+
+    raw_url = request.REQUEST.get('next', default)
+    return clean_next(raw_url)
 
 def get_db_object_or_404(params):
     """a utility function that returns an object
@@ -284,38 +274,4 @@
             return email
         except User.MultipleObjectsReturned:
             logging.critical('email taken many times over')
-<<<<<<< HEAD
-            raise forms.ValidationError(self.error_messages['taken'])
-
-class SetPasswordForm(forms.Form):
-    password1 = forms.CharField(widget=forms.PasswordInput(attrs=login_form_widget_attrs),
-                                label=_('Password'),
-                                error_messages={'required':_('password is required')},
-                                )
-    password2 = forms.CharField(widget=forms.PasswordInput(attrs=login_form_widget_attrs),
-                                label=mark_safe(_('Password <i>(please retype)</i>')),
-                                error_messages={'required':_('please, retype your password'),
-                                                'nomatch':_('entered passwords did not match, please try again')},
-                                )
-
-    def __init__(self, data=None, user=None, *args, **kwargs):
-        super(SetPasswordForm, self).__init__(data, *args, **kwargs)
-
-    def clean_password2(self):
-        """
-        Validates that the two password inputs match.
-
-        """
-        if 'password1' in self.cleaned_data:
-            if self.cleaned_data['password1'] == self.cleaned_data['password2']:
-                self.password = self.cleaned_data['password2']
-                self.cleaned_data['password'] = self.cleaned_data['password2']
-                return self.cleaned_data['password2']
-            else:
-                del self.cleaned_data['password2']
-                raise forms.ValidationError(self.fields['password2'].error_messages['nomatch'])
-        else:
-            return self.cleaned_data['password2']
-=======
-            raise forms.ValidationError(self.error_messages['taken'])
->>>>>>> b440c06b
+            raise forms.ValidationError(self.error_messages['taken'])