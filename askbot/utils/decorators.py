import hotshot
import time
import os
import datetime
import functools
import inspect
import logging
from django.conf import settings
from django.core import exceptions as django_exceptions
from django.core.urlresolvers import reverse
from django.core.exceptions import ImproperlyConfigured
from django.http import HttpResponse, HttpResponseForbidden, Http404
from django.http import HttpResponseRedirect
from django.utils import simplejson
from django.utils.translation import ugettext as _
from django.utils.encoding import smart_str
from askbot import exceptions as askbot_exceptions
from askbot.conf import settings as askbot_settings
from askbot.utils import url_utils
from askbot.utils.http import render_to_json_response
from askbot.utils.html import site_url
from askbot import get_version
from askbot.models import get_feed_url

def auto_now_timestamp(func):
    """decorator that will automatically set
    argument named timestamp to the "now" value if timestamp == None

    if there is no timestamp argument, then exception is raised
    """
    @functools.wraps(func)
    def decorated_func(*arg, **kwarg):
        timestamp = kwarg.get('timestamp', None)
        if timestamp is None:
            kwarg['timestamp'] = datetime.datetime.now()
        return func(*arg, **kwarg)
    return decorated_func


def ajax_login_required(view_func):
    @functools.wraps(view_func)
    def wrap(request, *args, **kwargs):
        if request.user.is_authenticated():
            return view_func(request, *args, **kwargs)
        else:
            json = simplejson.dumps({'login_required':True})
            return HttpResponseForbidden(json, content_type='application/json')
    return wrap


def anonymous_forbidden(view_func):
    @functools.wraps(view_func)
    def wrapper(request, *args, **kwargs):
        if request.user.is_anonymous():
            raise askbot_exceptions.LoginRequired()
        return view_func(request, *args, **kwargs)
    return wrapper


def get_only(view_func):
    @functools.wraps(view_func)
    def wrapper(request, *args, **kwargs):
        if request.method != 'GET':
            raise django_exceptions.PermissionDenied(
                'request method %s is not supported for this function' % \
                request.method
            )
        return view_func(request, *args, **kwargs)
    return wrapper


def post_only(view_func):
    @functools.wraps(view_func)
    def wrapper(request, *args, **kwargs):
        if request.method != 'POST':
            raise django_exceptions.PermissionDenied(
                'request method %s is not supported for this function' % \
                request.method
            )
        return view_func(request, *args, **kwargs)
    return wrapper

def ajax_only(view_func):
    @functools.wraps(view_func)
    def wrapper(request, *args, **kwargs):
        if not request.is_ajax():
            raise Http404
        try:
            data = view_func(request, *args, **kwargs)
            if data is None:
                data = {}
        except Exception, e:
            #todo: also check field called "message"
            if hasattr(e, 'messages'):
                if len(e.messages) > 1:
                    message = u'<ul>' + \
                        u''.join(
                            map(lambda v: u'<li>%s</li>' % v, e.messages)
                        ) + \
                        u'</ul>'
                else:
                    message = e.messages[0]
            else:
                message = unicode(e)
            if message == '':
                message = _('Oops, apologies - there was some error')
            logging.debug(message)
            data = {
                'message': message,
                'success': 0
            }
            return HttpResponse(simplejson.dumps(data), content_type='application/json')

<<<<<<< HEAD
        if isinstance(data, HttpResponse):#is this used?
            data.mimetype = 'application/json'
            return data
        else:
            data['success'] = 1
            json = simplejson.dumps(data)
            return HttpResponse(json, content_type='application/json')
=======
        return render_to_json_response(data)

>>>>>>> b440c06b
    return wrapper

def check_authorization_to_post(func_or_message):

    message = _('Please login to post')
    if not inspect.isfunction(func_or_message):
        message = unicode(func_or_message)

    def decorator(view_func):
        @functools.wraps(view_func)
        def wrapper(request, *args, **kwargs):
            if request.user.is_anonymous():
                #todo: expand for handling ajax responses
                if askbot_settings.ALLOW_POSTING_BEFORE_LOGGING_IN == False:
                    request.user.message_set.create(message = message)
                    params = 'next=%s' % request.path
                    return HttpResponseRedirect(url_utils.get_login_url() + '?' + params)
            return view_func(request, *args, **kwargs)
        return wrapper

    if inspect.isfunction(func_or_message):
        return decorator(func_or_message)
    else:
        return decorator

try:
    PROFILE_LOG_BASE = settings.PROFILE_LOG_BASE
except:
    PROFILE_LOG_BASE = "/tmp"

def profile(log_file):
    """Profile some callable.

    This decorator uses the hotshot profiler to profile some callable (like
    a view function or method) and dumps the profile data somewhere sensible
    for later processing and examination.

    It takes one argument, the profile log name. If it's a relative path, it
    places it under the PROFILE_LOG_BASE. It also inserts a time stamp into the
    file name, such that 'my_view.prof' become 'my_view-20100211T170321.prof',
    where the time stamp is in UTC. This makes it easy to run and compare
    multiple trials.

    http://code.djangoproject.com/wiki/ProfilingDjango
    """

    if not os.path.isabs(log_file):
        log_file = os.path.join(PROFILE_LOG_BASE, log_file)

    def _outer(f):
        def _inner(*args, **kwargs):
            # Add a timestamp to the profile output when the callable
            # is actually called.
            (base, ext) = os.path.splitext(log_file)
            base = base + "-" + time.strftime("%Y%m%dT%H%M%S", time.gmtime())
            final_log_file = base + ext

            prof = hotshot.Profile(final_log_file)
            try:
                ret = prof.runcall(f, *args, **kwargs)
            finally:
                prof.close()
            return ret

        return _inner
    return _outer

def check_spam(field):
    '''Decorator to check if there is spam in the form'''

    def decorator(view_func):
        @functools.wraps(view_func)
        def wrapper(request, *args, **kwargs):

            if askbot_settings.USE_AKISMET and askbot_settings.AKISMET_API_KEY == "":
                raise ImproperlyConfigured('You have not set AKISMET_API_KEY')

            if askbot_settings.USE_AKISMET and request.method == "POST":
                comment = smart_str(request.POST[field])
                data = {'user_ip': request.META["REMOTE_ADDR"],
                        'user_agent': request.environ['HTTP_USER_AGENT'],
                        'comment_author': smart_str(request.user.username),
                        }
                if request.user.is_authenticated():
                    data.update({'comment_author_email': request.user.email})

                from akismet import Akismet
                url = get_feed_url('questions')
                api = Akismet(
                    askbot_settings.AKISMET_API_KEY,
                    smart_str(site_url(url)),
                    "Askbot/%s" % get_version()
                )

                if api.comment_check(comment, data, build_data=False):
                    logging.debug(
                        'Spam detected in %s post at: %s',
                        request.user.username,
                        datetime.datetime.now()
                    )
                    spam_message = _(
                        'Spam was detected on your post, sorry '
                        'for if this is a mistake'
                    )
                    if request.is_ajax():
                        return HttpResponseForbidden(
                                spam_message,
                                mimetype="application/json"
                            )
                    else:
                        request.user.message_set.create(message=spam_message)
                        return HttpResponseRedirect(reverse('index'))

            return view_func(request, *args, **kwargs)
        return wrapper

    return decorator

def admins_only(view_func):
    @functools.wraps(view_func)
    def decorator(request, *args, **kwargs):
        if request.user.is_anonymous():
            raise django_exceptions.PermissionDenied()
        if not request.user.is_administrator_or_moderator():
            raise django_exceptions.PermissionDenied(
            _('This function is limited to moderators and administrators')
        )
        return view_func(request, *args, **kwargs)
    return decorator
<|MERGE_RESOLUTION|>--- conflicted
+++ resolved
@@ -110,19 +110,8 @@
                 'success': 0
             }
             return HttpResponse(simplejson.dumps(data), content_type='application/json')
-
-<<<<<<< HEAD
-        if isinstance(data, HttpResponse):#is this used?
-            data.mimetype = 'application/json'
-            return data
-        else:
-            data['success'] = 1
-            json = simplejson.dumps(data)
-            return HttpResponse(json, content_type='application/json')
-=======
         return render_to_json_response(data)
 
->>>>>>> b440c06b
     return wrapper
 
 def check_authorization_to_post(func_or_message):
