## Django settings for ASKBOT enabled project.
import os.path
import logging
import sys
import askbot
import site

#this line is added so that we can import pre-packaged askbot dependencies
ASKBOT_ROOT = os.path.abspath(os.path.dirname(askbot.__file__))
site.addsitedir(os.path.join(ASKBOT_ROOT, 'deps'))

DEBUG = True#set to True to enable debugging
TEMPLATE_DEBUG = False#keep false when debugging jinja2 templates
INTERNAL_IPS = ('127.0.0.1',)

ADMINS = (
    ('Your Name', 'your_email@domain.com'),
)

MANAGERS = ADMINS

DATABASE_ENGINE = 'postgresql_psycopg2' # only postgres (>8.3) and mysql are supported so far others have not been tested yet
DATABASE_NAME = ''             # Or path to database file if using sqlite3.
DATABASE_USER = ''             # Not used with sqlite3.
DATABASE_PASSWORD = ''         # Not used with sqlite3.
DATABASE_HOST = ''             # Set to empty string for localhost. Not used with sqlite3.
DATABASE_PORT = ''             # Set to empty string for default. Not used with sqlite3.

#outgoing mail server settings
SERVER_EMAIL = ''
DEFAULT_FROM_EMAIL = ''
EMAIL_HOST_USER = ''
EMAIL_HOST_PASSWORD = ''
EMAIL_SUBJECT_PREFIX = ''
EMAIL_HOST=''
EMAIL_PORT=''
EMAIL_USE_TLS=False
EMAIL_BACKEND = 'django.core.mail.backends.smtp.EmailBackend'

#incoming mail settings
#after filling out these settings - please
#go to the site's live settings and enable the feature
#"Email settings" -> "allow asking by email"
#
#   WARNING: command post_emailed_questions DELETES all
#            emails from the mailbox each time
#            do not use your personal mail box here!!!
#
IMAP_HOST = ''
IMAP_HOST_USER = ''
IMAP_HOST_PASSWORD = ''
IMAP_PORT = ''
IMAP_USE_TLS = False

# Local time zone for this installation. Choices can be found here:
# http://en.wikipedia.org/wiki/List_of_tz_zones_by_name
# although not all choices may be available on all operating systems.
# On Unix systems, a value of None will cause Django to use the same
# timezone as the operating system.
# If running in a Windows environment this must be set to the same as your
# system time zone.
TIME_ZONE = 'America/Chicago'

SITE_ID = 1

# If you set this to False, Django will make some optimizations so as not
# to load the internationalization machinery.
USE_I18N = True
LANGUAGE_CODE = 'en'

# Absolute path to the directory that holds media.
# Example: "/home/media/media.lawrence.com/"
MEDIA_ROOT = os.path.join(os.path.dirname(__file__), 'askbot', 'upfiles')
MEDIA_URL = '/upfiles/'#url to uploaded media
STATIC_URL = '/m/'#url to project static files

PROJECT_ROOT = os.path.dirname(__file__)
STATIC_ROOT = os.path.join(PROJECT_ROOT, 'static')#path to files collected by collectstatic

# URL prefix for admin media -- CSS, JavaScript and images. Make sure to use a
# trailing slash.
# Examples: "http://foo.com/media/", "/media/".
ADMIN_MEDIA_PREFIX = STATIC_URL + 'admin/'#must be this value

# Make up some unique string, and don't share it with anybody.
SECRET_KEY = 'sdljdfjkldsflsdjkhsjkldgjlsdgfs s '

# List of callables that know how to import templates from various sources.
TEMPLATE_LOADERS = (
    'django.template.loaders.filesystem.load_template_source',
    'django.template.loaders.app_directories.load_template_source',
    #below is askbot stuff for this tuple
    #'askbot.skins.loaders.load_template_source', #changed due to bug 97
    'askbot.skins.loaders.filesystem_load_template_source',
    #'django.template.loaders.eggs.load_template_source',
)


MIDDLEWARE_CLASSES = (
    #'django.middleware.gzip.GZipMiddleware',
    #'askbot.middleware.locale.LocaleMiddleware',
    'django.contrib.sessions.middleware.SessionMiddleware',
    #'django.middleware.cache.UpdateCacheMiddleware',
    'django.middleware.common.CommonMiddleware',
    #'django.middleware.cache.FetchFromCacheMiddleware',
    'django.contrib.auth.middleware.AuthenticationMiddleware',
    #'django.middleware.sqlprint.SqlPrintingMiddleware',

    #below is askbot stuff for this tuple
    'askbot.middleware.anon_user.ConnectToSessionMessagesMiddleware',
    'askbot.middleware.forum_mode.ForumModeMiddleware',
    'askbot.middleware.cancel.CancelActionMiddleware',
    'django.middleware.transaction.TransactionMiddleware',
    #'debug_toolbar.middleware.DebugToolbarMiddleware',
    'askbot.middleware.view_log.ViewLogMiddleware',
    'askbot.middleware.spaceless.SpacelessMiddleware',
)


ROOT_URLCONF = os.path.basename(os.path.dirname(__file__)) + '.urls'


#UPLOAD SETTINGS
FILE_UPLOAD_TEMP_DIR = os.path.join(
                                os.path.dirname(__file__),
                                'tmp'
                            ).replace('\\','/')

FILE_UPLOAD_HANDLERS = (
    'django.core.files.uploadhandler.MemoryFileUploadHandler',
    'django.core.files.uploadhandler.TemporaryFileUploadHandler',
)
ASKBOT_ALLOWED_UPLOAD_FILE_TYPES = ('.jpg', '.jpeg', '.gif', '.bmp', '.png', '.tiff')
ASKBOT_MAX_UPLOAD_FILE_SIZE = 1024 * 1024 #result in bytes
DEFAULT_FILE_STORAGE = 'django.core.files.storage.FileSystemStorage'


#TEMPLATE_DIRS = (,) #template have no effect in askbot, use the variable below
#ASKBOT_EXTRA_SKINS_DIR = #path to your private skin collection
#take a look here http://askbot.org/en/question/207/

TEMPLATE_CONTEXT_PROCESSORS = (
    'django.core.context_processors.request',
    'askbot.context.application_settings',
    #'django.core.context_processors.i18n',
    'askbot.user_messages.context_processors.user_messages',#must be before auth
    'django.core.context_processors.auth', #this is required for admin
    'django.core.context_processors.csrf', #necessary for csrf protection
)


INSTALLED_APPS = (
    'longerusername',
    'django.contrib.auth',
    'django.contrib.contenttypes',
    'django.contrib.sessions',
    'django.contrib.sites',
    'django.contrib.staticfiles',

    #all of these are needed for the askbot
    'django.contrib.admin',
    'django.contrib.humanize',
    'django.contrib.sitemaps',
    #'debug_toolbar',
    #'haystack',
    'tinymce',
    'askbot',
    'askbot.deps.django_authopenid',
    #'askbot.importers.stackexchange', #se loader
    'south',
    'askbot.deps.livesettings',
    'keyedcache',
    'robots',
    'django_countries',
    'djcelery',
    'djkombu',
    'followit',
    'tinymce',
    #'avatar',#experimental use git clone git://github.com/ericflo/django-avatar.git$
)


#setup memcached for production use!
#see http://docs.djangoproject.com/en/1.1/topics/cache/ for details
CACHE_BACKEND = 'locmem://'
#needed for django-keyedcache
CACHE_TIMEOUT = 6000
#sets a special timeout for livesettings if you want to make them different
LIVESETTINGS_CACHE_TIMEOUT = CACHE_TIMEOUT
CACHE_PREFIX = 'askbot' #make this unique
CACHE_MIDDLEWARE_ANONYMOUS_ONLY = True
#If you use memcache you may want to uncomment the following line to enable memcached based sessions
#SESSION_ENGINE = 'django.contrib.sessions.backends.cached_db'

AUTHENTICATION_BACKENDS = (
    'django.contrib.auth.backends.ModelBackend',
    'askbot.deps.django_authopenid.backends.AuthBackend',
)

#logging settings
LOG_FILENAME = 'askbot.log'
logging.basicConfig(
    filename=os.path.join(os.path.dirname(__file__), 'log', LOG_FILENAME),
    level=logging.CRITICAL,
    format='%(pathname)s TIME: %(asctime)s MSG: %(filename)s:%(funcName)s:%(lineno)d %(message)s',
)

###########################
#
#   this will allow running your forum with url like http://site.com/forum
#
#   ASKBOT_URL = 'forum/'
#
ASKBOT_URL = '' #no leading slash, default = '' empty string
ASKBOT_TRANSLATE_URL = True #translate specific URLs
_ = lambda v:v #fake translation function for the login url
LOGIN_URL = '/%s%s%s' % (ASKBOT_URL,_('account/'),_('signin/'))
LOGIN_REDIRECT_URL = ASKBOT_URL #adjust if needed
#note - it is important that upload dir url is NOT translated!!!
#also, this url must not have the leading slash
ALLOW_UNICODE_SLUGS = False
ASKBOT_USE_STACKEXCHANGE_URLS = False #mimic url scheme of stackexchange

#Celery Settings
BROKER_TRANSPORT = "djkombu.transport.DatabaseTransport"
CELERY_ALWAYS_EAGER = True

import djcelery
djcelery.setup_loader()

CSRF_COOKIE_NAME = 'askbot_csrf'
#enter domain name here - e.g. example.com
#CSRF_COOKIE_DOMAIN = ''

STATICFILES_DIRS = (
    ('default/media', os.path.join(ASKBOT_ROOT, 'media')),
)

RECAPTCHA_USE_SSL = True

#HAYSTACK_SETTINGS
ENABLE_HAYSTACK_SEARCH = False
HAYSTACK_SITECONF = 'askbot.search.haystack'
#more information
#http://django-haystack.readthedocs.org/en/v1.2.7/settings.html
HAYSTACK_SEARCH_ENGINE = 'simple'

TINYMCE_COMPRESSOR = True
TINYMCE_SPELLCHECKER = False
TINYMCE_JS_ROOT = os.path.join(STATIC_ROOT, 'default/media/js/tinymce/')
<<<<<<< HEAD
=======

>>>>>>> 5c233c42
TINYMCE_URL = STATIC_URL + 'default/media/js/tinymce/'
TINYMCE_DEFAULT_CONFIG = {
    'plugins': 'askbot_imageuploader,askbot_attachment',
    'convert_urls': False,
    'theme': 'advanced',
    'force_br_newlines': True,
    'force_p_newlines': False,
    'forced_root_block': '',
    'mode' : 'textareas',
    'oninit': "function(){ tinyMCE.activeEditor.setContent(askbot['data']['editorContent'] || ''); }",
    'plugins': 'askbot_imageuploader,askbot_attachment',
    'theme_advanced_toolbar_location' : 'top',
    'theme_advanced_toolbar_align': 'left',
    'theme_advanced_buttons1': 'bold,italic,underline,|,bullist,numlist,|,undo,redo,|,link,unlink,askbot_imageuploader,askbot_attachment',
    'theme_advanced_buttons2': '',
    'theme_advanced_buttons3' : '',
    'theme_advanced_path': False,
    'theme_advanced_resizing': True,
    'theme_advanced_resize_horizontal': False,
    'theme_advanced_statusbar_location': 'bottom',
    'height': '250'
}

#delayed notifications, time in seconds, 15 mins by default
NOTIFICATION_DELAY_TIME = 60 * 15<|MERGE_RESOLUTION|>--- conflicted
+++ resolved
@@ -163,7 +163,6 @@
     'django.contrib.sitemaps',
     #'debug_toolbar',
     #'haystack',
-    'tinymce',
     'askbot',
     'askbot.deps.django_authopenid',
     #'askbot.importers.stackexchange', #se loader
@@ -248,10 +247,7 @@
 TINYMCE_COMPRESSOR = True
 TINYMCE_SPELLCHECKER = False
 TINYMCE_JS_ROOT = os.path.join(STATIC_ROOT, 'default/media/js/tinymce/')
-<<<<<<< HEAD
-=======
-
->>>>>>> 5c233c42
+
 TINYMCE_URL = STATIC_URL + 'default/media/js/tinymce/'
 TINYMCE_DEFAULT_CONFIG = {
     'plugins': 'askbot_imageuploader,askbot_attachment',
