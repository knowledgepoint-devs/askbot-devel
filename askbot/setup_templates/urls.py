--- conflicted
+++ resolved
@@ -8,18 +8,10 @@
 admin.autodiscover()
 
 urlpatterns = patterns('',
-<<<<<<< HEAD
-    (r'^%s' % settings.FORUM_SCRIPT_ALIAS, include('forum.urls')),
-    #admin urls are disabled for this site
-    #(r'^admin/', include(admin.site.urls)),
-    #(r'^settings/', include('livesettings.urls')),
-    #(r'^cache/', include('keyedcache.urls')),
-=======
     (r'^%s' % settings.FORUM_SCRIPT_ALIAS, include('askbot.urls')),
     (r'^admin/', include(admin.site.urls)),
     #(r'^cache/', include('keyedcache.urls')), - broken views disable for now
     (r'^settings/', include('askbot.deps.livesettings.urls')),
->>>>>>> 7134a8a5
 )
 
 if 'rosetta' in settings.INSTALLED_APPS:
