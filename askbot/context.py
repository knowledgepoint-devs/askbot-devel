"""Askbot template context processor that makes some parameters
from the django settings, all parameters from the askbot livesettings
and the application available for the templates
"""
import sys
from django.conf import settings
from django.core.urlresolvers import reverse
from django.utils import simplejson

import askbot
from askbot import api
from askbot import models
from askbot import const
from askbot.conf import settings as askbot_settings
from askbot.skins.loaders import get_skin
from askbot.utils import url_utils
from askbot.utils.slug import slugify

def application_settings(request):
    """The context processor function"""
    if not request.path.startswith('/' + settings.ASKBOT_URL):
        #todo: this is a really ugly hack, will only work
        #when askbot is installed not at the home page.
        #this will not work for the
        #heavy modders of askbot, because their custom pages
        #will not receive the askbot settings in the context
        #to solve this properly we should probably explicitly
        #add settings to the context per page
        return {}
    my_settings = askbot_settings.as_dict()
    my_settings['LANGUAGE_CODE'] = getattr(request, 'LANGUAGE_CODE', settings.LANGUAGE_CODE)
    my_settings['ALLOWED_UPLOAD_FILE_TYPES'] = \
            settings.ASKBOT_ALLOWED_UPLOAD_FILE_TYPES
    my_settings['ASKBOT_URL'] = settings.ASKBOT_URL
    my_settings['STATIC_URL'] = settings.STATIC_URL
    my_settings['ASKBOT_CSS_DEVEL'] = getattr(
                                        settings,
                                        'ASKBOT_CSS_DEVEL',
                                        False
                                    )
    my_settings['USE_LOCAL_FONTS'] = getattr(
                                        settings,
                                        'ASKBOT_USE_LOCAL_FONTS',
                                        False
                                    )
    my_settings['DEBUG'] = settings.DEBUG
    my_settings['USING_RUNSERVER'] = 'runserver' in sys.argv
    my_settings['ASKBOT_VERSION'] = askbot.get_version()
    my_settings['LOGIN_URL'] = url_utils.get_login_url()
    my_settings['LOGOUT_URL'] = url_utils.get_logout_url()
    my_settings['LOGOUT_REDIRECT_URL'] = url_utils.get_logout_redirect_url()
    my_settings['USE_ASKBOT_LOGIN_SYSTEM'] = 'askbot.deps.django_authopenid' \
        in settings.INSTALLED_APPS
    context = {
        'settings': my_settings,
        'skin': get_skin(request),
        'moderation_items': api.get_info_on_moderation_items(request.user),
        'noscript_url': const.DEPENDENCY_URLS['noscript'],
    }

    if askbot_settings.GROUPS_ENABLED:

        def _get_group_url(group):
            group_slug = slugify(group['name'])
            return reverse('users_by_group',
                            kwargs={'group_id': group['id'],
                                    'group_slug': group_slug})


        global_group = models.tag.get_global_group()
<<<<<<< HEAD
        groups = models.Group.objects.exclude_personal().exclude(id=global_group.id).order_by('name')
=======

        if 'postgresql_psycopg2' in askbot.get_database_engine_name():
            groups = models.Group.objects.exclude_personal().exclude(id=global_group.id).extra(
                                        select={'lower_name': 'lower(name)'}).order_by('name')
        else:
            groups = models.Group.objects.exclude_personal().exclude(id=global_group.id).order_by('name')

>>>>>>> 47a4bc92
        groups = groups.values('id', 'name')
        group_list = [{'link': _get_group_url({'name': global_group.name,
                                               'id': global_group.id}),
                       'name': global_group.name},]
        for group in groups:
            link = _get_group_url(group)
            group_list.append({'name': group['name'], 'link': link})
        context['group_list'] = simplejson.dumps(group_list)

    return context<|MERGE_RESOLUTION|>--- conflicted
+++ resolved
@@ -59,31 +59,33 @@
     }
 
     if askbot_settings.GROUPS_ENABLED:
+        #calculate context needed to list all the groups
+        def _get_group_url(group):
+            """calculates url to the group based on its id and name"""
+            group_slug = slugify(group['name'])
+            return reverse(
+                'users_by_group',
+                kwargs={'group_id': group['id'], 'group_slug': group_slug}
+            )
 
-        def _get_group_url(group):
-            group_slug = slugify(group['name'])
-            return reverse('users_by_group',
-                            kwargs={'group_id': group['id'],
-                                    'group_slug': group_slug})
+        #load id's and names of all groups
+        global_group = models.tag.get_global_group()
+        groups = models.Group.objects.exclude_personal()
+        groups = groups.exclude(id=global_group.id)
+        groups_data = list(groups.values('id', 'name'))
 
+        #sort groups_data alphanumerically, but case-insensitive
+        groups_data = sorted(
+                        groups_data,
+                        lambda x, y: cmp(x['name'].lower(), y['name'].lower())
+                    )
 
-        global_group = models.tag.get_global_group()
-<<<<<<< HEAD
-        groups = models.Group.objects.exclude_personal().exclude(id=global_group.id).order_by('name')
-=======
+        #insert data for the global group at the first position
+        groups_data.insert(0, {'id': global_group.id, 'name': global_group.name})
 
-        if 'postgresql_psycopg2' in askbot.get_database_engine_name():
-            groups = models.Group.objects.exclude_personal().exclude(id=global_group.id).extra(
-                                        select={'lower_name': 'lower(name)'}).order_by('name')
-        else:
-            groups = models.Group.objects.exclude_personal().exclude(id=global_group.id).order_by('name')
-
->>>>>>> 47a4bc92
-        groups = groups.values('id', 'name')
-        group_list = [{'link': _get_group_url({'name': global_group.name,
-                                               'id': global_group.id}),
-                       'name': global_group.name},]
-        for group in groups:
+        #build group_list for the context
+        group_list = list()
+        for group in groups_data:
             link = _get_group_url(group)
             group_list.append({'name': group['name'], 'link': link})
         context['group_list'] = simplejson.dumps(group_list)
