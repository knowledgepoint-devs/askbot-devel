--- conflicted
+++ resolved
@@ -23,8 +23,6 @@
         db.alter_column('askbot_replyaddress', 'post_id', self.gf('django.db.models.fields.related.ForeignKey')(null=True, to=orm['askbot.Post']))
         db.commit_transaction()
 
-<<<<<<< HEAD
-=======
         try:
             db.start_transaction()
             # Adding field 'User.interesting_tags'
@@ -32,8 +30,6 @@
             db.commit_transaction()
         except:
             db.rollback_transaction()
-            pass
->>>>>>> d8e22767
 
     def backwards(self, orm):
         db.delete_column('askbot_post', 'is_private')
