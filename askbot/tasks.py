"""Definitions of Celery tasks in Askbot
in this module there are two types of functions:

* those wrapped with a @task decorator and a ``_celery_task`` suffix - celery tasks
* those with the same base name, but without the decorator and the name suffix
  the actual work units run by the task

Celery tasks are special functions in a way that they require all the parameters
be serializable - so instead of ORM objects we pass object id's and
instead of query sets - lists of ORM object id's.

That is the reason for having two types of methods here:

* the base methods (those without the decorator and the
  ``_celery_task`` in the end of the name
  are work units that are called from the celery tasks.
* celery tasks - shells that reconstitute the necessary ORM
  objects and call the base methods
"""
import sys
import traceback
import uuid

from django.contrib.contenttypes.models import ContentType
from django.template import Context
from django.template.loader import get_template
from django.utils.translation import ugettext as _
from django.utils.translation import activate as activate_language
from django.utils import simplejson
from celery.decorators import task
from django.conf import settings as django_settings
from askbot.conf import settings as askbot_settings
from askbot import const
from askbot import mail
from askbot.models import Post, Thread, User, ReplyAddress
from askbot.models.badges import award_badges_signal
from askbot.models import get_reply_to_addresses, format_instant_notification_email
from askbot import exceptions as askbot_exceptions
from askbot.utils.twitter import Twitter

DEBUG_CELERY = True

def debug(message):
    if DEBUG_CELERY:
        print >>sys.stderr, unicode(message).encode('utf-8')

# TODO: Make exceptions raised inside record_post_update_celery_task() ...
#       ... propagate upwards to test runner, if only CELERY_ALWAYS_EAGER = True
#       (i.e. if Celery tasks are not deferred but executed straight away)
@task(ignore_result=True)
def tweet_new_post_task(post_id):

    try:
        twitter = Twitter()
    except:
        return

    post = Post.objects.get(id=post_id)

    is_mod = post.author.is_administrator_or_moderator()
    if is_mod or post.author.reputation > askbot_settings.MIN_REP_TO_TWEET_ON_OTHERS_ACCOUNTS:
        tweeters = User.objects.filter(social_sharing_mode=const.SHARE_EVERYTHING)
        tweeters = tweeters.exclude(id=post.author.id)
        access_tokens = tweeters.values_list('twitter_access_token', flat=True)
    else:
        access_tokens = list()

    tweet_text = post.as_tweet()

    for raw_token in access_tokens:
        token = simplejson.loads(raw_token)
        twitter.tweet(tweet_text, access_token=token)

    if post.author.social_sharing_mode != const.SHARE_NOTHING:
        token = simplejson.loads(post.author.twitter_access_token)
        twitter.tweet(tweet_text, access_token=token)
        

@task(ignore_result = True)
def notify_author_of_published_revision_celery_task(revision):
    #todo: move this to ``askbot.mail`` module
    #for answerable email only for now, because
    #we don't yet have the template for the read-only notification
    if askbot_settings.REPLY_BY_EMAIL:
        #generate two reply codes (one for edit and one for addition)
        #to format an answerable email or not answerable email
        reply_options = {
            'user': revision.author,
            'post': revision.post,
            'reply_action': 'append_content'
        }
        append_content_address = ReplyAddress.objects.create_new(
                                                        **reply_options
                                                    ).as_email_address()
        reply_options['reply_action'] = 'replace_content'
        replace_content_address = ReplyAddress.objects.create_new(
                                                        **reply_options
                                                    ).as_email_address()

        #populate template context variables
        reply_code = append_content_address + ',' + replace_content_address
        if revision.post.is_question():
            mailto_link_subject = revision.post.thread.title
        else:
            mailto_link_subject = _('make an edit by email')
        #todo: possibly add more mailto thread headers to organize messages

        prompt = _('To add to your post EDIT ABOVE THIS LINE')
        reply_separator_line = const.SIMPLE_REPLY_SEPARATOR_TEMPLATE % prompt
        data = {
            'site_name': askbot_settings.APP_SHORT_NAME,
            'post': revision.post,
            'author_email_signature': revision.author.email_signature,
            'replace_content_address': replace_content_address,
            'reply_separator_line': reply_separator_line,
            'mailto_link_subject': mailto_link_subject,
            'reply_code': reply_code
        }

        #load the template
<<<<<<< HEAD
        activate_language(revision.author.languages.split()[0])
=======
        activate_language(revision.post.language_code)
>>>>>>> bfd4497f
        template = get_template('email/notify_author_about_approved_post.html')
        #todo: possibly add headers to organize messages in threads
        headers = {'Reply-To': append_content_address}
        #send the message
        mail.send_mail(
            subject_line=_('Your post at %(site_name)s is now published') % data,
            body_text=template.render(Context(data)),
            recipient=revision.author,
            headers=headers
        )

@task(ignore_result = False)
def record_post_update_celery_task(
        post_id,
        newly_mentioned_user_id_list=None,
        updated_by_id=None,
        suppress_email=False,
        timestamp=None,
        created=False,
        diff=None,
    ):
    #reconstitute objects from the database
    debug('recording post update for %d' % post_id)
    updated_by = User.objects.get(id=updated_by_id)
    post = Post.objects.get(id=post_id)
    newly_mentioned_users = User.objects.filter(
                                id__in=newly_mentioned_user_id_list
                            )
    try:
        notify_sets = post.get_notify_sets(
                                mentioned_users=newly_mentioned_users,
                                exclude_list=[updated_by,]
                            )
        recipient_emails = [user.email for user in notify_sets['for_email']]
        debug('will email to: ' + ', '.join(recipient_emails))
        #todo: take into account created == True case
        #update_object is not used
        (activity_type, update_object) = post.get_updated_activity_data(created)

        post.issue_update_notifications(
            updated_by=updated_by,
            notify_sets=notify_sets,
            activity_type=activity_type,
            suppress_email=suppress_email,
            timestamp=timestamp,
            diff=diff
        )

    except Exception:
        # HACK: exceptions from Celery job don't propagate upwards
        # to the Django test runner
        # so at least let's print tracebacks
        debug(traceback.format_exc())
        raise

@task(ignore_result = True)
def record_question_visit(
    question_post = None,
    user_id = None,
    update_view_count = False):
    """celery task which records question visit by a person
    updates view counter, if necessary,
    and awards the badges associated with the
    question visit
    """
    #1) maybe update the view count
    #question_post = Post.objects.filter(
    #    id = question_post_id
    #).select_related('thread')[0]
    activate_language(django_settings.LANGUAGE_CODE)
    if update_view_count:
        question_post.thread.increase_view_count()

    #we do not track visits per anon user
    if user_id is None:
        return

    user = User.objects.get(id=user_id)

    #2) question view count per user and clear response displays
    #user = User.objects.get(id = user_id)
    if user.is_authenticated():
        #get response notifications
        user.visit_question(question_post)

    #3) send award badges signal for any badges
    #that are awarded for question views
    award_badges_signal.send(None,
                    event = 'view_question',
                    actor = user,
                    context_object = question_post,
                )

@task(ignore_result=False)
def send_instant_notifications_about_activity_in_post(
                                                update_activity = None,
                                                post = None,
                                                recipients = None,
                                            ):
    #reload object from the database
    post = Post.objects.get(id=post.id)
    if post.is_approved() is False:
        return

    if recipients is None:
        return

    acceptable_types = const.RESPONSE_ACTIVITY_TYPES_FOR_INSTANT_NOTIFICATIONS

    if update_activity.activity_type not in acceptable_types:
        return

    #calculate some variables used in the loop below
    update_type_map = const.RESPONSE_ACTIVITY_TYPE_MAP_FOR_TEMPLATES
    update_type = update_type_map[update_activity.activity_type]
    origin_post = post.get_origin_post()
    headers = mail.thread_headers(
                            post,
                            origin_post,
                            update_activity.activity_type
                        )

    if DEBUG_CELERY:
        log_id = uuid.uuid1()
        message = 'email-alert %s, logId=%s' % (post.get_absolute_url(), log_id)
        debug(message)
    else:
        log_id = None

    for user in recipients:
        if user.is_blocked():
            continue

        reply_address, alt_reply_address = get_reply_to_addresses(user, post)

<<<<<<< HEAD
        activate_language(user.languages.split()[0])
=======
        activate_language(post.language_code)
>>>>>>> bfd4497f
        subject_line, body_text = format_instant_notification_email(
                            to_user = user,
                            from_user = update_activity.user,
                            post = post,
                            reply_address = reply_address,
                            alt_reply_address = alt_reply_address,
                            update_type = update_type,
                            template = get_template('email/instant_notification.html')
                        )

        headers['Reply-To'] = reply_address
        try:
            mail.send_mail(
                subject_line=subject_line,
                body_text=body_text,
                recipient=user,
                headers=headers,
                raise_on_failure=True
            )
        except askbot_exceptions.EmailNotSent, error:
            debug('%s, error=%s, logId=%s' % (user.email, error, log_id))
        else:
            debug('success %s, logId=%s' % (user.email, log_id))

def run_test_task():
    from askbot import tasks
    import datetime
    return tasks.record_post_update_celery_task.delay(
                                post_id=12056,
                                updated_by_id=2445,
                                diff='this is a test, please ignore',
                                timestamp=datetime.datetime.now(),
                                newly_mentioned_user_id_list=list()
                            )<|MERGE_RESOLUTION|>--- conflicted
+++ resolved
@@ -118,11 +118,7 @@
         }
 
         #load the template
-<<<<<<< HEAD
-        activate_language(revision.author.languages.split()[0])
-=======
         activate_language(revision.post.language_code)
->>>>>>> bfd4497f
         template = get_template('email/notify_author_about_approved_post.html')
         #todo: possibly add headers to organize messages in threads
         headers = {'Reply-To': append_content_address}
@@ -258,11 +254,7 @@
 
         reply_address, alt_reply_address = get_reply_to_addresses(user, post)
 
-<<<<<<< HEAD
-        activate_language(user.languages.split()[0])
-=======
         activate_language(post.language_code)
->>>>>>> bfd4497f
         subject_line, body_text = format_instant_notification_email(
                             to_user = user,
                             from_user = update_activity.user,
