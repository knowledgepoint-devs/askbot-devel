--- conflicted
+++ resolved
@@ -40,16 +40,9 @@
 from askbot.utils.twitter import Twitter
 
 DEBUG_CELERY = True
-<<<<<<< HEAD
-
-def debug(message):
-    if DEBUG_CELERY:
-        print >>sys.stderr, unicode(message).encode('utf-8')
-=======
 def debug(message):
     if DEBUG_CELERY:
         _debug(message)
->>>>>>> b440c06b
 
 # TODO: Make exceptions raised inside record_post_update_celery_task() ...
 #       ... propagate upwards to test runner, if only CELERY_ALWAYS_EAGER = True
@@ -282,25 +275,19 @@
                 raise_on_failure=True
             )
         except askbot_exceptions.EmailNotSent, error:
-<<<<<<< HEAD
             debug('%s, error=%s, logId=%s' % (user.email, error, log_id))
         else:
             debug('success %s, logId=%s' % (user.email, log_id))
 
-def run_test_task():
+def run_test_post_update_task():
     from askbot import tasks
     import datetime
+    post = Post.objects.all()[0]
+    user = User.objects.all()[0]
     return tasks.record_post_update_celery_task.delay(
-                                post_id=12056,
-                                updated_by_id=2445,
+                                post_id=1,
+                                updated_by_id=1,
                                 diff='this is a test, please ignore',
                                 timestamp=datetime.datetime.now(),
                                 newly_mentioned_user_id_list=list()
-                            )
-=======
-            debug(
-                '%s, error=%s, logId=%s' % (user.email, error, log_id)
-            )
-        else:
-            debug('success %s, logId=%s' % (user.email, log_id))
->>>>>>> b440c06b
+                            )