--- conflicted
+++ resolved
@@ -145,7 +145,6 @@
     try:
         assert(subject_line is not None)
         subject_line = prefix_the_subject_line(subject_line)
-<<<<<<< HEAD
         _send_mail(
             subject_line,
             body_text,
@@ -153,20 +152,8 @@
             [recipient_address,],
             headers=headers
         )
-        logging.debug('sent update to %s' % recipient_address)
-=======
-        msg = mail.EmailMultiAlternatives(
-                        subject_line,
-                        clean_html_email(body_text),
-                        from_email,
-                        [recipient_address,],
-                        headers = headers
-                    )
-        msg.attach_alternative(body_text, "text/html")
-        msg.send()
         if DEBUG_EMAIL:
             debug('sent update to %s' % recipient_address)
->>>>>>> b440c06b
     except Exception, error:
         if DEBUG_EMAIL:
             debug(error)
