--- conflicted
+++ resolved
@@ -3,11 +3,8 @@
 import re
 from django import forms
 from askbot import const
-<<<<<<< HEAD
 from askbot.const import message_keys
-=======
 from django.forms.util import ErrorList
->>>>>>> 2aac3317
 from django.utils.translation import ugettext_lazy as _
 from django.utils.translation import ungettext_lazy, string_concat
 from django.utils.text import get_text_list
@@ -732,7 +729,6 @@
             self.fields[name] = self.__hidden_fields.pop(name)
 
 
-<<<<<<< HEAD
 class PostPrivatelyForm(forms.Form, FormWithHideableFields):
     """has a single field `post_privately` with
     two related methods"""
@@ -774,8 +770,6 @@
     text = forms.CharField(required=False)
 
 
-class AskForm(PostPrivatelyForm):
-=======
 class PostAsSomeoneForm(forms.Form):
     post_author_username = forms.CharField(
         initial=_('User name:'),
@@ -849,8 +843,7 @@
         return self.cleaned_data
 
 
-class AskForm(PostAsSomeoneForm, FormWithHideableFields):
->>>>>>> 2aac3317
+class AskForm(PostAsSomeoneForm, PostPrivatelyForm):
     """the form used to askbot questions
     field ask_anonymously is shown to the user if the
     if ALLOW_ASK_ANONYMOUSLY live setting is True
@@ -977,11 +970,7 @@
         return self.cleaned_data['subject']
 
 
-<<<<<<< HEAD
-class AnswerForm(PostPrivatelyForm):
-=======
-class AnswerForm(PostAsSomeoneForm):
->>>>>>> 2aac3317
+class AnswerForm(PostAsSomeoneForm, PostPrivatelyForm):
     text = AnswerEditorField()
     wiki = WikiField()
     openid = forms.CharField(
@@ -1058,11 +1047,7 @@
         self.fields['revision'].initial = latest_revision.revision
 
 
-<<<<<<< HEAD
-class EditQuestionForm(PostPrivatelyForm):
-=======
-class EditQuestionForm(PostAsSomeoneForm, FormWithHideableFields):
->>>>>>> 2aac3317
+class EditQuestionForm(PostAsSomeoneForm, PostPrivatelyForm):
     title = TitleField()
     text = QuestionEditorField()
     tags = TagNamesField()
@@ -1181,11 +1166,7 @@
         return self.cleaned_data
 
 
-<<<<<<< HEAD
-class EditAnswerForm(PostPrivatelyForm):
-=======
-class EditAnswerForm(PostAsSomeoneForm):
->>>>>>> 2aac3317
+class EditAnswerForm(PostAsSomeoneForm, PostPrivatelyForm):
     text = AnswerEditorField()
     summary = SummaryField()
     wiki = WikiField()
