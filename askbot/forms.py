"""Forms, custom form fields and related utility functions
used in AskBot"""
import re
import datetime
from django import forms
from django.forms.widgets import HiddenInput
from askbot import const
from askbot.const import message_keys
from askbot.utils.loading import load_module
from django.conf import settings as django_settings
from django.core.exceptions import PermissionDenied
from django.forms.util import ErrorList
from django.utils.html import strip_tags
from django.utils.datastructures import SortedDict
from django.utils.translation import ugettext_lazy as _
from django.utils.translation import ungettext_lazy, string_concat
from django.utils.translation import get_language
from django.utils.text import get_text_list
from django.contrib.auth.models import User
from django_countries import countries 
from askbot.utils.forms import NextUrlField, UserNameField
from askbot.mail import extract_first_email_address
from recaptcha_works.fields import RecaptchaField
from askbot.conf import settings as askbot_settings
from askbot.conf import get_tag_display_filter_strategy_choices
from tinymce.widgets import TinyMCE
import inspect
import logging

def should_use_recaptcha(user):
    """True if user must use recaptcha"""
    return askbot_settings.USE_RECAPTCHA and (user.is_anonymous() or user.is_watched())


def cleanup_dict(dictionary, key, empty_value):
    """deletes key from dictionary if it exists
    and the corresponding value equals the empty_value
    """
    if key in dictionary and dictionary[key] == empty_value:
        del dictionary[key]


def format_form_errors(form):
    """Formats form errors in HTML
    if there is only one error - returns a plain string
    if more than one, returns an unordered list of errors
    in HTML format.
    If there are no errors, returns empty string
    """
    if form.errors:
        errors = form.errors.values()
        if len(errors) == 1:
            return errors[0]
        else:
            result = '<ul>'
            for error in errors:
                result += '<li>%s</li>' % error
            result += '</ul>'
            return result
    else:
        return ''


def clean_marked_tagnames(tagnames):
    """return two strings - one containing tagnames
    that are straight names of tags, and the second one
    containing names of wildcard tags,
    wildcard tags are those that have an asterisk at the end
    the function does not verify that the tag names are valid
    """
    if askbot_settings.USE_WILDCARD_TAGS is False:
        return tagnames, list()

    pure_tags = list()
    wildcards = list()
    for tagname in tagnames:
        if tagname == '':
            continue
        if tagname.endswith('*'):
            if tagname.count('*') > 1 or len(tagname) == 1:
                continue
            else:
                base_tag = tagname[:-1]
                cleaned_base_tag = clean_tag(base_tag, look_in_db=False)
                wildcards.append(cleaned_base_tag + '*')
        else:
            pure_tags.append(clean_tag(tagname))

    return pure_tags, wildcards


def filter_choices(remove_choices=None, from_choices=None):
    """a utility function that will remove choice tuples
    usable for the forms.ChoicesField from
    ``from_choices``, the removed ones will be those given
    by the ``remove_choice`` list

    there is no error checking, ``from_choices`` tuple must be as expected
    to work with the forms.ChoicesField
    """

    if not isinstance(remove_choices, list):
        raise TypeError('remove_choices must be a list')

    filtered_choices = tuple()
    for choice_to_test in from_choices:
        remove = False
        for choice in remove_choices:
            if choice == choice_to_test[0]:
                remove = True
                break
        if remove is False:
            filtered_choices += (choice_to_test, )

    return filtered_choices


def need_mandatory_tags():
    """true, if list of mandatory tags is not empty"""
    from askbot import models
    return (
        askbot_settings.TAGS_ARE_REQUIRED
        and len(models.tag.get_mandatory_tags()) > 0
    )


def mandatory_tag_missing_in_list(tag_strings):
    """true, if mandatory tag is not present in the list
    of ``tag_strings``"""
    from askbot import models
    mandatory_tags = models.tag.get_mandatory_tags()
    for mandatory_tag in mandatory_tags:
        for tag_string in tag_strings:
            if tag_strings_match(tag_string, mandatory_tag):
                return False
    return True


def select_custom_form_class(custom_form, default_form):
    """Returns form class. Custom form may be python dotted path
    to form or class object. Custom form takes precedence.
    If the custom form is not defined, then default is returned."""
    if custom_form:
        if inspect.isclass(custom_form):
            return custom_form
        form_python_path = getattr(django_settings, custom_form, None)
        if form_python_path:
            return load_module(form_python_path)
    return default_form


def tag_strings_match(tag_string, mandatory_tag):
    """true if tag string matches the mandatory tag,
    the comparison is not symmetric if tag_string ends with a
    wildcard (asterisk)
    """
    if mandatory_tag.endswith('*'):
        return tag_string.startswith(mandatory_tag[:-1])
    else:
        return tag_string == mandatory_tag


def get_integer_parameter(data, name, default=1):
    """returns integer value by name"""
    try:
        return int(data.get(name, default))
    except:
        return default



COUNTRY_CHOICES = (('unknown', _('select country')),) + tuple(countries)


class CountryField(forms.ChoiceField):
    """this is better placed into the django_coutries app"""

    def __init__(self, *args, **kwargs):
        """sets label and the country choices
        """
        kwargs['choices'] = kwargs.pop('choices', COUNTRY_CHOICES)
        kwargs['label'] = kwargs.pop('label', _('Country'))
        super(CountryField, self).__init__(*args, **kwargs)

    def clean(self, value):
        """Handles case of 'unknown' country selection
        """
        if self.required:
            if value == 'unknown':
                raise forms.ValidationError(_('Country field is required'))
        if value == 'unknown':
            return None
        return value


class CountedWordsField(forms.CharField):
    """a field where a number of words is expected
    to be in a certain range"""

    def __init__(
        self, min_words=0, max_words=9999, field_name=None,
        *args, **kwargs
    ):
        self.min_words = min_words
        self.max_words = max_words
        self.field_name = field_name
        super(CountedWordsField, self).__init__(*args, **kwargs)

    def clean(self, value):
        #todo: this field must be adapted to work with Chinese, etc.
        #for that we'll have to count characters instead of words
        if value is None:
            value = ''

        value = value.strip()

        word_count = len(value.split())
        if word_count < self.min_words:
            msg = ungettext_lazy(
                'must be > %d word',
                'must be > %d words',
                self.min_words - 1
            ) % (self.min_words - 1)
            #todo - space is not used in Chinese
            raise forms.ValidationError(
                string_concat(self.field_name, ' ', msg)
            )

        if word_count > self.max_words:
            msg = ungettext_lazy(
                'must be < %d word',
                'must be < %d words',
                self.max_words + 1
            ) % (self.max_words + 1)
            raise forms.ValidationError(
                string_concat(self.field_name, ' ', msg)
            )
        return value


class AskbotRecaptchaField(RecaptchaField):
    """A recaptcha field with preset keys from the livesettings"""
    def __init__(self, *args, **kwargs):
        kwargs.setdefault('private_key', askbot_settings.RECAPTCHA_SECRET)
        kwargs.setdefault('public_key', askbot_settings.RECAPTCHA_KEY)
        super(AskbotRecaptchaField, self).__init__(*args, **kwargs)


class LanguageField(forms.ChoiceField):

    def __init__(self, *args, **kwargs):
        kwargs['choices'] = django_settings.LANGUAGES
        super(LanguageField, self).__init__(*args, **kwargs)


class SuppressEmailField(forms.BooleanField):
    def __init__(self):
        super(SuppressEmailField, self).__init__()
        self.required = False
        self.label = _("minor edit (don't send alerts)")


class DomainNameField(forms.CharField):
    """Field for Internet Domain Names
    todo: maybe there is a standard field for this?
    """
    def clean(self, value):
        #find a better regex, taking into account tlds
        domain_re = re.compile(r'[a-zA-Z\d]+(\.[a-zA-Z\d]+)+')
        if domain_re.match(value):
            return value
        else:
            raise forms.ValidationError(
                '%s is not a valid domain name' % value
            )


class TitleField(forms.CharField):
    """Field receiving question title"""
    def __init__(self, *args, **kwargs):
        super(TitleField, self).__init__(*args, **kwargs)
        self.required = kwargs.get('required', True)
        self.widget = forms.TextInput(
                            attrs={'size': 70, 'autocomplete': 'off'}
                        )
        self.max_length = 255
        self.label = _('title')
        self.help_text = askbot_settings.WORDS_PLEASE_ENTER_YOUR_QUESTION
        self.initial = ''

    def clean(self, value):
        """cleans the field for minimum and maximum length
        also is supposed to work for unicode non-ascii characters"""
        if value is None:
            value = ''
        if len(value) < askbot_settings.MIN_TITLE_LENGTH:
            msg = ungettext_lazy(
                'must have > %d character',
                'must have > %d characters',
                askbot_settings.MIN_TITLE_LENGTH
            ) % askbot_settings.MIN_TITLE_LENGTH
            raise forms.ValidationError(msg)
        encoded_value = value.encode('utf-8')
        question_term = askbot_settings.WORDS_QUESTION_SINGULAR
        if len(value) == len(encoded_value):
            if len(value) > self.max_length:
                raise forms.ValidationError(
                    _(
                        'The %(question)s is too long, maximum allowed size is '
                        '%(length)d characters'
                    ) % {'question': question_term, 'length': self.max_length}
                )
        elif len(encoded_value) > self.max_length:
            raise forms.ValidationError(
                _(
                    'The %(question)s is too long, maximum allowed size is '
                    '%(length)d bytes'
                ) % {'question': question_term, 'length': self.max_length}
            )

        return value.strip()  # TODO: test me


class EditorField(forms.CharField):
    """EditorField is subclassed by the
    :class:`QuestionEditorField` and :class:`AnswerEditorField`
    """

    def __init__(self, *args, **kwargs):
        user = kwargs.pop('user', None)
        if user is None:
            raise ValueError('user parameter is required')
        self.user = user

        editor_attrs = kwargs.pop('editor_attrs', {})
        widget_attrs = kwargs.pop('attrs', {})
        widget_attrs.setdefault('id', 'editor')

        super(EditorField, self).__init__(*args, **kwargs)
        self.required = True
        if askbot_settings.EDITOR_TYPE == 'markdown':
            self.widget = forms.Textarea(attrs=widget_attrs)
        elif askbot_settings.EDITOR_TYPE == 'tinymce':
            self.widget = TinyMCE(attrs=widget_attrs, mce_attrs=editor_attrs)
        self.label  = _('content')
        self.help_text = u''
        self.initial = ''
        self.min_length = 10
        self.post_term_name = _('post')

    def clean(self, value):
        if value is None:
            value = ''
        if len(value) < self.min_length:
            msg = ungettext_lazy(
                '%(post)s content must be > %(count)d character',
                '%(post)s content must be > %(count)d characters',
                self.min_length
            ) % {'post': unicode(self.post_term_name), 'count': self.min_length}
            raise forms.ValidationError(msg)

        if self.user.is_anonymous():
            #we postpone this validation if user is posting
            #before logging in, up until publishing the post
            return value

        try:
            self.user.assert_can_post_text(value)
        except PermissionDenied, e:
            raise forms.ValidationError(unicode(e))

        return value


class QuestionEditorField(EditorField):
    """Editor field for the questions"""

    def __init__(self, *args, **kwargs):
        user = kwargs.pop('user', None)
        super(QuestionEditorField, self).__init__(
                                user=user, *args, **kwargs
                            )
        self.min_length = askbot_settings.MIN_QUESTION_BODY_LENGTH
        self.post_term_name = askbot_settings.WORDS_QUESTION_SINGULAR


class AnswerEditorField(EditorField):
    """Editor field for answers"""

    def __init__(self, *args, **kwargs):
        super(AnswerEditorField, self).__init__(*args, **kwargs)
        self.post_term_name = askbot_settings.WORDS_ANSWER_SINGULAR
        self.min_length = askbot_settings.MIN_ANSWER_BODY_LENGTH


def clean_tag(tag_name, look_in_db=True):
    """a function that cleans a single tag name"""
    tag_length = len(tag_name)
    if tag_length > askbot_settings.MAX_TAG_LENGTH:
        #singular form is odd in english, but required for pluralization
        #in other languages
        msg = ungettext_lazy(
            #odd but added for completeness
            'each tag must be shorter than %(max_chars)d character',
            'each tag must be shorter than %(max_chars)d characters',
            tag_length
        ) % {'max_chars': tag_length}
        raise forms.ValidationError(msg)

    #todo - this needs to come from settings
    tagname_re = re.compile(const.TAG_REGEX, re.UNICODE)
    if not tagname_re.search(tag_name):
        if tag_name[0] in const.TAG_FORBIDDEN_FIRST_CHARS:
            raise forms.ValidationError(
                _(message_keys.TAG_WRONG_FIRST_CHAR_MESSAGE)
            )
        else:
            raise forms.ValidationError(
                _(message_keys.TAG_WRONG_CHARS_MESSAGE)
            )

    if askbot_settings.FORCE_LOWERCASE_TAGS:
        #a simpler way to handle tags - just lowercase thew all
        return tag_name.lower()
    elif look_in_db == False:
        return tag_name
    else:
        from askbot import models
<<<<<<< HEAD
        matching_tags = models.Tag.objects.filter(
                                            name__iexact=tag_name,
                                            language_code=get_language()
                                        )
=======
        #todo: maybe move query downstream where the tags are actually used
        matching_tags = models.Tag.objects.filter(name__iexact=tag_name)
>>>>>>> b440c06b
        if len(matching_tags) > 0:
            return matching_tags[0].name
        else:
            return tag_name


class TagNamesField(forms.CharField):
    """field that receives AskBot tag names"""

    def __init__(self, *args, **kwargs):
        super(TagNamesField, self).__init__(*args, **kwargs)
        self.required = kwargs.get('required',
                askbot_settings.TAGS_ARE_REQUIRED)
        self.widget = forms.TextInput(
            attrs={'size': 50, 'autocomplete': 'off'}
        )
        self.max_length = 255
        self.error_messages['max_length'] = _(
                            'We ran out of space for recording the tags. '
                            'Please shorten or delete some of them.'
                        )
        self.label = kwargs.get('label') or _('tags')
        self.help_text = kwargs.get('help_text') or ungettext_lazy(
            '<strong>Add tags</strong> (short keywords, with no spaces within. '
            'Up to %(max_tags)d tag can be used)',
            '<strong>Add tags</strong> (short keywords, with no spaces within. '
            'Up to %(max_tags)d tags can be used)',
            askbot_settings.MAX_TAGS_PER_POST
        ) % {'max_tags': askbot_settings.MAX_TAGS_PER_POST}
        self.initial = ''

    def clean(self, value):
        from askbot import models
        value = super(TagNamesField, self).clean(value)
        data = value.strip(const.TAG_STRIP_CHARS)
        if len(data) < 1:
            if askbot_settings.TAGS_ARE_REQUIRED:
                raise forms.ValidationError(
                    _(message_keys.TAGS_ARE_REQUIRED_MESSAGE)
                )
            else:
                #don't test for required characters when tags is ''
                return ''
        split_re = re.compile(const.TAG_SPLIT_REGEX)
        tag_strings = split_re.split(data)
        entered_tags = []
        tag_count = len(tag_strings)
        if tag_count > askbot_settings.MAX_TAGS_PER_POST:
            max_tags = askbot_settings.MAX_TAGS_PER_POST
            msg = ungettext_lazy(
                        'please use %(tag_count)d tag or less',
                        'please use %(tag_count)d tags or less',
                        tag_count) % {'tag_count': max_tags}
            raise forms.ValidationError(msg)

        if need_mandatory_tags():
            if mandatory_tag_missing_in_list(tag_strings):
                msg = _(
                    'At least one of the following tags is required : %(tags)s'
                ) % {'tags': get_text_list(models.tag.get_mandatory_tags())}
                raise forms.ValidationError(msg)

        cleaned_entered_tags = list()
        for tag in tag_strings:
            cleaned_tag = clean_tag(tag)
            if cleaned_tag not in cleaned_entered_tags:
                cleaned_entered_tags.append(clean_tag(tag))

        result = u' '.join(cleaned_entered_tags)

        if len(result) > 125:#magic number!, the same as max_length in db
            raise forms.ValidationError(self.error_messages['max_length'])

        return u' '.join(cleaned_entered_tags)


class WikiField(forms.BooleanField):
    """Rendered as checkbox turning post into
    "community wiki"
    """

    def __init__(self, *args, **kwargs):
        super(WikiField, self).__init__(*args, **kwargs)
        self.required = False
        self.initial = False
        self.label = _(
            'community wiki (karma is not awarded & '
            'many others can edit wiki post)'
        )

    def clean(self, value):
        return value and askbot_settings.WIKI_ON

class SummaryField(forms.CharField):

    def __init__(self, *args, **kwargs):
        super(SummaryField, self).__init__(*args, **kwargs)
        self.required = False
        self.widget = forms.TextInput(
            attrs={'size': 50, 'autocomplete': 'off'}
        )
        self.max_length = 300
        self.help_text = _('enter a brief description of your revision')

class EditorForm(forms.Form):
    """form with one field - `editor`
    the field must be created dynamically, so it's added
    in the __init__() function"""

    def __init__(self, attrs=None, user=None, editor_attrs=None):
        super(EditorForm, self).__init__()
        editor_attrs = editor_attrs or {}
        self.fields['editor'] = EditorField(
                                    attrs=attrs,
                                    editor_attrs=editor_attrs,
                                    user=user
                                )


class DumpUploadForm(forms.Form):
    """This form handles importing
    data into the forum. At the moment it only
    supports stackexchange import.
    """
    dump_file = forms.FileField()


class ShowQuestionForm(forms.Form):
    """Cleans data necessary to access answers and comments
    by the respective comment or answer id - necessary
    when comments would be normally wrapped and/or displayed
    on the page other than the first page of answers to a question.
    Same for the answers that are shown on the later pages.
    """
    answer = forms.IntegerField(required=False)
    comment = forms.IntegerField(required=False)
    page = forms.IntegerField(required=False)
    sort = forms.CharField(required=False)

    def get_pruned_data(self):
        nones = ('answer', 'comment', 'page')
        for key in nones:
            if key in self.cleaned_data:
                if self.cleaned_data[key] is None:
                    del self.cleaned_data[key]
        if 'sort' in self.cleaned_data:
            if self.cleaned_data['sort'] == '':
                del self.cleaned_data['sort']
        return self.cleaned_data

    def clean(self):
        """this form must always be valid
        should use defaults if the data is incomplete
        or invalid"""
        if self._errors:
            #since the form is always valid, clear the errors
            logging.error(unicode(self._errors))
            self._errors = {}

        in_data = self.get_pruned_data()
        out_data = dict()
        default_answer_sort = askbot_settings.DEFAULT_ANSWER_SORT_METHOD
        if ('answer' in in_data) ^ ('comment' in in_data):
            out_data['show_page'] = None
            out_data['answer_sort_method'] = default_answer_sort
            out_data['show_comment'] = in_data.get('comment', None)
            out_data['show_answer'] = in_data.get('answer', None)
        else:
            out_data['show_page'] = in_data.get('page', 1)
            answer_sort_method = in_data.get('sort', default_answer_sort)
            out_data['answer_sort_method'] = answer_sort_method
            out_data['show_comment'] = None
            out_data['show_answer'] = None
        self.cleaned_data = out_data
        return out_data


class ShowQuestionsForm(forms.Form):
    """Validates parameters from the questions listing url
    which are encoded in the path section.
    """
    feed = forms.CharField(max_length=64)
    #todo: add all the remaining fields

    def clean_feed(self):
        #space must match one of the items
        feed = self.cleaned_data.get('feed', '')
        from askbot.models import Feed
        if Feed.objects.feed_exists(feed):
            return feed
        else:
            raise forms.ValidationError('unrecognized forum feed "%s"' % feed)

class ChangeUserReputationForm(forms.Form):
    """Form that allows moderators and site administrators
    to adjust reputation of users.

    this form internally verifies that user who claims to
    be a moderator acually is
    """

    user_reputation_delta = forms.IntegerField(
                            min_value=1,
                            label=_(
                                'Enter number of points to add or subtract'
                            )
                        )
    comment = forms.CharField(max_length=128)

    def clean_comment(self):
        if 'comment' in self.cleaned_data:
            comment = self.cleaned_data['comment'].strip()
            if comment == '':
                del self.cleaned_data['comment']
                raise forms.ValidationError('Please enter non-empty comment')
            self.cleaned_data['comment'] = comment
            return comment

MODERATOR_STATUS_CHOICES = (
                                ('a', _('approved')),
                                ('w', _('watched')),
                                ('s', _('suspended')),
                                ('b', _('blocked')),
                           )
ADMINISTRATOR_STATUS_CHOICES = (('d', _('administrator')),
                               ('m', _('moderator')), ) \
                               + MODERATOR_STATUS_CHOICES


class ChangeUserStatusForm(forms.Form):
    """form that allows moderators to change user's status

    the type of options displayed depend on whether user
    is a moderator or a site administrator as well as
    what is the current status of the moderated user

    for example moderators cannot moderate other moderators
    and admins. Admins can take away admin status, but cannot
    add it (that can be done through the Django Admin interface

    this form is to be displayed in the user profile under
    "moderation" tab
    """

    user_status = forms.ChoiceField(label=_('Change status to'))

    def __init__(self, *arg, **kwarg):

        moderator = kwarg.pop('moderator')
        subject = kwarg.pop('subject')

        super(ChangeUserStatusForm, self).__init__(*arg, **kwarg)

        #select user_status_choices depending on status of the moderator
        if moderator.is_authenticated():
            if moderator.is_administrator():
                user_status_choices = ADMINISTRATOR_STATUS_CHOICES
            elif moderator.is_moderator():
                user_status_choices = MODERATOR_STATUS_CHOICES
                if subject.is_moderator() and subject != moderator:
                    raise ValueError('moderator cannot moderate another moderator')
        else:
            raise ValueError('moderator or admin expected from "moderator"')

        #remove current status of the "subject" user from choices
        user_status_choices = filter_choices(
                                        remove_choices=[subject.status, ],
                                        from_choices=user_status_choices
                                    )

        #add prompt option
        user_status_choices = (('select', _('which one?')), ) \
                                + user_status_choices

        self.fields['user_status'].choices = user_status_choices

        #set prompt option as default
        self.fields['user_status'].default = 'select'
        self.moderator = moderator
        self.subject = subject

    def clean(self):
        #if moderator is looking at own profile - do not
        #let change status
        if 'user_status' in self.cleaned_data:

            user_status = self.cleaned_data['user_status']

            #does not make sense to change own user status
            #if necessary, this can be done from the Django admin interface
            if self.moderator == self.subject:
                del self.cleaned_data['user_status']
                raise forms.ValidationError(_('Cannot change own status'))

            #do not let moderators turn other users into moderators
            if self.moderator.is_moderator() and user_status == 'moderator':
                del self.cleanded_data['user_status']
                raise forms.ValidationError(
                                _('Cannot turn other user to moderator')
                            )

            #do not allow moderator to change status of other moderators
            if self.moderator.is_moderator() and self.subject.is_moderator():
                del self.cleaned_data['user_status']
                raise forms.ValidationError(
                                _('Cannot change status of another moderator')
                            )

            #do not allow moderator to change to admin
            if self.moderator.is_moderator() and user_status == 'd':
                raise forms.ValidationError(
                                _("Cannot change status to admin")
                                )

            if user_status == 'select':
                del self.cleaned_data['user_status']
                msg = _(
                        'If you wish to change %(username)s\'s status, '
                        'please make a meaningful selection.'
                    ) % {'username': self.subject.username}
                raise forms.ValidationError(msg)

        return self.cleaned_data


class SendMessageForm(forms.Form):
    subject_line = forms.CharField(
                        label=_('Subject line'),
                        max_length=64,
                        widget=forms.TextInput(attrs={'size': 64}, )
                    )
    body_text = forms.CharField(
                            label=_('Message text'),
                            max_length=1600,
                            widget=forms.Textarea(attrs={'cols': 64})
                        )


class FeedbackForm(forms.Form):
    name = forms.CharField(label=_('Your name (optional):'), required=False)
    email = forms.EmailField(label=_('Email:'), required=False)
    message = forms.CharField(
        label=_('Your message:'),
        widget=forms.Textarea(attrs={'cols': 60})
    )
    no_email = forms.BooleanField(
        label=_("I don't want to give my email or receive a response:"),
        required=False
    )
    next = NextUrlField()

    def __init__(self, user=None, *args, **kwargs):
        super(FeedbackForm, self).__init__(*args, **kwargs)
        self.user = user
        if should_use_recaptcha(user):
            self.fields['recaptcha'] = AskbotRecaptchaField()

    def clean_message(self):
        message = self.cleaned_data.get('message', '').strip()
        if not message:
            raise forms.ValidationError(_('Message is required'))
        return message

    def clean(self):
        super(FeedbackForm, self).clean()
        if self.user and self.user.is_anonymous():
            if not self.cleaned_data['no_email'] \
                and not self.cleaned_data['email']:
                msg = _('Please mark "I dont want to give my mail" field.')
                self._errors['email'] = self.error_class([msg])

        return self.cleaned_data


class FormWithHideableFields(object):
    """allows to swap a field widget to HiddenInput() and back"""

    def hide_field(self, name):
        """replace widget with HiddenInput()
        and save the original in the __hidden_fields dictionary
        """
        if not hasattr(self, '__hidden_fields'):
            self.__hidden_fields = dict()
        if name in self.__hidden_fields:
            return
        self.__hidden_fields[name] = self.fields[name].widget
        self.fields[name].widget = forms.HiddenInput()

    def show_field(self, name):
        """restore the original widget on the field
        if it was previously hidden
        """
        if name in self.__hidden_fields:
            self.fields[name] = self.__hidden_fields.pop(name)


class PostPrivatelyForm(forms.Form, FormWithHideableFields):
    """has a single field `post_privately` with
    two related methods"""

    post_privately = forms.BooleanField(
        label = _('keep private'),
        required = False
    )
    def __init__(self, *args, **kwargs):
        user = kwargs.pop('user', None)
        self._user = user
        super(PostPrivatelyForm, self).__init__(*args, **kwargs)
        if self.allows_post_privately() == False:
            self.hide_field('post_privately')

    def allows_post_privately(self):
        user = self._user
        return (
            askbot_settings.GROUPS_ENABLED and \
            user and user.is_authenticated() and \
            user.can_make_group_private_posts()
        )

    def clean_post_privately(self):
        if self.allows_post_privately() == False:
            self.cleaned_data['post_privately'] = False
        return self.cleaned_data['post_privately']


class DraftQuestionForm(forms.Form):
    """No real validation required for this form"""
    title = forms.CharField(required=False)
    text = forms.CharField(required=False)
    tagnames = forms.CharField(required=False)


class DraftAnswerForm(forms.Form):
    """Only thread_id is required"""
    thread_id = forms.IntegerField()
    text = forms.CharField(required=False)


class PostAsSomeoneForm(forms.Form):
    post_author_username = forms.CharField(
        required=False,
        widget=forms.TextInput(attrs={'class': 'tipped-input blank'})
    )
    post_author_email = forms.CharField(
        required=False,
        widget=forms.TextInput(attrs={'class': 'tipped-input'})
    )

    def get_post_user(self, user):
        """returns user on whose behalf the post or a revision
        is being made
        """
        username = self.cleaned_data['post_author_username']
        email= self.cleaned_data['post_author_email']
        if user.is_administrator() and username and email:
            post_user = user.get_or_create_fake_user(username, email)
        else:
            post_user = user
        return post_user

    def clean_post_author_username(self):
        """if value is the same as initial, it is reset to
        empty string
        todo: maybe better to have field where initial value is invalid,
        then we would not have to have two almost identical clean functions?
        """
        username = self.cleaned_data.get('post_author_username', '').strip()
        initial_username = unicode(self.fields['post_author_username'].initial)
        if username and username == initial_username:
            self.cleaned_data['post_author_username'] = ''
        return self.cleaned_data['post_author_username']

    def clean_post_author_email(self):
        """if value is the same as initial, it is reset to
        empty string"""
        email = self.cleaned_data.get('post_author_email', '').strip()
        initial_email = unicode(self.fields['post_author_email'].initial)
        if email == initial_email:
            email = ''
        if email != '':
            email = forms.EmailField().clean(email)
        self.cleaned_data['post_author_email'] = email
        return email

    def clean(self):
        """requires email address if user name is given"""
        username = self.cleaned_data.get('post_author_username', '')
        email = self.cleaned_data.get('post_author_email', '')
        if username == '' and email:
            username_errors = self._errors.get(
                                    'post_author_username',
                                    ErrorList()
                                )
            username_errors.append(_('required with the email'))
            self._errors['post_author_username'] = username_errors
            raise forms.ValidationError('missing user name')
        elif email == '' and username:
            email_errors = self._errors.get('post_author_email', ErrorList())
            email_errors.append(_('required with user name'))
            self._errors['post_author_email'] = email_errors
            raise forms.ValidationError('missing email')

        return self.cleaned_data


class AskForm(PostAsSomeoneForm, PostPrivatelyForm):
    """the form used to askbot questions
    field ask_anonymously is shown to the user if the
    if ALLOW_ASK_ANONYMOUSLY live setting is True
    however, for simplicity, the value will always be present
    in the cleaned data, and will evaluate to False if the
    settings forbids anonymous asking
    """
    tags = TagNamesField()
    wiki = WikiField()
    group_id = forms.IntegerField(required = False, widget = forms.HiddenInput)
<<<<<<< HEAD
    openid = forms.CharField(
        required=False, max_length=255,
        widget=forms.TextInput(attrs={'size': 40, 'class': 'openid-input'})
    )
=======
    ask_anonymously = forms.BooleanField(
        label=_('hide my name'),
        help_text=_(
            'Check if you do not want to reveal your name '
            'when asking this question'
        ),
        required=False,
    )
    language = forms.CharField(required=False, max_length=16)
>>>>>>> b440c06b

    def __init__(self, *args, **kwargs):
        user = kwargs.pop('user', None)
        self._feed = kwargs.pop('feed', None)
        super(AskForm, self).__init__(*args, **kwargs)
        #it's important that this field is set up dynamically
        self.fields['title'] = TitleField()
        self.fields['text'] = QuestionEditorField(user=user)

        self.fields['ask_anonymously'] = forms.BooleanField(
            label=_('post anonymously'),
            required=False
        )

        if user.is_anonymous() or not askbot_settings.ALLOW_ASK_ANONYMOUSLY:
            self.hide_field('ask_anonymously')

        if getattr(django_settings, 'ASKBOT_MULTILINGUAL', False):
            self.fields['language'] = LanguageField()

        if should_use_recaptcha(user):
            self.fields['recaptcha'] = AskbotRecaptchaField()

    def clean_space(self):
        """this is not a real clean code as we don't have field for space
        in this form, it is called from the general "clean" method
        """
        if askbot_settings.SPACES_ENABLED:
            from askbot.models import Feed
            from django.contrib.sites.models import Site
            current_site = Site.objects.get_current()
            feed = Feed.objects.get(name=self._feed, site=current_site)
            return feed.default_space
        else:
            from askbot.models import Space
            return Space.objects.get_default()

    def clean_ask_anonymously(self):
        """returns false if anonymous asking is not allowed
        """
        if askbot_settings.ALLOW_ASK_ANONYMOUSLY is False:
            self.cleaned_data['ask_anonymously'] = False
        return self.cleaned_data['ask_anonymously']

    def clean(self):
        self.cleaned_data['space'] = self.clean_space()
        return self.cleaned_data


ASK_BY_EMAIL_SUBJECT_HELP = _(
    'Subject line is expected in the format: '
    '[tag1, tag2, tag3,...] question title'
)

#widgetforms
class AskWidgetForm(forms.Form, FormWithHideableFields):
    '''Simple form with just the title to ask a question'''

    ask_anonymously = forms.BooleanField(
        label=_('ask anonymously'),
        required=False,
    )

    def __init__(self, include_text=True, *args, **kwargs):
        user = kwargs.pop('user', None)
        super(AskWidgetForm, self).__init__(*args, **kwargs)
        self.fields['title'] = TitleField()
        #hide ask_anonymously field
        if user.is_anonymous() or not askbot_settings.ALLOW_ASK_ANONYMOUSLY:
            self.hide_field('ask_anonymously')
        self.fields['text'] = QuestionEditorField(user=user)
        if not include_text:
            self.hide_field('text')
            #hack to make it validate
            self.fields['text'].required = False
            self.fields['text'].min_length = 0

<<<<<<< HEAD
        if should_use_recaptcha(user):
            self.fields['recaptcha'] = AskbotRecaptchaField()
=======

    def clean_space(self):
        """this is not a real clean code as we don't have field for space
        in this form, it is called from the general "clean" method
        """
        if askbot_settings.SPACES_ENABLED:
            from askbot.models import Feed
            from django.contrib.sites.models import Site
            current_site = Site.objects.get_current()
            feed_name = askbot_settings.DEFAULT_FEED_NAME
            feed = Feed.objects.get(name=feed_name, site=current_site)
            return feed.default_space
        else:
            from askbot.models import Space
            return Space.objects.get_default()

    def clean(self):
        self.cleaned_data['space'] = self.clean_space()
        return self.cleaned_data

>>>>>>> b440c06b

class CreateAskWidgetForm(forms.Form, FormWithHideableFields):
    title =  forms.CharField(max_length=100)
    include_text_field = forms.BooleanField(required=False)

    inner_style = forms.CharField(
                        widget=forms.Textarea,
                        required=False
                    )
    outer_style = forms.CharField(
                        widget=forms.Textarea,
                        required=False
                    )

    def __init__(self, *args, **kwargs):
        from askbot.models import Group, Tag
        super(CreateAskWidgetForm, self).__init__(*args, **kwargs)
        self.fields['group'] = forms.ModelChoiceField(
            queryset=Group.objects.exclude_personal(),
            required=False
        )
        self.fields['tag'] = forms.ModelChoiceField(queryset=Tag.objects.get_content_tags(),
            required=False)
        if not askbot_settings.GROUPS_ENABLED:
            self.hide_field('group')

class CreateQuestionWidgetForm(forms.Form, FormWithHideableFields):
    title =  forms.CharField(max_length=100)
    question_number =  forms.CharField(initial='7')
    tagnames  =  forms.CharField(label=_('tags'), max_length=50)
    search_query =  forms.CharField(max_length=50, required=False)
    order_by = forms.ChoiceField(
        choices=const.SEARCH_ORDER_BY,
        initial='-added_at'
    )
    style = forms.CharField(
        widget=forms.Textarea,
        initial=const.DEFAULT_QUESTION_WIDGET_STYLE,
        required=False
    )

    def __init__(self, *args, **kwargs):
        from askbot.models import Group
        super(CreateQuestionWidgetForm, self).__init__(*args, **kwargs)
        self.fields['tagnames'] = TagNamesField()
        self.fields['group'] = forms.ModelChoiceField(
            queryset=Group.objects.exclude(name__startswith='_internal'),
            required=False
        )

class AskByEmailForm(forms.Form):
    """:class:`~askbot.forms.AskByEmailForm`
    validates question data, where question was posted
    by email.

    It is ivoked by the management command
    :mod:`~askbot.management.commands.post_emailed_questions`

    Input is text data with attributes:

    * :attr:`~askbot.forms.AskByEmailForm.sender` - unparsed "from" data
    * :attr:`~askbot.forms.AskByEmailForm.subject` - subject line
    * :attr:`~askbot.forms.AskByEmailForm.body_text` - body text of the email

    Cleaned values are:
    * ``email`` - email address
    * ``title`` - question title
    * ``tagnames`` - tag names all in one string
    * ``body_text`` - body of question text -
      a pass-through, no extra validation
    """
    sender = forms.CharField(max_length=255)
    subject = forms.CharField(
        max_length=255,
        error_messages={
            'required': ASK_BY_EMAIL_SUBJECT_HELP
        }
    )
    email_host = forms.CharField()
    space = forms.CharField(required=False)

    def __init__(self, *args, **kwargs):
        user = kwargs.pop('user', None)
        super(AskByEmailForm, self).__init__(*args, **kwargs)
        self.fields['body_text'] = QuestionEditorField(user=user)

    def clean_sender(self):
        """Cleans the :attr:`~askbot.forms.AskByEmail.sender` attribute

        If the field is valid, cleaned data will receive value ``email``
        """
        raw_email = self.cleaned_data['sender']
        email = extract_first_email_address(raw_email)
        if email is None:
            raise forms.ValidationError('Could not extract email address')
        self.cleaned_data['email'] = email
        return self.cleaned_data['sender']

    def clean_subject(self):
        """Cleans the :attr:`~askbot.forms.AskByEmail.subject` attribute

        If the field is valid, cleaned data will receive values
        ``tagnames`` and ``title``
        """
        raw_subject = self.cleaned_data['subject'].strip()
        if askbot_settings.TAGS_ARE_REQUIRED:
            subject_re = re.compile(r'^\[([^]]+)\](.*)$')
        else:
            subject_re = re.compile(r'^(?:\[([^]]+)\])?(.*)$')
        match = subject_re.match(raw_subject)
        if match:
            #make raw tags comma-separated
            if match.group(1) is None:  # no tags
                self.cleaned_data['tagnames'] = ''
            else:
                tagnames = match.group(1).replace(';', ',')

                #pre-process tags
                tag_list = [tag.strip() for tag in tagnames.split(',')]
                tag_list = [re.sub(r'\s+', ' ', tag) for tag in tag_list]

                if askbot_settings.REPLACE_SPACE_WITH_DASH_IN_EMAILED_TAGS:
                    tag_list = [tag.replace(' ', '-') for tag in tag_list]
                #todo: use tag separator char here
                tagnames = ' '.join(tag_list)

                #clean tags - may raise ValidationError
                self.cleaned_data['tagnames'] = TagNamesField().clean(tagnames)

            #clean title - may raise ValidationError
            title = match.group(2).strip()
            self.cleaned_data['title'] = TitleField().clean(title)
        else:
            raise forms.ValidationError(ASK_BY_EMAIL_SUBJECT_HELP)
        return self.cleaned_data['subject']

    def clean_space(self):
        """this is not a real clean code as we don't have field for space
        in this form, it is called from the general "clean" method
        """
        space_name = self.cleaned_data['space']
        if space_name:
            from askbot.models import Space
            try:
                space = Space.objects.get(name__iexact=space_name)
            except Space.DoesNotExist:
                raise forms.ValidationError('Unknown space %s' % space_name)
        else:
            #todo: replace this with "askbot.is_multisite()"
            if hasattr(django_settings, 'ASKBOT_SITE_IDS'):
                from askbot.models import Feed
                from django.contrib.sites.models import Site
                email_host = self.cleaned_data['email_host']
                try:
                    current_site = Site.objects.get(domain=email_host)
                except Site.DoesNotExist:
                    raise forms.ValidationError('Unknown domain name %s' % email_host)
                #todo!!! should be Site.--> default feed here we cheat - only one feed works
                feed = Feed.objects.filter(site=current_site)[0]
                space = feed.default_space
            else:
                from askbot.models import Space
                space = Space.objects.get_default()

        self.cleaned_data['space'] = space
        return space



class AnswerForm(PostAsSomeoneForm, PostPrivatelyForm):
    wiki = WikiField()
    openid = forms.CharField(
        required=False, max_length=255,
        widget=forms.TextInput(attrs={'size': 40, 'class': 'openid-input'})
    )

    def __init__(self, *args, **kwargs):
        super(AnswerForm, self).__init__(*args, **kwargs)
        user = kwargs['user']
        self.fields['text'] = AnswerEditorField(user=user)

        if should_use_recaptcha(user):
            self.fields['recaptcha'] = AskbotRecaptchaField()

    def has_data(self):
        """True if form is bound or has inital data"""
        if self.is_bound:
            return True

        initial_text = self.initial.get('text', '')
        if askbot_settings.EDITOR_TYPE == 'tinymce':
            stripped_text = strip_tags(initial_text).strip()
        else:
            stripped_text = initial_text.strip()
        return len(stripped_text) > 0

    #People can override this function to save their additional fields to db
    def save(self, question, user):
        wiki = self.cleaned_data['wiki']
        text = self.cleaned_data['text']
        is_private = self.cleaned_data['post_privately']

        return user.post_answer(
            question = question,
            body_text = text,
            wiki = wiki,
            is_private = is_private,
            timestamp = datetime.datetime.now(),
        )

class VoteForm(forms.Form):
    """form used in ajax vote view (only comment_upvote so far)
    """
    post_id = forms.IntegerField()
    # char because it is 'true' or 'false' as string
    cancel_vote = forms.CharField()

    def clean_cancel_vote(self):
        val = self.cleaned_data['cancel_vote']
        if val == 'true':
            result = True
        elif val == 'false':
            result = False
        else:
            del self.cleaned_data['cancel_vote']
            raise forms.ValidationError(
                    'either "true" or "false" strings expected'
                )
        self.cleaned_data['cancel_vote'] = result
        return self.cleaned_data['cancel_vote']


class CloseForm(forms.Form):
    reason = forms.ChoiceField(choices=const.CLOSE_REASONS)


class RetagQuestionForm(forms.Form):
    tags = TagNamesField()

    def __init__(self, question, *args, **kwargs):
        """initialize the default values"""
        super(RetagQuestionForm, self).__init__(*args, **kwargs)
        self.fields['tags'].initial = question.thread.tagnames


class RevisionForm(forms.Form):
    """
    Lists revisions of a Question or Answer
    """
    revision = forms.ChoiceField(widget=forms.Select())

    def __init__(self, post, latest_revision, *args, **kwargs):
        super(RevisionForm, self).__init__(*args, **kwargs)
        revisions = post.revisions.values_list(
            'revision', 'author__username', 'revised_at', 'summary'
        )
        date_format = '%c'
        rev_choices = list()
        for r in revisions:
            rev_details = u'%s - %s (%s) %s' % (
                r[0], r[1], r[2].strftime(date_format), r[3]
            )
            rev_choices.append((r[0], rev_details))

        self.fields['revision'].choices = rev_choices
        self.fields['revision'].initial = latest_revision.revision

class EditQuestionForm(PostAsSomeoneForm, PostPrivatelyForm):
    tags = TagNamesField()
    summary = SummaryField()
    wiki = WikiField()
    reveal_identity = forms.BooleanField(
        label=_('reveal identity'),
        required=False,
    )
    suppress_email = SuppressEmailField()

    #todo: this is odd that this form takes question as an argument
    def __init__(self, *args, **kwargs):
        """populate EditQuestionForm with initial data"""
        self.question = kwargs.pop('question')
        self.user = kwargs.pop('user')#preserve for superclass
        revision = kwargs.pop('revision')
        super(EditQuestionForm, self).__init__(*args, **kwargs)
        #it is important to add this field dynamically
        self.fields['text'] = QuestionEditorField(user=self.user)
        self.fields['title'] = TitleField()
        self.fields['title'].initial = revision.title
        self.fields['text'].initial = revision.text
        self.fields['tags'].initial = revision.tagnames
        self.fields['wiki'].initial = self.question.wiki
        #hide the reveal identity field
        if not self.can_stay_anonymous():
            self.hide_field('reveal_identity')

        if getattr(django_settings, 'ASKBOT_MULTILINGUAL', False):
            self.fields['language'] = LanguageField()

        if should_use_recaptcha(self.user):
            self.fields['recaptcha'] = AskbotRecaptchaField()

    def has_changed(self):
        if super(EditQuestionForm, self).has_changed():
            return True
        if askbot_settings.GROUPS_ENABLED:
            was_private = self.question.is_private()
            if was_private != self.cleaned_data['post_privately']:
                return True

        if getattr(django_settings, 'ASKBOT_MULTILINGUAL', False):
            old_language = self.question.thread.language_code
            if old_language != self.cleaned_data['language']:
                return True
        else:
            return False

    def can_stay_anonymous(self):
        """determines if the user cat keep editing the question
        anonymously"""
        return (askbot_settings.ALLOW_ASK_ANONYMOUSLY
            and self.question.is_anonymous
            and self.user.is_owner_of(self.question)
        )

    def clean_reveal_identity(self):
        """cleans the reveal_identity field
        which determines whether previous anonymous
        edits must be rewritten as not anonymous
        this does not necessarily mean that the edit will be anonymous

        only does real work when question is anonymous
        based on the following truth table:

        is_anon  can  owner  checked  cleaned data
        -        *     *        *        False (ignore choice in checkbox)
        +        +     +        +        True
        +        +     +        -        False
        +        +     -        +        Raise(Not owner)
        +        +     -        -        False
        +        -     +        +        True (setting "can" changed, say yes)
        +        -     +        -        False, warn (but prev edits stay anon)
        +        -     -        +        Raise(Not owner)
        +        -     -        -        False
        """
        value = self.cleaned_data['reveal_identity']
        if self.question.is_anonymous:
            if value is True:
                if self.user.is_owner_of(self.question):
                    #regardless of the ALLOW_ASK_ANONYMOUSLY
                    return True
                else:
                    self.show_field('reveal_identity')
                    del self.cleaned_data['reveal_identity']
                    raise forms.ValidationError(
                                _(
                                    'Sorry, only owner of the anonymous '
                                    'question can reveal his or her '
                                    'identity, please uncheck the '
                                    'box'
                                 )
                             )
            else:
                can_ask_anon = askbot_settings.ALLOW_ASK_ANONYMOUSLY
                is_owner = self.user.is_owner_of(self.question)
                if can_ask_anon is False and is_owner:
                    self.show_field('reveal_identity')
                    raise forms.ValidationError(
                        _(
                            'Sorry, apparently rules have just changed - '
                            'it is no longer possible to ask anonymously. '
                            'Please either check the "reveal identity" box '
                            'or reload this page and try editing the question '
                            'again.'
                        )
                    )
                return False
        else:
            #takes care of 8 possibilities - first row of the table
            return False

    def clean(self):
        """Purpose of this function is to determine whether
        it is ok to apply edit anonymously in the synthetic
        field edit_anonymously. It relies on correct cleaning
        if the "reveal_identity" field
        """
        super(EditQuestionForm, self).clean()
        reveal_identity = self.cleaned_data.get('reveal_identity', False)
        stay_anonymous = False
        if reveal_identity is False and self.can_stay_anonymous():
            stay_anonymous = True
        self.cleaned_data['stay_anonymous'] = stay_anonymous
        return self.cleaned_data

class EditAnswerForm(PostAsSomeoneForm, PostPrivatelyForm):
    summary = SummaryField()
    wiki = WikiField()
    suppress_email = SuppressEmailField()

    def __init__(self, answer, revision, *args, **kwargs):
        self.answer = answer
        user = kwargs.pop('user', None)
        super(EditAnswerForm, self).__init__(*args, **kwargs)
        #it is important to add this field dynamically
        self.fields['text'] = AnswerEditorField(user=user)
        self.fields['text'].initial = revision.text
        self.fields['wiki'].initial = answer.wiki

        if should_use_recaptcha(user):
            self.fields['recaptcha'] = AskbotRecaptchaField()

    def has_changed(self):
        #todo: this function is almost copy/paste of EditQuestionForm.has_changed()
        if super(EditAnswerForm, self).has_changed():
            return True
        if askbot_settings.GROUPS_ENABLED:
            return self.answer.is_private() \
                != self.cleaned_data['post_privately']
        else:
            return False

class EditTagWikiForm(forms.Form):
    text = forms.CharField(required=False)
    tag_id = forms.IntegerField()


class EditUserForm(forms.Form):
    email = forms.EmailField(
                    label=u'Email',
                    required=False,
                    max_length=255,
                    widget=forms.TextInput(attrs={'size': 35})
                )

    realname = forms.CharField(
                        label=_('Real name'),
                        required=False,
                        max_length=255,
                        widget=forms.TextInput(attrs={'size': 35})
                    )

    website = forms.URLField(
                        label=_('Website'),
                        required=False,
                        max_length=255,
                        widget=forms.TextInput(attrs={'size': 35})
                    )

    city = forms.CharField(
                        label=_('City'),
                        required=False,
                        max_length=255,
                        widget=forms.TextInput(attrs={'size': 35})
                    )

    country = CountryField(required=False)

    show_country = forms.BooleanField(
                        label=_('Show country'),
                        required=False
                    )

    show_marked_tags = forms.BooleanField(
                        label=_('Show tag choices'),
                        required=False
                    )

    birthday = forms.DateField(
                        label=_('Date of birth'),
                        help_text=_(
                            'will not be shown, used to calculate '
                            'age, format: YYYY-MM-DD'
                        ),
                        required=False,
                        widget=forms.TextInput(attrs={'size': 35})
                    )

    about = forms.CharField(
                        label=_('Profile'),
                        required=False,
                        widget=forms.Textarea(attrs={'cols': 60})
                    )

    def __init__(self, user, *args, **kwargs):
        super(EditUserForm, self).__init__(*args, **kwargs)
        logging.debug('initializing the form')
        if askbot_settings.EDITABLE_SCREEN_NAME:
            self.fields['username'] = UserNameField(label=_('Screen name'))
            self.fields['username'].initial = user.username
            self.fields['username'].user_instance = user
        self.fields['email'].initial = user.email
        self.fields['realname'].initial = user.real_name
        self.fields['website'].initial = user.website
        self.fields['city'].initial = user.location
        if user.country is None:
            country = 'unknown'
        else:
            country = user.country
        self.fields['country'].initial = country
        self.fields['show_country'].initial = user.show_country
        self.fields['show_marked_tags'].initial = user.show_marked_tags

        if user.date_of_birth is not None:
            self.fields['birthday'].initial = user.date_of_birth

        self.fields['about'].initial = user.about
        self.user = user

    def clean_email(self):
        """For security reason one unique email in database"""
        if self.user.email != self.cleaned_data['email']:
            #todo dry it, there is a similar thing in openidauth
            if 'email' in self.cleaned_data:
                try:
                    User.objects.get(email=self.cleaned_data['email'])
                except User.DoesNotExist:
                    return self.cleaned_data['email']
                except User.MultipleObjectsReturned:
                    raise forms.ValidationError(_(
                        'this email has already been registered, '
                        'please use another one')
                    )
                raise forms.ValidationError(_(
                    'this email has already been registered, '
                    'please use another one')
                )
        return self.cleaned_data['email']


class TagFilterSelectionForm(forms.ModelForm):
    email_tag_filter_strategy = forms.ChoiceField(
        initial = const.EXCLUDE_IGNORED,
        label = _('Choose email tag filter'),
        widget = forms.RadioSelect
    )
    def __init__(self, *args, **kwargs):
        super(TagFilterSelectionForm, self).__init__(*args, **kwargs)
        choices = get_tag_display_filter_strategy_choices()
        self.fields['email_tag_filter_strategy'].choices = choices

    class Meta:
        model = User
        fields = ('email_tag_filter_strategy',)

    def save(self):
        before = self.instance.email_tag_filter_strategy
        super(TagFilterSelectionForm, self).save()
        after = self.instance.email_tag_filter_strategy
        if before != after:
            return True
        return False


class EmailFeedSettingField(forms.ChoiceField):
    def __init__(self, *arg, **kwarg):
        kwarg['choices'] = const.NOTIFICATION_DELIVERY_SCHEDULE_CHOICES
        kwarg['widget'] = forms.RadioSelect
        super(EmailFeedSettingField, self).__init__(*arg, **kwarg)


class EditUserEmailFeedsForm(forms.Form):
    FORM_TO_MODEL_MAP = {
        'all_questions': 'q_all',
        'asked_by_me': 'q_ask',
        'answered_by_me': 'q_ans',
        'individually_selected': 'q_sel',
        'mentions_and_comments': 'm_and_c',
    }
    NO_EMAIL_INITIAL = {
        'all_questions': 'n',
        'asked_by_me': 'n',
        'answered_by_me': 'n',
        'individually_selected': 'n',
        'mentions_and_comments': 'n',
    }
    INSTANT_EMAIL_INITIAL = {
        'all_questions': 'i',
        'asked_by_me': 'i',
        'answered_by_me': 'i',
        'individually_selected': 'i',
        'mentions_and_comments': 'i',
    }

    def __init__(self, *args, **kwargs):
        super(EditUserEmailFeedsForm, self).__init__(*args, **kwargs)
        self.fields = SortedDict((
            ('asked_by_me', EmailFeedSettingField(label=askbot_settings.WORDS_ASKED_BY_ME)),
            ('answered_by_me', EmailFeedSettingField(label=askbot_settings.WORDS_ANSWERED_BY_ME)),
            ('individually_selected', EmailFeedSettingField(label=_('Individually selected'))),
            ('all_questions', EmailFeedSettingField(label=_('Entire forum (tag filtered)'))),
            ('mentions_and_comments', EmailFeedSettingField(label=_('Comments and posts mentioning me')))
        ))

    def set_initial_values(self, user=None):
        from askbot import models
        KEY_MAP = dict([(v, k) for k, v in self.FORM_TO_MODEL_MAP.iteritems()])
        if user is not None:
            settings = models.EmailFeedSetting.objects.filter(subscriber=user)
            initial_values = {}
            for setting in settings:
                feed_type = setting.feed_type
                form_field = KEY_MAP[feed_type]
                frequency = setting.frequency
                initial_values[form_field] = frequency
            self.initial = initial_values
        return self

    def reset(self):
        """equivalent to set_frequency('n')
        but also returns self due to some legacy requirement
        todo: clean up use of this function
        """
        if self.is_bound:
            self.cleaned_data = self.NO_EMAIL_INITIAL
        self.initial = self.NO_EMAIL_INITIAL
        return self

    def get_db_model_subscription_type_names(self):
        """todo: refactor this - too hacky
        should probably use model form instead

        returns list of values acceptable in
        ``attr::models.user.EmailFeedSetting.feed_type``
        """
        return self.FORM_TO_MODEL_MAP.values()

    def set_frequency(self, frequency='n'):
        data = {
            'all_questions': frequency,
            'asked_by_me': frequency,
            'answered_by_me': frequency,
            'individually_selected': frequency,
            'mentions_and_comments': frequency
        }
        if self.is_bound:
            self.cleaned_data = data
        self.initial = data

    def save(self, user, save_unbound=False):
        """with save_unbound==True will bypass form
        validation and save initial values
        """
        from askbot import models
        changed = False
        for form_field, feed_type in self.FORM_TO_MODEL_MAP.items():
            s, created = models.EmailFeedSetting.objects.get_or_create(
                                                    subscriber=user,
                                                    feed_type=feed_type
                                                )
            if save_unbound:
                #just save initial values instead
                if form_field in self.initial:
                    new_value = self.initial[form_field]
                else:
                    new_value = self.fields[form_field].initial
            else:
                new_value = self.cleaned_data[form_field]
            if s.frequency != new_value:
                s.frequency = new_value
                s.save()
                changed = True
            else:
                if created:
                    s.save()
            if form_field == 'individually_selected':
                user.followed_threads.clear()
        return changed


class SubscribeForEmailUpdatesField(forms.ChoiceField):
    """a simple yes or no field to subscribe for email or not"""
    def __init__(self, **kwargs):
        kwargs['widget'] = forms.widgets.RadioSelect
        kwargs['error_messages'] = {
            'required': _('please choose one of the options above')
        }
        kwargs['choices'] = (
            ('y', _('okay, let\'s try!')),
            (
                'n',
                _('no %(sitename)s email please, thanks')
                    % {'sitename': askbot_settings.APP_SHORT_NAME}
            )
        )
        super(SubscribeForEmailUpdatesField, self).__init__(**kwargs)


class SimpleEmailSubscribeForm(forms.Form):
    subscribe = SubscribeForEmailUpdatesField()

    def save(self, user=None):
        EFF = EditUserEmailFeedsForm
        #here we have kind of an anomaly - the value 'y' is redundant
        #with the frequency variable - needs to be fixed
        if self.is_bound and self.cleaned_data['subscribe'] == 'y':
            email_settings_form = EFF()
            email_settings_form.set_initial_values(user)
            logging.debug('%s wants to subscribe' % user.username)
        else:
            email_settings_form = EFF(initial=EFF.NO_EMAIL_INITIAL)
        email_settings_form.save(user, save_unbound=True)


class GroupLogoURLForm(forms.Form):
    """form for saving group logo url"""
    group_id = forms.IntegerField()
    image_url = forms.CharField()


class EditGroupMembershipForm(forms.Form):
    """a form for adding or removing users
    to and from user groups"""
    user_id = forms.IntegerField()
    group_name = forms.CharField()
    action = forms.CharField()

    def clean_action(self):
        """allowed actions are 'add' and 'remove'"""
        action = self.cleaned_data['action']
        if action not in ('add', 'remove'):
            del self.cleaned_data['action']
            raise forms.ValidationError('invalid action')
        return action


class EditRejectReasonForm(forms.Form):
    reason_id = forms.IntegerField(required=False)
    title = CountedWordsField(
        min_words=1, max_words=4, field_name=_('Title')
    )
    details = CountedWordsField(
        min_words=6, field_name=_('Description')
    )

class ModerateTagForm(forms.Form):
    tag_id = forms.IntegerField()
    thread_id = forms.IntegerField(required = False)
    action = forms.CharField()

    def clean_action(self):
        action = self.cleaned_data['action']
        assert(action in ('accept', 'reject'))
        return action

class ShareQuestionForm(forms.Form):
    thread_id = forms.IntegerField()
    recipient_name = forms.CharField()

class BulkTagSubscriptionForm(forms.Form):
    date_added = forms.DateField(required=False, widget=forms.HiddenInput())
    tags = TagNamesField(label=_("Tags"), help_text=' ')

    def __init__(self, *args, **kwargs):
        from askbot.models import BulkTagSubscription, Tag, Group
        super(BulkTagSubscriptionForm, self).__init__(*args, **kwargs)
        self.fields['users'] = forms.ModelMultipleChoiceField(queryset=User.objects.all())
        if askbot_settings.GROUPS_ENABLED:
            self.fields['groups'] = forms.ModelMultipleChoiceField(queryset=Group.objects.exclude_personal())

COMMENT_TYPE_CHOICES = (
    ('comment', 'regular comment'),
    ('admin_comment', 'moderation comment, only visible to the moderators')
)

class GetDataForPostForm(forms.Form):
    post_id = forms.IntegerField()
    comment_type = forms.ChoiceField(choices=COMMENT_TYPE_CHOICES)

class GetUserItemsForm(forms.Form):
    page_size = forms.IntegerField(required=False)
    page_number = forms.IntegerField(min_value=1)
    user_id = forms.IntegerField()

class GetUserItemsForm(forms.Form):
    page_size = forms.IntegerField(required=False)
    page_number = forms.IntegerField(min_value=1)
    user_id = forms.IntegerField()

class NewCommentForm(forms.Form):
    comment = forms.CharField()
    post_id = forms.IntegerField()
    comment_type = forms.ChoiceField(choices=COMMENT_TYPE_CHOICES)

class EditCommentForm(forms.Form):
    comment_id = forms.IntegerField()
    comment = forms.CharField()
    suppress_email = SuppressEmailField()


class ProcessCommentForm(forms.Form):
<<<<<<< HEAD
    comment_id = forms.IntegerField()
=======
    comment_id = forms.IntegerField()

class MultiSiteRepostThreadForm(forms.Form):
    thread_id = forms.IntegerField(widget=HiddenInput)

    def __init__(self, *args, **kwargs):
        super(MultiSiteRepostThreadForm, self).__init__(*args, **kwargs)
        from askbot.models.spaces import get_site_ids, get_site_name
        for site_id in get_site_ids():
            field = forms.BooleanField(
                label=get_site_name(site_id),
                required=False
            )
            self.fields['site_%d' % site_id] = field

    def clean(self):
        from askbot.models.spaces import get_site_ids
        all_site_ids = get_site_ids()

        #1) collect site ids with which thread is shared
        shared_site_ids = list()
        for site_id in all_site_ids:
            key = 'site_%d' % site_id 
            if self.cleaned_data.get(key):
                shared_site_ids.append(site_id)

        #2) for each site find default sharing space
        from askbot.models.spaces import get_default_space
        shared_spaces = set()
        for site_id in shared_site_ids:
            shared_spaces.add(get_default_space(site_id))

        self.cleaned_data['spaces'] = shared_spaces
        return self.cleaned_data
>>>>>>> b440c06b
<|MERGE_RESOLUTION|>--- conflicted
+++ resolved
@@ -426,15 +426,10 @@
         return tag_name
     else:
         from askbot import models
-<<<<<<< HEAD
         matching_tags = models.Tag.objects.filter(
                                             name__iexact=tag_name,
                                             language_code=get_language()
                                         )
-=======
-        #todo: maybe move query downstream where the tags are actually used
-        matching_tags = models.Tag.objects.filter(name__iexact=tag_name)
->>>>>>> b440c06b
         if len(matching_tags) > 0:
             return matching_tags[0].name
         else:
@@ -951,22 +946,6 @@
     tags = TagNamesField()
     wiki = WikiField()
     group_id = forms.IntegerField(required = False, widget = forms.HiddenInput)
-<<<<<<< HEAD
-    openid = forms.CharField(
-        required=False, max_length=255,
-        widget=forms.TextInput(attrs={'size': 40, 'class': 'openid-input'})
-    )
-=======
-    ask_anonymously = forms.BooleanField(
-        label=_('hide my name'),
-        help_text=_(
-            'Check if you do not want to reveal your name '
-            'when asking this question'
-        ),
-        required=False,
-    )
-    language = forms.CharField(required=False, max_length=16)
->>>>>>> b440c06b
 
     def __init__(self, *args, **kwargs):
         user = kwargs.pop('user', None)
@@ -977,7 +956,7 @@
         self.fields['text'] = QuestionEditorField(user=user)
 
         self.fields['ask_anonymously'] = forms.BooleanField(
-            label=_('post anonymously'),
+            label=_('hide my name'),
             required=False
         )
 
@@ -1044,10 +1023,8 @@
             self.fields['text'].required = False
             self.fields['text'].min_length = 0
 
-<<<<<<< HEAD
         if should_use_recaptcha(user):
             self.fields['recaptcha'] = AskbotRecaptchaField()
-=======
 
     def clean_space(self):
         """this is not a real clean code as we don't have field for space
@@ -1067,8 +1044,6 @@
     def clean(self):
         self.cleaned_data['space'] = self.clean_space()
         return self.cleaned_data
-
->>>>>>> b440c06b
 
 class CreateAskWidgetForm(forms.Form, FormWithHideableFields):
     title =  forms.CharField(max_length=100)
@@ -1125,7 +1100,6 @@
     by email.
 
     It is ivoked by the management command
-    :mod:`~askbot.management.commands.post_emailed_questions`
 
     Input is text data with attributes:
 
@@ -1842,11 +1816,6 @@
     page_number = forms.IntegerField(min_value=1)
     user_id = forms.IntegerField()
 
-class GetUserItemsForm(forms.Form):
-    page_size = forms.IntegerField(required=False)
-    page_number = forms.IntegerField(min_value=1)
-    user_id = forms.IntegerField()
-
 class NewCommentForm(forms.Form):
     comment = forms.CharField()
     post_id = forms.IntegerField()
@@ -1859,9 +1828,6 @@
 
 
 class ProcessCommentForm(forms.Form):
-<<<<<<< HEAD
-    comment_id = forms.IntegerField()
-=======
     comment_id = forms.IntegerField()
 
 class MultiSiteRepostThreadForm(forms.Form):
@@ -1895,5 +1861,4 @@
             shared_spaces.add(get_default_space(site_id))
 
         self.cleaned_data['spaces'] = shared_spaces
-        return self.cleaned_data
->>>>>>> b440c06b
+        return self.cleaned_data