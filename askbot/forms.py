--- conflicted
+++ resolved
@@ -1692,7 +1692,6 @@
         if askbot_settings.GROUPS_ENABLED:
             self.fields['groups'] = forms.ModelMultipleChoiceField(queryset=Group.objects.exclude_personal())
 
-<<<<<<< HEAD
 class GetCommentsForPostForm(forms.Form):
     post_id = forms.IntegerField()
 
@@ -1702,7 +1701,6 @@
 
 class EditCommentForm(forms.Form):
     comment = forms.CharField()
-=======
+
 class DeleteCommentForm(forms.Form):
->>>>>>> 89644df1
     comment_id = forms.IntegerField()