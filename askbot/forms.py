"""Forms, custom form fields and related utility functions
used in AskBot"""
import re
import datetime
from django import forms
from askbot import const
from askbot.const import message_keys
from django.conf import settings as django_settings
from django.core.exceptions import PermissionDenied
from django.forms.util import ErrorList
from django.utils.html import strip_tags
from django.utils.translation import ugettext_lazy as _
from django.utils.translation import ungettext_lazy, string_concat
from django.utils.text import get_text_list
from django.contrib.auth.models import User
from django_countries import countries
from askbot.utils.forms import NextUrlField, UserNameField
from askbot.mail import extract_first_email_address
from recaptcha_works.fields import RecaptchaField
from askbot.conf import settings as askbot_settings
from askbot.conf import get_tag_display_filter_strategy_choices
from tinymce.widgets import TinyMCE
import logging


def cleanup_dict(dictionary, key, empty_value):
    """deletes key from dictionary if it exists
    and the corresponding value equals the empty_value
    """
    if key in dictionary and dictionary[key] == empty_value:
        del dictionary[key]


def format_form_errors(form):
    """Formats form errors in HTML
    if there is only one error - returns a plain string
    if more than one, returns an unordered list of errors
    in HTML format.
    If there are no errors, returns empty string
    """
    if form.errors:
        errors = form.errors.values()
        if len(errors) == 1:
            return errors[0]
        else:
            result = '<ul>'
            for error in errors:
                result += '<li>%s</li>' % error
            result += '</ul>'
            return result
    else:
        return ''


def clean_marked_tagnames(tagnames):
    """return two strings - one containing tagnames
    that are straight names of tags, and the second one
    containing names of wildcard tags,
    wildcard tags are those that have an asterisk at the end
    the function does not verify that the tag names are valid
    """
    if askbot_settings.USE_WILDCARD_TAGS is False:
        return tagnames, list()

    pure_tags = list()
    wildcards = list()
    for tagname in tagnames:
        if tagname == '':
            continue
        if tagname.endswith('*'):
            if tagname.count('*') > 1:
                continue
            else:
                wildcards.append(tagname)
        else:
            pure_tags.append(tagname)

    return pure_tags, wildcards


def filter_choices(remove_choices=None, from_choices=None):
    """a utility function that will remove choice tuples
    usable for the forms.ChoicesField from
    ``from_choices``, the removed ones will be those given
    by the ``remove_choice`` list

    there is no error checking, ``from_choices`` tuple must be as expected
    to work with the forms.ChoicesField
    """

    if not isinstance(remove_choices, list):
        raise TypeError('remove_choices must be a list')

    filtered_choices = tuple()
    for choice_to_test in from_choices:
        remove = False
        for choice in remove_choices:
            if choice == choice_to_test[0]:
                remove = True
                break
        if remove is False:
            filtered_choices += (choice_to_test, )

    return filtered_choices


def need_mandatory_tags():
    """true, if list of mandatory tags is not empty"""
    from askbot import models
    return (
        askbot_settings.TAGS_ARE_REQUIRED
        and len(models.tag.get_mandatory_tags()) > 0
    )


def mandatory_tag_missing_in_list(tag_strings):
    """true, if mandatory tag is not present in the list
    of ``tag_strings``"""
    from askbot import models
    mandatory_tags = models.tag.get_mandatory_tags()
    for mandatory_tag in mandatory_tags:
        for tag_string in tag_strings:
            if tag_strings_match(tag_string, mandatory_tag):
                return False
    return True


def tag_strings_match(tag_string, mandatory_tag):
    """true if tag string matches the mandatory tag,
    the comparison is not symmetric if tag_string ends with a
    wildcard (asterisk)
    """
    if mandatory_tag.endswith('*'):
        return tag_string.startswith(mandatory_tag[:-1])
    else:
        return tag_string == mandatory_tag



COUNTRY_CHOICES = (('unknown', _('select country')),) + countries.COUNTRIES


class CountryField(forms.ChoiceField):
    """this is better placed into the django_coutries app"""

    def __init__(self, *args, **kwargs):
        """sets label and the country choices
        """
        kwargs['choices'] = kwargs.pop('choices', COUNTRY_CHOICES)
        kwargs['label'] = kwargs.pop('label', _('Country'))
        super(CountryField, self).__init__(*args, **kwargs)

    def clean(self, value):
        """Handles case of 'unknown' country selection
        """
        if self.required:
            if value == 'unknown':
                raise forms.ValidationError(_('Country field is required'))
        if value == 'unknown':
            return None
        return value


class CountedWordsField(forms.CharField):
    """a field where a number of words is expected
    to be in a certain range"""

    def __init__(
        self, min_words=0, max_words=9999, field_name=None,
        *args, **kwargs
    ):
        self.min_words = min_words
        self.max_words = max_words
        self.field_name = field_name
        super(CountedWordsField, self).__init__(*args, **kwargs)

    def clean(self, value):
        #todo: this field must be adapted to work with Chinese, etc.
        #for that we'll have to count characters instead of words
        if value is None:
            value = ''

        value = value.strip()

        word_count = len(value.split())
        if word_count < self.min_words:
            msg = ungettext_lazy(
                'must be > %d word',
                'must be > %d words',
                self.min_words - 1
            ) % (self.min_words - 1)
            #todo - space is not used in Chinese
            raise forms.ValidationError(
                string_concat(self.field_name, ' ', msg)
            )

        if word_count > self.max_words:
            msg = ungettext_lazy(
                'must be < %d word',
                'must be < %d words',
                self.max_words + 1
            ) % (self.max_words + 1)
            raise forms.ValidationError(
                string_concat(self.field_name, ' ', msg)
            )
        return value


class LanguageField(forms.ChoiceField):

    def __init__(self, *args, **kwargs):
        kwargs['choices'] = django_settings.LANGUAGES
        super(LanguageField, self).__init__(*args, **kwargs)


class SuppressEmailField(forms.BooleanField):
    def __init__(self):
        super(SuppressEmailField, self).__init__()
        self.required = False
        self.label = _("minor edit (don't send alerts)")


class DomainNameField(forms.CharField):
    """Field for Internet Domain Names
    todo: maybe there is a standard field for this?
    """
    def clean(self, value):
        #find a better regex, taking into account tlds
        domain_re = re.compile(r'[a-zA-Z\d]+(\.[a-zA-Z\d]+)+')
        if domain_re.match(value):
            return value
        else:
            raise forms.ValidationError(
                '%s is not a valid domain name' % value
            )


class TitleField(forms.CharField):
    """Field receiving question title"""
    def __init__(self, *args, **kwargs):
        super(TitleField, self).__init__(*args, **kwargs)
        self.required = kwargs.get('required', True)
        self.widget = forms.TextInput(
                            attrs={'size': 70, 'autocomplete': 'off'}
                        )
        self.max_length = 255
        self.label = _('title')
        self.help_text = _(
            'Please enter your question'
        )
        self.initial = ''

    def clean(self, value):
        """cleans the field for minimum and maximum length
        also is supposed to work for unicode non-ascii characters"""
        if value is None:
            value = ''
        if len(value) < askbot_settings.MIN_TITLE_LENGTH:
            msg = ungettext_lazy(
                'must have > %d character',
                'must have > %d characters',
                askbot_settings.MIN_TITLE_LENGTH
            ) % askbot_settings.MIN_TITLE_LENGTH
            raise forms.ValidationError(msg)
        encoded_value = value.encode('utf-8')
        if len(value) == len(encoded_value):
            if len(value) > self.max_length:
                raise forms.ValidationError(
                    _(
                        'The question is too long, maximum allowed size is '
                        '%d characters'
                    ) % self.max_length
                )
        elif len(encoded_value) > self.max_length:
            raise forms.ValidationError(
                _(
                    'The question is too long, maximum allowed size is '
                    '%d bytes'
                ) % self.max_length
            )

        return value.strip()  # TODO: test me


class EditorField(forms.CharField):
    """EditorField is subclassed by the
    :class:`QuestionEditorField` and :class:`AnswerEditorField`
    """
    length_error_template_singular = 'post content must be > %d character',
    length_error_template_plural = 'post content must be > %d characters',
    min_length = 10  # sentinel default value

    def __init__(self, *args, **kwargs):
        user = kwargs.pop('user', None)
        if user is None:
            raise ValueError('user parameter is required')
        self.user = user

        editor_attrs = kwargs.pop('editor_attrs', {})
        widget_attrs = kwargs.pop('attrs', {})
        widget_attrs.setdefault('id', 'editor')

        super(EditorField, self).__init__(*args, **kwargs)
        self.required = True
        if askbot_settings.EDITOR_TYPE == 'markdown':
            self.widget = forms.Textarea(attrs=widget_attrs)
        elif askbot_settings.EDITOR_TYPE == 'tinymce':
            self.widget = TinyMCE(attrs=widget_attrs, mce_attrs=editor_attrs)
        self.label  = _('content')
        self.help_text = u''
        self.initial = ''

    def clean(self, value):
        if value is None:
            value = ''
        if len(value) < self.min_length:
            msg = ungettext_lazy(
                self.length_error_template_singular,
                self.length_error_template_plural,
                self.min_length
            ) % self.min_length
            raise forms.ValidationError(msg)

        if self.user.is_anonymous():
            #we postpone this validation if user is posting
            #before logging in, up until publishing the post
            return value

        try:
            self.user.assert_can_post_text(value)
        except PermissionDenied, e:
            raise forms.ValidationError(unicode(e))

        return value


class QuestionEditorField(EditorField):
    """Editor field for the questions"""

    def __init__(self, *args, **kwargs):
        user = kwargs.pop('user', None)
        super(QuestionEditorField, self).__init__(
                                user=user, *args, **kwargs
                            )
        self.length_error_template_singular = \
            'question body must be > %d character'
        self.length_error_template_plural = \
            'question body must be > %d characters'
        self.min_length = askbot_settings.MIN_QUESTION_BODY_LENGTH


class AnswerEditorField(EditorField):
    """Editor field for answers"""

    def __init__(self, *args, **kwargs):
        super(AnswerEditorField, self).__init__(*args, **kwargs)
        self.length_error_template_singular = 'answer must be > %d character'
        self.length_error_template_plural = 'answer must be > %d characters'
        self.min_length = askbot_settings.MIN_ANSWER_BODY_LENGTH


def clean_tag(tag_name):
    """a function that cleans a single tag name"""
    tag_length = len(tag_name)
    if tag_length > askbot_settings.MAX_TAG_LENGTH:
        #singular form is odd in english, but required for pluralization
        #in other languages
        msg = ungettext_lazy(
            #odd but added for completeness
            'each tag must be shorter than %(max_chars)d character',
            'each tag must be shorter than %(max_chars)d characters',
            tag_length
        ) % {'max_chars': tag_length}
        raise forms.ValidationError(msg)

    #todo - this needs to come from settings
    tagname_re = re.compile(const.TAG_REGEX, re.UNICODE)
    if not tagname_re.search(tag_name):
        raise forms.ValidationError(
            _(message_keys.TAG_WRONG_CHARS_MESSAGE)
        )

    if askbot_settings.FORCE_LOWERCASE_TAGS:
        #a simpler way to handle tags - just lowercase thew all
        return tag_name.lower()
    else:
<<<<<<< HEAD
        try:
            #todo: move this into Thread.update_tags() to hopefully lower
            #the database hits - here we do one per tag
            from askbot import models
            stored_tag = models.Tag.objects.filter(name__iexact=tag_name)[0]
            return stored_tag.name
        except IndexError:
=======
        from askbot import models
        matching_tags = models.Tag.objects.filter(name__iexact=tag_name)
        if len(matching_tags) > 0:
            return matching_tags[0].name
        else:
>>>>>>> c6a8d0bf
            return tag_name


class TagNamesField(forms.CharField):
    """field that receives AskBot tag names"""

    def __init__(self, *args, **kwargs):
        super(TagNamesField, self).__init__(*args, **kwargs)
        self.required = kwargs.get('required',
                askbot_settings.TAGS_ARE_REQUIRED)
        self.widget = forms.TextInput(
            attrs={'size': 50, 'autocomplete': 'off'}
        )
        self.max_length = 255
        self.error_messages['max_length'] = _(
                            'We ran out of space for recording the tags. '
                            'Please shorten or delete some of them.'
                        )
        self.label = kwargs.get('label') or _('tags')
        self.help_text = kwargs.get('help_text') or ungettext_lazy(
            'Tags are short keywords, with no spaces within. '
            'Up to %(max_tags)d tag can be used.',
            'Tags are short keywords, with no spaces within. '
            'Up to %(max_tags)d tags can be used.',
            askbot_settings.MAX_TAGS_PER_POST
        ) % {'max_tags': askbot_settings.MAX_TAGS_PER_POST}
        self.initial = ''

    def clean(self, value):
        from askbot import models
        value = super(TagNamesField, self).clean(value)
        data = value.strip()
        if len(data) < 1:
            if askbot_settings.TAGS_ARE_REQUIRED:
                raise forms.ValidationError(
                    _(message_keys.TAGS_ARE_REQUIRED_MESSAGE)
                )
            else:
                #don't test for required characters when tags is ''
                return ''
        split_re = re.compile(const.TAG_SPLIT_REGEX)
        tag_strings = split_re.split(data)
        entered_tags = []
        tag_count = len(tag_strings)
        if tag_count > askbot_settings.MAX_TAGS_PER_POST:
            max_tags = askbot_settings.MAX_TAGS_PER_POST
            msg = ungettext_lazy(
                        'please use %(tag_count)d tag or less',
                        'please use %(tag_count)d tags or less',
                        tag_count) % {'tag_count': max_tags}
            raise forms.ValidationError(msg)

        if need_mandatory_tags():
            if mandatory_tag_missing_in_list(tag_strings):
                msg = _(
                    'At least one of the following tags is required : %(tags)s'
                ) % {'tags': get_text_list(models.tag.get_mandatory_tags())}
                raise forms.ValidationError(msg)

        cleaned_entered_tags = list()
        for tag in tag_strings:
            cleaned_tag = clean_tag(tag)
            if cleaned_tag not in cleaned_entered_tags:
                cleaned_entered_tags.append(clean_tag(tag))

        result = u' '.join(cleaned_entered_tags)

        if len(result) > 125:#magic number!, the same as max_length in db
            raise forms.ValidationError(self.error_messages['max_length'])

        return u' '.join(cleaned_entered_tags)


class WikiField(forms.BooleanField):
    """Rendered as checkbox turning post into
    "community wiki"
    """

    def __init__(self, *args, **kwargs):
        super(WikiField, self).__init__(*args, **kwargs)
        self.required = False
        self.initial = False
        self.label = _(
            'community wiki (karma is not awarded & '
            'many others can edit wiki post)'
        )
        self.help_text = _(
            'if you choose community wiki option, the question '
            'and answer do not generate points and name of '
            'author will not be shown'
        )

    def clean(self, value):
        return value and askbot_settings.WIKI_ON

class SummaryField(forms.CharField):

    def __init__(self, *args, **kwargs):
        super(SummaryField, self).__init__(*args, **kwargs)
        self.required = False
        self.widget = forms.TextInput(
            attrs={'size': 50, 'autocomplete': 'off'}
        )
        self.max_length = 300
        self.label = _('update summary:')
        self.help_text = _(
            'enter a brief summary of your revision (e.g. '
            'fixed spelling, grammar, improved style, this '
            'field is optional)'
        )

class EditorForm(forms.Form):
    """form with one field - `editor`
    the field must be created dynamically, so it's added
    in the __init__() function"""

    def __init__(self, attrs=None, user=None, editor_attrs=None):
        super(EditorForm, self).__init__()
        editor_attrs = editor_attrs or {}
        self.fields['editor'] = EditorField(
                                    attrs=attrs,
                                    editor_attrs=editor_attrs,
                                    user=user
                                )


class DumpUploadForm(forms.Form):
    """This form handles importing
    data into the forum. At the moment it only
    supports stackexchange import.
    """
    dump_file = forms.FileField()


class ShowQuestionForm(forms.Form):
    """Cleans data necessary to access answers and comments
    by the respective comment or answer id - necessary
    when comments would be normally wrapped and/or displayed
    on the page other than the first page of answers to a question.
    Same for the answers that are shown on the later pages.
    """
    answer = forms.IntegerField(required=False)
    comment = forms.IntegerField(required=False)
    page = forms.IntegerField(required=False)
    sort = forms.CharField(required=False)

    def get_pruned_data(self):
        nones = ('answer', 'comment', 'page')
        for key in nones:
            if key in self.cleaned_data:
                if self.cleaned_data[key] is None:
                    del self.cleaned_data[key]
        if 'sort' in self.cleaned_data:
            if self.cleaned_data['sort'] == '':
                del self.cleaned_data['sort']
        return self.cleaned_data

    def clean(self):
        """this form must always be valid
        should use defaults if the data is incomplete
        or invalid"""
        if self._errors:
            #since the form is always valid, clear the errors
            logging.error(unicode(self._errors))
            self._errors = {}

        in_data = self.get_pruned_data()
        out_data = dict()
        if ('answer' in in_data) ^ ('comment' in in_data):
            out_data['show_page'] = None
            out_data['answer_sort_method'] = 'votes'
            out_data['show_comment'] = in_data.get('comment', None)
            out_data['show_answer'] = in_data.get('answer', None)
        else:
            out_data['show_page'] = in_data.get('page', 1)
            out_data['answer_sort_method'] = in_data.get('sort', 'votes')
            out_data['show_comment'] = None
            out_data['show_answer'] = None
        self.cleaned_data = out_data
        return out_data


class ChangeUserReputationForm(forms.Form):
    """Form that allows moderators and site administrators
    to adjust reputation of users.

    this form internally verifies that user who claims to
    be a moderator acually is
    """

    user_reputation_delta = forms.IntegerField(
                            min_value=1,
                            label=_(
                                'Enter number of points to add or subtract'
                            )
                        )
    comment = forms.CharField(max_length=128)

    def clean_comment(self):
        if 'comment' in self.cleaned_data:
            comment = self.cleaned_data['comment'].strip()
            if comment == '':
                del self.cleaned_data['comment']
                raise forms.ValidationError('Please enter non-empty comment')
            self.cleaned_data['comment'] = comment
            return comment

MODERATOR_STATUS_CHOICES = (
                                ('a', _('approved')),
                                ('w', _('watched')),
                                ('s', _('suspended')),
                                ('b', _('blocked')),
                           )
ADMINISTRATOR_STATUS_CHOICES = (('d', _('administrator')),
                               ('m', _('moderator')), ) \
                               + MODERATOR_STATUS_CHOICES


class ChangeUserStatusForm(forms.Form):
    """form that allows moderators to change user's status

    the type of options displayed depend on whether user
    is a moderator or a site administrator as well as
    what is the current status of the moderated user

    for example moderators cannot moderate other moderators
    and admins. Admins can take away admin status, but cannot
    add it (that can be done through the Django Admin interface

    this form is to be displayed in the user profile under
    "moderation" tab
    """

    user_status = forms.ChoiceField(label=_('Change status to'))

    def __init__(self, *arg, **kwarg):

        moderator = kwarg.pop('moderator')
        subject = kwarg.pop('subject')

        super(ChangeUserStatusForm, self).__init__(*arg, **kwarg)

        #select user_status_choices depending on status of the moderator
        if moderator.is_authenticated():
            if moderator.is_administrator():
                user_status_choices = ADMINISTRATOR_STATUS_CHOICES
            elif moderator.is_moderator():
                user_status_choices = MODERATOR_STATUS_CHOICES
                if subject.is_moderator() and subject != moderator:
                    raise ValueError('moderator cannot moderate another moderator')
        else:
            raise ValueError('moderator or admin expected from "moderator"')

        #remove current status of the "subject" user from choices
        user_status_choices = filter_choices(
                                        remove_choices=[subject.status, ],
                                        from_choices=user_status_choices
                                    )

        #add prompt option
        user_status_choices = (('select', _('which one?')), ) \
                                + user_status_choices

        self.fields['user_status'].choices = user_status_choices

        #set prompt option as default
        self.fields['user_status'].default = 'select'
        self.moderator = moderator
        self.subject = subject

    def clean(self):
        #if moderator is looking at own profile - do not
        #let change status
        if 'user_status' in self.cleaned_data:

            user_status = self.cleaned_data['user_status']

            #does not make sense to change own user status
            #if necessary, this can be done from the Django admin interface
            if self.moderator == self.subject:
                del self.cleaned_data['user_status']
                raise forms.ValidationError(_('Cannot change own status'))

            #do not let moderators turn other users into moderators
            if self.moderator.is_moderator() and user_status == 'moderator':
                del self.cleanded_data['user_status']
                raise forms.ValidationError(
                                _('Cannot turn other user to moderator')
                            )

            #do not allow moderator to change status of other moderators
            if self.moderator.is_moderator() and self.subject.is_moderator():
                del self.cleaned_data['user_status']
                raise forms.ValidationError(
                                _('Cannot change status of another moderator')
                            )

            #do not allow moderator to change to admin
            if self.moderator.is_moderator() and user_status == 'd':
                raise forms.ValidationError(
                                _("Cannot change status to admin")
                                )

            if user_status == 'select':
                del self.cleaned_data['user_status']
                msg = _(
                        'If you wish to change %(username)s\'s status, '
                        'please make a meaningful selection.'
                    ) % {'username': self.subject.username}
                raise forms.ValidationError(msg)

        return self.cleaned_data


class SendMessageForm(forms.Form):
    subject_line = forms.CharField(
                        label=_('Subject line'),
                        max_length=64,
                        widget=forms.TextInput(attrs={'size': 64}, )
                    )
    body_text = forms.CharField(
                            label=_('Message text'),
                            max_length=1600,
                            widget=forms.Textarea(attrs={'cols': 64})
                        )


class NotARobotForm(forms.Form):
    recaptcha = RecaptchaField(
                    private_key=askbot_settings.RECAPTCHA_SECRET,
                    public_key=askbot_settings.RECAPTCHA_KEY
                )


class FeedbackForm(forms.Form):
    name = forms.CharField(label=_('Your name (optional):'), required=False)
    email = forms.EmailField(label=_('Email:'), required=False)
    message = forms.CharField(
        label=_('Your message:'),
        max_length=800,
        widget=forms.Textarea(attrs={'cols': 60})
    )
    no_email = forms.BooleanField(
        label=_("I don't want to give my email or receive a response:"),
        required=False
    )
    next = NextUrlField()

    def __init__(self, is_auth=False, *args, **kwargs):
        super(FeedbackForm, self).__init__(*args, **kwargs)
        self.is_auth = is_auth
        if not is_auth:
            if askbot_settings.USE_RECAPTCHA:
                self._add_recaptcha_field()

    def _add_recaptcha_field(self):
        self.fields['recaptcha'] = RecaptchaField(
                            private_key=askbot_settings.RECAPTCHA_SECRET,
                            public_key=askbot_settings.RECAPTCHA_KEY
                        )

    def clean(self):
        super(FeedbackForm, self).clean()
        if not self.is_auth:
            if not self.cleaned_data['no_email'] \
                and not self.cleaned_data['email']:
                msg = _('Please mark "I dont want to give my mail" field.')
                self._errors['email'] = self.error_class([msg])

        return self.cleaned_data


class FormWithHideableFields(object):
    """allows to swap a field widget to HiddenInput() and back"""

    def hide_field(self, name):
        """replace widget with HiddenInput()
        and save the original in the __hidden_fields dictionary
        """
        if not hasattr(self, '__hidden_fields'):
            self.__hidden_fields = dict()
        if name in self.__hidden_fields:
            return
        self.__hidden_fields[name] = self.fields[name].widget
        self.fields[name].widget = forms.HiddenInput()

    def show_field(self, name):
        """restore the original widget on the field
        if it was previously hidden
        """
        if name in self.__hidden_fields:
            self.fields[name] = self.__hidden_fields.pop(name)


class PostPrivatelyForm(forms.Form, FormWithHideableFields):
    """has a single field `post_privately` with
    two related methods"""

    post_privately = forms.BooleanField(
        label = _('keep private within your groups'),
        required = False
    )
    def __init__(self, *args, **kwargs):
        user = kwargs.pop('user', None)
        self._user = user
        super(PostPrivatelyForm, self).__init__(*args, **kwargs)
        if self.allows_post_privately() == False:
            self.hide_field('post_privately')

    def allows_post_privately(self):
        user = self._user
        return (
            askbot_settings.GROUPS_ENABLED and \
            user and user.is_authenticated() and \
            user.can_make_group_private_posts()
        )

    def clean_post_privately(self):
        if self.allows_post_privately() == False:
            self.cleaned_data['post_privately'] = False
        return self.cleaned_data['post_privately']


class DraftQuestionForm(forms.Form):
    """No real validation required for this form"""
    title = forms.CharField(required=False)
    text = forms.CharField(required=False)
    tagnames = forms.CharField(required=False)


class DraftAnswerForm(forms.Form):
    """Only thread_id is required"""
    thread_id = forms.IntegerField()
    text = forms.CharField(required=False)


class PostAsSomeoneForm(forms.Form):
    post_author_username = forms.CharField(
        initial=_('User name:'),
        help_text=_(
            'Enter name to post on behalf of someone else. '
            'Can create new accounts.'
        ),
        required=False,
        widget=forms.TextInput(attrs={'class': 'tipped-input blank'})
    )
    post_author_email = forms.CharField(
        initial=_('Email address:'),
        required=False,
        widget=forms.TextInput(attrs={'class': 'tipped-input'})
    )

    def get_post_user(self, user):
        """returns user on whose behalf the post or a revision
        is being made
        """
        username = self.cleaned_data['post_author_username']
        email= self.cleaned_data['post_author_email']
        if user.is_administrator() and username and email:
            post_user = user.get_or_create_fake_user(username, email)
        else:
            post_user = user
        return post_user

    def clean_post_author_username(self):
        """if value is the same as initial, it is reset to
        empty string
        todo: maybe better to have field where initial value is invalid,
        then we would not have to have two almost identical clean functions?
        """
        username = self.cleaned_data.get('post_author_username', '').strip()
        initial_username = unicode(self.fields['post_author_username'].initial)
        if username and username == initial_username:
            self.cleaned_data['post_author_username'] = ''
        return self.cleaned_data['post_author_username']

    def clean_post_author_email(self):
        """if value is the same as initial, it is reset to
        empty string"""
        email = self.cleaned_data.get('post_author_email', '').strip()
        initial_email = unicode(self.fields['post_author_email'].initial)
        if email == initial_email:
            email = ''
        if email != '':
            email = forms.EmailField().clean(email)
        self.cleaned_data['post_author_email'] = email
        return email

    def clean(self):
        """requires email address if user name is given"""
        username = self.cleaned_data.get('post_author_username', '')
        email = self.cleaned_data.get('post_author_email', '')
        if username == '' and email:
            username_errors = self._errors.get(
                                    'post_author_username',
                                    ErrorList()
                                )
            username_errors.append(_('User name is required with the email'))
            self._errors['post_author_username'] = username_errors
            raise forms.ValidationError('missing user name')
        elif email == '' and username:
            email_errors = self._errors.get('post_author_email', ErrorList())
            email_errors.append(_('Email is required if user name is added'))
            self._errors['post_author_email'] = email_errors
            raise forms.ValidationError('missing email')

        return self.cleaned_data


class AskForm(PostAsSomeoneForm, PostPrivatelyForm):
    """the form used to askbot questions
    field ask_anonymously is shown to the user if the
    if ALLOW_ASK_ANONYMOUSLY live setting is True
    however, for simplicity, the value will always be present
    in the cleaned data, and will evaluate to False if the
    settings forbids anonymous asking
    """
    title = TitleField()
    tags = TagNamesField()
    wiki = WikiField()
    group_id = forms.IntegerField(required = False, widget = forms.HiddenInput)
    ask_anonymously = forms.BooleanField(
        label=_('ask anonymously'),
        help_text=_(
            'Check if you do not want to reveal your name '
            'when asking this question'
        ),
        required=False,
    )
    openid = forms.CharField(
        required=False, max_length=255,
        widget=forms.TextInput(attrs={'size': 40, 'class': 'openid-input'})
    )

    def __init__(self, *args, **kwargs):
        user = kwargs.pop('user', None)
        super(AskForm, self).__init__(*args, **kwargs)
        #it's important that this field is set up dynamically
        self.fields['text'] = QuestionEditorField(user=user)
        #hide ask_anonymously field
        if getattr(django_settings, 'ASKBOT_MULTILINGUAL', False):
            self.fields['language'] = LanguageField()

        if askbot_settings.ALLOW_ASK_ANONYMOUSLY is False:
            self.hide_field('ask_anonymously')

    def clean_ask_anonymously(self):
        """returns false if anonymous asking is not allowed
        """
        if askbot_settings.ALLOW_ASK_ANONYMOUSLY is False:
            self.cleaned_data['ask_anonymously'] = False
        return self.cleaned_data['ask_anonymously']


ASK_BY_EMAIL_SUBJECT_HELP = _(
    'Subject line is expected in the format: '
    '[tag1, tag2, tag3,...] question title'
)

#widgetforms
class AskWidgetForm(forms.Form, FormWithHideableFields):
    '''Simple form with just the title to ask a question'''

    title = TitleField()
    ask_anonymously = forms.BooleanField(
        label=_('ask anonymously'),
        help_text=_(
            'Check if you do not want to reveal your name '
            'when asking this question'
        ),
        required=False,
    )

    def __init__(self, include_text=True, *args, **kwargs):
        user = kwargs.pop('user', None)
        super(AskWidgetForm, self).__init__(*args, **kwargs)
        #hide ask_anonymously field
        if not askbot_settings.ALLOW_ASK_ANONYMOUSLY:
            self.hide_field('ask_anonymously')
        self.fields['text'] = QuestionEditorField(user=user)
        if not include_text:
            self.hide_field('text')
            #hack to make it validate
            self.fields['text'].required = False
            self.fields['text'].min_length = 0

class CreateAskWidgetForm(forms.Form, FormWithHideableFields):
    title =  forms.CharField(max_length=100)
    include_text_field = forms.BooleanField(required=False)

    inner_style = forms.CharField(
                        widget=forms.Textarea,
                        required=False
                    )
    outer_style = forms.CharField(
                        widget=forms.Textarea,
                        required=False
                    )

    def __init__(self, *args, **kwargs):
        from askbot.models import Group, Tag
        super(CreateAskWidgetForm, self).__init__(*args, **kwargs)
        self.fields['group'] = forms.ModelChoiceField(
            queryset=Group.objects.exclude_personal(),
            required=False
        )
        self.fields['tag'] = forms.ModelChoiceField(queryset=Tag.objects.get_content_tags(),
            required=False)
        if not askbot_settings.GROUPS_ENABLED:
            self.hide_field('group')

class CreateQuestionWidgetForm(forms.Form, FormWithHideableFields):
    title =  forms.CharField(max_length=100)
    question_number =  forms.CharField(initial='7')
    tagnames  =  forms.CharField(label=_('tags'), max_length=50)
    search_query =  forms.CharField(max_length=50, required=False)
    order_by = forms.ChoiceField(
        choices=const.SEARCH_ORDER_BY,
        initial='-added_at'
    )
    style = forms.CharField(
        widget=forms.Textarea,
        initial=const.DEFAULT_QUESTION_WIDGET_STYLE,
        required=False
    )

    def __init__(self, *args, **kwargs):
        from askbot.models import Group
        super(CreateQuestionWidgetForm, self).__init__(*args, **kwargs)
        self.fields['tagnames'] = TagNamesField()
        self.fields['group'] = forms.ModelChoiceField(
            queryset=Group.objects.exclude(name__startswith='_internal'),
            required=False
        )

class AskByEmailForm(forms.Form):
    """:class:`~askbot.forms.AskByEmailForm`
    validates question data, where question was posted
    by email.

    It is ivoked by the management command
    :mod:`~askbot.management.commands.post_emailed_questions`

    Input is text data with attributes:

    * :attr:`~askbot.forms.AskByEmailForm.sender` - unparsed "from" data
    * :attr:`~askbot.forms.AskByEmailForm.subject` - subject line
    * :attr:`~askbot.forms.AskByEmailForm.body_text` - body text of the email

    Cleaned values are:
    * ``email`` - email address
    * ``title`` - question title
    * ``tagnames`` - tag names all in one string
    * ``body_text`` - body of question text -
      a pass-through, no extra validation
    """
    sender = forms.CharField(max_length=255)
    subject = forms.CharField(
        max_length=255,
        error_messages={
            'required': ASK_BY_EMAIL_SUBJECT_HELP
        }
    )

    def __init__(self, *args, **kwargs):
        user = kwargs.pop('user', None)
        super(AskByEmailForm, self).__init__(*args, **kwargs)
        self.fields['body_text'] = QuestionEditorField(user=user)

    def clean_sender(self):
        """Cleans the :attr:`~askbot.forms.AskByEmail.sender` attribute

        If the field is valid, cleaned data will receive value ``email``
        """
        raw_email = self.cleaned_data['sender']
        email = extract_first_email_address(raw_email)
        if email is None:
            raise forms.ValidationError('Could not extract email address')
        self.cleaned_data['email'] = email
        return self.cleaned_data['sender']

    def clean_subject(self):
        """Cleans the :attr:`~askbot.forms.AskByEmail.subject` attribute

        If the field is valid, cleaned data will receive values
        ``tagnames`` and ``title``
        """
        raw_subject = self.cleaned_data['subject'].strip()
        if askbot_settings.TAGS_ARE_REQUIRED:
            subject_re = re.compile(r'^\[([^]]+)\](.*)$')
        else:
            subject_re = re.compile(r'^(?:\[([^]]+)\])?(.*)$')
        match = subject_re.match(raw_subject)
        if match:
            #make raw tags comma-separated
            if match.group(1) is None:  # no tags
                self.cleaned_data['tagnames'] = ''
            else:
                tagnames = match.group(1).replace(';', ',')

                #pre-process tags
                tag_list = [tag.strip() for tag in tagnames.split(',')]
                tag_list = [re.sub(r'\s+', ' ', tag) for tag in tag_list]

                if askbot_settings.REPLACE_SPACE_WITH_DASH_IN_EMAILED_TAGS:
                    tag_list = [tag.replace(' ', '-') for tag in tag_list]
                #todo: use tag separator char here
                tagnames = ' '.join(tag_list)

                #clean tags - may raise ValidationError
                self.cleaned_data['tagnames'] = TagNamesField().clean(tagnames)

            #clean title - may raise ValidationError
            title = match.group(2).strip()
            self.cleaned_data['title'] = TitleField().clean(title)
        else:
            raise forms.ValidationError(ASK_BY_EMAIL_SUBJECT_HELP)
        return self.cleaned_data['subject']


class AnswerForm(PostAsSomeoneForm, PostPrivatelyForm):
    wiki = WikiField()
    openid = forms.CharField(
        required=False, max_length=255,
        widget=forms.TextInput(attrs={'size': 40, 'class': 'openid-input'})
    )

    def __init__(self, *args, **kwargs):
        super(AnswerForm, self).__init__(*args, **kwargs)
        self.fields['text'] = AnswerEditorField(user=kwargs['user'])

    def has_data(self):
        """True if form is bound or has inital data"""
        if self.is_bound:
            return True

        initial_text = self.initial.get('text', '')
        if askbot_settings.EDITOR_TYPE == 'tinymce':
            stripped_text = strip_tags(initial_text).strip()
        else:
            stripped_text = initial_text.strip()
        return len(stripped_text) > 0

    #People can override this function to save their additional fields to db
    def save(self, question, user):
        wiki = self.cleaned_data['wiki']
        text = self.cleaned_data['text']
        is_private = self.cleaned_data['post_privately']        

        return user.post_answer(
            question = question,
            body_text = text,
            wiki = wiki,
            is_private = is_private,
            timestamp = datetime.datetime.now(),
        )

class VoteForm(forms.Form):
    """form used in ajax vote view (only comment_upvote so far)
    """
    post_id = forms.IntegerField()
    # char because it is 'true' or 'false' as string
    cancel_vote = forms.CharField()

    def clean_cancel_vote(self):
        val = self.cleaned_data['cancel_vote']
        if val == 'true':
            result = True
        elif val == 'false':
            result = False
        else:
            del self.cleaned_data['cancel_vote']
            raise forms.ValidationError(
                    'either "true" or "false" strings expected'
                )
        self.cleaned_data['cancel_vote'] = result
        return self.cleaned_data['cancel_vote']


class CloseForm(forms.Form):
    reason = forms.ChoiceField(choices=const.CLOSE_REASONS)


class RetagQuestionForm(forms.Form):
    tags = TagNamesField()

    def __init__(self, question, *args, **kwargs):
        """initialize the default values"""
        super(RetagQuestionForm, self).__init__(*args, **kwargs)
        self.fields['tags'].initial = question.thread.tagnames


class RevisionForm(forms.Form):
    """
    Lists revisions of a Question or Answer
    """
    revision = forms.ChoiceField(widget=forms.Select())

    def __init__(self, post, latest_revision, *args, **kwargs):
        super(RevisionForm, self).__init__(*args, **kwargs)
        revisions = post.revisions.values_list(
            'revision', 'author__username', 'revised_at', 'summary'
        )
        date_format = '%c'
        rev_choices = list()
        for r in revisions:
            rev_details = u'%s - %s (%s) %s' % (
                r[0], r[1], r[2].strftime(date_format), r[3]
            )
            rev_choices.append((r[0], rev_details))

        self.fields['revision'].choices = rev_choices
        self.fields['revision'].initial = latest_revision.revision

class EditQuestionForm(PostAsSomeoneForm, PostPrivatelyForm):
    title = TitleField()
    tags = TagNamesField()
    summary = SummaryField()
    wiki = WikiField()
    reveal_identity = forms.BooleanField(
        help_text=_(
            'You have asked this question anonymously, '
            'if you decide to reveal your identity, please check '
            'this box.'
        ),
        label=_('reveal identity'),
        required=False,
    )
    suppress_email = SuppressEmailField()

    #todo: this is odd that this form takes question as an argument
    def __init__(self, *args, **kwargs):
        """populate EditQuestionForm with initial data"""
        self.question = kwargs.pop('question')
        self.user = kwargs.pop('user')#preserve for superclass
        revision = kwargs.pop('revision')
        super(EditQuestionForm, self).__init__(*args, **kwargs)
        #it is important to add this field dynamically
        self.fields['text'] = QuestionEditorField(user=self.user)
        self.fields['title'].initial = revision.title
        self.fields['text'].initial = revision.text
        self.fields['tags'].initial = revision.tagnames
        self.fields['wiki'].initial = self.question.wiki
        #hide the reveal identity field
        if not self.can_stay_anonymous():
            self.hide_field('reveal_identity')

        if getattr(django_settings, 'ASKBOT_MULTILINGUAL', False):
            self.fields['language'] = LanguageField()

    def has_changed(self):
        if super(EditQuestionForm, self).has_changed():
            return True
        if askbot_settings.GROUPS_ENABLED:
            was_private = self.question.is_private()
            if was_private != self.cleaned_data['post_privately']:
                return True

        if getattr(django_settings, 'ASKBOT_MULTILINGUAL', False):
            old_language = self.question.thread.language_code
            if old_language != self.cleaned_data['language']:
                return True
        else:
            return False

    def can_stay_anonymous(self):
        """determines if the user cat keep editing the question
        anonymously"""
        return (askbot_settings.ALLOW_ASK_ANONYMOUSLY
            and self.question.is_anonymous
            and self.user.is_owner_of(self.question)
        )

    def clean_reveal_identity(self):
        """cleans the reveal_identity field
        which determines whether previous anonymous
        edits must be rewritten as not anonymous
        this does not necessarily mean that the edit will be anonymous

        only does real work when question is anonymous
        based on the following truth table:

        is_anon  can  owner  checked  cleaned data
        -        *     *        *        False (ignore choice in checkbox)
        +        +     +        +        True
        +        +     +        -        False
        +        +     -        +        Raise(Not owner)
        +        +     -        -        False
        +        -     +        +        True (setting "can" changed, say yes)
        +        -     +        -        False, warn (but prev edits stay anon)
        +        -     -        +        Raise(Not owner)
        +        -     -        -        False
        """
        value = self.cleaned_data['reveal_identity']
        if self.question.is_anonymous:
            if value is True:
                if self.user.is_owner_of(self.question):
                    #regardless of the ALLOW_ASK_ANONYMOUSLY
                    return True
                else:
                    self.show_field('reveal_identity')
                    del self.cleaned_data['reveal_identity']
                    raise forms.ValidationError(
                                _(
                                    'Sorry, only owner of the anonymous '
                                    'question can reveal his or her '
                                    'identity, please uncheck the '
                                    'box'
                                 )
                             )
            else:
                can_ask_anon = askbot_settings.ALLOW_ASK_ANONYMOUSLY
                is_owner = self.user.is_owner_of(self.question)
                if can_ask_anon is False and is_owner:
                    self.show_field('reveal_identity')
                    raise forms.ValidationError(
                        _(
                            'Sorry, apparently rules have just changed - '
                            'it is no longer possible to ask anonymously. '
                            'Please either check the "reveal identity" box '
                            'or reload this page and try editing the question '
                            'again.'
                        )
                    )
                return False
        else:
            #takes care of 8 possibilities - first row of the table
            return False

    def clean(self):
        """Purpose of this function is to determine whether
        it is ok to apply edit anonymously in the synthetic
        field edit_anonymously. It relies on correct cleaning
        if the "reveal_identity" field
        """
        super(EditQuestionForm, self).clean()
        reveal_identity = self.cleaned_data.get('reveal_identity', False)
        stay_anonymous = False
        if reveal_identity is False and self.can_stay_anonymous():
            stay_anonymous = True
        self.cleaned_data['stay_anonymous'] = stay_anonymous
        return self.cleaned_data

class EditAnswerForm(PostAsSomeoneForm, PostPrivatelyForm):
    summary = SummaryField()
    wiki = WikiField()
    suppress_email = SuppressEmailField()

    def __init__(self, answer, revision, *args, **kwargs):
        self.answer = answer
        user = kwargs.pop('user', None)
        super(EditAnswerForm, self).__init__(*args, **kwargs)
        #it is important to add this field dynamically
        self.fields['text'] = AnswerEditorField(user=user)
        self.fields['text'].initial = revision.text
        self.fields['wiki'].initial = answer.wiki

    def has_changed(self):
        #todo: this function is almost copy/paste of EditQuestionForm.has_changed()
        if super(EditAnswerForm, self).has_changed():
            return True
        if askbot_settings.GROUPS_ENABLED:
            return self.answer.is_private() \
                != self.cleaned_data['post_privately']
        else:
            return False

class EditTagWikiForm(forms.Form):
    text = forms.CharField(required=False)
    tag_id = forms.IntegerField()


class EditUserForm(forms.Form):
    email = forms.EmailField(
                    label=u'Email',
                    required=False,
                    max_length=255,
                    widget=forms.TextInput(attrs={'size': 35})
                )

    realname = forms.CharField(
                        label=_('Real name'),
                        required=False,
                        max_length=255,
                        widget=forms.TextInput(attrs={'size': 35})
                    )

    website = forms.URLField(
                        label=_('Website'),
                        required=False,
                        max_length=255,
                        widget=forms.TextInput(attrs={'size': 35})
                    )

    city = forms.CharField(
                        label=_('City'),
                        required=False,
                        max_length=255,
                        widget=forms.TextInput(attrs={'size': 35})
                    )

    country = CountryField(required=False)

    show_country = forms.BooleanField(
                        label=_('Show country'),
                        required=False
                    )

    show_marked_tags = forms.BooleanField(
                        label=_('Show tag choices'),
                        required=False
                    )

    birthday = forms.DateField(
                        label=_('Date of birth'),
                        help_text=_(
                            'will not be shown, used to calculate '
                            'age, format: YYYY-MM-DD'
                        ),
                        required=False,
                        widget=forms.TextInput(attrs={'size': 35})
                    )

    about = forms.CharField(
                        label=_('Profile'),
                        required=False,
                        widget=forms.Textarea(attrs={'cols': 60})
                    )

    def __init__(self, user, *args, **kwargs):
        super(EditUserForm, self).__init__(*args, **kwargs)
        logging.debug('initializing the form')
        if askbot_settings.EDITABLE_SCREEN_NAME:
            self.fields['username'] = UserNameField(label=_('Screen name'))
            self.fields['username'].initial = user.username
            self.fields['username'].user_instance = user
        self.fields['email'].initial = user.email
        self.fields['realname'].initial = user.real_name
        self.fields['website'].initial = user.website
        self.fields['city'].initial = user.location
        if user.country is None:
            country = 'unknown'
        else:
            country = user.country
        self.fields['country'].initial = country
        self.fields['show_country'].initial = user.show_country
        self.fields['show_marked_tags'].initial = user.show_marked_tags

        if user.date_of_birth is not None:
            self.fields['birthday'].initial = user.date_of_birth

        self.fields['about'].initial = user.about
        self.user = user

    def clean_email(self):
        """For security reason one unique email in database"""
        if self.user.email != self.cleaned_data['email']:
            #todo dry it, there is a similar thing in openidauth
            if 'email' in self.cleaned_data:
                try:
                    User.objects.get(email=self.cleaned_data['email'])
                except User.DoesNotExist:
                    return self.cleaned_data['email']
                except User.MultipleObjectsReturned:
                    raise forms.ValidationError(_(
                        'this email has already been registered, '
                        'please use another one')
                    )
                raise forms.ValidationError(_(
                    'this email has already been registered, '
                    'please use another one')
                )
        return self.cleaned_data['email']


class TagFilterSelectionForm(forms.ModelForm):
    email_tag_filter_strategy = forms.ChoiceField(
        initial = const.EXCLUDE_IGNORED,
        label = _('Choose email tag filter'),
        widget = forms.RadioSelect
    )
    def __init__(self, *args, **kwargs):
        super(TagFilterSelectionForm, self).__init__(*args, **kwargs)
        choices = get_tag_display_filter_strategy_choices()
        self.fields['email_tag_filter_strategy'].choices = choices

    class Meta:
        model = User
        fields = ('email_tag_filter_strategy',)

    def save(self):
        before = self.instance.email_tag_filter_strategy
        super(TagFilterSelectionForm, self).save()
        after = self.instance.email_tag_filter_strategy
        if before != after:
            return True
        return False


class EmailFeedSettingField(forms.ChoiceField):
    def __init__(self, *arg, **kwarg):
        kwarg['choices'] = const.NOTIFICATION_DELIVERY_SCHEDULE_CHOICES
        kwarg['widget'] = forms.RadioSelect
        super(EmailFeedSettingField, self).__init__(*arg, **kwarg)


class EditUserEmailFeedsForm(forms.Form):
    FORM_TO_MODEL_MAP = {
        'all_questions': 'q_all',
        'asked_by_me': 'q_ask',
        'answered_by_me': 'q_ans',
        'individually_selected': 'q_sel',
        'mentions_and_comments': 'm_and_c',
    }
    NO_EMAIL_INITIAL = {
        'all_questions': 'n',
        'asked_by_me': 'n',
        'answered_by_me': 'n',
        'individually_selected': 'n',
        'mentions_and_comments': 'n',
    }
    INSTANT_EMAIL_INITIAL = {
        'all_questions': 'i',
        'asked_by_me': 'i',
        'answered_by_me': 'i',
        'individually_selected': 'i',
        'mentions_and_comments': 'i',
    }

    asked_by_me = EmailFeedSettingField(
                            label=_('Asked by me')
                        )
    answered_by_me = EmailFeedSettingField(
                            label=_('Answered by me')
                        )
    individually_selected = EmailFeedSettingField(
                            label=_('Individually selected')
                        )
    all_questions = EmailFeedSettingField(
                            label=_('Entire forum (tag filtered)'),
                        )

    mentions_and_comments = EmailFeedSettingField(
                            label=_('Comments and posts mentioning me'),
                        )

    def set_initial_values(self, user=None):
        from askbot import models
        KEY_MAP = dict([(v, k) for k, v in self.FORM_TO_MODEL_MAP.iteritems()])
        if user is not None:
            settings = models.EmailFeedSetting.objects.filter(subscriber=user)
            initial_values = {}
            for setting in settings:
                feed_type = setting.feed_type
                form_field = KEY_MAP[feed_type]
                frequency = setting.frequency
                initial_values[form_field] = frequency
            self.initial = initial_values
        return self

    def reset(self):
        """equivalent to set_frequency('n')
        but also returns self due to some legacy requirement
        todo: clean up use of this function
        """
        if self.is_bound:
            self.cleaned_data = self.NO_EMAIL_INITIAL
        self.initial = self.NO_EMAIL_INITIAL
        return self

    def get_db_model_subscription_type_names(self):
        """todo: refactor this - too hacky
        should probably use model form instead

        returns list of values acceptable in
        ``attr::models.user.EmailFeedSetting.feed_type``
        """
        return self.FORM_TO_MODEL_MAP.values()

    def set_frequency(self, frequency='n'):
        data = {
            'all_questions': frequency,
            'asked_by_me': frequency,
            'answered_by_me': frequency,
            'individually_selected': frequency,
            'mentions_and_comments': frequency
        }
        if self.is_bound:
            self.cleaned_data = data
        self.initial = data

    def save(self, user, save_unbound=False):
        """with save_unbound==True will bypass form
        validation and save initial values
        """
        from askbot import models
        changed = False
        for form_field, feed_type in self.FORM_TO_MODEL_MAP.items():
            s, created = models.EmailFeedSetting.objects.get_or_create(
                                                    subscriber=user,
                                                    feed_type=feed_type
                                                )
            if save_unbound:
                #just save initial values instead
                if form_field in self.initial:
                    new_value = self.initial[form_field]
                else:
                    new_value = self.fields[form_field].initial
            else:
                new_value = self.cleaned_data[form_field]
            if s.frequency != new_value:
                s.frequency = new_value
                s.save()
                changed = True
            else:
                if created:
                    s.save()
            if form_field == 'individually_selected':
                user.followed_threads.clear()
        return changed


class SubscribeForEmailUpdatesField(forms.ChoiceField):
    """a simple yes or no field to subscribe for email or not"""
    def __init__(self, **kwargs):
        kwargs['widget'] = forms.widgets.RadioSelect
        kwargs['error_messages'] = {
            'required': _('please choose one of the options above')
        }
        kwargs['choices'] = (
            ('y', _('okay, let\'s try!')),
            (
                'n',
                _('no %(sitename)s email please, thanks')
                    % {'sitename': askbot_settings.APP_SHORT_NAME}
            )
        )
        super(SubscribeForEmailUpdatesField, self).__init__(**kwargs)


class SimpleEmailSubscribeForm(forms.Form):
    subscribe = SubscribeForEmailUpdatesField()

    def save(self, user=None):
        EFF = EditUserEmailFeedsForm
        #here we have kind of an anomaly - the value 'y' is redundant
        #with the frequency variable - needs to be fixed
        if self.is_bound and self.cleaned_data['subscribe'] == 'y':
            email_settings_form = EFF()
            email_settings_form.set_initial_values(user)
            logging.debug('%s wants to subscribe' % user.username)
        else:
            email_settings_form = EFF(initial=EFF.NO_EMAIL_INITIAL)
        email_settings_form.save(user, save_unbound=True)


class GroupLogoURLForm(forms.Form):
    """form for saving group logo url"""
    group_id = forms.IntegerField()
    image_url = forms.CharField()


class EditGroupMembershipForm(forms.Form):
    """a form for adding or removing users
    to and from user groups"""
    user_id = forms.IntegerField()
    group_name = forms.CharField()
    action = forms.CharField()

    def clean_action(self):
        """allowed actions are 'add' and 'remove'"""
        action = self.cleaned_data['action']
        if action not in ('add', 'remove'):
            del self.cleaned_data['action']
            raise forms.ValidationError('invalid action')
        return action


class EditRejectReasonForm(forms.Form):
    reason_id = forms.IntegerField(required=False)
    title = CountedWordsField(
        min_words=1, max_words=4, field_name=_('Title')
    )
    details = CountedWordsField(
        min_words=6, field_name=_('Description')
    )

class ModerateTagForm(forms.Form):
    tag_id = forms.IntegerField()
    thread_id = forms.IntegerField(required = False)
    action = forms.CharField()

    def clean_action(self):
        action = self.cleaned_data['action']
        assert(action in ('accept', 'reject'))
        return action

class ShareQuestionForm(forms.Form):
    thread_id = forms.IntegerField()
    recipient_name = forms.CharField()

class BulkTagSubscriptionForm(forms.Form):
    date_added = forms.DateField(required=False, widget=forms.HiddenInput())
    tags = TagNamesField(label=_("Tags"), help_text=' ')

    def __init__(self, *args, **kwargs):
        from askbot.models import BulkTagSubscription, Tag, Group
        super(BulkTagSubscriptionForm, self).__init__(*args, **kwargs)
        self.fields['users'] = forms.ModelMultipleChoiceField(queryset=User.objects.all())
        if askbot_settings.GROUPS_ENABLED:
            self.fields['groups'] = forms.ModelMultipleChoiceField(queryset=Group.objects.exclude_personal())

class GetDataForPostForm(forms.Form):
    post_id = forms.IntegerField()

class GetUserItemsForm(forms.Form):
    page_size = forms.IntegerField(required=False)
    page_number = forms.IntegerField(min_value=1)
    user_id = forms.IntegerField()

class NewCommentForm(forms.Form):
    comment = forms.CharField()
    post_id = forms.IntegerField()

class EditCommentForm(forms.Form):
    comment_id = forms.IntegerField()
    comment = forms.CharField()
    suppress_email = SuppressEmailField()


class DeleteCommentForm(forms.Form):
    comment_id = forms.IntegerField()<|MERGE_RESOLUTION|>--- conflicted
+++ resolved
@@ -384,21 +384,11 @@
         #a simpler way to handle tags - just lowercase thew all
         return tag_name.lower()
     else:
-<<<<<<< HEAD
-        try:
-            #todo: move this into Thread.update_tags() to hopefully lower
-            #the database hits - here we do one per tag
-            from askbot import models
-            stored_tag = models.Tag.objects.filter(name__iexact=tag_name)[0]
-            return stored_tag.name
-        except IndexError:
-=======
         from askbot import models
         matching_tags = models.Tag.objects.filter(name__iexact=tag_name)
         if len(matching_tags) > 0:
             return matching_tags[0].name
         else:
->>>>>>> c6a8d0bf
             return tag_name
 
 
