"""
Context processor for lightweight session messages.

Time-stamp: <2008-07-19 23:16:19 carljm context_processors.py>

"""
from django.conf import settings as django_settings
from django.contrib import messages as django_messages
from django.utils.encoding import StrAndUnicode

from askbot.user_messages import get_and_delete_messages

def user_messages(request):
    """
    Returns session messages for the current session.

    """
    if not request.path.startswith('/' + django_settings.ASKBOT_URL):
        #todo: a hack, for real we need to remove this middleware
        #and switch to the new-style session messages
        return {}
<<<<<<< HEAD
    if hasattr(request.user, 'get_and_delete_messages'):
        messages = request.user.get_and_delete_messages()
        messages += django_messages.get_messages(request)
        #if request.user.is_authenticated():
        #else:
        #    messages = LazyMessages(request)
        #import inspect
        #print inspect.stack()[1]
        #print messages
        return { 'user_messages': messages }
    else:
        return { 'user_messages': django_messages.get_messages(request) }

class LazyMessages (StrAndUnicode):
=======

    #the get_and_delete_messages is added to anonymous user by the
    #ConnectToSessionMessages middleware by the process_request,
    #however - if the user is logging out via /admin/logout/
    #the AnonymousUser is installed in the response and thus 
    #the Askbot's session messages hack will fail, so we have
    #an extra if statement here.
    if hasattr(request.user, 'get_and_delete_messages'):
        messages = request.user.get_and_delete_messages()
        return { 'user_messages': messages }
    return {}

class LazyMessages(StrAndUnicode):
>>>>>>> bfd4497f
    """
    Lazy message container, so messages aren't actually retrieved from
    session and deleted until the template asks for them.

    """
    def __init__(self, request):
        self.request = request

    def __iter__(self):
        return iter(self.messages)

    def __len__(self):
        return len(self.messages)

    def __nonzero__(self):
        return bool(self.messages)

    def __unicode__(self):
        return unicode(self.messages)

    def __getitem__(self, *args, **kwargs):
        return self.messages.__getitem__(*args, **kwargs)

    def _get_messages(self):
        if hasattr(self, '_messages'):
            return self._messages
        self._messages = get_and_delete_messages(self.request)
        return self._messages
    messages = property(_get_messages)<|MERGE_RESOLUTION|>--- conflicted
+++ resolved
@@ -19,7 +19,6 @@
         #todo: a hack, for real we need to remove this middleware
         #and switch to the new-style session messages
         return {}
-<<<<<<< HEAD
     if hasattr(request.user, 'get_and_delete_messages'):
         messages = request.user.get_and_delete_messages()
         messages += django_messages.get_messages(request)
@@ -33,22 +32,7 @@
     else:
         return { 'user_messages': django_messages.get_messages(request) }
 
-class LazyMessages (StrAndUnicode):
-=======
-
-    #the get_and_delete_messages is added to anonymous user by the
-    #ConnectToSessionMessages middleware by the process_request,
-    #however - if the user is logging out via /admin/logout/
-    #the AnonymousUser is installed in the response and thus 
-    #the Askbot's session messages hack will fail, so we have
-    #an extra if statement here.
-    if hasattr(request.user, 'get_and_delete_messages'):
-        messages = request.user.get_and_delete_messages()
-        return { 'user_messages': messages }
-    return {}
-
 class LazyMessages(StrAndUnicode):
->>>>>>> bfd4497f
     """
     Lazy message container, so messages aren't actually retrieved from
     session and deleted until the template asks for them.
