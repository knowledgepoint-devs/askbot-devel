<div class="group-messaging"
    data-create-thread-url="{% url create_thread %}"
    data-get-threads-url="{% url get_threads %}"
<<<<<<< HEAD
=======
    data-reply-url="{% url post_reply %}"
>>>>>>> 23ac9ee8
>
    <div class="first-col">
        <button class="submit compose">{% trans %}compose{% endtrans %}</button>
        {% include "group_messaging/senders_list.html" %}
    </div>
    <div class="second-col">
        {% include "group_messaging/threads_list.html" %}
    </div>
    <div class="clear-fix"></div>
</div><|MERGE_RESOLUTION|>--- conflicted
+++ resolved
@@ -1,10 +1,7 @@
 <div class="group-messaging"
     data-create-thread-url="{% url create_thread %}"
     data-get-threads-url="{% url get_threads %}"
-<<<<<<< HEAD
-=======
     data-reply-url="{% url post_reply %}"
->>>>>>> 23ac9ee8
 >
     <div class="first-col">
         <button class="submit compose">{% trans %}compose{% endtrans %}</button>
