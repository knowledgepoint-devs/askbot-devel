{% extends "two_column_body.html" %}
{% import "macros.html" as macros %}
<!-- question_edit.html -->
{% block title %}{% spaceless %}{{ settings.WORDS_EDIT_QUESTION|escape }}{% endspaceless %}{% endblock %}
{% block forestyle %}
    <link rel="stylesheet" type="text/css" href="{{"/js/wmd/wmd.css"|media}}" />
{% endblock %}
{% block content %}
<div class="section-title">{{ settings.WORDS_EDIT_QUESTION|escape }} [<a href="{{ question.get_absolute_url() }}">{% trans %}back{% endtrans %}</a>]</div>
<form id="fmedit" action="{% url edit_question question.id %}" method="post" >{% csrf_token %}
    {% if revision_form.revision.errors %}{{ revision_form.revision.errors.as_ul() }}{% endif %}
    {{ revision_form.revision }}
    <input type="hidden" id="select_revision" name="select_revision" value="false"/>
    <div class="form-item">
        <label for="id_title" >
            {{ settings.WORDS_QUESTION_IN_ONE_SENTENCE|escape }}
            {% if form.title.errors %}
                {{ form.title.errors }}
            {% endif %}
        </label>
        {{ form.title }}
    </div>
    <label for="editor">{% trans %}Details{% endtrans %}</label>
    {% set use_category_selector = (settings.TAG_SOURCE == 'category-tree') %}
    {{
        macros.edit_post(
                    form,
                    post_type = 'question',
                    post_html = revision.text,
                    mandatory_tags = mandatory_tags,
                    use_category_selector = use_category_selector,
                    tag_names = tag_names,
                    editor_type = settings.EDITOR_TYPE,
                    user = request.user
                )
    }}
<<<<<<< HEAD
    <div class="after-editor">
        {% if form.recaptcha %}
            <div>{{ macros.form_field_with_errors(form.recaptcha) }}</div>
            <div class="clearfix"></div>
        {% endif %}
        <div class="question-options">
            {% if settings.WIKI_ON and question.wiki == False %}
                {{ macros.checkbox_in_div(form.wiki) }}
            {% endif %}
            {% if settings.ENABLE_EMAIL_ALERTS %}
                {{ macros.checkbox_in_div(form.suppress_email) }}
            {% endif %}
            {% if form.can_stay_anonymous() %}
                {{ macros.checkbox_in_div(form.reveal_identity) }}
            {% endif %}
            {% if settings.GROUPS_ENABLED and 
                request.user.is_authenticated() and 
                request.user.can_make_group_private_posts()
            %}
                {{ macros.checkbox_in_div(form.post_privately) }}
            {% endif %}
            {% if settings.MULTILINGUAL %}
            <div class="lang-selector">
                <label for="id_language">{% trans %}Change language{% endtrans %}</label>
                {{ form.language }}
            </div>
            {% endif %}
        </div>
        <input id="edit_post_form_submit_button" type="submit" value="{% trans %}Save edit{% endtrans %}" class="large submit" />
        <input type="button" value="{% trans %}Cancel{% endtrans %}" class="large submit" onclick="history.back(-1);" />

=======
    <input id="edit_post_form_submit_button" type="submit" value="{% trans %}Save edit{% endtrans %}" class="submit" />&nbsp;
    <input type="button" value="{% trans %}Cancel{% endtrans %}" class="submit" onclick="history.back(-1);" />
    <div class="clearfix"></div>
    <div class="post-opts">
        {{ macros.post_options(form, request.user, settings) }}
        {% if form.can_stay_anonymous() %}
            {{ macros.checkbox_in_div(form.reveal_identity) }}
        {% endif %}
        {% if settings.MULTILINGUAL %}
        <div class="lang-selector">
            <label for="id_language">{% trans %}Change language{% endtrans %}</label>
            {{ form.language }}
        </div>
        {% endif %}
>>>>>>> b440c06b
    </div>
</form>
{% endblock %}

{% block sidebar %}
<div id ="tips" class="box">
    <h2>{% trans %}Tips{% endtrans %}</h2>
    {% include "widgets/question_edit_tips.html" %}
</div>
{% if settings.EDITOR_TYPE == 'markdown' %}
    {% include "/widgets/markdown_help.html" %}
{% endif %}
{% endblock %}

{% block endjs %}
    {% include "meta/editor_data.html" %}
    <script type='text/javascript' src='{{"/js/editor.js"|media }}'></script>
    {% if mandatory_tags %}
        {% include "meta/mandatory_tags_js.html" %}
    {% endif %}
    <script type='text/javascript' src='{{"/js/jquery.validate.min.js"|media}}'></script>
    <script type='text/javascript' src='{{"/js/post.js"|media}}'></script>
    {% if settings.EDITOR_TYPE == 'markdown' %}
        {% include "meta/markdown_javascript.html" %}
    {% endif %}
    <script type="text/javascript">
    {% if settings.ENABLE_MATHJAX or settings.MARKUP_CODE_FRIENDLY %}
        var codeFriendlyMarkdown = true;
    {% else %}
        var codeFriendlyMarkdown = false;
    {% endif %}
    //todo move javascript out
    $().ready(function(){
        $("#nav_questions").attr('className',"on");

        $('#editor').TextAreaResizer();
        //highlight code synctax when editor has new text
        $("#editor").typeWatch({highlight: false, wait: 3000,
                         captureLength: 5, callback: lanai.highlightSyntax});
                         
        //toggle preview of editor
        var display = true;
        var txt = "[{% trans %}hide preview{% endtrans %}]";
        $('#pre-collapse').text(txt);
        $('#pre-collapse').bind('click', function(){
            txt = display ? "[{% trans %}show preview{% endtrans %}]" : "[{% trans %}hide preview{% endtrans %}]";
            display = !display;
            $('#previewer').toggle();
            $('#pre-collapse').text(txt);
        });
        
        setupFormValidation(
                    $("#fmedit"),
                    CPValidator.getQuestionFormRules(),
                    CPValidator.getQuestionFormMessages()
        );

        $('#id_revision').unbind().change(function(){
            $("#select_revision").val('true');
            $('#edit_post_form_submit_button').click();
        });
        lanai.highlightSyntax();
        
    });
    </script>
    {% if settings.TAG_SOURCE == 'category-tree' %}
        {% include "meta/category_tree_js.html" %}
    {% endif %}
{% endblock %}
<!-- end question_edit.html --><|MERGE_RESOLUTION|>--- conflicted
+++ resolved
@@ -34,41 +34,12 @@
                     user = request.user
                 )
     }}
-<<<<<<< HEAD
-    <div class="after-editor">
-        {% if form.recaptcha %}
-            <div>{{ macros.form_field_with_errors(form.recaptcha) }}</div>
-            <div class="clearfix"></div>
-        {% endif %}
-        <div class="question-options">
-            {% if settings.WIKI_ON and question.wiki == False %}
-                {{ macros.checkbox_in_div(form.wiki) }}
-            {% endif %}
-            {% if settings.ENABLE_EMAIL_ALERTS %}
-                {{ macros.checkbox_in_div(form.suppress_email) }}
-            {% endif %}
-            {% if form.can_stay_anonymous() %}
-                {{ macros.checkbox_in_div(form.reveal_identity) }}
-            {% endif %}
-            {% if settings.GROUPS_ENABLED and 
-                request.user.is_authenticated() and 
-                request.user.can_make_group_private_posts()
-            %}
-                {{ macros.checkbox_in_div(form.post_privately) }}
-            {% endif %}
-            {% if settings.MULTILINGUAL %}
-            <div class="lang-selector">
-                <label for="id_language">{% trans %}Change language{% endtrans %}</label>
-                {{ form.language }}
-            </div>
-            {% endif %}
-        </div>
-        <input id="edit_post_form_submit_button" type="submit" value="{% trans %}Save edit{% endtrans %}" class="large submit" />
-        <input type="button" value="{% trans %}Cancel{% endtrans %}" class="large submit" onclick="history.back(-1);" />
-
-=======
-    <input id="edit_post_form_submit_button" type="submit" value="{% trans %}Save edit{% endtrans %}" class="submit" />&nbsp;
-    <input type="button" value="{% trans %}Cancel{% endtrans %}" class="submit" onclick="history.back(-1);" />
+    {% if form.recaptcha %}
+        <div>{{ macros.form_field_with_errors(form.recaptcha) }}</div>
+        <div class="clearfix"></div>
+    {% endif %}
+    <input id="edit_post_form_submit_button" type="submit" value="{% trans %}Save edit{% endtrans %}"/>
+    <input type="button" value="{% trans %}Cancel{% endtrans %}" onclick="history.back(-1);" />
     <div class="clearfix"></div>
     <div class="post-opts">
         {{ macros.post_options(form, request.user, settings) }}
@@ -81,7 +52,6 @@
             {{ form.language }}
         </div>
         {% endif %}
->>>>>>> b440c06b
     </div>
 </form>
 {% endblock %}
