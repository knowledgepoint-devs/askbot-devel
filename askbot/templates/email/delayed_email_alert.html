{% block content %}
<p>{% trans %}Dear {{ name }},{% endtrans %}</p>
<<<<<<< HEAD
<p>{% trans %}{{ site_name }} has these updates, please have a look:{% endtrans %}</p>
=======
<p>{% trans num=questions|length %}The following question has been updated on {{ site_name }}:{% pluralize num %}The following {{ num }} questions have been updated on {{ site_name }}:{% endtrans %}</p>
>>>>>>> b440c06b
<ul>
{% for q in questions %}
    <li>
        <a href="{{ q['url'] }}?sort=latest">{{ q['title'] }}</a>
        <font color="#777777">({{ q['info'] }})</font>
    </li>
{% endfor %}
</ul>
{% include "email/change_settings_info.html" %}
{% endblock %}
{% block footer %}
    {% include "email/footer.html" %}
{% endblock %}<|MERGE_RESOLUTION|>--- conflicted
+++ resolved
@@ -1,10 +1,6 @@
 {% block content %}
 <p>{% trans %}Dear {{ name }},{% endtrans %}</p>
-<<<<<<< HEAD
-<p>{% trans %}{{ site_name }} has these updates, please have a look:{% endtrans %}</p>
-=======
-<p>{% trans num=questions|length %}The following question has been updated on {{ site_name }}:{% pluralize num %}The following {{ num }} questions have been updated on {{ site_name }}:{% endtrans %}</p>
->>>>>>> b440c06b
+<p>{% trans %}Sending you updates from {{ site_name }}, please have a look:{% endtrans %}</p>
 <ul>
 {% for q in questions %}
     <li>
