--- conflicted
+++ resolved
@@ -12,18 +12,10 @@
 %}
     {% spaceless %}
         {{ start_quote(quote_level) }}
-<<<<<<< HEAD
-            {% set author = post.author.username|escape %}
-            {% if post.is_question() %}
-            {% if quote_level > 0 %}
-            <p style="font-size:10px; font-weight: bold;">
-=======
-
             {% if recipient|can_see_private_user_data(post.author) %}
                 {% set author = post.author.username|escape ~ '/(' ~ mailto_link(post.author) ~ ')' %}
             {% elif post.is_anonymous %}
                 {% set author = post.author.get_name_of_anonymous_user()|escape %}
->>>>>>> bfd4497f
             {% else %}
                 {% set author = post.author.username|escape %}
             {% endif %}
@@ -34,39 +26,17 @@
                 {% else %}
                 <p style="font-size:20px; font-weight: bold; margin: 10px 0">
                 {% endif %}
-                        {% if format == 'parent_subthread' %}
-                            {% if is_leaf_post %}
-                                {% trans %}Started by {{ author }}:{% endtrans %}
-                            {% else %}
-                                {% trans -%}
-                                    In reply to {{ author }}:
-                                {%- endtrans %}
-                            {% endif %}
-                        {% else %}
-                            {{ settings.WORDS_QUESTION_SINGULAR|title|escape }} :
-                        {% endif %}
-<<<<<<< HEAD
+                {% if format == 'parent_subthread' %}
+                    {% if is_leaf_post %}
+                        {% trans %}Started by {{ author }}:{% endtrans %}
                     {% else %}
-                        {% trans %}Question :{% endtrans %}
+                        {% trans -%}
+                            In reply to {{ author }}:
+                        {%- endtrans %}
                     {% endif %}
-                    {{ post.thread.title }}
-            </p>
-            {% if quote_level > 0 %}
-            <p style="font-size:10px; font-weight: bold;">
-                    {% if format != 'parent_subthread' %}
-                        {% trans %}Asked by {{ author }}:{% endtrans %}
-                    {% endif %}
-            </p>
-            {% endif %}
-            {% set tag_names = post.get_tag_names() %}
-            {% if tag_names %}
-            <p style="font-size:10px; font-style:italic;">
-                {% trans %}Tags:{% endtrans %}
-                {{ tag_names|join(', ') }}.
-            </p>
-            {% endif %}
-            {% elif post.is_answer() %}
-=======
+                {% else %}
+                    {{ settings.WORDS_QUESTION_SINGULAR|title|escape }} :
+                {% endif %}
                         {{ post.thread.title }}
                 </p>
                 {% if quote_level > 0 %}
@@ -83,8 +53,7 @@
                     {{ tag_names|join(', ') }}.
                 </p>
                 {% endif %}
-            {% elif post.post_type == 'answer' %}
->>>>>>> bfd4497f
+            {% elif post.is_answer() %}
                 <p style="font-size:10px; font-weight: bold;">
                     {% if format == 'parent_subthread' %}
                         {% if is_leaf_post %}
