{% extends "two_column_body.html" %}
{% import "macros.html" as macros %}
<!-- template ask.html -->
{% block title %}{% spaceless %}{% trans %}Ask Your Question{% endtrans %}{% endspaceless %}{% endblock %}
{% block forestyle %}
    <link rel="stylesheet" type="text/css" href="{{"/js/wmd/wmd.css"|media}}" />
{% endblock %}
{# main contents of ask form is in the template input_bar #}
{% block sidebar %}
    {% if settings.EDITOR_TYPE == 'markdown' %}
        {% include "/widgets/markdown_help.html" %}
    {% endif %}
{% endblock %}
{% block content %}
<<<<<<< HEAD
=======
    <div class="question-instructions">
        {% if settings.QUESTION_INSTRUCTIONS %}
            {{ settings.QUESTION_INSTRUCTIONS|safe }}
        {% else %}
            <ul>
                {% if not request.user.is_authenticated() %}
                <li class="warning">{% trans %}since you are not logged in right now, you will be asked to sign in or register after posting your question{% endtrans %}</li>
                {% else %}
                    {% if settings.EMAIL_VALIDATION %}
                        {% if not request.user.email_isvalid %}
                        <li class="warning">{% trans email=request.user.email %}YYour email, %(email)s has not yet been validated. To post messages you must verify your email, please see <a href='%(email_validation_faq_url)s'>more details here</a>. You can submit your question now and validate email after that. Meanwhile, your question will saved as pending.{% endtrans %}</li>
                        {% endif %}
                    {% endif %}
                {% endif %}
                <li>{% trans %}please, try to make your question interesting to this community{% endtrans %}</li>
                <li>{% trans %}provide enough details{% endtrans %}</li>
                <li>{% trans %}be clear and concise{% endtrans %}</li>
            </ul>
        {% endif %}
        <p class='info-box-follow-up-links'>
    <!-- will be change to a popup windows
            <a href="{% url faq %}" target="_blank" title="{% trans %}see frequently asked questions{% endtrans %}">{% trans %}FAQ{% endtrans %} »</a>
    -->
        </p>
    </div>
>>>>>>> a250b074
    {% include "widgets/ask_form.html" %}
{% endblock %}
{% block endjs %}
    <script type='text/javascript' src='{{"/js/editor.js"|media}}'></script>
    <script type='text/javascript' src='{{"/js/jquery.validate.js"|media}}'></script>
    <script type='text/javascript' src='{{"/js/post.js"|media}}'></script>
    {% if settings.EDITOR_TYPE == 'markdown' %}
        <script type='text/javascript' src='{{"/js/wmd/showdown.js"|media}}'></script>
        <script type='text/javascript' src='{{"/js/wmd/wmd.js"|media}}'></script>
    {% endif %}
    {% include "meta/editor_data.html" %}
    {% if mandatory_tags %}
        {% include "meta/mandatory_tags_js.html" %}
    {% endif %}
    {% if settings.TAG_SOURCE == 'category-tree' %}
        {% include "meta/category_tree_js.html" %}
    {% endif %}
    <script type='text/javascript'>
        askbot['urls']['saveDraftQuestion'] = '{% url save_draft_question %}';
        {% if settings.ENABLE_MATHJAX or settings.MARKUP_CODE_FRIENDLY %}
            var codeFriendlyMarkdown = true;
        {% else %}
            var codeFriendlyMarkdown = false;
        {% endif %}
        $().ready(function(){
            //set current module button style
            $('#editor').TextAreaResizer();
            //highlight code synctax when editor has new text
            $("#editor").typeWatch({highlight: false, wait: 3000,
                             captureLength: 5, callback: lanai.highlightSyntax});

            //toggle preview of editor
            //todo remove copy-paste
            var display = true;
            var txt = "[{% trans %}hide preview{% endtrans %}]";
            $('#pre-collapse').text(txt);
            $('#pre-collapse').bind('click', function(){
                txt = display ? "[{% trans %}show preview{% endtrans %}]" : "[{% trans %}hide preview{% endtrans %}]";
                display = !display;
                $('#previewer').toggle();
                $('#pre-collapse').text(txt);
            });
            //Tags autocomplete

            {{ macros.tag_autocomplete_js(id = '#id_tags') }}

            setupFormValidation($("#fmask"), CPValidator.getQuestionFormRules(), CPValidator.getQuestionFormMessages());
            lanai.highlightSyntax();

            if (askbot['data']['userIsAuthenticated']) {
                var draftHandler = new DraftQuestion();
                draftHandler.decorate($(document));
                window.onbeforeunload = function() {
                    var saveHandler = draftHandler.getSaveHandler();
                    saveHandler(true);
                    //var msg = gettext("%s, we've saved your draft, but...");
                    //return interpolate(msg, [askbot['data']['userName']]);
                };
            }
            var askAnonBtn = $('input[name="post_anon"]');
            if (askAnonBtn.length === 1) {
                var btn = new AskAnonBtn();
                btn.decorate(askAnonBtn);
            } else {
                var btn = new AskBtn();
                btn.decorate($('input[name="post"]'));
            }
        });
    </script>
{% endblock %}

<!-- end template ask.html --><|MERGE_RESOLUTION|>--- conflicted
+++ resolved
@@ -12,8 +12,6 @@
     {% endif %}
 {% endblock %}
 {% block content %}
-<<<<<<< HEAD
-=======
     <div class="question-instructions">
         {% if settings.QUESTION_INSTRUCTIONS %}
             {{ settings.QUESTION_INSTRUCTIONS|safe }}
@@ -39,7 +37,6 @@
     -->
         </p>
     </div>
->>>>>>> a250b074
     {% include "widgets/ask_form.html" %}
 {% endblock %}
 {% block endjs %}
