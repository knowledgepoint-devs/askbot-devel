{% extends "two_column_body.html" %}
{% import "macros.html" as macros %}
<!-- template answer_edit.html -->
{% block title %}{% spaceless %}{{ settings.WORDS_EDIT_ANSWER|escape }}{% endspaceless %}{% endblock %}
{% block forestyle %}
    <link rel="stylesheet" type="text/css" href="{{"/js/wmd/wmd.css"|media}}" />
{% endblock %}
{% block content %}
<div class="section-title">
{{ settings.WORDS_EDIT_ANSWER|escape }}
[<a href="{{ answer.get_absolute_url() }}">{% trans %}back{% endtrans %}</a>]
</div>
<div id="main-body" class="ask-body">
    <form id="fmedit" action="{% url edit_answer answer.id %}" method="post" >{% csrf_token %}
        {% if revision_form.revision.errors %}{{ revision_form.revision.errors.as_ul() }}{% endif %}
        {{ revision_form.revision }}
        <input type="hidden" id="select_revision" name="select_revision" value="false"/>
        {{ macros.edit_post(
                        form,
                        post_html = revision.text,
                        editor_type = settings.EDITOR_TYPE,
                        user = request.user
                    )
        }}
<<<<<<< HEAD
        {% if form.recaptcha %}
            <div>{{ macros.form_field_with_errors(form.recaptcha) }}</div>
            <div class="clearfix"></div>
        {% endif %}
        <div class="answer-options">
        {% if settings.WIKI_ON and answer.wiki == False %}
            {{ macros.checkbox_in_div(form.wiki) }}
        {% endif %}
        {% if settings.ENABLE_EMAIL_ALERTS %}
            {{ macros.checkbox_in_div(form.suppress_email) }}
        {% endif %}
        {% if settings.GROUPS_ENABLED and 
            request.user.is_authenticated() and
            request.user.can_make_group_private_posts()
        %}
            {{ macros.checkbox_in_div(form.post_privately) }}
        {% endif %}
        </div>
        <div class="after-editor">
            <input 
                id="edit_post_form_submit_button"
                type="submit"
                value="{% trans %}Save edit{% endtrans %}"
            />&nbsp;
            <input 
                type="button"
                value="{% trans %}Cancel{% endtrans %}"
                class="cancel"
                onclick="history.back(-1);"
            />
=======
        <div>
            <input id="edit_post_form_submit_button" type="submit" value="{% trans %}Save edit{% endtrans %}" class="submit" />&nbsp;
            <input type="button" value="{% trans %}Cancel{% endtrans %}" class="submit" onclick="history.back(-1);" />
        </div>
        <div class="post-opts">
            {{ macros.post_options(form, request.user, settings) }}
            <div class="labeled-input">
                <label for="id_summary">{{ form.summary.help_text }}</label>
                {{ form.summary }}
            </div>
>>>>>>> b440c06b
        </div>
    </form>
</div>
{% endblock %}

{% block sidebar %}
    {% include "widgets/answer_edit_tips.html" %}
{% endblock %}

{% block endjs %}
    {% include "meta/editor_data.html" %}
    <script type='text/javascript' src='{{"/js/editor.js"|media}}'></script>
    <script type='text/javascript' src='{{"/js/jquery.validate.min.js"|media}}'></script>
    <script type='text/javascript' src='{{"/js/post.js"|media}}'></script>
    <script type='text/javascript'>
        {% if settings.ENABLE_MATHJAX or settings.MARKUP_CODE_FRIENDLY %}
            var codeFriendlyMarkdown = true;
        {% else %}
            var codeFriendlyMarkdown = false;
        {% endif %}
    </script>
    {% if settings.EDITOR_TYPE == 'markdown' %}
        {% include "meta/markdown_javascript.html" %}
    {% endif %}
    <script type="text/javascript">
        $().ready(function(){
            $("#nav_questions").attr('className',"on");
            $('#editor').TextAreaResizer();
            
            //highlight code synctax when editor has new text
            $("#editor").typeWatch({highlight: false, wait: 3000,
                             captureLength: 5, callback: lanai.highlightSyntax});
                             
            //toggle preview of editor
            var display = true;
            var txt = "{% trans %}hide preview{% endtrans %}";
            $('#pre-collapse').text(txt);
            $('#pre-collapse').bind('click', function(){
                txt = display ? "{% trans %}show preview{% endtrans %}" : "{% trans %}hide preview{% endtrans %}";
                display = !display;
                $('#previewer').toggle();
                $('#pre-collapse').text(txt);
            });

            setupFormValidation(
                $("#fmedit"),
                CPValidator.getAnswerFormRules(),
                CPValidator.getAnswerFormMessages()
            );
            
            $('#id_revision').unbind().change(function(){
                $("#select_revision").val('true');
                $('#edit_post_form_submit_button').click();
            });
            
            lanai.highlightSyntax();
            
        });
    </script>
{% endblock %}
<!-- end template answer_edit.html --><|MERGE_RESOLUTION|>--- conflicted
+++ resolved
@@ -22,38 +22,10 @@
                         user = request.user
                     )
         }}
-<<<<<<< HEAD
         {% if form.recaptcha %}
             <div>{{ macros.form_field_with_errors(form.recaptcha) }}</div>
             <div class="clearfix"></div>
         {% endif %}
-        <div class="answer-options">
-        {% if settings.WIKI_ON and answer.wiki == False %}
-            {{ macros.checkbox_in_div(form.wiki) }}
-        {% endif %}
-        {% if settings.ENABLE_EMAIL_ALERTS %}
-            {{ macros.checkbox_in_div(form.suppress_email) }}
-        {% endif %}
-        {% if settings.GROUPS_ENABLED and 
-            request.user.is_authenticated() and
-            request.user.can_make_group_private_posts()
-        %}
-            {{ macros.checkbox_in_div(form.post_privately) }}
-        {% endif %}
-        </div>
-        <div class="after-editor">
-            <input 
-                id="edit_post_form_submit_button"
-                type="submit"
-                value="{% trans %}Save edit{% endtrans %}"
-            />&nbsp;
-            <input 
-                type="button"
-                value="{% trans %}Cancel{% endtrans %}"
-                class="cancel"
-                onclick="history.back(-1);"
-            />
-=======
         <div>
             <input id="edit_post_form_submit_button" type="submit" value="{% trans %}Save edit{% endtrans %}" class="submit" />&nbsp;
             <input type="button" value="{% trans %}Cancel{% endtrans %}" class="submit" onclick="history.back(-1);" />
@@ -64,7 +36,6 @@
                 <label for="id_summary">{{ form.summary.help_text }}</label>
                 {{ form.summary }}
             </div>
->>>>>>> b440c06b
         </div>
     </form>
 </div>
