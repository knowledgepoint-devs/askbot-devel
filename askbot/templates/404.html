{% extends "one_column_body.html" %}
<!-- template 404.jinja.html -->
{% block title %}{% spaceless %}{% trans %}Page not found{% endtrans %}{% endspaceless %}{% endblock %}
{% block forestyle%}
<style type="text/css">
    form input { margin-right: 5px; }
</style>
{% endblock %}
{% block content %}
<h1>{% trans %}Page not found{% endtrans %}</h1>
<div id="main-body">
    <div style="padding:5px 0px 10px 0;line-height:25px;">
        <h2>{% trans %}Sorry, could not find the page you requested.{% endtrans %}</h2>
        <div style="margin-top:5px">
        {% trans %}This might have happened for the following reasons:{% endtrans %}<br/>
        <ul>
            <li>{% trans %}This page has been deleted{% endtrans %}</li>
            <li>{% trans %}url has error - please check it;{% endtrans %}</li>
            <li>{% trans %}the page you tried to visit is protected or you don't have sufficient points, see{% endtrans %} <a href="{% url faq %}">{% trans %}faq{% endtrans %}</a>;</li>
            <li>{% trans %}if you believe this error 404 should not have occured, please{% endtrans %} 
                <a href="{{feedback_site_url}}" target="_blank">{% trans %}report this problem{% endtrans %}</a></li>
            </u>
        </div>
        <script type="text/javascript">
            var GOOG_FIXURL_LANG = '{{ language_code }}';
            var GOOG_FIXURL_SITE = '{{ site_url }}';
        </script>
        <script type="text/javascript" src="http://linkhelp.clients.google.com/tbproxy/lh/wm/fixurl.js"></script>
<<<<<<< HEAD
        <ul>
            <li><a href="#" id="linkPrevious">{% trans %}back to previous page{% endtrans %} »</li>
        </u>
=======
>>>>>>> bfd4497f
    </div>
</div>
{% endblock %}
{% block endjs %}
   <script type="text/javascript">
        $().ready(function(){
            $("#linkPrevious").bind("click", back=function(){history.go(-1);})            
        });
    </script>
{% endblock %}
<!-- end template 404.jinja.html --><|MERGE_RESOLUTION|>--- conflicted
+++ resolved
@@ -1,5 +1,4 @@
 {% extends "one_column_body.html" %}
-<!-- template 404.jinja.html -->
 {% block title %}{% spaceless %}{% trans %}Page not found{% endtrans %}{% endspaceless %}{% endblock %}
 {% block forestyle%}
 <style type="text/css">
@@ -21,25 +20,6 @@
                 <a href="{{feedback_site_url}}" target="_blank">{% trans %}report this problem{% endtrans %}</a></li>
             </u>
         </div>
-        <script type="text/javascript">
-            var GOOG_FIXURL_LANG = '{{ language_code }}';
-            var GOOG_FIXURL_SITE = '{{ site_url }}';
-        </script>
-        <script type="text/javascript" src="http://linkhelp.clients.google.com/tbproxy/lh/wm/fixurl.js"></script>
-<<<<<<< HEAD
-        <ul>
-            <li><a href="#" id="linkPrevious">{% trans %}back to previous page{% endtrans %} »</li>
-        </u>
-=======
->>>>>>> bfd4497f
     </div>
 </div>
-{% endblock %}
-{% block endjs %}
-   <script type="text/javascript">
-        $().ready(function(){
-            $("#linkPrevious").bind("click", back=function(){history.go(-1);})            
-        });
-    </script>
-{% endblock %}
-<!-- end template 404.jinja.html -->+{% endblock %}