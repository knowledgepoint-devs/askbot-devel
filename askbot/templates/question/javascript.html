<script type='text/javascript' src='{{"/js/editor.js"|media}}'></script>
<script type='text/javascript'>
    {% if settings.ENABLE_MATHJAX or settings.MARKUP_CODE_FRIENDLY %}
    var codeFriendlyMarkdown = true;
    {% else %}
    var codeFriendlyMarkdown = false;
    {% endif %}
    var maxCommentLength = {{settings.MAX_COMMENT_LENGTH}};
    askbot['urls']['postComments'] = '{% url post_comments %}';
    askbot['urls']['editComment'] = '{% url edit_comment %}';
    askbot['urls']['deleteComment'] = '{% url delete_comment %}';
    askbot['urls']['convertComment'] = '{% url comment_to_answer %}';
    askbot['urls']['convertAnswer'] = '{% url answer_to_comment %}';
    askbot['urls']['getComment'] = '{% url get_comment %}';
    askbot['urls']['saveDraftAnswer'] = '{% url save_draft_answer %}';
<<<<<<< HEAD
    askbot['urls']['question_url_template'] = scriptUrl + '{{ 'question/'|transurl }}{{ "{{QuestionID}}/{{questionSlug}}" }}';{# yes it needs to be that whacky #}
    askbot['urls']['vote_url_template'] = scriptUrl + '{{ 'questions/'|transurl }}{{ "{{QuestionID}}/" }}{{ 'vote/'|transurl }}';
=======
    askbot['urls']['vote_url'] = '{% url vote question.id %}';
    askbot['urls']['user_signin'] = '{{ settings.LOGIN_URL }}';
>>>>>>> 616585ce
    askbot['urls']['swap_question_with_answer'] = '{% url swap_question_with_answer %}';
    askbot['urls']['upvote_comment'] = '{% url upvote_comment %}';
    askbot['urls']['delete_post'] = '{% url delete_post %}';
    askbot['urls']['get_html_template'] = '{% url get_html_template %}';
    askbot['urls']['getGroupsList'] = '{% url get_groups_list %}';
    askbot['urls']['publishAnswer'] = '{% url publish_answer %}';
    askbot['data']['userIsThreadModerator'] = {% if user_is_thread_moderator %}true{% else %}false{% endif %};
    askbot['messages']['addComment'] = '{% trans %}post a comment{% endtrans %}';
    {% if settings.SAVE_COMMENT_ON_ENTER %}
        askbot['settings']['saveCommentOnEnter'] = true;
    {% else %}
        askbot['settings']['saveCommentOnEnter'] = false;
    {% endif %}
    askbot['settings']['tagSource'] = '{{ settings.TAG_SOURCE }}';
</script>
<script type="text/javascript" src='{{"/bootstrap/js/bootstrap.js"|media}}'></script>
{% if settings.EDITOR_TYPE == 'markdown' %}
    <script type='text/javascript' src='{{"/js/wmd/showdown.js"|media}}'></script>
    <script type='text/javascript' src='{{"/js/wmd/wmd.js"|media}}'></script>
{% endif %}
<script type='text/javascript' src='{{"/js/jquery.validate.min.js"|media}}'></script>
<script type='text/javascript' src='{{"/js/post.js"|media}}'></script>
<script type="text/javascript">
    // define reputation needs for comments
    var repNeededForComments = 50;
    $(document).ready(function(){
        $("#nav_questions").attr('className',"on");
        var answer_sort_tab = "{{ tab_id }}";
        $("#" + answer_sort_tab).attr('className',"on");
        
        Vote.init({{ question.id }}, '{{ thread.title|slugify }}', '{{ question.author_id }}','{{ request.user.id }}');
        
        {% if not thread.closed and request.user.is_authenticated %}initEditor();{% endif %}
        
        lanai.highlightSyntax();
        $('#btLogin').bind('click', function(){window.location.href='{{ settings.LOGIN_URL }}'; } )
        if (window.location.hash === 'fmanswer'){
            $('#fmanswer textarea').focus();
        }
        {% if settings.ENABLE_SHARING_GOOGLE %}$.getScript("//apis.google.com/js/plusone.js"){% endif %}

        {% if request.user.id == question.author_id %}
            $("#fmanswer_button").click(function() {
                $("#fmanswer").show();
                $("#fmanswer_button").hide();
            });
        {%endif%}

        if (askbot['data']['userIsAuthenticated']) {
            var draftHandler = new DraftAnswer();
            draftHandler.setThreadId({{ thread.id }});
            draftHandler.decorate($(document));
        }
    });

    $(window).bind('hashchange', animate_hashes);

    function animate_hashes(){
      var id_value = window.location.hash;
      if (id_value != ""){
        var previous_color = $(id_value).css('background-color');
        $(id_value).css('backgroundColor', '#FFF8C6');
        $(id_value).animate({backgroundColor: '#ff7f2a'}, 1000).animate({backgroundColor: '#FFF8C6'}, 1000, function(){
            $(id_value).css('backgroundColor', previous_color);
        });
      }
    }

    
    function initEditor(){
        $('#editor').TextAreaResizer();
        //highlight code synctax when editor has new text
        $("#editor").typeWatch({highlight: false, wait: 3000,
                         captureLength: 5, callback: lanai.highlightSyntax});
                         
        var display = true;
        var txt = "[{% trans %}hide preview{% endtrans %}]";
        $('#pre-collapse').text(txt);
        $('#pre-collapse').bind('click', function(){
            txt = display ? "[{% trans %}show preview{% endtrans %}]" : "[{% trans %}hide preview{% endtrans %}]";
            display = !display;
            $('#previewer').toggle();
            $('#pre-collapse').text(txt);
        });
        setupFormValidation(
            $("#fmanswer"),
            CPValidator.getAnswerFormRules(),
            CPValidator.getAnswerFormMessages()
        );
    }
</script>
{% include "meta/editor_data.html" %}<|MERGE_RESOLUTION|>--- conflicted
+++ resolved
@@ -13,13 +13,8 @@
     askbot['urls']['convertAnswer'] = '{% url answer_to_comment %}';
     askbot['urls']['getComment'] = '{% url get_comment %}';
     askbot['urls']['saveDraftAnswer'] = '{% url save_draft_answer %}';
-<<<<<<< HEAD
-    askbot['urls']['question_url_template'] = scriptUrl + '{{ 'question/'|transurl }}{{ "{{QuestionID}}/{{questionSlug}}" }}';{# yes it needs to be that whacky #}
-    askbot['urls']['vote_url_template'] = scriptUrl + '{{ 'questions/'|transurl }}{{ "{{QuestionID}}/" }}{{ 'vote/'|transurl }}';
-=======
     askbot['urls']['vote_url'] = '{% url vote question.id %}';
     askbot['urls']['user_signin'] = '{{ settings.LOGIN_URL }}';
->>>>>>> 616585ce
     askbot['urls']['swap_question_with_answer'] = '{% url swap_question_with_answer %}';
     askbot['urls']['upvote_comment'] = '{% url upvote_comment %}';
     askbot['urls']['delete_post'] = '{% url delete_post %}';
