--- conflicted
+++ resolved
@@ -1,17 +1,9 @@
 <div class="clearfix"></div>
 <form
-<<<<<<< HEAD
     id="fmanswer"
     action="{% url answer question.id %}"
     method="post"
 >{% csrf_token %}
-    <div style="clear:both"></div>
-=======
-        id="fmanswer"
-        action="{% url answer question.id %}"
-        method="post"
-        >{% csrf_token %}
->>>>>>> b440c06b
     {% if request.user.is_anonymous() and settings.ALLOW_POSTING_BEFORE_LOGGING_IN == False %}
         {% if not thread.closed %}
             <a
