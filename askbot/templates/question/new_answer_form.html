--- conflicted
+++ resolved
@@ -4,10 +4,6 @@
         action="{% url answer question.id %}"
         method="post"
         >{% csrf_token %}
-<<<<<<< HEAD
-=======
-    <div style="clear:both"></div>
->>>>>>> 48c8d730
     {% if request.user.is_anonymous() and settings.ALLOW_POSTING_BEFORE_LOGGING_IN == False %}
         {% if not thread.closed %}
             <a
@@ -39,21 +35,6 @@
                     {% endif %}
                 </p>
             {% endif %}
-<<<<<<< HEAD
-            {{ macros.edit_post(
-                    answer,
-                    user = request.user,
-                    editor_type = settings.EDITOR_TYPE
-                )
-            }}
-            <input id="add-answer-btn" type="submit" class="submit" style="float:left"/>
-            <script type="text/javascript">
-                askbot['functions']['renderAddAnswerButton']();
-            </script>
-            <div class="clearfix"></div>
-            <div class="post-opts">
-                {{ macros.post_options(answer, request.user, settings) }}
-=======
             <div class="folded-editor" tabindex="6">
                 <p class="prompt"><a>{% trans %}Add answer{% endtrans %}</a></p>
                 <div class="editor-proper">
@@ -67,9 +48,7 @@
                     <script type="text/javascript">
                         askbot['functions']['renderAddAnswerButton']();
                     </script>
-                    {% if settings.WIKI_ON %}
-                        {{ macros.checkbox_in_div(answer.wiki) }}
-                    {% endif %}
+                    {{ macros.post_options(answer, request.user, settings) }}
                     {% if settings.GROUPS_ENABLED and 
                         request.user.is_authenticated() and 
                         request.user.can_make_group_private_posts()
@@ -77,7 +56,6 @@
                         {{ macros.checkbox_in_div(answer.post_privately) }}
                     {% endif %}
                 </div>
->>>>>>> 48c8d730
             </div>
         {% endif %}
     {% endif %}
