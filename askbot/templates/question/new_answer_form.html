--- conflicted
+++ resolved
@@ -1,20 +1,15 @@
 <form
-        id="fmanswer"
-        action="{% url answer question.id %}"
-        method="post"
-        >{% csrf_token %}
+    id="fmanswer"
+    action="{% url answer question.id %}"
+    method="post"
+>{% csrf_token %}
     <div style="clear:both"></div>
     {% if request.user.is_anonymous() and settings.ALLOW_POSTING_BEFORE_LOGGING_IN == False %}
         {% if not thread.closed %}
             <a
-                    class="button submit"
-<<<<<<< HEAD
-                    href="{{settings.LOGIN_URL}}?next={{ question.get_absolute_url() }}"
-                    >{% trans %}Login/Signup to Answer{% endtrans %}</a>
-=======
-                    href="{{settings.LOGIN_URL}}?next={% url question question.id %}"
-                    >{{ settings.WORDS_LOGIN_SIGNUP_TO_ANSWER|escape }}</a>
->>>>>>> bfd4497f
+                class="button submit"
+                href="{{settings.LOGIN_URL}}?next={{ question.get_absolute_url() }}"
+            >{{ settings.WORDS_LOGIN_SIGNUP_TO_ANSWER|escape }}</a>
         {% endif %}
     {% else %}
         {% if not thread.closed and settings.READ_ONLY_MODE_ENABLED == False %}
