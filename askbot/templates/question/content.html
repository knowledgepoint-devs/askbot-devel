{% import "macros.html" as macros %}

{% include "question/question_card.html" %}

{% if answers %}
    <div class="clearfix"></div>
    {% include "question/answer_tab_bar.html" %}

    <div class="clearfix"></div>
    {{ macros.paginator(paginator_context, anchor='#sort-top') }}
    <div class="clearfix"></div>

    {% for answer in answers %}
        {% if loop.index == 2 and 'QUESTION_PAGE_ANSWER_BANNER'|show_block_to(request.user) %}
            <div class="banner">{{ settings.QUESTION_PAGE_ANSWER_BANNER|safe }}</div>
        {% endif %}
        {% include "question/answer_card.html" %}
    {% endfor %}

    {{ macros.paginator(paginator_context, anchor='#sort-top') }}
<<<<<<< HEAD
    <div class="clearfix"></div>
=======
    <div class="clean"></div>
>>>>>>> 48c8d730
{% endif %}

{# buttons below cannot be cached yet #}
{% if new_answer_allowed %}
    {% include "question/new_answer_form.html" %}
{% else %}
    <div style="margin-top: 15px">
        <a
            class="button submit"
            href="{% url "edit_answer" previous_answer.id %}"
        >{% trans %}Edit Your Previous Answer{% endtrans %}</a>
        <span>{% trans %}(only one answer per user is allowed){% endtrans %}</span>
        <div class="invisible">
            {# hidden because we still need js from the tinymce widget #}
            {% include "question/new_answer_form.html" %}
        </div>
    </div>
{% endif %}
{% if question.closed == False and request.user == question.author %}{# this is outside the form on purpose #}
<input 
  type="button"
  class="submit after-editor answer-own-question"
  id="fmanswer_button"
  value="{% trans %}Answer Your Own Question{% endtrans %}"
/>
{% endif %}<|MERGE_RESOLUTION|>--- conflicted
+++ resolved
@@ -18,11 +18,7 @@
     {% endfor %}
 
     {{ macros.paginator(paginator_context, anchor='#sort-top') }}
-<<<<<<< HEAD
     <div class="clearfix"></div>
-=======
-    <div class="clean"></div>
->>>>>>> 48c8d730
 {% endif %}
 
 {# buttons below cannot be cached yet #}
