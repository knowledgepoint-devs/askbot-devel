--- conflicted
+++ resolved
@@ -7,11 +7,6 @@
     {% endfor %}
     {#<div class="evenMore">
         {% trans %}Did not find what you were looking for?{% endtrans %} 
-<<<<<<< HEAD
-        <a href="{{ (search_state or dummy_search_state).full_ask_url() }}">{% trans %}Ask your question!{% endtrans %}</a>
-    </div>
-=======
-        <a href="{% url ask %}">{{ settings.WORDS_ASK_YOUR_QUESTION }}</a>
+        <a href="{{ (search_state or dummy_search_state).full_ask_url() }}">{{ settings.WORDS_ASK_YOUR_QUESTION }}</a>
     </div>#}
->>>>>>> bfd4497f
 {% endif %}
