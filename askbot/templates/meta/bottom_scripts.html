{# most, if not all javascripts should go here
   this template is included at the very bottow of the
   main template "base.html"
#}
<div id="no-javascript">
    <noscript class="noscript">
        {% trans app_name = settings.APP_SHORT_NAME %}Please note: {{app_name}} requires javascript to work properly, please enable javascript in your browser, <a href="{{noscript_url}}">here is how</a>{% endtrans %}
    </noscript>
    <script type="text/javascript">
        //IE fix to hide the red margin
        var noscript = document.getElementsByTagName('noscript')[0];
        noscript.style.padding = '0px';
        noscript.style.backgroundColor = 'transparent';
    </script>
</div>
{# this section cannot be compressed because lots of data is runtime #}
<script type="text/javascript">
    askbot['urls']['mark_read_message'] = '{% url "read_message" %}';
    askbot['urls']['get_tags_by_wildcard'] = '{% url "get_tags_by_wildcard" %}';
    askbot['urls']['get_tag_list'] = '{% url "get_tag_list" %}';
    askbot['urls']['follow_user'] = '/followit/follow/user/{{'{{'}}userId{{'}}'}}/';
    askbot['urls']['unfollow_user'] = '/followit/unfollow/user/{{'{{'}}userId{{'}}'}}/';
    askbot['urls']['user_signin'] = '{{ settings.LOGIN_URL }}';
    askbot['urls']['getEditor'] = '{% url "get_editor" %}';
    askbot['urls']['apiGetQuestions'] = '{% url "api_get_questions" %}';
    {% set search_state=search_state or dummy_search_state %}
    askbot['urls']['ask'] = '{{ search_state.full_ask_url() }}';
	askbot['urls']['questions'] = '{{ search_state.base_url() }}';
    askbot['settings']['groupsEnabled'] = {{ settings.GROUPS_ENABLED|as_js_bool }};
    askbot['settings']['static_url'] = '{{ settings.STATIC_URL }}';
    askbot['settings']['minSearchWordLength'] = {{ min_search_word_length }};
    askbot['settings']['mathjaxEnabled'] = {{ settings.ENABLE_MATHJAX|as_js_bool }};
    askbot['settings']['sharingSuffixText'] = '{{ settings.SHARING_SUFFIX_TEXT|escape }}';
    askbot['data']['maxCommentLength'] = {{ settings.MAX_COMMENT_LENGTH }};
    askbot['settings']['editorType'] = '{{ settings.EDITOR_TYPE }}';
<<<<<<< HEAD
=======
    askbot['settings']['commentsEditorType'] = '{{ settings.COMMENTS_EDITOR_TYPE }}';
    askbot['messages']['askYourQuestion'] = '{{ settings.WORDS_ASK_YOUR_QUESTION }}';
>>>>>>> bfd4497f
    {% if settings.ALLOWED_UPLOAD_FILE_TYPES %}
        askbot['settings']['allowedUploadFileTypes'] = [
            "{{ settings.ALLOWED_UPLOAD_FILE_TYPES|join('", "')|replace('.','') }}"
        ];
    {% else %}
        askbot['settings']['allowedUploadFileTypes'] = [];
    {% endif %}
    askbot['data']['haveFlashNotifications'] = {{ user_messages|as_js_bool }};
    askbot['data']['activeTab'] = '{{ active_tab }}';
    askbot['settings']['csrfCookieName'] = '{{ settings.CSRF_COOKIE_NAME }}';
    {% if search_state %}
        askbot['data']['searchUrl'] = '{{ search_state.query_string()|escapejs }}';
    {% else %}
        askbot['data']['searchUrl'] = '';
    {% endif %}
</script>
{# everything below until the custom js and google analytics is compressable #}
{% compress js %}
<script type="text/javascript" src="{{"/js/jquery-1.7.2.min.js"|media}}"></script>
<script type="text/javascript" src='{{"/bootstrap/js/bootstrap.js"|media}}'></script>
<!-- History.js --> 
<script type='text/javascript' src="{{"/js/jquery.history.js"|media }}"></script>
<script type='text/javascript' src="{{"/js/utils.js"|media }}"></script>
<script type="text/javascript" src="{{'/js/live_search.js'|media}}"></script>
{% endcompress %}
<script type="text/javascript">
    /*<![CDATA[*/
    $('.mceStatusbar').remove();//a hack to remove the tinyMCE status bar
    $(document).ready(function(){
        // focus input on the search bar endcomment
        var activeTab = askbot['data']['activeTab'];
        if (inArray(activeTab, ['users', 'questions', 'tags', 'badges'])) {
            var searchInput = $('#keywords');
        } else if (activeTab === 'ask') {
            var searchInput = $('#id_title');
        } else {
            var searchInput = undefined;
            animateHashes();
        }

        if (searchInput) {
            searchInput.focus();
            putCursorAtEnd(searchInput);
        }

        var haveFullTextSearchTab = inArray(activeTab, ['questions', 'badges', 'ask']);
        var haveUserProfilePage = $('body').hasClass('user-profile-page');
        if ((haveUserProfilePage || haveFullTextSearchTab) && searchInput.length) {
            var search = new FullTextSearch();
            askbot['controllers'] = askbot['controllers'] || {};
            askbot['controllers']['fullTextSearch'] = search;
            search.setSearchUrl(askbot['data']['searchUrl']);
            if (activeTab === 'ask') {
                search.setAskButtonEnabled(false);
            }
            search.decorate(searchInput);
        } else if (activeTab === 'tags') {
            var search = new TagSearch();
            search.decorate(searchInput);
        }

        if (askbot['data']['userIsAdminOrMod']) {
            $('body').addClass('admin');
        }
        if (askbot['settings']['groupsEnabled']) {
            askbot['urls']['add_group'] = "{% url add_group %}";
            var group_dropdown = new GroupDropdown({{ group_list }});
            $('.dropdown').append(group_dropdown.getElement());
        }
        var userRep = $('#userToolsNav .reputation');
        if (userRep.length) {
            var showPermsTrigger = new ShowPermsTrigger();
            showPermsTrigger.decorate(userRep);
        }
    });
    if (askbot['data']['haveFlashNotifications']) {
        $('#validate_email_alert').click(function(){notify.close(true)})
        notify.show();
    }
    $('abbr.timeago').timeago();
    /*]]>*/
</script>
{% include "meta/custom_javascript.html" ignore missing %}
{# stuff below should not be compressed #}
{% if settings.ENABLE_MATHJAX %}
    {# we don't want to load mathjax just in case, only if it is really enabled #}
    <script type='text/javascript' src="{{settings.MATHJAX_BASE_URL}}/MathJax.js">
        MathJax.Hub.Config({
            extensions: ["tex2jax.js"],
            jax: ["input/TeX","output/HTML-CSS"],
            tex2jax: {inlineMath: [["$","$"],["\\(","\\)"]]}
        });
    </script>
{% endif %}
{% if settings.USE_CUSTOM_JS %}
<script 
    src="{% url "custom_js" %}?v={{ settings.MEDIA_RESOURCE_REVISION }}"
    type="text/javascript"
></script>
{% endif %}
{% if settings.GOOGLE_ANALYTICS_KEY %}
<script type="text/javascript">
    var gaJsHost = (("https:" == document.location.protocol) ? "https://ssl." : "http://www.");
    document.write(unescape("%3Cscript src='" + gaJsHost + "google-analytics.com/ga.js' type='text/javascript'%3E%3C/script%3E"));
    </script>
    <script type="text/javascript">
    try {
    var pageTracker = _gat._getTracker('{{ settings.GOOGLE_ANALYTICS_KEY }}');
    pageTracker._trackPageview();
    } catch(err) {}
</script>
{% endif %}<|MERGE_RESOLUTION|>--- conflicted
+++ resolved
@@ -33,11 +33,8 @@
     askbot['settings']['sharingSuffixText'] = '{{ settings.SHARING_SUFFIX_TEXT|escape }}';
     askbot['data']['maxCommentLength'] = {{ settings.MAX_COMMENT_LENGTH }};
     askbot['settings']['editorType'] = '{{ settings.EDITOR_TYPE }}';
-<<<<<<< HEAD
-=======
     askbot['settings']['commentsEditorType'] = '{{ settings.COMMENTS_EDITOR_TYPE }}';
     askbot['messages']['askYourQuestion'] = '{{ settings.WORDS_ASK_YOUR_QUESTION }}';
->>>>>>> bfd4497f
     {% if settings.ALLOWED_UPLOAD_FILE_TYPES %}
         askbot['settings']['allowedUploadFileTypes'] = [
             "{{ settings.ALLOWED_UPLOAD_FILE_TYPES|join('", "')|replace('.','') }}"
