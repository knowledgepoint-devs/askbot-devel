--- conflicted
+++ resolved
@@ -1,255 +1,87 @@
-{% import "authopenid/authopenid_macros.html" as login_macros %}
-<!-- signin.html -->
-<div class="auth-menu">
-    {% if have_buttons %}
-    <div class="federated-login-methods">
-        <form 
-            method="post"
-            action="{{ settings.LOGIN_URL }}"
-        >{% csrf_token %}
-            {{ login_form.login_provider_name }}
-            {{ login_form.next }}
-            {{ login_macros.provider_buttons(login_providers) }}
-        </form>
-    </div>
-    {% endif %}
-    {% if use_password_login or settings.ALLOW_ACCOUNT_RECOVERY_BY_EMAIL %}
-    <div class="col1{% if settings.USE_LDAP_FOR_PASSWORD_LOGIN %} single-column{% endif %}">
-        {% if use_password_login %}
-        <div class="password-login">
-            <p>{% trans %}Login with password{% endtrans %}</p>
-            <div class="labeled-input">
-                <label for="id_login-username">{% trans %}enter username or email{% endtrans %}</label>
-                {{password_login_form.username}}
-            </div>
-            <div class="labeled-input">
-                <label for="id_login-password">{% trans %}enter password{% endtrans %}</label>
-                {{password_login_form.password}}
-            </div>
-                <input 
-                    class="submit"
-                    type="submit"
-                    value="{% trans %}Login{% endtrans %}"
-                    data-url='{% url "user_password_signin" %}'
-                />
-        </div>
-        {% endif %}
-<<<<<<< HEAD
-        {% if settings.ALLOW_ACCOUNT_RECOVERY_BY_EMAIL %}
-        <div class="account-recovery">
-            <p class="prompt">
-                {% trans %}Problems signing in?{% endtrans %}
-                <a>{% trans %}recover your account{% endtrans %}</a>
-=======
-    </p>
-    {% endif %}
-    {% if openid_error_message %}
-        <p class="warning">{{ openid_error_message }}</p>
-    {% endif %}
-    {% if view_subtype != 'email_sent' and view_subtype != 'bad_key' %}
-    <form id="signin-form" method="post" action="{{ settings.LOGIN_URL }}">{% csrf_token %}
-        {# in this branch - the real signin view we display the login icons
-            here we hide the local login button only if admin
-            wants to always show the password login form - then
-            the button is useless.
-        #}
-        {{ login_form.login_provider_name }}
-        {{ login_form.next }}
-        {{ 
-            login_macros.provider_buttons(
-                login_form = login_form,
-                major_login_providers = major_login_providers,
-                minor_login_providers = minor_login_providers,
-                hide_local_login = settings.SIGNIN_ALWAYS_SHOW_LOCAL_LOGIN,
-                settings = settings,
-                logged_in = user.is_authenticated(),
-                show_buttons = have_buttons
-            )
-        }}
-          {% if use_password_login == True %}
-        <fieldset 
-            id="password-fs"
-            {% if user.is_anonymous() %}
-                {% if not login_form.username.errors and not login_form.password_login_failed %}
-                    {% if not settings.SIGNIN_ALWAYS_SHOW_LOCAL_LOGIN %}
-                        style="display:none;"
-                    {%endif%}
-              {% endif %}
-            {% else %}
-                {% if not login_form.new_password.errors and not login_form.new_password_retyped.errors %}
-                    {% if not settings.SIGNIN_ALWAYS_SHOW_LOCAL_LOGIN %}
-                        style="display:none;"
-                    {% endif%}
-                {% endif %}
-            {% endif %}
-        >
-            {{login_form.password_action}}
-            {% if user.is_anonymous() %}
-                {% if have_buttons %}
-                    <h2 id="password-heading">
-                        {% trans %}or enter your <span>user name and password</span>{% endtrans %}
-                    </h2>
-                {% else %}
-                    <h1 class="section-title">
-                        {% trans %}Please, sign in{% endtrans %}
-                    </h1>
-                {% endif %}
-                <table class="login">
-                    {% if login_form.password_login_failed %}
-                    <tr>
-                        <td colspan="2">
-                            <p class="error">{% trans %}Login failed, please try again{% endtrans %}</p>
-                        </td>
-                    </tr>
-                    {% endif %}
-                    <tr>
-                        <td><label for="id_username">{% trans %}Login or email{% endtrans %}</label></td>
-                        <td>{{login_form.username}}</td>
-                    </tr>
-                    <tr>
-                        <td><label for="id_password">{% trans %}Password{% endtrans %}</label></td>
-                        <td>{{login_form.password}}</td>
-                    </tr>
-                </table>
-                <p id="local_login_buttons">
-                    <input name="login_with_password" type="submit" value="{% trans %}Sign in{% endtrans %}" />
-                    {% if settings.USE_LDAP_FOR_PASSWORD_LOGIN == False %}
-                    <a class="create-password-account" style="vertical-align:middle" href="{% url user_signup_with_password %}?login_provider=local">{% trans %}Create a password-protected account{% endtrans %}</a>
-                    {% endif %}
-                </p>
-            {% elif settings.USE_LDAP_FOR_PASSWORD_LOGIN == False %}
-                <h2 id="password-heading">
-                    {% trans %}To change your password - please enter the new one twice, then submit{% endtrans %}
-                </h2>
-                <table class="login">
-                    <tr>
-                        <td><label for="id_new_password">{% trans %}New password{% endtrans %}</label></td>
-                        <td>
-                            {{login_form.new_password}}
-                        </td>
-                        <td>
-                            <span class="error">{{login_form.new_password.errors[0]}}</span>
-                        </td>
-                    </tr>
-                    <tr>
-                        <td><label for="id_new_password_retyped">{% trans %}Please, retype{% endtrans %}</label></td>
-                        <td>
-                            {{login_form.new_password_retyped}}
-                        </td>
-                        <td>
-                            <span class="error">{{login_form.new_password_retyped.errors[0]}}</span>
-                        </td>
-                    </tr>
-                </table>
-                <p id="local_login_buttons">
-                    <input name="change_password" type="submit" value="{% trans %}Change password{% endtrans %}" />
-                </p>
-            {% endif %}
-        </fieldset>
-        {% endif %}
-    </form>
-    {% if user.is_authenticated() and existing_login_methods and settings.ALLOW_ADD_REMOVE_LOGIN_METHODS %}
-    <div 
-        id='existing-login-methods'
-        {% if login_form.password_change_failed %}
-            style="display:none";
-        {% endif %}
-    >
-        <h2 id='ab-show-login-methods'>
-            {% trans %}Here are your current login methods{% endtrans %}
-        </h2>
-        <table id='ab-existing-login-methods'>
-            <tr>
-                <th>{% trans %}provider{% endtrans %}</th>
-                <th>{% trans %}last used{% endtrans %}</th>
-                <th>{% trans %}delete, if you like{% endtrans %}</th>
-            </tr>
-            {% for login_method in existing_login_methods %}
-            <tr class="ab-provider-row">
-                <td class="ab-provider-name">
-                    {{login_method.provider_name}}
-                </td>
-                <td>
-                    {% if login_method.last_used_timestamp %}
-                        {{ timeago(login_method.last_used_timestamp) }}
-                    {% endif %}
-                </td>
-                <td>
-                    {% if login_method.is_deletable %}
-                        <button>{% trans %}delete{% endtrans %}</button>
-                    {% else %}
-                        {% trans %}cannot be deleted{% endtrans %}
-                    {% endif %}
-                </td>
-            </tr>
-            {% endfor %}
-        </table>
-    </div>
-    {% endif %}
-    {% endif %}
-    {% if view_subtype != 'email_sent' or view_subtype == 'bad_key' %}
-        {% if user.is_anonymous() and settings.ALLOW_ACCOUNT_RECOVERY_BY_EMAIL %}
-        <form id="account-recovery-form" action="{% url user_account_recover %}" method="post">{% csrf_token %}
-            {% if view_subtype != 'bad_key' %}
-                <h2 id='account-recovery-heading'>{% trans %}Still have trouble signing in?{% endtrans %}</h2>
-            {% endif %}
-            <p class="hint">
-                <span class="text">
-                {% if view_subtype == 'bad_key' %}
-                    {% trans %}Please, enter your email address below and obtain a new key{% endtrans %}
-                {% else %}
-                    {% trans %}Please, enter your email address below to recover your account{% endtrans %}
-                {% endif %}
-                </span>
-                <span style="display:none" class="link"> - <a href="#">{% trans %}recover your account via email{% endtrans %}</a></span>
->>>>>>> 48c8d730
-            </p>
-            <div class="form labeled-input">
-                <label for="id_recover-email">{% trans %}enter email{% endtrans %}</label>
-                {{ account_recovery_form.email }}
-<<<<<<< HEAD
-                <input 
-=======
-                <input
->>>>>>> 48c8d730
-                    type="submit"
-                    class="submit"
-                    value="{% trans %}Recover account{% endtrans %}"
-                    data-url='{% url "user_account_recover" %}'
-                />
-                <!--a class="cancel">{% trans %}cancel{% endtrans %}</a-->
-            </div>
-        </div>
-        {% endif %}
-    </div>
-    {% endif %}
-    {% if use_password_login and settings.USE_LDAP_FOR_PASSWORD_LOGIN == False %}
-    <div class="col2 password-registration">
-        <p>{% trans %}Register with password{% endtrans %}</p>
-        <div class="labeled-input">
-            <label for="id_register-username">{% trans %}enter a username{% endtrans %}</label>
-            {{ password_register_form.username }}
-        </div>
-        <div class="labeled-input">
-            <label for="id_register-email">{% trans %}Your email{% endtrans %}</label>
-            {{ password_register_form.email }}
-        </div>
-        <div class="labeled-input">
-            <label for="id_register-password1">{% trans %}choose a password{% endtrans %}</label>
-            {{ password_register_form.password1 }}
-        </div>
-        <div class="labeled-input">
-            <label for="id_register-password2">{% trans %}repeat password{% endtrans %}</label>
-            {{ password_register_form.password2 }}
-        </div>
-        <input 
-            type="submit"
-            class="submit"
-            value="{% trans %}Register{% endtrans %}"
-            data-url='{% url "user_register_with_password" %}'
-        />
-    </div>
-    {% endif %}
-    <div class="clearfix"></div>
-</div>
-<!-- end signin.html -->
+{% import "authopenid/authopenid_macros.html" as login_macros %}
+<!-- signin.html -->
+<div class="auth-menu">
+    {% if have_buttons %}
+    <div class="federated-login-methods">
+        <form 
+            method="post"
+            action="{{ settings.LOGIN_URL }}"
+        >{% csrf_token %}
+            {{ login_form.login_provider_name }}
+            {{ login_form.next }}
+            {{ login_macros.provider_buttons(login_providers) }}
+        </form>
+    </div>
+    {% endif %}
+    {% if use_password_login or settings.ALLOW_ACCOUNT_RECOVERY_BY_EMAIL %}
+    <div class="col1{% if settings.USE_LDAP_FOR_PASSWORD_LOGIN %} single-column{% endif %}">
+        {% if use_password_login %}
+        <div class="password-login">
+            <p>{% trans %}Login with password{% endtrans %}</p>
+            <div class="labeled-input">
+                <label for="id_login-username">{% trans %}enter username or email{% endtrans %}</label>
+                {{password_login_form.username}}
+            </div>
+            <div class="labeled-input">
+                <label for="id_login-password">{% trans %}enter password{% endtrans %}</label>
+                {{password_login_form.password}}
+            </div>
+                <input 
+                    class="submit"
+                    type="submit"
+                    value="{% trans %}Login{% endtrans %}"
+                    data-url='{% url "user_password_signin" %}'
+                />
+        </div>
+        {% endif %}
+        {% if settings.ALLOW_ACCOUNT_RECOVERY_BY_EMAIL %}
+        <div class="account-recovery">
+            <p class="prompt">
+                {% trans %}Problems signing in?{% endtrans %}
+                <a>{% trans %}recover your account{% endtrans %}</a>
+            </p>
+            <div class="form labeled-input">
+                <label for="id_recover-email">{% trans %}enter email{% endtrans %}</label>
+                {{ account_recovery_form.email }}
+                <input
+                    type="submit"
+                    class="submit"
+                    value="{% trans %}Recover account{% endtrans %}"
+                    data-url='{% url "user_account_recover" %}'
+                />
+                <!--a class="cancel">{% trans %}cancel{% endtrans %}</a-->
+            </div>
+        </div>
+        {% endif %}
+    </div>
+    {% endif %}
+    {% if use_password_login and settings.USE_LDAP_FOR_PASSWORD_LOGIN == False %}
+    <div class="col2 password-registration">
+        <p>{% trans %}Register with password{% endtrans %}</p>
+        <div class="labeled-input">
+            <label for="id_register-username">{% trans %}enter a username{% endtrans %}</label>
+            {{ password_register_form.username }}
+        </div>
+        <div class="labeled-input">
+            <label for="id_register-email">{% trans %}Your email{% endtrans %}</label>
+            {{ password_register_form.email }}
+        </div>
+        <div class="labeled-input">
+            <label for="id_register-password1">{% trans %}choose a password{% endtrans %}</label>
+            {{ password_register_form.password1 }}
+        </div>
+        <div class="labeled-input">
+            <label for="id_register-password2">{% trans %}repeat password{% endtrans %}</label>
+            {{ password_register_form.password2 }}
+        </div>
+        <input 
+            type="submit"
+            class="submit"
+            value="{% trans %}Register{% endtrans %}"
+            data-url='{% url "user_register_with_password" %}'
+        />
+    </div>
+    {% endif %}
+    <div class="clearfix"></div>
+</div>
+<!-- end signin.html -->