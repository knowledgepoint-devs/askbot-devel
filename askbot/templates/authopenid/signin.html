--- conflicted
+++ resolved
@@ -1,213 +1,3 @@
-<<<<<<< HEAD
-{% extends "two_column_body.html" %}
-{% import "authopenid/authopenid_macros.html" as login_macros %}
-{% from "macros.html" import timeago %}
-<!-- signin.html -->
-{% block title %}{% spaceless %}{% trans %}User login{% endtrans %}{% endspaceless %}{% endblock %}
-{% block forestyle %}
-    <link rel="stylesheet" type="text/css" media="screen" href="{{"/jquery-openid/openid.css"|media}}"/>
-{% endblock %}
-{% block content %}
-{% if have_buttons or view_subtype == 'email_sent' %}
-    <h1 class="section-title">{{page_title}}</h1>
-{% endif %}
-    {% if not (view_subtype == 'default' and have_buttons) %}
-    <p id='login-intro'>
-        {% if view_subtype == 'add_openid' and have_buttons %}
-            {% if existing_login_methods %}
-                {% trans %}It's a good idea to make sure that your existing login methods still work, or add a new one. Please click any of the icons below to check/change or add new login methods.{% endtrans %}
-            {% else %}
-                {% trans %}Please add a more permanent login method by clicking one of the icons below, to avoid logging in via email each time.{% endtrans %}
-            {% endif %}
-        {% elif view_subtype == 'change_openid' and have_buttons %}
-            {% if existing_login_methods %}
-                {% trans %}Click on one of the icons below to add a new login method or re-validate an existing one.{% endtrans %}
-            {% else %}
-                {% trans %}You don't have a method to log in right now, please add one or more by clicking any of the icons below.{% endtrans %}
-            {% endif %}
-        {% elif view_subtype == 'email_sent' %}
-            {% trans %}Please check your email and visit the enclosed link to re-connect to your account{% endtrans %}
-        {% endif %}
-    </p>
-    {% endif %}
-    {% if openid_error_message %}
-        <p class="warning">{{ openid_error_message }}</p>
-    {% endif %}
-    {% if view_subtype != 'email_sent' and view_subtype != 'bad_key' %}
-    <form id="signin-form" method="post" action="{{ settings.LOGIN_URL }}">{% csrf_token %}
-        {# in this branch - the real signin view we display the login icons
-            here we hide the local login button only if admin
-            wants to always show the password login form - then
-            the button is useless.
-        #}
-        {% if 'in_recovery' in request.session %}
-            <input type="hidden" name="in_recovery" value="true" />
-        {% endif %}
-        {{ login_form.login_provider_name }}
-        {{ login_form.next }}
-        {% if feed %}
-            <input type="hidden" name="feed" value="{{ feed }}"/>
-        {% endif %}
-        {{ login_form.persona_assertion }}
-        {{ 
-            login_macros.provider_buttons(
-                login_form = login_form,
-                major_login_providers = major_login_providers,
-                minor_login_providers = minor_login_providers,
-                hide_local_login = settings.SIGNIN_ALWAYS_SHOW_LOCAL_LOGIN,
-                settings = settings,
-                logged_in = user.is_authenticated(),
-                show_buttons = have_buttons
-            )
-        }}
-          {% if use_password_login == True %}
-        <fieldset 
-            id="password-fs"
-            {% if user.is_anonymous() %}
-                {% if not login_form.username.errors and not login_form.password_login_failed %}
-                    {% if not settings.SIGNIN_ALWAYS_SHOW_LOCAL_LOGIN %}
-                        style="display:none;"
-                    {%endif%}
-              {% endif %}
-            {% else %}
-                {% if not login_form.new_password.errors and not login_form.new_password_retyped.errors %}
-                    {% if not settings.SIGNIN_ALWAYS_SHOW_LOCAL_LOGIN %}
-                        style="display:none;"
-                    {% endif%}
-                {% endif %}
-            {% endif %}
-        >
-            {{login_form.password_action}}
-            {% if user.is_anonymous() or settings.USE_LDAP_FOR_PASSWORD_LOGIN %}
-                {% if have_buttons %}
-                    <h2 id="password-heading">
-                        {% trans %}or enter your <span>user name and password</span>{% endtrans %}
-                    </h2>
-                {% else %}
-                    <h1 class="section-title">
-                        {% trans %}Please, sign in{% endtrans %}
-                    </h1>
-                {% endif %}
-                <table class="login">
-                    {% if login_form.password_login_failed %}
-                    <tr>
-                        <td colspan="2">
-                            <p class="error">{% trans %}Login failed, please try again{% endtrans %}</p>
-                        </td>
-                    </tr>
-                    {% endif %}
-                    <tr>
-                        <td><label for="id_username">
-                        {% if settings.USE_LDAP_FOR_PASSWORD_LOGIN %}
-                            {% trans %}Login{% endtrans %}
-                        {% else %}
-                            {% trans %}Login or email{% endtrans %}
-                        {% endif %}
-                        </label></td>
-                        <td>{{login_form.username}}</td>
-                    </tr>
-                    <tr>
-                        <td><label for="id_password">{% trans %}Password{% endtrans %}</label></td>
-                        <td>{{login_form.password}}</td>
-                    </tr>
-                </table>
-                <p id="local_login_buttons">
-                    <input class="button" name="login_with_password" type="submit" value="{% trans %}Sign in{% endtrans %}" />
-                    {% if settings.USE_LDAP_FOR_PASSWORD_LOGIN == False %}
-                    <a class="create-password-account" style="vertical-align:middle" href="{% url user_signup_with_password %}?login_provider=local">{% trans %}Create a password-protected account{% endtrans %}</a>
-                    {% endif %}
-                </p>
-            {% else %}{# change password form #}
-                <h2 id="password-heading">
-                    {% trans %}To change your password - please enter the new one twice, then submit{% endtrans %}
-                </h2>
-                <table class="login">
-                    <tr>
-                        <td><label for="id_new_password">{% trans %}New password{% endtrans %}</label></td>
-                        <td>
-                            {{login_form.new_password}}
-                        </td>
-                        <td style="text-align: left">
-                            <span class="error new-password-errors">{{login_form.new_password.errors[0]}}</span>
-                        </td>
-                    </tr>
-                    <tr>
-                        <td><label for="id_new_password_retyped">{% trans %}Please, retype{% endtrans %}</label></td>
-                        <td>
-                            {{login_form.new_password_retyped}}
-                        </td>
-                        <td style="text-align: left">
-                            <span class="error new-password-retyped-errors">{{login_form.new_password_retyped.errors[0]}}</span>
-                        </td>
-                    </tr>
-                </table>
-                <p id="local_login_buttons">
-                    <input class="button" name="change_password" type="submit" value="{% trans %}Change password{% endtrans %}" />
-                </p>
-            {% endif %}
-        </fieldset>
-        {% endif %}
-    </form>
-    {% if user.is_authenticated() and existing_login_methods and settings.ALLOW_ADD_REMOVE_LOGIN_METHODS %}
-    <div 
-        id='existing-login-methods'
-        {% if login_form.password_change_failed %}
-            style="display:none";
-        {% endif %}
-    >
-        <h2 id='ab-show-login-methods'>
-            {% trans %}Here are your current login methods{% endtrans %}
-        </h2>
-        <table id='ab-existing-login-methods'>
-            <tr>
-                <th>{% trans %}provider{% endtrans %}</th>
-                <th>{% trans %}last used{% endtrans %}</th>
-                <th>{% trans %}delete, if you like{% endtrans %}</th>
-            </tr>
-            {% for login_method in existing_login_methods %}
-            <tr class="ab-provider-row">
-                <td class="ab-provider-name">
-                    {{login_method.provider_name}}
-                </td>
-                <td>
-                    {% if login_method.last_used_timestamp %}
-                        {{ timeago(login_method.last_used_timestamp) }}
-                    {% endif %}
-                </td>
-                <td>
-                    {% if login_method.is_deletable %}
-                        <button>{% trans %}delete{% endtrans %}</button>
-                    {% else %}
-                        {% trans %}cannot be deleted{% endtrans %}
-                    {% endif %}
-                </td>
-            </tr>
-            {% endfor %}
-        </table>
-    </div>
-    {% endif %}
-    {% endif %}
-    {% if view_subtype != 'email_sent' or view_subtype == 'bad_key' %}
-        {% if user.is_anonymous() and settings.ALLOW_ACCOUNT_RECOVERY_BY_EMAIL %}
-        <form id="account-recovery-form" action="{% url user_account_recover %}" method="post">{% csrf_token %}
-            {% if view_subtype != 'bad_key' %}
-                <h2 id='account-recovery-heading'>{% trans %}Still have trouble signing in?{% endtrans %}</h2>
-            {% endif %}
-            <p class="hint">
-                <span class="text">
-                {% if view_subtype == 'bad_key' %}
-                    {% trans %}Enter your email address below and obtain a new key{% endtrans %}
-                {% else %}
-                    {% trans %}Enter your email address below to recover your account{% endtrans %}
-                {% endif %}
-                </span>
-                <span style="display:none" class="link"> - <a href="#">{% trans %}recover your account via email{% endtrans %}</a></span>
-            </p>
-            <fieldset id='email-input-fs'>
-                {% if account_recovery_form.email.errors %}
-                <p class="error">{{account_recovery_form.email.errors[0]}}</p>
-                {% endif %}
-=======
 {% import "authopenid/authopenid_macros.html" as login_macros %}
 <!-- signin.html -->
 <div class="auth-menu">
@@ -258,27 +48,10 @@
             </p>
             <div class="form labeled-input">
                 <label for="id_recover-email">{% trans %}enter email{% endtrans %}</label>
->>>>>>> b440c06b
                 {{ account_recovery_form.email }}
                 <input
                     type="submit"
                     class="button"
-<<<<<<< HEAD
-                    {% if view_subtype == 'bad_key' %}
-                    value="{% trans %}Send a new recovery key{% endtrans %}"
-                    {% else %}
-                    value="{% trans %}Recover your account via email{% endtrans %}"
-                    {% endif %}
-                />
-            </fieldset>
-        </form>
-        {% endif %}
-    {% endif %}
-{% endblock %}
-{% block endjs %}
-{% include "authopenid/providers_javascript.html" %}
-{% endblock %}
-=======
                     value="{% trans %}Recover account{% endtrans %}"
                     data-url='{% url "user_account_recover" %}'
                 />
@@ -317,5 +90,4 @@
     {% endif %}
     <div class="clearfix"></div>
 </div>
->>>>>>> b440c06b
 <!-- end signin.html -->