<!-- template 500.html -->
{% block title %}{% spaceless %}{% trans %}Internal server error{% endtrans %}{% endspaceless %}{% endblock %}
{% block content %}
<h1>{% trans %}Internal server error{% endtrans %}</h1>
<div id="main-body">
    <div style="padding:5px 0px 10px 0;line-height:25px">
        {% trans %}system error log is recorded, error will be fixed as soon as possible{% endtrans %}<br/>
<<<<<<< HEAD
        {% trans %}please report the error to the site administrators if you wish{% endtrans %}
        <ul>
            <li><a href="#" id="linkPrevious">{% trans %}back to previous page{% endtrans %}</li>
        </u>
=======
        {% trans %}please report the error to the site administrators{% endtrans %}
>>>>>>> bfd4497f
    </div>
</div>
{% endblock %}
<!-- end template 500.html --><|MERGE_RESOLUTION|>--- conflicted
+++ resolved
@@ -3,17 +3,7 @@
 {% block content %}
 <h1>{% trans %}Internal server error{% endtrans %}</h1>
 <div id="main-body">
-    <div style="padding:5px 0px 10px 0;line-height:25px">
-        {% trans %}system error log is recorded, error will be fixed as soon as possible{% endtrans %}<br/>
-<<<<<<< HEAD
-        {% trans %}please report the error to the site administrators if you wish{% endtrans %}
-        <ul>
-            <li><a href="#" id="linkPrevious">{% trans %}back to previous page{% endtrans %}</li>
-        </u>
-=======
-        {% trans %}please report the error to the site administrators{% endtrans %}
->>>>>>> bfd4497f
-    </div>
+    <p>{% trans %}system error log is recorded, error will be fixed as soon as possible{% endtrans %}</p>
 </div>
 {% endblock %}
 <!-- end template 500.html -->