--- conflicted
+++ resolved
@@ -17,21 +17,9 @@
                            class="medal">
                             <span class="{{ act.badge.get_css_class() }}">&#9679;</span>&nbsp;{% trans name=act.badge.get_name() %}{{name}}{% endtrans %}
                         </a>
-                        {% if act.content_object.is_question() %}
-                            {% set question=act.content_object %}
-<<<<<<< HEAD
-                            <span>
-                                (<a title="{{question.summary|collapse|escape}}"
-                                    href="{% url question feed, question.id %}{{question.thread.title|slugify}}"
-                                    >{% trans %}source{% endtrans %}</a>)
-                            </span>
-                        {% elif act.content_object.is_answer() %}
-=======
-                            <span>(<a href="{{ question.get_absolute_url() }}">{% trans %}source{% endtrans %}</a>)</span>
-                        {% elif act.content_object.post_type == 'answer' %}
->>>>>>> b440c06b
-                            {% set answer=act.content_object %}
-                            (<a href="{{ answer.get_absolute_url() }}">{% trans %}source{% endtrans %}</a>)
+                        {% set badge_post = act.content_object %}
+                        {% if badge_post.is_question() or badge_post.is_answer() %}
+                            <span>(<a href="{{ badge_post.get_absolute_url() }}">{% trans %}source{% endtrans %}</a>)</span>
                         {% endif %}
                     {% else %}
                         <a class="question-title" href="{{ act.title_link }}">{{ act.title|escape }}</a>
