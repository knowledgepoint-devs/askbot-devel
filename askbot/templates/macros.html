{% load extra_filters_jinja %}

{%- macro share(site = None, site_label = None, icon = False) -%}
    <a class="{{ site }}-share{% if icon == True %} icon{% endif %}"
        title="{% trans %}Share this content on {{site}}{% endtrans %}"
    >{% if icon == False %}{% if site_label %}{{ site_label }}{% else %}{{ site }}{% endif %}{% endif %}</a>
{%- endmacro -%}

{%- macro inbox_post_snippet(response, inbox_section) -%}
<div id="re_{{response.id}}" class="re{% if response.is_new %} new highlight{% else %} seen{% endif %}">
    <input type="checkbox" />
    <div class="face">
    {{ gravatar(response.user, 48) }}
    </div>
    <div class="content">
        <a 
            style="font-size:12px"
            href="{{ response.user.get_absolute_url() }}"
        >{{ response.user.username|escape }}</a>
        <a style="text-decoration:none;" href="{{ response.response_url }}">
             {{ response.response_type }}
             ({{ timeago(response.timestamp) }}):<br/>
             {% if inbox_section != 'flags' %}
                 {{ response.response_snippet }}
             {% endif %}
        </a>
        {% if inbox_section == 'flags' %}
             <a class="re_expand" href="{{ response.response_url }}">
                  <!--div class="re_snippet">{{ response.response_snippet|escape }}</div-->
                  <div class="re_content">{{ response.response_content }}</div>
             </a>
        {% endif %}
    </div>
</div>
{%- endmacro -%}

{%- macro post_vote_buttons(post = None) -%}
{% set post_type = post.get_base_post_type() %}
<div id="{{post_type}}-img-upvote-{{ post.id }}"
    class="{{post_type}}-img-upvote post-vote upvote">
</div>
<div 
    id="{{post_type}}-vote-number-{{ post.id }}"
    class="vote-number"
    title="{% trans %}current number of votes{% endtrans %}"
>{{ post.score }}</div>
<div
    id="{{post_type}}-img-downvote-{{ post.id }}"
    class="{{post_type}}-img-downvote post-vote downvote">
</div>
<script type="text/javascript">
    askbot['functions']['renderPostVoteButtons']('{{post_type}}', '{{post.id}}');
</script>
{%- endmacro -%}

{%- macro thread_last_activity_user_avatar(thread, size=32) -%}
    {% set question_post = thread._question_post() %}
    {% if question_post.is_anonymous %}
        {{ gravatar(question_post.author, size, anonymous=True) }}
    {% else %}
        {{ gravatar(question_post.author, size) }}
    {% endif %}
{%- endmacro -%}

{%- macro post_contributor_avatar_and_credentials(post, user, karma_mode = None, badges_mode = None) -%}
    {% if post.is_anonymous %}
        {{ gravatar(user, 32, anonymous=True) }}
    {% else %}
        {{ user_card(user, karma_mode=karma_mode, badges_mode=badges_mode) }}
    {% endif %}
    {% if settings.GROUPS_ENABLED %}
        {{ user_primary_group(user) }}
    {% endif %}
{%- endmacro -%}

{%- macro post_last_updater_and_creator_info(
        post, min_rep_to_edit_wiki, karma_mode = None, badges_mode = None
    ) -%}
    {{ post_contributor_info(
            post, "original_author", post.wiki, min_rep_to_edit_wiki,
            karma_mode = karma_mode, badges_mode = badges_mode
        )
    }}
    {{ post_contributor_info(
            post, "last_updater", post.wiki, min_rep_to_edit_wiki,
            karma_mode = karma_mode, badges_mode = badges_mode
        )
    }}
{%- endmacro -%}

{%- macro post_contributor_info(
        post, contributor_type, is_wiki, wiki_min_rep,
        karma_mode = None, badges_mode = None
    ) -%}
{# there is a whole bunch of trickery here, probably indicative of 
poor design of the data or methods on data objects #}
{% set post_type = post.get_base_post_type() %}
{% if contributor_type=="original_author" %}
    <div class='post-update-info'>
    {% if is_wiki %}
        <p>
           {%- if post_type == 'question' -%}
               {{ settings.WORDS_ASKED|escape }}
           {% elif post_type == 'answer' %}
               {{ settings.WORDS_ANSWERED|escape }}
           {% else %}
               {%- trans %}posted{% endtrans %}
           {% endif %}
           <strong>{{ timeago(post.added_at) }}</strong>
        </p>
        <img width="35" height="35"
            src="{{'/images/wiki.png'|media}}"
            alt="{% trans %}this post is marked as community wiki{% endtrans %}"
            style="float:left"
        />
        <p class="tip">{% trans %}This post is a wiki.
        Anyone with karma &gt;{{wiki_min_rep}} is welcome to improve it.{% endtrans %}</p>
    {% else %}
        <p style="line-height:12px;">
            {# todo: access to class names needs to be removed here #}
            {% if post_type == 'question' %}
                {{ settings.WORDS_ASKED|escape }}
            {% elif post_type == 'answer' %}
                {{ settings.WORDS_ANSWERED|escape }}
            {% else %}
                {% trans %}posted{% endtrans %}
            {% endif %}
            {% if post.__class__.__name__ == 'PostRevision' %}
                <strong>{{ timeago(post.revised_at) }}</strong>
            {% else %}
                <strong>{{ timeago(post.added_at) }}</strong>
            {% endif %}
        </p>
        {{ post_contributor_avatar_and_credentials(
            post, post.author, karma_mode = karma_mode, badges_mode = badges_mode
        ) }}
    {% endif %}
    </div>
{% elif contributor_type=="last_updater" %}
    {% if post_type in ('question', 'answer') %}
        {% set last_edited_at = post.last_edited_at %}
        {% set original_author = post.author %}
        {% set update_author = post.last_edited_by %}
    {% elif post.__class__.__name__ == 'PostRevision' %}
        {% set last_edited_at = post.revised_at %}
        {% set original_author = None %}{# fake value to force display widget in the revision views #}
        {% set update_author = post.author %}
    {% endif %}
    {% if last_edited_at %}
    <div class='post-update-info'>
        <p style="line-height:12px;">
            <a 
        {% if post.is_question() %}
            href="{% url question_revisions post.id %}"
        {% else %}
            href="{% url answer_revisions post.id %}"
        {% endif %}
            >{% trans %}updated{% endtrans %} <strong>{{ timeago(last_edited_at) }}</strong></a>
        </p>
        {% if original_author != update_author or is_wiki %}
            {{ 
                post_contributor_avatar_and_credentials(
                    post, update_author,
                    karma_mode = karma_mode, badges_mode = badges_mode
                )
            }}
        {% endif %}
    </div>
    {% endif %}
{% endif %}
{%- endmacro -%}

{%- macro if_else(condition, if_true, if_false) -%}
    {%- if condition == True -%}
        {{if_true}}
    {%- else -%}
        {{if_false}}
    {%- endif -%}
{%- endmacro -%}

{%- macro tag_cloud(tags = None, font_sizes = None, search_state = None) -%}
    {% for tag in tags %}
    <span class="tag-size-{{ font_sizes[tag.name]|escape }}">
        <a 
            class="link-typeA"
            title="Number of entries: {{ tag.used_count }}"
            href="{{ search_state.add_tag(tag.name).full_url() }}"
        >{{ tag.name|escape }}</a>
    </span>
    {% endfor %}
{%- endmacro -%}

{%- macro tag_list_widget(
        tags,
        id = None,
        deletable = False,
        make_links = True,
        search_state = None,
        css_class = None,
        tag_css_class = None,
        tag_html_tag = 'li',
        truncate_long_tags = False
    )
-%}
<ul {% if id %}id="{{ id }}"{% endif %}
    class="tags{% if css_class %} {{css_class}}{% endif %}"
>
    {% if tags %}
        {% for tag in tags %}
            {{ tag_widget(
                tag,
                css_class = tag_css_class,
                deletable = deletable,
                is_link = make_links,
                search_state = search_state,
                html_tag = tag_html_tag,
                truncate_long_tag = False
            )}}
        {% endfor %}
    {% endif %}
</ul>
{%- endmacro -%}

{%- macro user_group_link(group) -%}
    <a class="group-name"
        href="{% url users_by_group group.id, group.name|replace('-', ' ')|slugify %}"
    >{{ group.name|escape }}</a>
{%- endmacro -%}

{%- macro user_group(group, membership_info, show_count=False) -%}
    <td>
        {{ user_group_link(group) }}
    </td>
    {% if show_count %}
        <td>{{ group.users_count }}</td>
    {% endif %}
    <td>
    <span class="group-description">
    {% if group.description %}
        {{ group.description.summary }}
    {% endif %}
    </span>
    {% if membership_info %}
        <br/>
        {{ group_join_button(
                group_id = group.id,
                acceptance_level = membership_info['aceptance_level'],
                membership_level = membership_info['membership_level']
            )
        }}
    {% endif %}
    </td>
{%- endmacro -%}

{%- macro user_primary_group(user) -%}
    {% set group=user.get_primary_group() %}
    {% if group %}
        <span class="primary-group-name"><a
            class="primary-group-name"
            href="{% url users_by_group group.id, group.name|replace('-', ' ')|slugify %}"
        >{{ group.name|replace('-', ' ')|escape }}</a></span>
    {% endif %}
{%- endmacro -%}

{%- macro group_join_button(
    group_id=None, acceptance_level='closed', membership_level='none')
-%}
    {% if acceptance_level in ('open', 'moderated') %}
        <button 
            class="group-join-btn button follow-toggle {% if membership_level != 'none' %}on on-state{% endif %}"
            data-group-id="{{group_id}}"
            {% if acceptance_level == 'open' %}
                data-off-prompt-text="{% trans %}Leave this group{% endtrans %}"
                data-on-prompt-text="{% trans %}Join this group{% endtrans %}"
                data-on-state-text="{% trans %}You are a member{% endtrans %}"
                data-off-state-text="{% trans %}Join this group{% endtrans %}"
            {% else %}
                {% if membership_level == 'full' %}
                    data-off-prompt-text="{% trans %}Leave this group{% endtrans %}"
                    data-on-state-text="{% trans %}You are a member{% endtrans %}"
                {% else %}
                    data-off-prompt-text="{% trans %}Cancel application{% endtrans %}"
                    data-on-state-text="{% trans %}Waiting approval{% endtrans %}"
                {% endif %}
                data-on-prompt-text="{% trans %}Ask to join{% endtrans %}"
                data-off-state-text="{% trans %}Ask to join{% endtrans %}"
            {% endif %}
        >
            {% if membership_level == 'full' %}
                {% trans %}You are a member{% endtrans %}
            {% elif membership_level == 'pending' %}
                {% trans %}Waiting approval{% endtrans %}
            {% else %}
                {% if acceptance_level == 'open' %}
                    {% trans %}Join this group{% endtrans %}
                {% else %}
                    {% trans %}Ask to join{% endtrans %}
                {% endif %}
            {% endif %}
        </button>
    {% endif %}
{%- endmacro -%}

{# todo: remove the extra content argument to make its usage more explicit #}
{%- macro tag_widget(
            tag,
            deletable = False,
            is_link = True,
            delete_link_title = None,
            css_class = None,
            search_state = None,
            html_tag = 'div',
            extra_content = '',
            truncate_long_tag = False
        )
-%}
  {% if not search_state %}  {#  get empty SearchState() if there's none; CAUTION: for some reason this doesn't work inside `spaceless` tag below! #}
      {% set search_state=search_state|get_empty_search_state %}
  {% endif %}
  {% spaceless %}
    <{{ html_tag }} class="tag-left{% if deletable %} deletable-tag{% endif %}">
    <{% if not is_link or tag[-1] == '*' %}span{% else %}a{% endif %}
            class="tag tag-right{% if css_class %} {{ css_class }}{% endif %}"
            {% if is_link %}
            href="{{ search_state.add_tag(tag).full_url() }}"
            {% endif %}
            rel="tag"
            data-tag-name="{{ tag|replace('*', '&#10045;')|escape }}"
        >{% if truncate_long_tag -%}
            {{ tag|replace('*', '&#10045;')|truncate(17, True)|escape }}
        {%- else -%}
            {{ tag|replace('*', '&#10045;')|escape }}
        {%- endif %}</{% if not is_link or tag[-1] == '*' %}span{% else %}a{% endif %}>
        {% if deletable %}
            <div class="delete-icon"
                {% if delete_link_title %}
                    title="{{ delete_link_title }}"
                {% endif %}
            >x</div>
        {% endif %}
    </{{ html_tag }}>
    {{ extra_content }}
  {% endspaceless %}
{%- endmacro -%}

{%- macro radio_select(name = None, value = None, choices = None) -%}
    {% for choice in choices %}
        <p class="choice">
            {% set id = "id_" ~ name ~ "_" ~ choice[0] %}
            <input 
                id="{{ id }}"
                name="{{ name }}"
                value="{{ choice[0] }}"
                type="radio"
                {% if value == choice[0] %}
                checked="checked"
                {% endif %}
            />
            <label for="{{ id }}">{{ choice[1] }}</label>
        </p>
    {% endfor %}
{%- endmacro -%}

{%- macro question_summary(thread, question, extra_class=None, search_state=None, visitor = None, feed=None) -%}
{% include "widgets/question_summary.html" %}
{%- endmacro -%}

{# Warning! Any changes to the comment markup here must be duplicated in post.js
for the purposes of the AJAX comment editor #}

{%- macro add_or_show_comments_button(post = None, max_comments = None, widget_id = None) -%}
    {% if post.comment_count > max_comments %}
        {% set remaining_comment_count = post.comment_count - max_comments %}
    {% else %}
        {% set remaining_comment_count = 0 %}
    {% endif %}
    <a id="add-comment-to-post-{{post.id}}" class="button"></a>
    <script type="text/javascript">
        askbot['data']['{{widget_id}}'] = {
            truncated: {% if post.comment_count > max_comments %}true{% else %}false{% endif %}
        };
        askbot['functions']['renderAddCommentButton'](
                                                '{{post.id}}',
                                                {{remaining_comment_count}}
                                            );
    </script>
{%- endmacro -%}

{%- macro csrf_middleware_token(csrf_token) -%}
    <div style="display: none;">
        <input type="hidden" name="csrfmiddlewaretoken" value="{{ csrf_token }}" />
    </div>
{%- endmacro -%}

{%- macro post_comments_widget(
        post=None,
        show_post = None,
        show_comment = None,
        show_comment_position = None,
        user=None,
        max_comments=None,
        csrf_token=None
    )
-%}
    {% spaceless %}
    {% if post.comment_count > 0 %}
        <h2 class="comment-title">{% trans %}Comments{% endtrans %}</h2>
        <div class="clean"></div> 
    {% endif %}
    {% set widget_id = 'comments-for-' + post.get_base_post_type() + '-' + post.id|string %}
    <div class="comments{% if post.comment_count == 0 %} empty{% endif %}" id="{{ widget_id }}">
        <div class="content">
            {% if show_post == post and show_comment and show_comment_position > max_comments %}
                {% set comments = post.get_cached_comments()[:show_comment_position] %}
            {% else %}
                {% set comments = post.get_cached_comments()[:max_comments] %}
            {% endif %}
            {% for comment in comments %}
                {# Warning! Any changes to the comment markup IN THIS `FOR` LOOP must be duplicated in post.js
                   for the purposes of the AJAX comment editor #}
                <div class="comment" 
                    id="comment-{{comment.id}}"
                    data-post-id="{{ comment.id }}"
                >
                    <div class="comment-votes">
                        {% if comment.score > 0 %}
                            <div 
                                id="comment-img-upvote-{{comment.id}}" 
                                class="upvote"
                            >{{comment.score}}</div>
                            <script type="text/javascript">
                                askbot['functions']['renderPostVoteButtons']('comment', '{{comment.id}}');
                            </script>
                        {% else %}
                            <div class="upvote"></div>
                        {% endif %}
                    </div>
                    <div class="comment-content">
                        <div 
                            id="post-{{comment.id}}-delete"
                            class="comment-delete"
                        >
                            <span 
                                class="delete-icon"
                                title="{% trans %}delete this comment{% endtrans %}"
                            ></span>
                        </div>
                        <div class="comment-body">
                            {{ comment.summary }}
                            <a 
                                class="author"
                                href="{{comment.author.get_profile_url()}}"
                            >{{comment.author.username|escape}}</a>
                            <span class="age">&nbsp;({{ timeago(comment.added_at) }})</span>
                            <a 
                                id="post-{{comment.id}}-edit"
                                class="edit"
                            >{% trans %}edit{% endtrans %}</a>
                            <form 
                                action="{% url comment_to_answer %}"
                                method="POST"
                                accept-charset="utf-8"
                                class='convert-comment'
                            >
<<<<<<< HEAD
                                <input type="hidden" name="csrfmiddlewaretoken" value="{{ csrf_token }}">
=======
                                {{ csrf_middleware_token(csrf_token) }}
>>>>>>> b440c06b
                                <input type="hidden" value="{{comment.id}}" name="comment_id" id="id_comment_id">
                                <input type="submit" value="{% trans %}convert to answer{% endtrans %}">
                            </form>
                        </div>
                    </div>
                </div>
                <script type="text/javascript">
                    askbot['functions']['hideConvertLinks']();
                    askbot['functions']['renderPostControls']('{{comment.id}}');
                </script>
            {% endfor %}
        </div>
        <div class="controls">
            {% if show_post == post and show_comment %}
                {% if show_comment_position > max_comments %}
                    {{
                        add_or_show_comments_button(
                                            post = post,
                                            max_comments = show_comment_position,
                                            widget_id = widget_id
                                        )
                    }}
                {% else %}
                    {{
                        add_or_show_comments_button(
                                            post = post,
                                            max_comments = max_comments,
                                            widget_id = widget_id
                                        )
                    }}
                {% endif %}
            {% else %}
                {{
                    add_or_show_comments_button(
                                        post = post,
                                        max_comments = max_comments,
                                        widget_id = widget_id
                                    )
                }}
            {% endif %}
        </div>
    </div>
    {% endspaceless %}
{%- endmacro -%}

{%- macro reversible_sort_button(button_sort_criterium=None, asc_tooltip=None,
            desc_tooltip=None, label=None, current_sort_method=None, search_state=None) -%}
{# 
    sort button where descending sort is default
    and the search method is togglable between ascending and descending 
    buttons are rendered as links with id constructed as
    "by_" + button_sort_criterium
    class "on" is added when current_sort_method is one of
    button_sort_criterium + "asc" or "desc"
#}
    {% set key_name = button_sort_criterium %}
    {% if current_sort_method == key_name + "-asc" %}{# "worst" first #}
        <a id="by_{{key_name}}"
           href="{{ search_state.change_sort(key_name+"-desc").full_url() }}"
           class="rev on"
           title="{{desc_tooltip}}"><span>{{label}} &#9650;</span></a>
    {% elif current_sort_method == key_name + "-desc" %}{# "best first" #}
        <a id="by_{{key_name}}"
           href="{{ search_state.change_sort(key_name+"-asc").full_url() }}"
           class="rev on"
           title="{{asc_tooltip}}"><span>{{label}} &#9660;</span></a>
    {% else %}{# default, when other button is active #}
        <a id="by_{{key_name}}"
           href="{{ search_state.change_sort(key_name+"-desc").full_url() }}"
           class="off"
           title="{{desc_tooltip}}"><span>{{label}}</span></a>
    {% endif %}
    <script type="text/javascript">{# need to pass on text translations to js #}
        askbot['data']['sortButtonData'] = askbot['data']['sortButtonData'] || {};
        askbot['data']['sortButtonData']['{{key_name}}'] = {
            label: '{{label}}',
            asc_tooltip: '{{asc_tooltip}}',
            desc_tooltip: '{{desc_tooltip}}'
        };
    </script>
{%- endmacro %}

{%- macro checkbox_in_div(checkbox_field, class = 'checkbox') -%}
    <div{% if class %} class="{{class}}"{% endif %}
        title="{{checkbox_field.help_text}}">
        {{ checkbox_field }} 
        {{ checkbox_field.label_tag() }} 
        {{ checkbox_field.errors }}
    </div>
{%- endmacro -%}

{%- macro edit_post(
                post_form,
                post_type = None,
                post_html = None,
                mandatory_tags = None,
                use_category_selector = False,
                tag_names = None,
                editor_type = None,
                user = None
            )
-%}
{%include "widgets/edit_post.html" %}
{%- endmacro -%}

{%- macro post_options(post_form, user, settings) -%}
    {% if user and user.is_authenticated() and user.is_administrator() %}
        <p>{% trans %}Extra options:{% endtrans %}</p>
        {# 1 - post on behalf of someone else #}
        <div class="clearfix"></div>
        <div class="labeled-input">
            {% set username_errors=post_form.post_author_username.errors %}
            <label 
                for="id_post_author_username"
                {% if username_errors %}class="error"{% endif %}
            >
                {% if username_errors %}
                    {% trans %}{{ username_errors }}{% endtrans %}
                {% else %}
                    {% trans %}Post as other user (optional){% endtrans %}
                {% endif %}
            </label>
            {{ post_form.post_author_username }}
        </div>
        <div class="labeled-input">
            {% set email_errors=post_form.post_author_email.errors %}
            <label
                for="id_post_author_email"
                {% if email_errors %}class="error"{% endif %}
            >
                {% if email_errors %}
                    {{ email_errors }}
                {% else %}
                    {% trans %}Email address{% endtrans %}
                {% endif %}
            </label>
            {{ post_form.post_author_email }}
        </div>
    {% endif %}
    <div class="clearfix"></div>
    {# 2 - some checkbox options #}

    {% if settings.WIKI_ON and post_form.wiki == False %}
        {{ checkbox_in_div(post_form.wiki) }}
    {% endif %}
    {% if settings.GROUPS_ENABLED and 
        user.is_authenticated() and
        user.can_make_group_private_posts()
    %}
        {{ checkbox_in_div(post_form.post_privately) }}
    {% endif %}
    {% if settings.ENABLE_EMAIL_ALERTS and post_form.suppress_email %}
        {{ checkbox_in_div(post_form.suppress_email) }}
    {% endif %}
{% endmacro %}


{%- macro tag_autocomplete_js(id = '#id_tags') -%}
    var tagAc = new AutoCompleter({
            url: '{% url "get_tag_list" %}',
            minChars: 1,
            useCache: true,
            matchInside: true,
            maxCacheLength: 100,
            delay: 10
    });
    tagAc.decorate($("{{ id }}"));
{%- endmacro -%}

{%- macro answer_classes(answer, question) -%}
 {% if answer.accepted() %}accepted-answer{% endif %} {% if answer.author_id==question.author_id %} answered-by-owner{% endif %} {% if answer.deleted %}deleted{% endif -%}
{%- endmacro -%}

{%- macro follow_toggle(follow, name, alias, id) -%}
    {# follow - boolean; name - object type name; alias - e.g. users name; id - object id #}
    <div 
        class="button follow-toggle follow-user-toggle" 
        id="follow-{{ name|escape }}-{{ id }}"
    >
        {% if follow %}
        <div class="follow">{% trans %}follow {{alias}}{% endtrans %}</div>
        {% else %}
        <div class="unfollow">
          <div class="unfollow-red">{% trans %}unfollow {{alias}}{% endtrans %}</div>
          <div class="unfollow-green">{% trans %}following {{alias}}{% endtrans %}</div>
        </div>
        {% endif %}
    </div>
{%- endmacro -%}

{%- macro follow_user_toggle(visitor = None, subject = None) -%}
    {% if visitor.is_anonymous() %}
        {{ follow_toggle(True, 'user', subject.username|escape, subject.id) }}
    {% else %}
        {% if visitor != subject %}
            {% if visitor.is_following(subject) %}
                {{ follow_toggle(False, 'user', subject.username|escape, subject.id) }}
            {% else %}
                {{ follow_toggle(True, 'user', subject.username|escape, subject.id) }}
            {% endif %}
        {% endif %}
    {% endif %}
{%- endmacro -%}

{%- macro user_long_score_and_badge_summary(
    user, karma_mode=None, badges_mode = None
) -%}
  {%- include "widgets/user_long_score_and_badge_summary.html" -%}
{%- endmacro -%}

{%- macro country_flag(country_code, flag_label) -%}
    <img 
        class="flag"
        src="{{ ('/images/flags/' ~ country_code|lower ~ '.gif')|media }}"
        alt="{{ flag_label }}"
    />
{%- endmacro -%}

{%- macro user_country_flag(user) -%}
    {% if user.country and user.show_country %}
        <img class="flag" 
            src="{{ ('/images/flags/' ~ user.country.code|lower ~ '.gif')|media }}"
            alt="{% trans 
                    country=user.country.name 
                    %}flag of {{country}}{% 
                endtrans %}"
            title="{% trans 
                    country=user.country.name, 
                    person=user.username|escape %}{{person}} is from {{country}}{%
                 endtrans %}"
        />
    {% endif %}
{%- endmacro -%}

{%- macro user_country_name_and_flag(user) -%}
    {% if user.country and user.show_country %}
        {{ user.country.name }}
        {{ user_country_flag(user) }}
    {% endif %}
{%- endmacro -%}

{%- macro user_full_location(user) -%}
    {% if user.location %}
        {{ user.location|escape }},
    {% endif %}
    {{ user_country_name_and_flag(user) }}
{%- endmacro -%}

{% macro user_card(user, karma_mode=None, badges_mode=None) %}
    {% include "widgets/user_card.html" %}
{% endmacro %}

{%- macro user_list(users, karma_mode=None, badges_mode=None) -%}
    {% include "widgets/user_list.html" %}
{%- endmacro -%}

{#todo: rename this to avatar #}
{%- macro gravatar(user, size, anonymous=False) -%}
{% spaceless %}
    {% if anonymous == True %}
        <span class="avatar-box">
        <img 
            alt="{% trans %}Anonymous{% endtrans %}"{#{ user.get_anonymous_name() }#}
            src="{{ '/images/anon.png'|media }} "
            class="gravatar"
            width="{{ size }}"
            height="{{ size }}"
        />
        </span>
    {% else %}
        <a class="avatar-box"
            href="{{ user.get_absolute_url() }}"
        >
        <img class="gravatar" 
            width="{{ size }}" height="{{ size }}"
            src="{{ user.get_avatar_url(size) }}"
            title="{{ user.username|escape }}" 
            alt="{% trans username=user.username|escape %}{{username}} gravatar image{% endtrans %}" 
        />
        {% set primary_group = user.get_primary_group() %}
        {% if primary_group and primary_group.logo_url %}
        <img class="group-logo" 
            width="{{ size - 2 }}"
            src="{{ primary_group.logo_url }}"
            alt="{% trans group_name=primary_group.name|escape %}{{group_name}} logo{% endtrans %}" 
        />
        {% endif %}
        </a>
    {% endif %}
{% endspaceless %}
{%- endmacro -%}

{%- macro user_website_link(user, max_display_length=25) -%}
    {% if user.website and (not user.is_blocked()) %}
        <a 
            href="{{user.website|escape}}"
            title="{% trans username=user.username|escape, url=user.website|escape %}{{username}}'s website is {{url}}{% endtrans %}"
            {% if user.can_have_strong_url() == False %}
            rel="nofollow"
            {% endif %}
        >
        {{user.website|truncate(length=max_display_length, killwords=True, end='...')}}
        </a>
    {% endif %}
{%- endmacro -%}

{%- macro paginator(p, position='left', anchor='') -%}{# p is paginator context dictionary #}
{% spaceless %}
    {% if p.is_paginated %}
        <div 
            class="paginator"
            style="float:{{ position }}"
            data-num-pages="{{ p.pages }}"
        >
<<<<<<< HEAD
        <span class="prev"
            {% if not p.has_previous %}style="display: none"{% endif %}
        ><a href="{{p.base_url}}page={{ p.previous }}{{ anchor }}" 
            title="{% trans %}previous{% endtrans %}"
        >&laquo; {% trans %}previous{% endtrans %}</a></span>

        <span class="first-page-nav"
            {% if p.in_leading_range %}style="display: none"{% endif %}
        >
            <span class="page first-page"
                data-page="1"
            >
                <a href="{{p.base_url}}page={{1}}{{ anchor }}" >1</a>
            </span>
            <span class="leading-sep">...</span>
        </span>
=======
        {% if p.has_previous %}
            <span class="prev"><a href="{{p.base_url}}page={{ p.previous }}{{ anchor }}" title="{% trans %}previous{% endtrans %}">
        &laquo; {% trans %}previous{% endtrans %}</a></span>
        {% endif %}
        {% if not p.in_leading_range %}
            {% for num in p.pages_outside_trailing_range %}
                <span class="page" data-page="{{ num }}">
                    <a href="{{p.base_url}}page={{ num }}{{ anchor }}" >{{ num }}</a>
                </span>
            {% endfor %}
        ...
        {% endif %}
>>>>>>> b440c06b
         
        <span class="main-pages-nav">
        {% for num in p.page_numbers %}
<<<<<<< HEAD
            {% if num == p.page %}
                <span class="curr page" 
                    data-page="{{ num }}"
                    title="{% trans %}current page{% endtrans %}"
                ><a>{{ num }}</a></span>
            {% else %}
                <span class="page"
                    data-page="{{ num }}"
                ><a href="{{p.base_url}}page={{ num }}{{ anchor }}"
                    title="{% trans %}page {{num}}{% endtrans %}"
                >{{ num }}</a></span>
            {% endif %}
        {% endfor %}
        </span>

        {# the "last page" navigation #}
        <span class="last-page-nav"
            {% if p.in_trailing_range %}style="display: none"{% endif %}
        >
            <span class="trailing-sep">...</span>
            <span class="page last-page" data-page="{{ p.pages }}">
                <a href="{{ p.base_url }}page={{ p.pages }}{{ anchor }}"
                    title="{% trans num=p.pages %}page {{ num }}{% endtrans %}"
                >{{ p.pages }}</a>
            </span>
        <span>

        {# "next" nav link #}
        <span class="next"
            {% if not p.has_next %}style="display: none"{% endif %}
        ><a href="{{p.base_url}}page={{ p.next }}{{ anchor }}"
                title="{% trans %}next page{% endtrans %}"
        >{% trans %}next{% endtrans %} &raquo;</a>
        </span>

    </div>
=======
          {% if num == p.page and p.pages != 1%}
            <span class="curr page" data-page="{{ num }}" title="{% trans %}current page{% endtrans %}"><a>{{ num }}</a></span>
          {% else %}
            <span class="page" data-page="{{ num }}"><a href="{{p.base_url}}page={{ num }}{{ anchor }}" title="{% trans %}page {{num}}{% endtrans %}">{{ num }}</a></span>
          {% endif %}
        {% endfor %}
         
        {% if not p.in_trailing_range %}
            ...
            {% for num in p.pages_outside_leading_range|reverse %}
                <span class="page" data-page="{{ num }}"><a href="{{p.base_url}}page={{ num }}{{ anchor }}" title="{% trans %}page {{ num }}{% endtrans %}">{{ num }}</a></span>
            {% endfor %}
        {% endif %}
        {% if p.has_next %}
            <span class="next"><a href="{{p.base_url}}page={{ p.next }}{{ anchor }}" title="{% trans %}next page{% endtrans %}">{% trans %}next{% endtrans %} &raquo;</a></span>
        {% endif %}
        </div>
>>>>>>> b440c06b
    {% endif %}
{% endspaceless %}
{%- endmacro -%}


{%- macro paginator_main_page(p, position, search_state) -%} {# p is paginator context dictionary #}
    {% spaceless %}
        {% if p.is_paginated %}
            <div class="paginator" style="float:{{position}}">
                {% if p.has_previous %}
                    <span class="prev"><a href="{{ search_state.change_page(p.previous).full_url() }}" title="{% trans %}previous{% endtrans %}">
                        &laquo; {% trans %}previous{% endtrans %}</a></span>
                {% endif %}
                {% if not p.in_leading_range %}
                    {% for num in p.pages_outside_trailing_range %}
                        <span class="page"><a href="{{ search_state.change_page(num).full_url() }}" >{{ num }}</a></span>
                    {% endfor %}
                    ...
                {% endif %}

                {% for num in p.page_numbers %}
                    {% if num == p.page and p.pages != 1%}
                        <span class="curr page" title="{% trans %}current page{% endtrans %}"><a>{{ num }}</a></span>
                    {% else %}
                        <span class="page"><a href="{{ search_state.change_page(num).full_url() }}" title="{% trans %}page {{num}}{% endtrans %}">{{ num }}</a></span>
                    {% endif %}
                {% endfor %}

                {% if not p.in_trailing_range %}
                    ...
                    {% for num in p.pages_outside_leading_range|reverse %}
                        <span class="page"><a href="{{ search_state.change_page(num).full_url() }}" title="{% trans %}page {{ num }}{% endtrans %}">{{ num }}</a></span>
                    {% endfor %}
                {% endif %}
                {% if p.has_next %}
                    <span class="next"><a href="{{ search_state.change_page(p.next).full_url() }}" title="{% trans %}next page{% endtrans %}">{% trans %}next page{% endtrans %} &raquo;</a></span>
                {% endif %}
            </div>
        {% endif %}
    {% endspaceless %}
{%- endmacro -%}


{%- macro inbox_link(user) -%}
    {% if user.new_response_count > 0 or user.seen_response_count > 0 %}
    <a id='ab-responses' href="{{user.get_absolute_url()}}?sort=inbox&section=forum">
        <img 
            alt="{% trans username=user.username|escape %}responses for {{username}}{% endtrans %}"
            {% if user.new_response_count > 0 %}
                src="{{ "/images/mail-envelope-full.png"|media }}"
                title="{% trans response_count=user.new_response_count %}you have {{response_count}} new response{% pluralize %}you have {{response_count}} new responses{% endtrans %}"
            {% elif user.seen_response_count > 0 %}
                src="{{ "/images/mail-envelope-empty.png"|media }}"
                title="{% trans %}no new responses yet{% endtrans %}"
            {% endif %}
        />
    </a>
    {% endif %}
{%- endmacro -%}

{%- macro moderation_items_link(user, moderation_items) -%}
    {% if moderation_items %}
        <a id="ab-responses"
            href="{{user.get_absolute_url()}}?sort=inbox&section=flags"
        >
        {% if moderation_items['new_count'] > 0 %}
            <img src="{{'/images/dialog-warning.png'|media}}"
            {% if moderation_items['seen_count'] > 0 %}
                alt="{% trans new=moderation_items['new_count'], seen=moderation_items['seen_count']%}{{new}} new flagged posts and {{seen}} previous{% endtrans %}"
                title="{% trans new=moderation_items['new_count'], seen=moderation_items['seen_count']%}{{new}} new flagged posts and {{seen}} previous{% endtrans %}"
            {% else %}
                alt="{% trans new=moderation_items['new_count'] %}{{new}} new flagged posts{% endtrans %}"
                title="{% trans new=moderation_items['new_count'] %}{{new}} new flagged posts{% endtrans %}"
            {% endif %}
            />
        {% elif moderation_items['seen_count'] > 0 %}
            <img src={{'/images/dialog-warning-off.png'|media}} 
                alt="{% trans seen=moderation_items['seen_count'] %}{{seen}} flagged posts{% endtrans %}" 
                title="{% trans seen=moderation_items['seen_count'] %}{{seen}} flagged posts{% endtrans %}" 
            />
        {% endif %}
        </a>
    {% endif %}
{%- endmacro -%}

{%- macro timeago(datetime_object) -%}
    <abbr class="timeago" title="{{datetime_object.replace(microsecond=0)|add_tz_offset}}">
        {{datetime_object.replace(microsecond=0)|add_tz_offset}}
    </abbr>
{%- endmacro -%}

{% macro one_shot_form_js(form=None, submit_button=None) %}
    <script type="text/javascript">
        (function() {
            var form = new OneShotForm();
            form.setSubmitButton($("{{submit_button}}"));
            form.decorate($("{{form}}"));
        })();
    </script>
{% endmacro %}

{% macro form_field_with_errors(field) %}
    {% if field.errors %} 
        <p class="error">{{ field.errors|join(", ") }}</p>
    {% endif %}
    {{ field }}
{% endmacro %}<|MERGE_RESOLUTION|>--- conflicted
+++ resolved
@@ -462,11 +462,7 @@
                                 accept-charset="utf-8"
                                 class='convert-comment'
                             >
-<<<<<<< HEAD
-                                <input type="hidden" name="csrfmiddlewaretoken" value="{{ csrf_token }}">
-=======
                                 {{ csrf_middleware_token(csrf_token) }}
->>>>>>> b440c06b
                                 <input type="hidden" value="{{comment.id}}" name="comment_id" id="id_comment_id">
                                 <input type="submit" value="{% trans %}convert to answer{% endtrans %}">
                             </form>
@@ -622,7 +618,6 @@
         {{ checkbox_in_div(post_form.suppress_email) }}
     {% endif %}
 {% endmacro %}
-
 
 {%- macro tag_autocomplete_js(id = '#id_tags') -%}
     var tagAc = new AutoCompleter({
@@ -781,7 +776,6 @@
             style="float:{{ position }}"
             data-num-pages="{{ p.pages }}"
         >
-<<<<<<< HEAD
         <span class="prev"
             {% if not p.has_previous %}style="display: none"{% endif %}
         ><a href="{{p.base_url}}page={{ p.previous }}{{ anchor }}" 
@@ -798,24 +792,9 @@
             </span>
             <span class="leading-sep">...</span>
         </span>
-=======
-        {% if p.has_previous %}
-            <span class="prev"><a href="{{p.base_url}}page={{ p.previous }}{{ anchor }}" title="{% trans %}previous{% endtrans %}">
-        &laquo; {% trans %}previous{% endtrans %}</a></span>
-        {% endif %}
-        {% if not p.in_leading_range %}
-            {% for num in p.pages_outside_trailing_range %}
-                <span class="page" data-page="{{ num }}">
-                    <a href="{{p.base_url}}page={{ num }}{{ anchor }}" >{{ num }}</a>
-                </span>
-            {% endfor %}
-        ...
-        {% endif %}
->>>>>>> b440c06b
          
         <span class="main-pages-nav">
         {% for num in p.page_numbers %}
-<<<<<<< HEAD
             {% if num == p.page %}
                 <span class="curr page" 
                     data-page="{{ num }}"
@@ -852,25 +831,6 @@
         </span>
 
     </div>
-=======
-          {% if num == p.page and p.pages != 1%}
-            <span class="curr page" data-page="{{ num }}" title="{% trans %}current page{% endtrans %}"><a>{{ num }}</a></span>
-          {% else %}
-            <span class="page" data-page="{{ num }}"><a href="{{p.base_url}}page={{ num }}{{ anchor }}" title="{% trans %}page {{num}}{% endtrans %}">{{ num }}</a></span>
-          {% endif %}
-        {% endfor %}
-         
-        {% if not p.in_trailing_range %}
-            ...
-            {% for num in p.pages_outside_leading_range|reverse %}
-                <span class="page" data-page="{{ num }}"><a href="{{p.base_url}}page={{ num }}{{ anchor }}" title="{% trans %}page {{ num }}{% endtrans %}">{{ num }}</a></span>
-            {% endfor %}
-        {% endif %}
-        {% if p.has_next %}
-            <span class="next"><a href="{{p.base_url}}page={{ p.next }}{{ anchor }}" title="{% trans %}next page{% endtrans %}">{% trans %}next{% endtrans %} &raquo;</a></span>
-        {% endif %}
-        </div>
->>>>>>> b440c06b
     {% endif %}
 {% endspaceless %}
 {%- endmacro -%}
