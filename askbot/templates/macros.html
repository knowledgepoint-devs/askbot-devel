--- conflicted
+++ resolved
@@ -57,11 +57,7 @@
         <img alt="{% trans %}anonymous user{% endtrans %}" src="{{ '/images/anon.png'|media }} " class="gravatar" width="32" height="32" />
         <p>{{ revision.author.get_anonymous_name() }}</p>
     {% else %}
-<<<<<<< HEAD
-        {{ user_card(revision.author, karma_mode=karma_mode, badges_mode=badges_mode) }}
-=======
         {{ user_card(revision.author) }}
->>>>>>> 2331976d
     {% endif %}
     {% if settings.GROUPS_ENABLED %}
         {{ user_primary_group(revision.author) }}
@@ -586,9 +582,7 @@
     {% endif %}
 {%- endmacro -%}
 
-{%- macro user_long_score_and_badge_summary(
-    user, karma_mode=None, badges_mode = None
-) -%}
+{%- macro user_long_score_and_badge_summary(user) -%}
   {%- include "widgets/user_long_score_and_badge_summary.html" -%}
 {%- endmacro -%}
 
@@ -634,7 +628,7 @@
     {% include "widgets/user_card.html" %}
 {% endmacro %}
 
-{%- macro user_list(users, karma_mode=None, badges_mode=None) -%}
+{%- macro user_list(users) -%}
     {% include "widgets/user_list.html" %}
 {%- endmacro -%}
 
