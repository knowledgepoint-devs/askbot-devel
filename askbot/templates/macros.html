{% load extra_filters_jinja %}

{%- macro share(site = None, site_label = None, icon = False) -%}
    <a class="{{ site }}-share{% if icon == True %} icon{% endif %}"
        title="{% trans %}Share this content on {{site}}{% endtrans %}"
    >{% if icon == False %}{% if site_label %}{{ site_label }}{% else %}{{ site }}{% endif %}{% endif %}</a>
{%- endmacro -%}

{%- macro inbox_message_snippet(message) -%}
<div class="message-details" data-message-id="{{ message.id }}">
    <input type="checkbox" />
    {{ gravatar(message.user, 24) }}
    <a class="username" href="{{ message.user.get_absolute_url() }}">{{ message.user.username|escape }}</a>
    <a class="forum-post-link" href="{{ message.url }}">{{ message.message_type }}</a>
    ({{ timeago(message.timestamp) }})
    {#<div class="snippet">{{ message.snippet }}</div>#}
    <div class="post-content">{{ message.content }}</div>
</div>
{%- endmacro -%}

{%- macro moderation_queue_message(message) -%}
<div class="message-details" data-message-id="{{ message.id }}">
    <input type="checkbox" />
    {{ gravatar(message.user, 24) }}
    <a class="username" href="{{ message.user.get_absolute_url() }}">{{ message.user.username|escape }}</a> |
    {% if message['memo_type'] == 'edit' %}
        <a href="mailto:{{ message.user.email }}">{{ message.user.email }}</a> |
        ip=<span class="ip-addr">{{ message.ip_addr }}</span> |
    {% endif %}
    <a class="forum-post-link" href="{{ message.url }}">{{ message.message_type }}</a>
    ({{ timeago(message.timestamp) }})
    {#<div class="snippet">{{ message.snippet }}</div>#}
    <div class="post-content">{{ message.content }}</div>
</div>
{%- endmacro -%}

{%- macro post_vote_buttons(post = None) -%}
{% set post_type = post.get_base_post_type() %}
<div id="{{post_type}}-img-upvote-{{ post.id }}"
    class="{{post_type}}-img-upvote post-vote upvote">
</div>
<div 
    id="{{post_type}}-vote-number-{{ post.id }}"
    class="vote-number"
    title="{% trans %}current number of votes{% endtrans %}"
>{{ post.score }}</div>
<div
    id="{{post_type}}-img-downvote-{{ post.id }}"
    class="{{post_type}}-img-downvote post-vote downvote">
</div>
<script type="text/javascript">
    askbot['functions']['renderPostVoteButtons']('{{post_type}}', '{{post.id}}');
</script>
{%- endmacro -%}

{%- macro thread_last_activity_user_avatar(thread, size=32) -%}
    {% set question_post = thread._question_post() %}
    {% if question_post.is_anonymous %}
        {{ gravatar(question_post.author, size, anonymous=True) }}
    {% else %}
        {{ gravatar(question_post.author, size) }}
    {% endif %}
{%- endmacro -%}

{%- macro post_contributor_avatar_and_credentials(post, user, karma_mode = None, badges_mode = None) -%}
    {% if post.is_anonymous %}
        {{ gravatar(user, 32, anonymous=True) }}
    {% else %}
        {{ user_card(user, karma_mode=karma_mode, badges_mode=badges_mode) }}
    {% endif %}
    {% if settings.GROUPS_ENABLED %}
        {{ user_primary_group(user) }}
    {% endif %}
{%- endmacro -%}

{%- macro post_last_updater_and_creator_info(
        post, min_rep_to_edit_wiki, karma_mode = None, badges_mode = None
    ) -%}
    {{ post_contributor_info(
            post, "original_author", post.wiki, min_rep_to_edit_wiki,
            karma_mode = karma_mode, badges_mode = badges_mode
        )
    }}
    {{ post_contributor_info(
            post, "last_updater", post.wiki, min_rep_to_edit_wiki,
            karma_mode = karma_mode, badges_mode = badges_mode
        )
    }}
{%- endmacro -%}

{%- macro post_contributor_info(
        post, contributor_type, is_wiki, wiki_min_rep,
        karma_mode = None, badges_mode = None
    ) -%}
{# there is a whole bunch of trickery here, probably indicative of 
poor design of the data or methods on data objects #}
{% set post_type = post.get_base_post_type() %}
{% if contributor_type=="original_author" %}
    <div class='post-update-info'>
    {% if is_wiki %}
        <p>
           {%- if post_type == 'question' -%}
               {{ settings.WORDS_ASKED|escape }}
           {% elif post_type == 'answer' %}
               {{ settings.WORDS_ANSWERED|escape }}
           {% else %}
               {%- trans %}posted{% endtrans %}
           {% endif %}
           <strong>{{ timeago(post.added_at) }}</strong>
        </p>
        <img width="35" height="35"
            src="{{'/images/wiki.png'|media}}"
            alt="{% trans %}this post is marked as community wiki{% endtrans %}"
            style="float:left"
        />
        <p class="tip">{% trans %}This post is a wiki.
        Anyone with karma &gt;{{wiki_min_rep}} is welcome to improve it.{% endtrans %}</p>
    {% else %}
        <p style="line-height:12px;">
            {# todo: access to class names needs to be removed here #}
            {% if post_type == 'question' %}
                {{ settings.WORDS_ASKED|escape }}
            {% elif post_type == 'answer' %}
                {{ settings.WORDS_ANSWERED|escape }}
            {% else %}
                {% trans %}posted{% endtrans %}
            {% endif %}
            {% if post.__class__.__name__ == 'PostRevision' %}
                <strong>{{ timeago(post.revised_at) }}</strong>
            {% else %}
                <strong>{{ timeago(post.added_at) }}</strong>
            {% endif %}
        </p>
        {{ post_contributor_avatar_and_credentials(
            post, post.author, karma_mode = karma_mode, badges_mode = badges_mode
        ) }}
    {% endif %}
    </div>
{% elif contributor_type=="last_updater" %}
    {% if post_type in ('question', 'answer') %}
        {% set last_edited_at = post.last_edited_at %}
        {% set original_author = post.author %}
        {% set update_author = post.last_edited_by %}
    {% elif post.__class__.__name__ == 'PostRevision' %}
        {% set last_edited_at = post.revised_at %}
        {% set original_author = None %}{# fake value to force display widget in the revision views #}
        {% set update_author = post.author %}
    {% endif %}
    {% if last_edited_at %}
    <div class='post-update-info'>
        <p style="line-height:12px;">
            <a 
        {% if post.is_question() %}
            href="{% url question_revisions post.id %}"
        {% else %}
            href="{% url answer_revisions post.id %}"
        {% endif %}
            >{% trans %}updated{% endtrans %} <strong>{{ timeago(last_edited_at) }}</strong></a>
        </p>
        {% if original_author != update_author or is_wiki %}
            {{ 
                post_contributor_avatar_and_credentials(
                    post, update_author,
                    karma_mode = karma_mode, badges_mode = badges_mode
                )
            }}
        {% endif %}
    </div>
    {% endif %}
{% endif %}
{%- endmacro -%}

{%- macro if_else(condition, if_true, if_false) -%}
    {%- if condition == True -%}
        {{if_true}}
    {%- else -%}
        {{if_false}}
    {%- endif -%}
{%- endmacro -%}

{%- macro tag_cloud(tags = None, font_sizes = None, search_state = None) -%}
    {% for tag in tags %}
    <span class="tag-size-{{ font_sizes[tag.name]|escape }}">
        <a 
            class="link-typeA"
            title="Number of entries: {{ tag.used_count }}"
            href="{{ search_state.add_tag(tag.name).full_url() }}"
        >{{ tag.name|escape }}</a>
    </span>
    {% endfor %}
{%- endmacro -%}

{%- macro tag_list_widget(
        tags,
        id = None,
        deletable = False,
        make_links = True,
        search_state = None,
        css_class = None,
        tag_css_class = None,
        tag_html_tag = 'li',
        truncate_long_tags = False
    )
-%}
<ul {% if id %}id="{{ id }}"{% endif %}
    class="tags{% if css_class %} {{css_class}}{% endif %}"
>
    {% if tags %}
        {% for tag in tags %}
            {{ tag_widget(
                tag,
                css_class = tag_css_class,
                deletable = deletable,
                is_link = make_links,
                search_state = search_state,
                html_tag = tag_html_tag,
                truncate_long_tag = False
            )}}
        {% endfor %}
    {% endif %}
</ul>
{%- endmacro -%}

{%- macro user_group_link(group) -%}
    <a class="group-name"
        href="{% url users_by_group group.id, group.name|replace('-', ' ')|slugify %}"
    >{{ group.name|escape }}</a>
{%- endmacro -%}

{%- macro user_group(group, membership_info, show_count=False) -%}
    <td>
        {{ user_group_link(group) }}
    </td>
    {% if show_count %}
        <td>{{ group.users_count }}</td>
    {% endif %}
    <td><span class="group-description">{% if group.description %}{{ group.description.summary }}{% endif %}</span></td>
    <td>{% if membership_info %}
        <br/>
        {{ group_join_button(
                group_id = group.id,
                acceptance_level = membership_info['aceptance_level'],
                membership_level = membership_info['membership_level']
            )
        }}
    {% endif %}</td>
    <td></td>{# empty td for admin/mod delete icon (so that they line up) #}
{%- endmacro -%}

{%- macro user_primary_group(user) -%}
    {% set group=user.get_primary_group() %}
    {% if group %}
        <span class="primary-group-name"><a
            class="primary-group-name"
            href="{% url users_by_group group.id, group.name|replace('-', ' ')|slugify %}"
        >{{ group.name|replace('-', ' ')|escape }}</a></span>
    {% endif %}
{%- endmacro -%}

{%- macro group_join_button(
    group_id=None, acceptance_level='closed', membership_level='none')
-%}
    {% if acceptance_level in ('open', 'moderated') %}
        <button 
            class="group-join-btn button follow-toggle {% if membership_level != 'none' %}on on-state{% endif %}"
            data-group-id="{{group_id}}"
            {% if acceptance_level == 'open' %}
                data-off-prompt-text="{% trans %}Leave this group{% endtrans %}"
                data-on-prompt-text="{% trans %}Join this group{% endtrans %}"
                data-on-state-text="{% trans %}You are a member{% endtrans %}"
                data-off-state-text="{% trans %}Join this group{% endtrans %}"
            {% else %}
                {% if membership_level == 'full' %}
                    data-off-prompt-text="{% trans %}Leave this group{% endtrans %}"
                    data-on-state-text="{% trans %}You are a member{% endtrans %}"
                {% else %}
                    data-off-prompt-text="{% trans %}Cancel application{% endtrans %}"
                    data-on-state-text="{% trans %}Waiting approval{% endtrans %}"
                {% endif %}
                data-on-prompt-text="{% trans %}Ask to join{% endtrans %}"
                data-off-state-text="{% trans %}Ask to join{% endtrans %}"
            {% endif %}
        >
            {% if membership_level == 'full' %}
                {% trans %}You are a member{% endtrans %}
            {% elif membership_level == 'pending' %}
                {% trans %}Waiting approval{% endtrans %}
            {% else %}
                {% if acceptance_level == 'open' %}
                    {% trans %}Join this group{% endtrans %}
                {% else %}
                    {% trans %}Ask to join{% endtrans %}
                {% endif %}
            {% endif %}
        </button>
    {% endif %}
{%- endmacro -%}

{# todo: remove the extra content argument to make its usage more explicit #}
{%- macro tag_widget(
            tag,
            deletable = False,
            is_link = True,
            delete_link_title = None,
            css_class = None,
            search_state = None,
            html_tag = 'div',
            extra_content = '',
            truncate_long_tag = False
        )
-%}
  {% if not search_state %}  {#  get empty SearchState() if there's none; CAUTION: for some reason this doesn't work inside `spaceless` tag below! #}
      {% set search_state=search_state|get_empty_search_state %}
  {% endif %}
  {% spaceless %}
    <{{ html_tag }} class="tag-left{% if deletable %} deletable-tag{% endif %}">
    <{% if not is_link or tag[-1] == '*' %}span{% else %}a{% endif %}
            class="tag tag-right{% if css_class %} {{ css_class }}{% endif %}"
            {% if is_link %}
            href="{{ search_state.add_tag(tag).full_url() }}"
            {% endif %}
            rel="tag"
            data-tag-name="{{ tag|replace('*', '&#10045;')|escape }}"
        >{% if truncate_long_tag -%}
            {{ tag|replace('*', '&#10045;')|truncate(17, True)|escape }}
        {%- else -%}
            {{ tag|replace('*', '&#10045;')|escape }}
        {%- endif %}</{% if not is_link or tag[-1] == '*' %}span{% else %}a{% endif %}>
        {% if deletable %}
            <div class="delete-icon"
                {% if delete_link_title %}
                    title="{{ delete_link_title }}"
                {% endif %}
            >x</div>
        {% endif %}
    </{{ html_tag }}>
    {{ extra_content }}
  {% endspaceless %}
{%- endmacro -%}

{%- macro radio_select(name = None, value = None, choices = None) -%}
    {% for choice in choices %}
        <p class="choice">
            {% set id = "id_" ~ name ~ "_" ~ choice[0] %}
            <input 
                id="{{ id }}"
                name="{{ name }}"
                value="{{ choice[0] }}"
                type="radio"
                {% if value == choice[0] %}
                checked="checked"
                {% endif %}
            />
            <label for="{{ id }}">{{ choice[1] }}</label>
        </p>
    {% endfor %}
{%- endmacro -%}

{%- macro question_summary(thread, question, extra_class=None, search_state=None, visitor = None, feed=None) -%}
{% include "widgets/question_summary.html" %}
{%- endmacro -%}

{# Warning! Any changes to the comment markup here must be duplicated in post.js
for the purposes of the AJAX comment editor #}

{%- macro add_or_show_comments_button(post = None, max_comments = None, widget_id = None) -%}
    {% if post.comment_count > max_comments %}
        {% set remaining_comment_count = post.comment_count - max_comments %}
    {% else %}
        {% set remaining_comment_count = 0 %}
    {% endif %}
    <a id="add-comment-to-post-{{post.id}}" class="button"></a>
    <script type="text/javascript">
        askbot['data']['{{widget_id}}'] = {
            truncated: {% if post.comment_count > max_comments %}true{% else %}false{% endif %}
        };
        askbot['functions']['renderAddCommentButton'](
                                                '{{post.id}}',
                                                {{remaining_comment_count}}
                                            );
    </script>
{%- endmacro -%}

{%- macro csrf_middleware_token(csrf_token) -%}
    <div style="display: none;">
        <input type="hidden" name="csrfmiddlewaretoken" value="{{ csrf_token }}" />
    </div>
{%- endmacro -%}

{%- macro post_comments_widget(
        post=None,
        show_post = None,
        show_comment = None,
        show_comment_position = None,
        user=None,
        max_comments=None,
        csrf_token=None
    )
-%}
    {% spaceless %}
    {% if show_post == post and show_comment and show_comment_position > max_comments %}
        {% set comments = post.get_cached_comments()[:show_comment_position] %}
    {% else %}
        {% set comments = post.get_cached_comments()[:max_comments] %}
    {% endif %}
    {% set comments_count = comments|length %}
    {% if comments_count > 0 %}
        <h2 class="comment-title">{% trans %}Comments{% endtrans %}</h2>
        <div class="clean"></div> 
    {% endif %}
<<<<<<< HEAD
    {% set widget_id = 'comments-for-' + post.get_base_post_type() + '-' + post.id|string %}
    <div class="comments{% if post.comment_count == 0 %} empty{% endif %}" id="{{ widget_id }}">
=======
    {% set widget_id = 'comments-for-' + post.post_type + '-' + post.id|string %}
    <div class="comments{% if comments_count == 0 %} empty{% endif %}" id="{{ widget_id }}">
>>>>>>> ac721d1a
        <div class="content">
            {% for comment in comments %}
                {# Warning! Any changes to the comment markup IN THIS `FOR` LOOP must be duplicated in post.js
                   for the purposes of the AJAX comment editor #}
                <div class="comment" 
                    id="comment-{{comment.id}}"
                    data-post-id="{{ comment.id }}"
                >
                    <div class="comment-votes">
                        {% if comment.score > 0 %}
                            <div 
                                id="comment-img-upvote-{{comment.id}}" 
                                class="upvote"
                            >{{comment.score}}</div>
                            <script type="text/javascript">
                                askbot['functions']['renderPostVoteButtons']('comment', '{{comment.id}}');
                            </script>
                        {% else %}
                            <div class="upvote"></div>
                        {% endif %}
                    </div>
                    <div class="comment-content">
                        <div 
                            id="post-{{comment.id}}-delete"
                            class="comment-delete"
                        >
                            <span 
                                class="delete-icon"
                                title="{% trans %}delete this comment{% endtrans %}"
                            ></span>
                        </div>
                        {% if comment.needs_moderation() %}
                            <p class="moderated">{% trans %}This post is awaiting moderation{% endtrans %}</p>
                        {% endif %}
                        <div class="comment-body">
                            {{ comment.summary }}
                            <a 
                                class="author"
                                href="{{comment.author.get_profile_url()}}"
                            >{{comment.author.username|escape}}</a>
                            <span class="age">&nbsp;({{ timeago(comment.added_at) }})</span>
                            <a 
                                id="post-{{comment.id}}-edit"
                                class="edit"
                            >{% trans %}edit{% endtrans %}</a>
                            <form 
                                action="{% url comment_to_answer %}"
                                method="POST"
                                accept-charset="utf-8"
                                class='convert-comment'
                            >
                                {{ csrf_middleware_token(csrf_token) }}
                                <input type="hidden" value="{{comment.id}}" name="comment_id" id="id_comment_id">
                                <input type="submit" value="{% trans %}convert to answer{% endtrans %}">
                            </form>
                        </div>
                    </div>
                </div>
                <script type="text/javascript">
                    askbot['functions']['hideConvertLinks']();
                    askbot['functions']['renderPostControls']('{{comment.id}}');
                </script>
            {% endfor %}
        </div>
        <div class="controls">
            {% if show_post == post and show_comment %}
                {% if show_comment_position > max_comments %}
                    {{
                        add_or_show_comments_button(
                                            post = post,
                                            max_comments = show_comment_position,
                                            widget_id = widget_id
                                        )
                    }}
                {% else %}
                    {{
                        add_or_show_comments_button(
                                            post = post,
                                            max_comments = max_comments,
                                            widget_id = widget_id
                                        )
                    }}
                {% endif %}
            {% else %}
                {{
                    add_or_show_comments_button(
                                        post = post,
                                        max_comments = max_comments,
                                        widget_id = widget_id
                                    )
                }}
            {% endif %}
        </div>
    </div>
    {% endspaceless %}
{%- endmacro -%}

{%- macro reversible_sort_button(button_sort_criterium=None, asc_tooltip=None,
            desc_tooltip=None, label=None, current_sort_method=None, search_state=None) -%}
{# 
    sort button where descending sort is default
    and the search method is togglable between ascending and descending 
    buttons are rendered as links with id constructed as
    "by_" + button_sort_criterium
    class "on" is added when current_sort_method is one of
    button_sort_criterium + "asc" or "desc"
#}
    {% set key_name = button_sort_criterium %}
    {% if current_sort_method == key_name + "-asc" %}{# "worst" first #}
        <a id="by_{{key_name}}"
           href="{{ search_state.change_sort(key_name+"-desc").full_url() }}"
           class="rev on"
           title="{{desc_tooltip}}"><span>{{label}} &#9650;</span></a>
    {% elif current_sort_method == key_name + "-desc" %}{# "best first" #}
        <a id="by_{{key_name}}"
           href="{{ search_state.change_sort(key_name+"-asc").full_url() }}"
           class="rev on"
           title="{{asc_tooltip}}"><span>{{label}} &#9660;</span></a>
    {% else %}{# default, when other button is active #}
        <a id="by_{{key_name}}"
           href="{{ search_state.change_sort(key_name+"-desc").full_url() }}"
           class="off"
           title="{{desc_tooltip}}"><span>{{label}}</span></a>
    {% endif %}
    <script type="text/javascript">{# need to pass on text translations to js #}
        askbot['data']['sortButtonData'] = askbot['data']['sortButtonData'] || {};
        askbot['data']['sortButtonData']['{{key_name}}'] = {
            label: '{{label}}',
            asc_tooltip: '{{asc_tooltip}}',
            desc_tooltip: '{{desc_tooltip}}'
        };
    </script>
{%- endmacro %}

{%- macro checkbox_in_div(checkbox_field, class = 'checkbox') -%}
    <div{% if class %} class="{{class}}"{% endif %}
        title="{{checkbox_field.help_text}}">
        {{ checkbox_field }} 
        {{ checkbox_field.label_tag() }} 
        {{ checkbox_field.errors }}
    </div>
{%- endmacro -%}

{%- macro edit_post(
                post_form,
                post_type = None,
                post_html = None,
                mandatory_tags = None,
                use_category_selector = False,
                tag_names = None,
                editor_type = None,
                user = None
            )
-%}
{%include "widgets/edit_post.html" %}
{%- endmacro -%}

{%- macro post_options(post_form, user, settings) -%}
    {% if user and user.is_authenticated() and user.is_administrator() %}
        <p>{% trans %}Extra options:{% endtrans %}</p>
        {# 1 - post on behalf of someone else #}
        <div class="clearfix"></div>
        <div class="labeled-input">
            {% set username_errors=post_form.post_author_username.errors %}
            <label 
                for="id_post_author_username"
                {% if username_errors %}class="error"{% endif %}
            >
                {% if username_errors %}
                    {% trans %}{{ username_errors }}{% endtrans %}
                {% else %}
                    {% trans %}Post as other user (optional){% endtrans %}
                {% endif %}
            </label>
            {{ post_form.post_author_username }}
        </div>
        <div class="labeled-input">
            {% set email_errors=post_form.post_author_email.errors %}
            <label
                for="id_post_author_email"
                {% if email_errors %}class="error"{% endif %}
            >
                {% if email_errors %}
                    {{ email_errors }}
                {% else %}
                    {% trans %}Email address{% endtrans %}
                {% endif %}
            </label>
            {{ post_form.post_author_email }}
        </div>
    {% endif %}
    <div class="clearfix"></div>
    {# 2 - some checkbox options #}

    {% if settings.WIKI_ON and post_form.wiki == False %}
        {{ checkbox_in_div(post_form.wiki) }}
    {% endif %}
    {% if settings.GROUPS_ENABLED and 
        user.is_authenticated() and
        user.can_make_group_private_posts()
    %}
        {{ checkbox_in_div(post_form.post_privately) }}
    {% endif %}
    {% if settings.ENABLE_EMAIL_ALERTS and post_form.suppress_email %}
        {{ checkbox_in_div(post_form.suppress_email) }}
    {% endif %}
{% endmacro %}

{%- macro tag_autocomplete_js(id = '#id_tags') -%}
    var tagAc = new AutoCompleter({
            url: '{% url "get_tag_list" %}',
            minChars: 1,
            useCache: true,
            matchInside: true,
            maxCacheLength: 100,
            delay: 10
    });
    tagAc.decorate($("{{ id }}"));
{%- endmacro -%}

{%- macro answer_classes(answer, question) -%}
 {% if answer.accepted() %}accepted-answer{% endif %} {% if answer.author_id==question.author_id %} answered-by-owner{% endif %} {% if answer.deleted %}deleted{% endif -%}
{%- endmacro -%}

{%- macro follow_toggle(follow, name, alias, id) -%}
    {# follow - boolean; name - object type name; alias - e.g. users name; id - object id #}
    <div 
        class="button follow-toggle follow-user-toggle" 
        id="follow-{{ name|escape }}-{{ id }}"
    >
        {% if follow %}
        <div class="follow">{% trans %}follow {{alias}}{% endtrans %}</div>
        {% else %}
        <div class="unfollow">
          <div class="unfollow-red">{% trans %}unfollow {{alias}}{% endtrans %}</div>
          <div class="unfollow-green">{% trans %}following {{alias}}{% endtrans %}</div>
        </div>
        {% endif %}
    </div>
{%- endmacro -%}

{%- macro follow_user_toggle(visitor = None, subject = None) -%}
    {% if visitor.is_anonymous() %}
        {{ follow_toggle(True, 'user', subject.username|escape, subject.id) }}
    {% else %}
        {% if visitor != subject %}
            {% if visitor.is_following(subject) %}
                {{ follow_toggle(False, 'user', subject.username|escape, subject.id) }}
            {% else %}
                {{ follow_toggle(True, 'user', subject.username|escape, subject.id) }}
            {% endif %}
        {% endif %}
    {% endif %}
{%- endmacro -%}

{%- macro user_long_score_and_badge_summary(
    user, karma_mode=None, badges_mode = None
) -%}
  {%- include "widgets/user_long_score_and_badge_summary.html" -%}
{%- endmacro -%}

{%- macro country_flag(country_code, flag_label) -%}
    <img 
        class="flag"
        src="{{ ('/images/flags/' ~ country_code|lower ~ '.gif')|media }}"
        alt="{{ flag_label }}"
    />
{%- endmacro -%}

{%- macro user_country_flag(user) -%}
    {% if user.country and user.show_country %}
        <img class="flag" 
            src="{{ ('/images/flags/' ~ user.country.code|lower ~ '.gif')|media }}"
            alt="{% trans 
                    country=user.country.name 
                    %}flag of {{country}}{% 
                endtrans %}"
            title="{% trans 
                    country=user.country.name, 
                    person=user.username|escape %}{{person}} is from {{country}}{%
                 endtrans %}"
        />
    {% endif %}
{%- endmacro -%}

{%- macro user_country_name_and_flag(user) -%}
    {% if user.country and user.show_country %}
        {{ user.country.name }}
        {{ user_country_flag(user) }}
    {% endif %}
{%- endmacro -%}

{%- macro user_full_location(user) -%}
    {% if user.location %}
        {{ user.location|escape }},
    {% endif %}
    {{ user_country_name_and_flag(user) }}
{%- endmacro -%}

{% macro user_card(user, karma_mode=None, badges_mode=None) %}
    {% include "widgets/user_card.html" %}
{% endmacro %}

{%- macro user_list(users, karma_mode=None, badges_mode=None) -%}
    {% include "widgets/user_list.html" %}
{%- endmacro -%}

{#todo: rename this to avatar #}
{%- macro gravatar(user, size, anonymous=False) -%}
{% spaceless %}
    {% if anonymous == True %}
        <span class="avatar-box">
        <img 
            alt="{% trans %}Anonymous{% endtrans %}"{#{ user.get_anonymous_name() }#}
            src="{{ '/images/anon.png'|media }} "
            class="gravatar"
            width="{{ size }}"
            height="{{ size }}"
        />
        </span>
    {% else %}
        <a class="avatar-box"
            href="{{ user.get_absolute_url() }}"
        >
        <img class="gravatar" 
            width="{{ size }}" height="{{ size }}"
            src="{{ user.get_avatar_url(size) }}"
            title="{{ user.username|escape }}" 
            alt="{% trans username=user.username|escape %}{{username}} gravatar image{% endtrans %}" 
        />
        {% set primary_group = user.get_primary_group() %}
        {% if primary_group and primary_group.logo_url %}
        <img class="group-logo" 
            width="{{ size - 2 }}"
            src="{{ primary_group.logo_url }}"
            alt="{% trans group_name=primary_group.name|escape %}{{group_name}} logo{% endtrans %}" 
        />
        {% endif %}
        </a>
    {% endif %}
{% endspaceless %}
{%- endmacro -%}

{%- macro user_website_link(user, max_display_length=25) -%}
    {% if user.website and (not user.is_blocked()) %}
        <a 
            href="{{user.website|escape}}"
            title="{% trans username=user.username|escape, url=user.website|escape %}{{username}}'s website is {{url}}{% endtrans %}"
            {% if user.can_have_strong_url() == False %}
            rel="nofollow"
            {% endif %}
        >
        {{user.website|truncate(length=max_display_length, killwords=True, end='...')}}
        </a>
    {% endif %}
{%- endmacro -%}

{%- macro paginator(p, position='left', anchor='') -%}{# p is paginator context dictionary #}
{% spaceless %}
    {% if p.is_paginated %}
        <div 
            class="paginator"
            style="float:{{ position }}"
            data-num-pages="{{ p.pages }}"
        >
        <span class="prev"
            {% if not p.has_previous %}style="display: none"{% endif %}
        ><a href="{{p.base_url}}page={{ p.previous }}{{ anchor }}" 
            title="{% trans %}previous{% endtrans %}"
        >&laquo; {% trans %}previous{% endtrans %}</a></span>

        <span class="first-page-nav"
            {% if p.in_leading_range %}style="display: none"{% endif %}
        >
            <span class="page first-page"
                data-page="1"
            >
                <a href="{{p.base_url}}page={{1}}{{ anchor }}" >1</a>
            </span>
            <span class="leading-sep">...</span>
        </span>
         
        <span class="main-pages-nav">
        {% for num in p.page_numbers %}
            {% if num == p.page %}
                <span class="curr page" 
                    data-page="{{ num }}"
                    title="{% trans %}current page{% endtrans %}"
                ><a>{{ num }}</a></span>
            {% else %}
                <span class="page"
                    data-page="{{ num }}"
                ><a href="{{p.base_url}}page={{ num }}{{ anchor }}"
                    title="{% trans %}page {{num}}{% endtrans %}"
                >{{ num }}</a></span>
            {% endif %}
        {% endfor %}
        </span>

        {# the "last page" navigation #}
        <span class="last-page-nav"
            {% if p.in_trailing_range %}style="display: none"{% endif %}
        >
            <span class="trailing-sep">...</span>
            <span class="page last-page" data-page="{{ p.pages }}">
                <a href="{{ p.base_url }}page={{ p.pages }}{{ anchor }}"
                    title="{% trans num=p.pages %}page {{ num }}{% endtrans %}"
                >{{ p.pages }}</a>
            </span>
        <span>

        {# "next" nav link #}
        <span class="next"
            {% if not p.has_next %}style="display: none"{% endif %}
        ><a href="{{p.base_url}}page={{ p.next }}{{ anchor }}"
                title="{% trans %}next page{% endtrans %}"
        >{% trans %}next{% endtrans %} &raquo;</a>
        </span>

    </div>
    {% endif %}
{% endspaceless %}
{%- endmacro -%}


{%- macro paginator_main_page(p, position, search_state) -%} {# p is paginator context dictionary #}
    {% spaceless %}
        {% if p.is_paginated %}
            <div class="paginator" style="float:{{position}}">
                {% if p.has_previous %}
                    <span class="prev"><a href="{{ search_state.change_page(p.previous).full_url() }}" title="{% trans %}previous{% endtrans %}">
                        &laquo; {% trans %}previous{% endtrans %}</a></span>
                {% endif %}
                {% if not p.in_leading_range %}
                    {% for num in p.pages_outside_trailing_range %}
                        <span class="page"><a href="{{ search_state.change_page(num).full_url() }}" >{{ num }}</a></span>
                    {% endfor %}
                    ...
                {% endif %}

                {% for num in p.page_numbers %}
                    {% if num == p.page and p.pages != 1%}
                        <span class="curr page" title="{% trans %}current page{% endtrans %}"><a>{{ num }}</a></span>
                    {% else %}
                        <span class="page"><a href="{{ search_state.change_page(num).full_url() }}" title="{% trans %}page {{num}}{% endtrans %}">{{ num }}</a></span>
                    {% endif %}
                {% endfor %}

                {% if not p.in_trailing_range %}
                    ...
                    {% for num in p.pages_outside_leading_range|reverse %}
                        <span class="page"><a href="{{ search_state.change_page(num).full_url() }}" title="{% trans %}page {{ num }}{% endtrans %}">{{ num }}</a></span>
                    {% endfor %}
                {% endif %}
                {% if p.has_next %}
                    <span class="next"><a href="{{ search_state.change_page(p.next).full_url() }}" title="{% trans %}next page{% endtrans %}">{% trans %}next page{% endtrans %} &raquo;</a></span>
                {% endif %}
            </div>
        {% endif %}
    {% endspaceless %}
{%- endmacro -%}


{%- macro inbox_link(user) -%}
    {% if user.new_response_count %}
    <a id='ab-responses' href="{{user.get_absolute_url()}}?sort=inbox&section=forum">
        <img 
            alt="{% trans username=user.username|escape %}responses for {{username}}{% endtrans %}"
            src="{{ "/images/mail-envelope-full.png"|media }}"
            title="{% trans response_count=user.new_response_count %}you have {{response_count}} new response{% pluralize %}you have {{response_count}} new responses{% endtrans %}"
        />
    </a>
    {% endif %}
{%- endmacro -%}

{%- macro moderation_items_link(user, moderation_items) -%}
    {% if moderation_items %}
        <a id="ab-responses"
            href="{{user.get_absolute_url()}}?sort=inbox&section=flags"
        >
        {% if moderation_items['new_count'] > 0 %}
            <img src="{{'/images/dialog-warning.png'|media}}"
            {% if moderation_items['seen_count'] > 0 %}
                alt="{% trans new=moderation_items['new_count'], seen=moderation_items['seen_count']%}{{new}} new flagged posts and {{seen}} previous{% endtrans %}"
                title="{% trans new=moderation_items['new_count'], seen=moderation_items['seen_count']%}{{new}} new flagged posts and {{seen}} previous{% endtrans %}"
            {% else %}
                alt="{% trans new=moderation_items['new_count'] %}{{new}} new flagged posts{% endtrans %}"
                title="{% trans new=moderation_items['new_count'] %}{{new}} new flagged posts{% endtrans %}"
            {% endif %}
            />
        {% elif moderation_items['seen_count'] > 0 %}
            <img src={{'/images/dialog-warning-off.png'|media}} 
                alt="{% trans seen=moderation_items['seen_count'] %}{{seen}} flagged posts{% endtrans %}" 
                title="{% trans seen=moderation_items['seen_count'] %}{{seen}} flagged posts{% endtrans %}" 
            />
        {% endif %}
        </a>
    {% endif %}
{%- endmacro -%}

{%- macro timeago(datetime_object) -%}
    <abbr class="timeago" title="{{datetime_object.replace(microsecond=0)|add_tz_offset}}">
        {{datetime_object.replace(microsecond=0)|add_tz_offset}}
    </abbr>
{%- endmacro -%}

{% macro one_shot_form_js(form=None, submit_button=None) %}
    <script type="text/javascript">
        (function() {
            var form = new OneShotForm();
            form.setSubmitButton($("{{submit_button}}"));
            form.decorate($("{{form}}"));
        })();
    </script>
{% endmacro %}

{% macro form_field_with_errors(field) %}
    {% if field.errors %} 
        <p class="error">{{ field.errors|join(", ") }}</p>
    {% endif %}
    {{ field }}
{% endmacro %}<|MERGE_RESOLUTION|>--- conflicted
+++ resolved
@@ -408,13 +408,8 @@
         <h2 class="comment-title">{% trans %}Comments{% endtrans %}</h2>
         <div class="clean"></div> 
     {% endif %}
-<<<<<<< HEAD
     {% set widget_id = 'comments-for-' + post.get_base_post_type() + '-' + post.id|string %}
-    <div class="comments{% if post.comment_count == 0 %} empty{% endif %}" id="{{ widget_id }}">
-=======
-    {% set widget_id = 'comments-for-' + post.post_type + '-' + post.id|string %}
     <div class="comments{% if comments_count == 0 %} empty{% endif %}" id="{{ widget_id }}">
->>>>>>> ac721d1a
         <div class="content">
             {% for comment in comments %}
                 {# Warning! Any changes to the comment markup IN THIS `FOR` LOOP must be duplicated in post.js
