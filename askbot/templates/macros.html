{% load extra_filters_jinja %}

{%- macro share(site = None, site_label = None, icon = False) -%}
    <a class="{{ site }}-share{% if icon == True %} icon{% endif %}"
        title="{% trans %}Share this question on {{site}}{% endtrans %}"
    >{% if icon == False %}{% if site_label %}{{ site_label }}{% else %}{{ site }}{% endif %}{% endif %}</a>
{%- endmacro -%}

{%- macro inbox_post_snippet(response, inbox_section) -%}
<div id="re_{{response.id}}" class="re{% if response.is_new %} new highlight{% else %} seen{% endif %}">
    <input type="checkbox" />
    <div class="face">
    {{ gravatar(response.user, 48) }}
    </div>
    <div class="content">
<<<<<<< HEAD
        <a style="font-size:12px" href="{{ response.user.get_absolute_url() }}">{{ response.user.username|escape }}</a>
=======
        <a 
            style="font-size:12px"
            href="{{ response.user.get_absolute_url() }}"
        >{{ response.user.username|escape }}</a>
>>>>>>> fabf880b
        <a style="text-decoration:none;" href="{{ response.response_url }}">
             {{ response.response_type }}
             ({{ timeago(response.timestamp) }}):<br/>
             {% if inbox_section != 'flags' %}
                 {{ response.response_snippet }}
             {% endif %}
        </a>
        {% if inbox_section == 'flags' %}
             <a class="re_expand" href="{{ response.response_url }}">
                  <!--div class="re_snippet">{{ response.response_snippet|escape }}</div-->
                  <div class="re_content">{{ response.response_content }}</div>
             </a>
        {% endif %}
    </div>
</div>
{%- endmacro -%}

{%- macro post_vote_buttons(post = None) -%}
<div id="{{post.post_type}}-img-upvote-{{ post.id }}"
    class="{{post.post_type}}-img-upvote post-vote">
</div>
<div 
    id="{{post.post_type}}-vote-number-{{ post.id }}"
    class="vote-number"
    title="{% trans %}current number of votes{% endtrans %}"
>{{ post.score }}</div>
<div
    id="{{post.post_type}}-img-downvote-{{ post.id }}"
    class="{{post.post_type}}-img-downvote post-vote">
</div>
<script type="text/javascript">
    askbot['functions']['renderPostVoteButtons']('{{post.post_type}}', '{{post.id}}');
</script>
{%- endmacro -%}

{%- macro post_contributor_avatar_and_credentials(post, user, karma_mode = None, badges_mode = None) -%}
    {% if post.is_anonymous %}
        {{ gravatar(user, 32, anonymous=True) }}
    {% else %}
        {{ gravatar(user, 32) }}
        {{ user.get_profile_link()}}{{ user_country_flag(user) }}<br/>
        {{ user_score_and_badge_summary(user, karma_mode = karma_mode, badges_mode = badges_mode) }}<br/>
        {{ user_website_link(user) }}
    {% endif %}
    {{ user_primary_group(user) }}
{%- endmacro -%}

{%- macro post_last_updater_and_creator_info(
        post, min_rep_to_edit_wiki, karma_mode = None, badges_mode = None
    ) -%}
    {{ post_contributor_info(
            post, "original_author", post.wiki, min_rep_to_edit_wiki,
            karma_mode = karma_mode, badges_mode = badges_mode
        )
    }}
    {{ post_contributor_info(
            post, "last_updater", post.wiki, min_rep_to_edit_wiki,
            karma_mode = karma_mode, badges_mode = badges_mode
        )
    }}
{%- endmacro -%}

{%- macro post_contributor_info(
        post, contributor_type, is_wiki, wiki_min_rep,
        karma_mode = None, badges_mode = None
    ) -%}
{# there is a whole bunch of trickery here, probably indicative of 
poor design of the data or methods on data objects #}
{% if contributor_type=="original_author" %}
    <div class='post-update-info'>
    {% if is_wiki %}
        <p>
           {%- if post.post_type == 'question' -%}
                {%- trans %}asked{% endtrans %}
           {% elif post.post_type == 'answer' %}
                {%- trans %}answered{% endtrans %}
           {% else %}
                {%- trans %}posted{% endtrans %}
           {% endif %}
           <strong>{{ timeago(post.added_at) }}</strong>
        </p>
        <img width="35" height="35"
            src="{{'/images/wiki.png'|media}}"
            alt="{% trans %}this post is marked as community wiki{% endtrans %}"
            style="float:left"
        />
        <p class="tip">{% trans %}This post is a wiki.
        Anyone with karma &gt;{{wiki_min_rep}} is welcome to improve it.{% endtrans %}</p>
    {% else %}
        <p style="line-height:12px;">
            {# todo: access to class names needs to be removed here #}
            {% if post.post_type == 'question' %}
                {% trans %}asked{% endtrans %}
            {% elif post.post_type == 'answer' %}
                {% trans %}answered{% endtrans %}
            {% else %}
                {% trans %}posted{% endtrans %}
            {% endif %}
            {% if post.__class__.__name__ == 'PostRevision' %}
                <strong>{{ timeago(post.revised_at) }}</strong>
            {% else %}
                <strong>{{ timeago(post.added_at) }}</strong>
            {% endif %}
        </p>
        {{ post_contributor_avatar_and_credentials(
            post, post.author, karma_mode = karma_mode, badges_mode = badges_mode
        ) }}
    {% endif %}
    </div>
{% elif contributor_type=="last_updater" %}
    {% if post.post_type in ('question', 'answer') %}
        {% set last_edited_at = post.last_edited_at %}
        {% set original_author = post.author %}
        {% set update_author = post.last_edited_by %}
    {% elif post.__class__.__name__ == 'PostRevision' %}
        {% set last_edited_at = post.revised_at %}
        {% set original_author = None %}{# fake value to force display widget in the revision views #}
        {% set update_author = post.author %}
    {% endif %}
    {% if last_edited_at %}
    <div class='post-update-info'>
        <p style="line-height:12px;">
            <a 
        {% if post.post_type == 'question' %}
            href="{% url question_revisions post.id %}"
        {% else %}
            href="{% url answer_revisions post.id %}"
        {% endif %}
            >{% trans %}updated{% endtrans %} <strong>{{ timeago(last_edited_at) }}</strong></a>
        </p>
        {% if original_author != update_author or is_wiki %}
            {{ 
                post_contributor_avatar_and_credentials(
                    post, update_author,
                    karma_mode = karma_mode, badges_mode = badges_mode
                )
            }}
        {% endif %}
    </div>
    {% endif %}
{% endif %}
{%- endmacro -%}

{%- macro if_else(condition, if_true, if_false) -%}
    {%- if condition == True -%}
        {{if_true}}
    {%- else -%}
        {{if_false}}
    {%- endif -%}
{%- endmacro -%}

{%- macro tag_cloud(tags = None, font_sizes = None, search_state = None) -%}
    {% for tag in tags %}
    <span class="tag-size-{{ font_sizes[tag.name] }}">
        <a 
            class="link-typeA"
            title="Number of entries: {{ tag.used_count }}"
            href="{{ search_state.add_tag(tag.name).full_url() }}"
        >{{ tag.name }}</a>
    </span>
    {% endfor %}
{%- endmacro -%}

{%- macro tag_list_widget(
        tags,
        id = None,
        deletable = False,
        make_links = True,
        search_state = None,
        css_class = None,
        tag_css_class = None,
        tag_html_tag = 'li',
        truncate_long_tags = False
    )
-%}
<ul {% if id %}id="{{ id }}"{% endif %}
    class="tags{% if css_class %} {{css_class}}{% endif %}"
>
    {% if tags %}
        {% for tag in tags %}
            {{ tag_widget(
                tag,
                css_class = tag_css_class,
                deletable = deletable,
                is_link = make_links,
                search_state = search_state,
                html_tag = tag_html_tag,
                truncate_long_tag = False
            )}}
        {% endfor %}
    {% endif %}
</ul>
{%- endmacro -%}

{%- macro user_group_link(group) -%}
    <a class="group-name"
        href="{% url users_by_group group.id, group.name|replace('-', ' ')|slugify %}"
    >{{ group.name|escape }}</a>
{%- endmacro -%}

{%- macro user_group(group, membership_info, show_count=False) -%}
    <td>
        {{ user_group_link(group) }}
    </td>
    {% if show_count %}
        <td>{{ group.users_count }}</td>
    {% endif %}
    <td>
    <span class="group-description">
    {% if group.description %}
        {{ group.description.summary }}
    {% endif %}
    </span>
    {% if membership_info %}
        <br/>
        {{ group_join_button(
                group_id = group.id,
                acceptance_level = membership_info['aceptance_level'],
                membership_level = membership_info['membership_level']
            )
        }}
    {% endif %}
    </td>
{%- endmacro -%}

{%- macro user_primary_group(user) -%}
    {% set group=user.get_primary_group() %}
    {% if group %}
        <span class="primary-group-name"><a
            class="primary-group-name"
            href="{% url users_by_group group.id, group.name|replace('-', ' ')|slugify %}"
        >{{ group.name|replace('-', ' ')|escape }}</a></span>
    {% endif %}
{%- endmacro -%}

{%- macro group_join_button(
    group_id=None, acceptance_level='closed', membership_level='none')
-%}
    {% if acceptance_level in ('open', 'moderated') %}
        <button 
            class="group-join-btn follow-toggle {% if membership_level != 'none' %}on on-state{% endif %}"
            data-group-id="{{group_id}}"
            {% if acceptance_level == 'open' %}
                data-off-prompt-text="{% trans %}Leave this group{% endtrans %}"
                data-on-prompt-text="{% trans %}Join this group{% endtrans %}"
                data-on-state-text="{% trans %}You are a member{% endtrans %}"
                data-off-state-text="{% trans %}Join this group{% endtrans %}"
            {% else %}
                {% if membership_level == 'full' %}
                    data-off-prompt-text="{% trans %}Leave this group{% endtrans %}"
                    data-on-state-text="{% trans %}You are a member{% endtrans %}"
                {% else %}
                    data-off-prompt-text="{% trans %}Cancel application{% endtrans %}"
                    data-on-state-text="{% trans %}Waiting approval{% endtrans %}"
                {% endif %}
                data-on-prompt-text="{% trans %}Ask to join{% endtrans %}"
                data-off-state-text="{% trans %}Ask to join{% endtrans %}"
            {% endif %}
        >
            {% if membership_level == 'full' %}
                {% trans %}You are a member{% endtrans %}
            {% elif membership_level == 'pending' %}
                {% trans %}Waiting approval{% endtrans %}
            {% else %}
                {% if acceptance_level == 'open' %}
                    {% trans %}Join this group{% endtrans %}
                {% else %}
                    {% trans %}Ask to join{% endtrans %}
                {% endif %}
            {% endif %}
        </button>
    {% endif %}
{%- endmacro -%}

{# todo: remove the extra content argument to make its usage more explicit #}
{%- macro tag_widget(
            tag,
            deletable = False,
            is_link = True,
            delete_link_title = None,
            css_class = None,
            search_state = None,
            html_tag = 'div',
            extra_content = '',
            truncate_long_tag = False
        )
-%}
  {% if not search_state %}  {#  get empty SearchState() if there's none; CAUTION: for some reason this doesn't work inside `spaceless` tag below! #}
      {% set search_state=search_state|get_empty_search_state %}
  {% endif %}
  {% spaceless %}
    <{{ html_tag }} class="tag-left{% if deletable %} deletable-tag{% endif %}">
    <{% if not is_link or tag[-1] == '*' %}span{% else %}a{% endif %}
            class="tag tag-right{% if css_class %} {{ css_class }}{% endif %}"
            {% if is_link %}
            href="{{ search_state.add_tag(tag).full_url() }}"
            title="{% trans tag=tag|escape %}see questions tagged '{{ tag }}'{% endtrans %}"
            {% endif %}
            rel="tag"
            data-tag-name="{{ tag|replace('*', '&#10045;')|escape }}"
        >{% if truncate_long_tag -%}
            {{ tag|replace('*', '&#10045;')|truncate(17, True)|escape }}
        {%- else -%}
            {{ tag|replace('*', '&#10045;')|escape }}
        {%- endif %}</{% if not is_link or tag[-1] == '*' %}span{% else %}a{% endif %}>
        {% if deletable %}
            <div class="delete-icon"
                {% if delete_link_title %}
                    title="{{ delete_link_title }}"
                {% endif %}
            >x</div>
        {% endif %}
    </{{ html_tag }}>
    {{ extra_content }}
  {% endspaceless %}
{%- endmacro -%}

{%- macro radio_select(name = None, value = None, choices = None) -%}
    {% for choice in choices %}
        <p class="choice">
            {% set id = "id_" ~ name ~ "_" ~ choice[0] %}
            <input 
                id="{{ id }}"
                name="{{ name }}"
                value="{{ choice[0] }}"
                type="radio"
                {% if value == choice[0] %}
                checked="checked"
                {% endif %}
            />
            <label for="{{ id }}">{{ choice[1] }}</label>
        </p>
    {% endfor %}
{%- endmacro -%}

{%- macro question_summary(thread, question, extra_class=None, search_state=None, visitor = None) -%}
{%include "widgets/question_summary.html" %}
{%- endmacro -%}

{# Warning! Any changes to the comment markup here must be duplicated in post.js
for the purposes of the AJAX comment editor #}

{%- macro add_or_show_comments_button(post = None, max_comments = None, widget_id = None) -%}
    {% if post.comment_count > max_comments %}
        {% set remaining_comment_count = post.comment_count - max_comments %}
    {% else %}
        {% set remaining_comment_count = 0 %}
    {% endif %}
    <a id="add-comment-to-post-{{post.id}}" class="button"></a>
    <script type="text/javascript">
        askbot['data']['{{widget_id}}'] = {
            truncated: {% if post.comment_count > max_comments %}true{% else %}false{% endif %}
        };
        askbot['functions']['renderAddCommentButton'](
                                                '{{post.id}}',
                                                {{remaining_comment_count}}
                                            );
    </script>
{%- endmacro -%}

{%- macro post_comments_widget(
        post=None,
        show_post = None,
        show_comment = None,
        show_comment_position = None,
        user=None,
        max_comments=None
    )
-%}
    {% spaceless %}
    {% if post.comment_count > 0 %}
        <h2 id="comment-title">Comments</h2>
        <div class="clean"></div> 
    {% endif %}
    {% set widget_id = 'comments-for-' + post.post_type + '-' + post.id|string %}
    <div class="comments" id="{{widget_id}}">
        <div class="content">
            {% if show_post == post and show_comment and show_comment_position > max_comments %}
                {% set comments = post.get_cached_comments()[:show_comment_position] %}
            {% else %}
                {% set comments = post.get_cached_comments()[:max_comments] %}
            {% endif %}
            {% for comment in comments %}
                {# Warning! Any changes to the comment markup IN THIS `FOR` LOOP must be duplicated in post.js
                   for the purposes of the AJAX comment editor #}
                <div class="comment" id="comment-{{comment.id}}">
                    <div class="comment-votes">
                        {% if comment.score > 0 %}
                            <div 
                                id="comment-img-upvote-{{comment.id}}" 
                                class="upvote"
                            >{{comment.score}}</div>
                            <script type="text/javascript">
                                askbot['functions']['renderPostVoteButtons']('comment', '{{comment.id}}');
                            </script>
                        {% else %}
                            <div class="upvote"></div>
                        {% endif %}
                    </div>
                    <div 
                        id="post-{{comment.id}}-delete"
                        class="comment-delete"
                    >
                        <span class="delete-icon" title="{% trans %}delete this comment{% endtrans %}"></span>
                    </div>
                    <div class="comment-body">
                        {{comment.html}}
                        <a class="author" href="{{comment.author.get_profile_url()}}">{{comment.author.username|escape}}</a>
                        <span class="age">({{ timeago(comment.added_at) }})</span>
                        <a id="post-{{comment.id}}-edit"
                            class="edit">{% trans %}edit{% endtrans %}</a>
                        <form action="{% url comment_to_answer %}" method="POST" accept-charset="utf-8" class='convert-comment'>
                          {% csrf_token %}
                          <input type="hidden" value="{{comment.id}}" name="comment_id" id="id_comment_id">
                          <input class="convert-comment" type="submit" value="{% trans %}convert to answer{% endtrans %}">
                        </form>
                    </div>
                </div>
                <script type="text/javascript">
                    askbot['functions']['hideConvertLinks']();
                    askbot['functions']['renderPostControls']('{{comment.id}}');
                </script>
            {% endfor %}
        </div>
        <div class="controls">
            {% if show_post == post and show_comment %}
                {% if show_comment_position > max_comments %}
                    {{
                        add_or_show_comments_button(
                                            post = post,
                                            max_comments = show_comment_position,
                                            widget_id = widget_id
                                        )
                    }}
                {% else %}
                    {{
                        add_or_show_comments_button(
                                            post = post,
                                            max_comments = max_comments,
                                            widget_id = widget_id
                                        )
                    }}
                {% endif %}
            {% else %}
                {{
                    add_or_show_comments_button(
                                        post = post,
                                        max_comments = max_comments,
                                        widget_id = widget_id
                                    )
                }}
            {% endif %}
        </div>
    </div>
    {% endspaceless %}
{%- endmacro -%}

{%- macro reversible_sort_button(button_sort_criterium=None, asc_tooltip=None,
            desc_tooltip=None, label=None, current_sort_method=None, search_state=None) -%}
{# 
    sort button where descending sort is default
    and the search method is togglable between ascending and descending 
    buttons are rendered as links with id constructed as
    "by_" + button_sort_criterium
    class "on" is added when current_sort_method is one of
    button_sort_criterium + "asc" or "desc"
#}
    {% set key_name = button_sort_criterium %}
    {% if current_sort_method == key_name + "-asc" %}{# "worst" first #}
        <a id="by_{{key_name}}"
           href="{{ search_state.change_sort(key_name+"-desc").full_url() }}"
           class="rev on"
           title="{{desc_tooltip}}"><span>{{label}} &#9650;</span></a>
    {% elif current_sort_method == key_name + "-desc" %}{# "best first" #}
        <a id="by_{{key_name}}"
           href="{{ search_state.change_sort(key_name+"-asc").full_url() }}"
           class="rev on"
           title="{{asc_tooltip}}"><span>{{label}} &#9660;</span></a>
    {% else %}{# default, when other button is active #}
        <a id="by_{{key_name}}"
           href="{{ search_state.change_sort(key_name+"-desc").full_url() }}"
           class="off"
           title="{{desc_tooltip}}"><span>{{label}}</span></a>
    {% endif %}
    <script type="text/javascript">{# need to pass on text translations to js #}
        askbot['data']['sortButtonData'] = askbot['data']['sortButtonData'] || {};
        askbot['data']['sortButtonData']['{{key_name}}'] = {
            label: '{{label}}',
            asc_tooltip: '{{asc_tooltip}}',
            desc_tooltip: '{{desc_tooltip}}'
        };
    </script>
{%- endmacro %}

{%- macro checkbox_in_div(checkbox_field, class = 'checkbox') -%}
    <div{% if class %} class="{{class}}"{% endif %}
        title="{{checkbox_field.help_text}}">
        {{ checkbox_field }} 
        {{ checkbox_field.label_tag() }} 
        {{ checkbox_field.errors }}
    </div>
{%- endmacro -%}

{%- macro edit_post(
                post_form,
                post_type = None,
                post_html = None,
                mandatory_tags = None,
                edit_title = False,
                use_category_selector = False,
                tag_names = None,
                editor_type = None,
                user = None
            )
-%}
{%include "widgets/edit_post.html" %}
{%- endmacro -%}

{%- macro post_options(post_form, user, settings) -%}
    {% if user and user.is_authenticated() and user.is_administrator() %}
        <label>{% trans %}Extra options:{% endtrans %}</label>
        {# 1 - post on behalf of someone else #}
        <div class="clearfix"></div>
        <div class="labeled-input">
            {% set username_errors=post_form.post_author_username.errors %}
            <label 
                for="id_post_author_username"
                {% if username_errors %}class="error"{% endif %}
            >
                {% if username_errors %}
                    {% trans %}{{ username_errors }}{% endtrans %}
                {% else %}
                    {% trans %}Post as other user (optional){% endtrans %}
                {% endif %}
            </label>
            {{ post_form.post_author_username }}
        </div>
        <div class="labeled-input">
            {% set email_errors=post_form.post_author_email.errors %}
            <label
                for="id_post_author_email"
                {% if email_errors %}class="error"{% endif %}
            >
                {% if email_errors %}
                    {{ email_errors }}
                {% else %}
                    {% trans %}Email address{% endtrans %}
                {% endif %}
            </label>
            {{ post_form.post_author_email }}
        </div>
        <div class="clearfix"></div>
        {# 2 - some checkbox options #}

        {% if settings.WIKI_ON and post_form.wiki == False %}
            {{ checkbox_in_div(post_form.wiki) }}
        {% endif %}
        {% if settings.GROUPS_ENABLED and 
            user.is_authenticated() and
            user.can_make_group_private_posts()
        %}
            {{ checkbox_in_div(post_form.post_privately) }}
        {% endif %}
    {% endif %}
{%- endmacro -%}

{%- macro tag_autocomplete_js(id = '#id_tags') -%}
    var tagAc = new AutoCompleter({
            url: '{% url "get_tag_list" %}',
            preloadData: true,
            minChars: 1,
            useCache: true,
            matchInside: true,
            maxCacheLength: 100,
            delay: 10
    });
    tagAc.decorate($("{{ id }}"));
{%- endmacro -%}

{%- macro answer_classes(answer, question) -%}
answer {% if answer.accepted() %}accepted-answer{% endif %} {% if answer.author_id==question.author_id %} answered-by-owner{% endif %} {% if answer.deleted %}deleted{% endif -%}
{%- endmacro -%}

{%- macro user_score_and_badge_summary(
                                    user,
                                    karma_mode = None,
                                    badges_mode = None
) -%}
  {%include "widgets/user_score_and_badge_summary.html"%}
{%- endmacro -%}

{%- macro follow_toggle(follow, name, alias, id) -%}
    {# follow - boolean; name - object type name; alias - e.g. users name; id - object id #}
    <div 
        class="follow-toggle follow-user-toggle" 
        id="follow-{{ name|escape }}-{{ id }}"
    >
        {% if follow %}
        <div class="follow">{% trans %}follow {{alias}}{% endtrans %}</div>
        {% else %}
        <div class="unfollow">
          <div class="unfollow-red">{% trans %}unfollow {{alias}}{% endtrans %}</div>
          <div class="unfollow-green">{% trans %}following {{alias}}{% endtrans %}</div>
        </div>
        {% endif %}
    </div>
{%- endmacro -%}

{%- macro follow_user_toggle(visitor = None, subject = None) -%}
    {% if visitor.is_anonymous() %}
        {{ follow_toggle(True, 'user', subject.username|escape, subject.id) }}
    {% else %}
        {% if visitor != subject %}
            {% if visitor.is_following(subject) %}
                {{ follow_toggle(False, 'user', subject.username|escape, subject.id) }}
            {% else %}
                {{ follow_toggle(True, 'user', subject.username|escape, subject.id) }}
            {% endif %}
        {% endif %}
    {% endif %}
{%- endmacro -%}

{%- macro user_long_score_and_badge_summary(user, badges_mode = None) -%}
  {%- include "widgets/user_long_score_and_badge_summary.html" -%}
{%- endmacro -%}

{%- macro country_flag(country_code, flag_label) -%}
    <img 
        class="flag"
        src="{{ ('/images/flags/' ~ country_code|lower ~ '.gif')|media }}"
        alt="{{ flag_label }}"
    />
{%- endmacro -%}

{%- macro user_country_flag(user) -%}
    {% if user.country and user.show_country %}
        <img class="flag" 
            src="{{ ('/images/flags/' ~ user.country.code|lower ~ '.gif')|media }}"
            alt="{% trans 
                    country=user.country.name 
                    %}flag of {{country}}{% 
                endtrans %}"
            title="{% trans 
                    country=user.country.name, 
                    person=user.username|escape %}{{person}} is from {{country}}{%
                 endtrans %}"
        />
    {% endif %}
{%- endmacro -%}

{%- macro user_country_name_and_flag(user) -%}
    {% if user.country and user.show_country %}
        {{ user.country.name }}
        {{ user_country_flag(user) }}
    {% endif %}
{%- endmacro -%}

{%- macro user_full_location(user) -%}
    {% if user.location %}
        {{ user.location }},
    {% endif %}
    {{ user_country_name_and_flag(user) }}
{%- endmacro -%}

{%- macro user_list(
        users, profile_section = None, karma_mode = None, badges_mode = None
    )
-%}
{% include "widgets/user_list.html"%}
{%- endmacro -%}

{#todo: rename this to avatar #}
{%- macro gravatar(user, size, anonymous=False) -%}
{% spaceless %}
    {% if anonymous == True %}
        <span class="avatar-box">
        <img 
            alt="{% trans %}Anonymous{% endtrans %}"{#{ user.get_anonymous_name() }#}
            src="{{ '/images/anon.png'|media }} "
            class="gravatar"
            width="{{ size }}"
            height="{{ size }}"
        />
        </span>
    {% else %}
        <a class="avatar-box"
            href="{{ user.get_absolute_url() }}"
        ><img class="gravatar" 
            width="{{ size }}" height="{{ size }}"
            src="{{ user.get_avatar_url(size) }}"
            title="{{ user.username|escape }}" 
            alt="{% trans username=user.username|escape %}{{username}} gravatar image{% endtrans %}" 
        /></a>
    {% endif %}
{% endspaceless %}
{%- endmacro -%}

{%- macro user_website_link(user, max_display_length=25) -%}
    {% if user.website and (not user.is_blocked()) %}
        <a 
            href="{{user.website}}"
            title="{% trans username=user.username|escape, url=user.website %}{{username}}'s website is {{url}}{% endtrans %}"
            {% if user.can_have_strong_url() == False %}
            rel="nofollow"
            {% endif %}
        >
        {{user.website|truncate(length=max_display_length, killwords=True, end='...')}}
        </a>
    {% endif %}
{%- endmacro -%}

{%- macro paginator(p, position='left', anchor='') -%}{# p is paginator context dictionary #}
{% spaceless %}
    {% if p.is_paginated %}
        <div class="paginator" style="float:{{position}}">
        {% if p.has_previous %}
            <span class="prev"><a href="{{p.base_url}}page={{ p.previous }}{{ anchor }}" title="{% trans %}previous{% endtrans %}">
        &laquo; {% trans %}previous{% endtrans %}</a></span>
        {% endif %}
        {% if not p.in_leading_range %}
            {% for num in p.pages_outside_trailing_range %}
                <span class="page"><a href="{{p.base_url}}page={{ num }}{{ anchor }}" >{{ num }}</a></span>
            {% endfor %}
        ...
        {% endif %}
         
        {% for num in p.page_numbers %}
          {% if num == p.page and p.pages != 1%}
            <span class="curr" title="{% trans %}current page{% endtrans %}">{{ num }}</span>
          {% else %}
            <span class="page"><a href="{{p.base_url}}page={{ num }}{{ anchor }}" title="{% trans %}page {{num}}{% endtrans %}">{{ num }}</a></span>
          {% endif %}
        {% endfor %}
         
        {% if not p.in_trailing_range %}
            ...
            {% for num in p.pages_outside_leading_range|reverse %}
                <span class="page"><a href="{{p.base_url}}page={{ num }}{{ anchor }}" title="{% trans %}page {{ num }}{% endtrans %}">{{ num }}</a></span>
            {% endfor %}
        {% endif %}
        {% if p.has_next %}
            <span class="next"><a href="{{p.base_url}}page={{ p.next }}{{ anchor }}" title="{% trans %}next page{% endtrans %}">{% trans %}next page{% endtrans %} &raquo;</a></span>
        {% endif %}
        </div>
    {% endif %}
{% endspaceless %}
{%- endmacro -%}



{%- macro paginator_main_page(p, position, search_state) -%} {# p is paginator context dictionary #}
    {% spaceless %}
        {% if p.is_paginated %}
            <div class="paginator" style="float:{{position}}">
                {% if p.has_previous %}
                    <span class="prev"><a href="{{ search_state.change_page(p.previous).full_url() }}" title="{% trans %}previous{% endtrans %}">
                        &laquo; {% trans %}previous{% endtrans %}</a></span>
                {% endif %}
                {% if not p.in_leading_range %}
                    {% for num in p.pages_outside_trailing_range %}
                        <span class="page"><a href="{{ search_state.change_page(num).full_url() }}" >{{ num }}</a></span>
                    {% endfor %}
                    ...
                {% endif %}

                {% for num in p.page_numbers %}
                    {% if num == p.page and p.pages != 1%}
                        <span class="curr" title="{% trans %}current page{% endtrans %}">{{ num }}</span>
                    {% else %}
                        <span class="page"><a href="{{ search_state.change_page(num).full_url() }}" title="{% trans %}page {{num}}{% endtrans %}">{{ num }}</a></span>
                    {% endif %}
                {% endfor %}

                {% if not p.in_trailing_range %}
                    ...
                    {% for num in p.pages_outside_leading_range|reverse %}
                        <span class="page"><a href="{{ search_state.change_page(num).full_url() }}" title="{% trans %}page {{ num }}{% endtrans %}">{{ num }}</a></span>
                    {% endfor %}
                {% endif %}
                {% if p.has_next %}
                    <span class="next"><a href="{{ search_state.change_page(p.next).full_url() }}" title="{% trans %}next page{% endtrans %}">{% trans %}next page{% endtrans %} &raquo;</a></span>
                {% endif %}
            </div>
        {% endif %}
    {% endspaceless %}
{%- endmacro -%}


{%- macro inbox_link(user) -%}
    {% if user.new_response_count > 0 or user.seen_response_count > 0 %}
    <a id='ab-responses' href="{{user.get_absolute_url()}}?sort=inbox&section=forum">
        <img 
            alt="{% trans username=user.username|escape %}responses for {{username}}{% endtrans %}"
            {% if user.new_response_count > 0 %}
                src="{{ "/images/mail-envelope-full.png"|media }}"
                title="{% trans response_count=user.new_response_count %}you have {{response_count}} new response{% pluralize %}you have {{response_count}} new responses{% endtrans %}"
            {% elif user.seen_response_count > 0 %}
                src="{{ "/images/mail-envelope-empty.png"|media }}"
                title="{% trans %}no new responses yet{% endtrans %}"
            {% endif %}
        />
    </a>
    {% endif %}
{%- endmacro -%}

{%- macro moderation_items_link(user, moderation_items) -%}
    {% if moderation_items %}
        <a id="ab-responses"
            href="{{user.get_absolute_url()}}?sort=inbox&section=flags"
        >
        {% if moderation_items['new_count'] > 0 %}
            <img src="{{'/images/dialog-warning.png'|media}}"
            {% if moderation_items['seen_count'] > 0 %}
                alt="{% trans new=moderation_items['new_count'], seen=moderation_items['seen_count']%}{{new}} new flagged posts and {{seen}} previous{% endtrans %}"
                title="{% trans new=moderation_items['new_count'], seen=moderation_items['seen_count']%}{{new}} new flagged posts and {{seen}} previous{% endtrans %}"
            {% else %}
                alt="{% trans new=moderation_items['new_count'] %}{{new}} new flagged posts{% endtrans %}"
                title="{% trans new=moderation_items['new_count'] %}{{new}} new flagged posts{% endtrans %}"
            {% endif %}
            />
        {% elif moderation_items['seen_count'] > 0 %}
            <img src={{'/images/dialog-warning-off.png'|media}} 
                alt="{% trans seen=moderation_items['seen_count'] %}{{seen}} flagged posts{% endtrans %}" 
                title="{% trans seen=moderation_items['seen_count'] %}{{seen}} flagged posts{% endtrans %}" 
            />
        {% endif %}
        </a>
    {% endif %}
{%- endmacro -%}

{%- macro timeago(datetime_object) -%}
    <abbr class="timeago" title="{{datetime_object.replace(microsecond=0)|add_tz_offset}}">
        {{datetime_object.replace(microsecond=0)|add_tz_offset}}
    </abbr>
{%- endmacro -%}

{% macro one_shot_form_js(form=None, submit_button=None) %}
    <script type="text/javascript">
        (function() {
            var form = new OneShotForm();
            form.setSubmitButton($("{{submit_button}}"));
            form.decorate($("{{form}}"));
        })();
    </script>
{% endmacro %}

{% macro modal_menu(body, context) %}
    <div class="modal-backdrop"></div>
    <div class="modal on">
        <div class="modal-header">
            <div class="close" data-dismiss="modal">x</div>
            <h3>Register your account</h3>
        </div>
        <div class="modal-body">
            {{ body|safe }}
        </div>
    </div>
{% endmacro %}<|MERGE_RESOLUTION|>--- conflicted
+++ resolved
@@ -13,14 +13,10 @@
     {{ gravatar(response.user, 48) }}
     </div>
     <div class="content">
-<<<<<<< HEAD
-        <a style="font-size:12px" href="{{ response.user.get_absolute_url() }}">{{ response.user.username|escape }}</a>
-=======
         <a 
             style="font-size:12px"
             href="{{ response.user.get_absolute_url() }}"
         >{{ response.user.username|escape }}</a>
->>>>>>> fabf880b
         <a style="text-decoration:none;" href="{{ response.response_url }}">
              {{ response.response_type }}
              ({{ timeago(response.timestamp) }}):<br/>
