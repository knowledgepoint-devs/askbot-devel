--- conflicted
+++ resolved
@@ -1,12 +1,3 @@
-<<<<<<< HEAD
-{% if edit_title %}
-    <div class="form-item">
-        <label for="id_title" ><strong>{{ post_form.title.label_tag() }}:</strong></label> <span class="form-error"></span><br/>
-        {{ post_form.title }} {{ post_form.title.errors }}
-    </div>
-{% endif %}
-=======
->>>>>>> 48c8d730
 {% if editor_type == 'markdown' %}
     <div class="wmd-container">
         <div id="wmd-button-bar" class="wmd-panel"></div>
@@ -61,8 +52,6 @@
         {% endif %}
     </div>
 {% endif %}
-<<<<<<< HEAD
-=======
 {#% if 'summary' in post_form['fields'] %}
     <!-- todo: either remove this field or make it folded by default -->
     <div class="form-item revision-comment">
@@ -75,7 +64,6 @@
     </div>
 {% endif %#}
 
->>>>>>> 48c8d730
 {% if editor_type == 'markdown' %}
     <div class="preview-toggle">
         <span 
