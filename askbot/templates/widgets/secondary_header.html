--- conflicted
+++ resolved
@@ -20,30 +20,6 @@
             {% endif %}
             class="{{ enabled_scopes_class }}"
             method="get">
-<<<<<<< HEAD
-            <div>
-                {# 
-                    Some or all contents of this div may be dropped
-                    over the search bar via negative margins,
-                    to make sure that the search bar can occupy 100%
-                    of the content width.
-                    Search bar may have padding on the left and right
-                    to accomodate the buttons.
-                #}
-                <a id="homeButton" href="{{ search_state.base_url() }}"></a>
-                {% include "widgets/scope_nav.html" %}            
-                {# 
-                    three buttons below are in the opposite order because
-                    they are floated at the right
-                #}
-                {% if settings.ASK_BUTTON_ENABLED %}
-                    {% include "widgets/ask_button.html" %}            
-                {% endif %}
-                {# clears button floats #}
-                <div class="clearfix"></div>
-            </div>
-            {% include "widgets/search_bar.html" %} {# include search form widget #}
-=======
             {# 
                 A single row table to help the semi-fixed width layout where:
                 * all cells have "tight width" without linebreaks
@@ -54,7 +30,7 @@
             <table width="100%">
                 <tr>
                     {# width 1 means that cell will expand just enough to fit the contents #}
-                    <td width="1"><a id="homeButton" href="{% url questions %}"></a></td>
+                    <td width="1"><a id="homeButton" href="{{ search_state.base_url() }}"></a></td>
                     <td width="1">{% include "widgets/scope_nav.html" %}</td>
                     {# width * means that the cell takes the remaining table width #}
                     <td width="*" class="search-bar">{% include "widgets/search_bar.html" %}</td> 
@@ -65,7 +41,6 @@
                     {% endif %}
                 </tr>
             </table>
->>>>>>> bfd4497f
         </form>
     </div>
 </div>