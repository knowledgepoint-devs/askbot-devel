--- conflicted
+++ resolved
@@ -1,25 +1,21 @@
 <!-- question_edit_tips.html -->
-{% if settings.QUESTION_INSTRUCTIONS %}
-    {{ settings.QUESTION_INSTRUCTIONS|safe }}
+{% set can_post = request.user.is_authenticated() and settings.EMAIL_VALIDATION and not request.user.email_isvalid %}
+{% if can_post == False %}
+    <div class="email-validator">
+        <p class="prompt">{% trans email=request.user.email %}Your email address, {{ email }} has not yet been validated and your posts cannot be published.{% endtrans %}</p>
+        <button class="submit">{% trans %}Validate your email now{% endtrans %}</button>
+    </div>
 {% else %}
-    <ul>
-        {% if request.user.is_anonymous() and not settings.ALLOW_ASK_UNREGISTERED %}
-        <li class="warning">{% trans %}since you are not logged in right now, you will be asked to sign in or register after making your post{% endtrans %}</li>
-        {% else %}
-            {% if settings.EMAIL_VALIDATION %}
-                {% if not request.user.email_isvalid %}
-                <li class="warning">{% trans email=request.user.email %}Your email, {{ email }} has not yet been validated. To post messages you must verify your email, please see <a href='{{ email_validation_faq_url }}'>more details here</a>. You can submit your post now and validate email after that.{% endtrans %}</li>
-                {% endif %}
+    {% if settings.QUESTION_INSTRUCTIONS %}
+        {{ settings.QUESTION_INSTRUCTIONS|safe }}
+    {% else %}
+        <ul>
+            {% if request.user.is_anonymous() and not settings.ALLOW_ASK_UNREGISTERED %}
+                <li class="warning">{% trans %}since you are not logged in right now, you will be asked to sign in or register after making your post{% endtrans %}</li>
             {% endif %}
-        {% endif %}
-        <li>{{ settings.WORDS_ASK_A_QUESTION_INTERESTING_TO_THIS_COMMUNITY|escape }}</li>
-        <li>{% trans %}provide enough details{% endtrans %}</li>
-        <li>{% trans %}be clear and concise{% endtrans %}</li>
-    </ul>
-<<<<<<< HEAD
-=======
-</div>
-{% if settings.EDITOR_TYPE == 'markdown' %}
-    {% include "/widgets/markdown_help.html" %}
->>>>>>> b440c06b
-{% endif %}+            <li>{{ settings.WORDS_ASK_A_QUESTION_INTERESTING_TO_THIS_COMMUNITY|escape }}</li>
+            <li>{% trans %}provide enough details{% endtrans %}</li>
+            <li>{% trans %}be clear and concise{% endtrans %}</li>
+        </ul>
+    {% endif %}
+{% else %}