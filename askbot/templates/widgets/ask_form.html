{% import "macros.html" as macros %}
<div class="form-item">
    {% if not request.user.is_authenticated() %}
<p>{% trans %}<span class=\"strong big\">You are welcome to start submitting your question anonymously</span>. When you submit the post, you will be redirected to the login/signup page. Your question will be saved in the current session and will be published after you log in. Login/signup process is very simple. Login takes about 30 seconds, initial signup takes a minute or less.{% endtrans %}</p>
    {% else %}
        {% if settings.EMAIL_VALIDATION %}
            {% if not request.user.email_isvalid %}
                    <p>{% trans email=request.user.email %}<span class='strong big'>Looks like your email address, %(email)s has not yet been validated.</span> To post messages you must verify your email, please see <a href='%(email_validation_faq_url)s'>more details here</a>.<br>You can submit your question now and validate email after that. Your question will saved as pending meanwhile.{% endtrans %}</p>
            {% endif %}
        {% endif %}
    {% endif %}
</div>
<div class="form-item ask-form-bar">
    <div id="askFormBar">
        <input id="id_title" class="questionTitleInput" name="title" autocomplete="off"
            value="{% if form.initial.title %}{{form.initial.title|escape}}{% endif %}"/>
        <span class="form-error">{{ form.title.errors }}</span>
    </div>
    <div class="title-desc">
        {{ form.title.help_text }}
    </div>
<<<<<<< HEAD
</div>
{{
    macros.edit_post(
        form,
        post_type = 'question',
        edit_title = False,
        mandatory_tags = mandatory_tags,
        use_category_selector = (settings.TAG_SOURCE == 'category-tree'),
        editor_type = settings.EDITOR_TYPE,
        user = request.user
    )
}}
{{ form.group_id }}
{% if not request.user.is_authenticated() %}
<input type="submit" name="post_anon" value="{% trans %}Login/Signup to Post{% endtrans %}" class="submit" />
{% else %}
<input type="submit" name="post" value="{% trans %}Ask Your Question{% endtrans %}" class="submit" />
{% endif %}
<div class="clearfix"></div>
<div class="post-opts">
    {{ macros.post_options(form, request.user, settings) }}
    {% if settings.ALLOW_ASK_ANONYMOUSLY %}
        {{ macros.checkbox_in_div(form.ask_anonymously) }}
=======
    {{
        macros.edit_post(
            form,
            post_type = 'question',
            edit_title = False,
            mandatory_tags = mandatory_tags,
            use_category_selector = (settings.TAG_SOURCE == 'category-tree'),
            editor_type = settings.EDITOR_TYPE,
            user = request.user
        )
    }}
    {{ form.group_id }}
    <div class="question-options">
        {% if settings.WIKI_ON %}
            {{ macros.checkbox_in_div(form.wiki) }}
        {% endif %}
        {% if settings.ALLOW_ASK_ANONYMOUSLY %}
            {{ macros.checkbox_in_div(form.ask_anonymously) }}
        {% endif %}
        {% if settings.GROUPS_ENABLED and
            request.user.is_authenticated() and
            request.user.can_make_group_private_posts()
        %}
            {{ macros.checkbox_in_div(form.post_privately) }}
        {% endif %}
        {% if settings.MULTILINGUAL %}
            <label for="language">{% trans %}Select language{% endtrans %}</label>
            <select name="language">
            {% for lang in settings.LANGUAGES %}
                <option 
                    value="{{ lang[0] }}"
                    {% if lang[0]|is_current_language() %}selected="selected"{% endif %}
                >{{ lang[1] }}</option>
            {% endfor %}
            </select>
        {% endif %}
    </div>
    {% if not request.user.is_authenticated() %}
    <input type="submit" name="post_anon" value="{% trans %}Login/Signup to Post{% endtrans %}" class="submit" />
    {% else %}
    <input type="submit" name="post" value="{% trans %}Ask Your Question{% endtrans %}" class="submit" />
>>>>>>> 4cda3126
    {% endif %}
</div><|MERGE_RESOLUTION|>--- conflicted
+++ resolved
@@ -19,7 +19,6 @@
     <div class="title-desc">
         {{ form.title.help_text }}
     </div>
-<<<<<<< HEAD
 </div>
 {{
     macros.edit_post(
@@ -43,48 +42,16 @@
     {{ macros.post_options(form, request.user, settings) }}
     {% if settings.ALLOW_ASK_ANONYMOUSLY %}
         {{ macros.checkbox_in_div(form.ask_anonymously) }}
-=======
-    {{
-        macros.edit_post(
-            form,
-            post_type = 'question',
-            edit_title = False,
-            mandatory_tags = mandatory_tags,
-            use_category_selector = (settings.TAG_SOURCE == 'category-tree'),
-            editor_type = settings.EDITOR_TYPE,
-            user = request.user
-        )
-    }}
-    {{ form.group_id }}
-    <div class="question-options">
-        {% if settings.WIKI_ON %}
-            {{ macros.checkbox_in_div(form.wiki) }}
-        {% endif %}
-        {% if settings.ALLOW_ASK_ANONYMOUSLY %}
-            {{ macros.checkbox_in_div(form.ask_anonymously) }}
-        {% endif %}
-        {% if settings.GROUPS_ENABLED and
-            request.user.is_authenticated() and
-            request.user.can_make_group_private_posts()
-        %}
-            {{ macros.checkbox_in_div(form.post_privately) }}
-        {% endif %}
-        {% if settings.MULTILINGUAL %}
-            <label for="language">{% trans %}Select language{% endtrans %}</label>
-            <select name="language">
-            {% for lang in settings.LANGUAGES %}
-                <option 
-                    value="{{ lang[0] }}"
-                    {% if lang[0]|is_current_language() %}selected="selected"{% endif %}
-                >{{ lang[1] }}</option>
-            {% endfor %}
-            </select>
-        {% endif %}
-    </div>
-    {% if not request.user.is_authenticated() %}
-    <input type="submit" name="post_anon" value="{% trans %}Login/Signup to Post{% endtrans %}" class="submit" />
-    {% else %}
-    <input type="submit" name="post" value="{% trans %}Ask Your Question{% endtrans %}" class="submit" />
->>>>>>> 4cda3126
+    {% endif %}
+    {% if settings.MULTILINGUAL %}
+        <label for="language">{% trans %}Select language{% endtrans %}</label>
+        <select name="language">
+        {% for lang in settings.LANGUAGES %}
+            <option 
+                value="{{ lang[0] }}"
+                {% if lang[0]|is_current_language() %}selected="selected"{% endif %}
+            >{{ lang[1] }}</option>
+        {% endfor %}
+        </select>
     {% endif %}
 </div>