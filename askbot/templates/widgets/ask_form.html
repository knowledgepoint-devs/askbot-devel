--- conflicted
+++ resolved
@@ -61,25 +61,14 @@
         </div>
         {% endif %}
     </div>
-<<<<<<< HEAD
     {% if form.recaptcha %}
         <div>{{ macros.form_field_with_errors(form.recaptcha) }}</div>
         <div class="clearfix"></div>
     {% endif %}
-    {% if not request.user.is_authenticated() %}
-    <input type="submit" name="post_anon" value="{% trans %}Login/Signup to Post{% endtrans %}" class="submit" />
-=======
-
-    {% if form.recaptcha.errors %}
-        <span class="form-error">{{ form.recaptcha.errors }}</span>
-    {% endif %}
-    {{ form.recaptcha }}
-
-    {% if request.user.is_authenticated() or form.recaptcha %}
-      <input type="submit" name="post" value="{{ settings.WORDS_ASK_YOUR_QUESTION|escape }}" class="submit" />
->>>>>>> 7ddd67eb
+    {% if request.user.is_anonymous() and not settings.ALLOW_ASK_UNREGISTERED %}
+        <input type="submit" name="post_anon" value="{% trans %}Login/Signup to Post{% endtrans %}" />
     {% else %}
-      <input type="submit" name="post_anon" value="{% trans %}Login/Signup to Post{% endtrans %}" class="submit" />
+      <input type="submit" name="post" value="{{ settings.WORDS_ASK_YOUR_QUESTION|escape }}" />
     {% endif %}
     <div class="clean"></div>
 </form>