--- conflicted
+++ resolved
@@ -1,35 +1,15 @@
 {% import "macros.html" as macros %}
-<<<<<<< HEAD
-<div class="form-item">
-    {% if not request.user.is_authenticated() == False %}
-        {% if settings.EMAIL_VALIDATION %}
-            {% if not request.user.email_isvalid %}
-                    <p>{% trans email=request.user.email %}<span class='strong big'>Looks like your email address, %(email)s has not yet been validated.</span> To post messages you must verify your email, please see <a href='%(email_validation_faq_url)s'>more details here</a>.<br>You can submit your question now and validate email after that. Your question will saved as pending meanwhile.{% endtrans %}</p>
-            {% endif %}
-        {% endif %}
-    {% endif %}
-</div>
 <div class="form-item ask-form-bar">
     <div id="askFormBar">
-        <input id="id_title" class="questionTitleInput" name="title" autocomplete="off"
+        <input
+            id="id_title"
+            class="questionTitleInput"
+            name="title"
+            autocomplete="off"
             value="{% if form.initial.title %}{{form.initial.title|escape}}{% endif %}"/>
         <span class="form-error">{{ form.title.errors }}</span>
     </div>
-    <div class="title-desc">
-        {{ form.title.help_text }}
-=======
-<form id="fmask" action="" method="post" >{% csrf_token %}
-    <div class="form-item ask-form-bar">
-        <div id="askFormBar">
-            <input id="id_title" class="questionTitleInput" name="title" autocomplete="off"
-                value="{% if form.initial.title %}{{form.initial.title|escape}}{% endif %}"/>
-            <span class="form-error">{{ form.title.errors }}</span>
-        </div>
-        <div class="title-desc">
-            {{ form.title.help_text }}
-        </div>
->>>>>>> a250b074
-    </div>
+    <div class="title-desc">{{ form.title.help_text }}</div>
     {{
         macros.edit_post(
             form,
