{% import "macros.html" as macros %}
<form id="fmask" action="{{ (search_state or dummy_search_state).full_ask_url() }}" method="post" >{% csrf_token %}
    <div class="form-item ask-form-bar">
        <label for="id_title">
            {{ form.title.help_text }}
            {% if form.title.errors %}
                <span class="form-error">{{ form.title.errors }}</span>
            {% endif %}
        </label>
        <div id="askFormBar">
            <input id="id_title" class="questionTitleInput" name="title" autocomplete="off"
                value="{% if form.initial.title %}{{form.initial.title|escape}}{% endif %}"/>
        </div>
    </div>
    {% set editor_is_folded = (
            settings.QUESTION_BODY_EDITOR_MODE == 'folded' and
            settings.MIN_QUESTION_BODY_LENGTH == 0 and
            form.text.value()|is_empty_editor_value()
        )
    %}
    {% if editor_is_folded %}
        <a class="question-body-trigger">{% trans %}Add details (optional){% endtrans %}</a>
    {% elif settings.MIN_QUESTION_BODY_LENGTH == 0 %}
        <label for="editor">{% trans %}Add details (optional){% endtrans %}</label>
    {% else %}
        <label for="editor">{% trans %}Add details{% endtrans %}</label>
    {% endif %}

    <div class="folded-editor{% if editor_is_folded == False %} unfolded{% endif %}">
        <div class="editor-proper">
        {{
            macros.edit_post(
                form,
                post_type = 'question',
                mandatory_tags = mandatory_tags,
                use_category_selector = (settings.TAG_SOURCE == 'category-tree'),
                editor_type = settings.EDITOR_TYPE,
                user = request.user
            )
        }}
        </div>
    </div>
    {{ form.group_id }}
    <div class="question-options">
        {% if settings.WIKI_ON %}
            {{ macros.checkbox_in_div(form.wiki) }}
        {% endif %}
        {% if settings.ALLOW_ASK_ANONYMOUSLY %}
            {{ macros.checkbox_in_div(form.ask_anonymously) }}
        {% endif %}
        {% if settings.GROUPS_ENABLED and
            request.user.is_authenticated() and
            request.user.can_make_group_private_posts()
        %}
            {{ macros.checkbox_in_div(form.post_privately) }}
        {% endif %}
        {% if settings.MULTILINGUAL %}
        <div class="lang-selector">
            <label for="id_language">{% trans %}Select language{% endtrans %}</label>
            {{ form.language }}
        </div>
        {% endif %}
    </div>
    {% if form.recaptcha %}
        <div>{{ macros.form_field_with_errors(form.recaptcha) }}</div>
        <div class="clearfix"></div>
    {% endif %}
    {% if request.user.is_anonymous() and not settings.ALLOW_ASK_UNREGISTERED %}
        <input type="submit" name="post_anon" value="{% trans %}Login/Signup to Post{% endtrans %}" />
    {% else %}
<<<<<<< HEAD
      <input type="submit" name="post" value="{{ settings.WORDS_ASK_YOUR_QUESTION|escape }}" />
=======
        {% if group_id == None and default_ask_group_id %}
            {% set group_id = default_ask_group_id %}
            {% set group_name = default_ask_group_name %}
        {% endif %}
        <input 
            type="submit" 
            name="post"
            class="submit" 
            value="{% if group_name %}{% trans %}Ask {{ group_name }}{% endtrans %}{% else %}{% trans %}Ask Your Question{% endtrans %}{% endif %}"
        />
>>>>>>> b440c06b
    {% endif %}
</form><|MERGE_RESOLUTION|>--- conflicted
+++ resolved
@@ -68,19 +68,6 @@
     {% if request.user.is_anonymous() and not settings.ALLOW_ASK_UNREGISTERED %}
         <input type="submit" name="post_anon" value="{% trans %}Login/Signup to Post{% endtrans %}" />
     {% else %}
-<<<<<<< HEAD
-      <input type="submit" name="post" value="{{ settings.WORDS_ASK_YOUR_QUESTION|escape }}" />
-=======
-        {% if group_id == None and default_ask_group_id %}
-            {% set group_id = default_ask_group_id %}
-            {% set group_name = default_ask_group_name %}
-        {% endif %}
-        <input 
-            type="submit" 
-            name="post"
-            class="submit" 
-            value="{% if group_name %}{% trans %}Ask {{ group_name }}{% endtrans %}{% else %}{% trans %}Ask Your Question{% endtrans %}{% endif %}"
-        />
->>>>>>> b440c06b
+        <input type="submit" name="post" value="{{ settings.WORDS_ASK_YOUR_QUESTION|escape }}" />
     {% endif %}
 </form>