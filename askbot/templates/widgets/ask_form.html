--- conflicted
+++ resolved
@@ -1,27 +1,4 @@
 {% import "macros.html" as macros %}
-<<<<<<< HEAD
-<div class="form-item ask-form-bar">
-    <div id="askFormBar">
-        <input
-            id="id_title"
-            class="questionTitleInput"
-            name="title"
-            type="text"
-            autocomplete="off"
-            value="{% if form.initial.title %}{{form.initial.title|escape}}{% endif %}"/>
-        <span class="form-error">{{ form.title.errors }}</span>
-    </div>
-    <div class="title-desc">{{ form.title.help_text }}</div>
-    {{
-        macros.edit_post(
-            form,
-            post_type = 'question',
-            edit_title = False,
-            mandatory_tags = mandatory_tags,
-            use_category_selector = (settings.TAG_SOURCE == 'category-tree'),
-            editor_type = settings.EDITOR_TYPE,
-            user = request.user
-=======
 <form id="fmask" action="" method="post" >{% csrf_token %}
     <div class="form-item ask-form-bar">
         <label for="id_title">
@@ -39,7 +16,6 @@
             settings.QUESTION_BODY_EDITOR_MODE == 'folded' and
             settings.MIN_QUESTION_BODY_LENGTH == 0 and
             form.text.value()|is_empty_editor_value()
->>>>>>> 48c8d730
         )
     %}
     {% if editor_is_folded %}
