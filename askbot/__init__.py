--- conflicted
+++ resolved
@@ -32,11 +32,8 @@
     'openid': 'python-openid',
     'pystache': 'pystache==0.3.1',
     'pytz': 'pytz',
-<<<<<<< HEAD
     'tinymce': 'django-tinymce',
-=======
     'longerusername': 'longerusername',
->>>>>>> 99650778
 }
 
 if platform.system() != 'Windows':
