"""
:synopsis: the Django Q&A forum application

Functions in the askbot module perform various
basic actions on behalf of the forum application
"""
import os
import platform

VERSION = (0, 7, 49)

#keys are module names used by python imports,
#values - the package qualifier to use for pip
REQUIREMENTS = {
    'akismet': 'akismet',
    'django': 'django>=1.3.1,<1.6',
    'compressor': 'django-compressor==1.2',
    'jinja2': 'Jinja2',
    'coffin': 'Coffin>=0.3',
    'south': 'South>=0.7.1',
    'oauth2': 'oauth2',
    'markdown2': 'markdown2',
    'html5lib': 'html5lib==0.90',
    'keyedcache': 'django-keyedcache',
    'threaded_multihost': 'django-threaded-multihost',
    'robots': 'django-robots',
    'sanction': 'sanction==0.3.1',
    'unidecode': 'unidecode',
<<<<<<< HEAD
    'django_countries': 'django-countries==1.0.5',
    'djcelery': 'django-celery>=3.0.11',
=======
    'django_countries': 'django-countries==2.1.2',
    'djcelery': 'django-celery==3.0.11',
>>>>>>> b440c06b
    'djkombu': 'django-kombu==0.9.4',
    'followit': 'django-followit',
    'recaptcha_works': 'django-recaptcha-works',
    'openid': 'python-openid',
    'pystache': 'pystache==0.3.1',
    'pytz': 'pytz==2013b',
    'tinymce': 'django-tinymce==1.5.1b2',
    'longerusername': 'longerusername',
    'bs4': 'beautifulsoup4',
    'picklefield': 'django-picklefield==0.3.0',
}

if platform.system() != 'Windows':
    REQUIREMENTS['lamson'] = 'Lamson'

#necessary for interoperability of django and coffin
try:
    from askbot import patches
    from askbot.deployment.assertions import assert_package_compatibility
    assert_package_compatibility()
    patches.patch_django()
    patches.patch_coffin()  # must go after django
except ImportError:
    pass


def get_install_directory():
    """returns path to directory
    where code of the askbot django application
    is installed
    """
    return os.path.dirname(__file__)


def get_site_protocol(site):
    from django.conf import settings as django_settings
    return django_settings.ASKBOT_SITE_PROTOCOLS[site.id]


def is_multisite():
    from django.conf import settings as django_settings
    site_ids = getattr(django_settings, 'ASKBOT_SITE_IDS', None)
    if site_ids is None:
        return False
    else:
        return len(site_ids) > 1


def get_path_to(relative_path):
    """returns absolute path to a file
    relative to ``askbot`` directory
    ``relative_path`` must use only forward slashes
    and must not start with a slash
    """
    root_dir = get_install_directory()
    assert(relative_path[0] != 0)
    path_bits = relative_path.split('/')
    return os.path.join(root_dir, *path_bits)


def get_version():
    """returns version of the askbot app
    this version is meaningful for pypi only
    """
    return '.'.join([str(subversion) for subversion in VERSION])


def get_database_engine_name():
    """returns name of the database engine,
    independently of the version of django
    - for django >=1.2 looks into ``settings.DATABASES['default']``,
    (i.e. assumes that askbot uses database named 'default')
    , and for django 1.1 and below returns settings.DATABASE_ENGINE
    """
    import django
    from django.conf import settings as django_settings
    major_version = django.VERSION[0]
    minor_version = django.VERSION[1]
    if major_version == 1:
        if minor_version > 1:
            return django_settings.DATABASES['default']['ENGINE']
        else:
            return django_settings.DATABASE_ENGINE

def is_multisite():
    from django.conf import settings as django_settings
    return hasattr(django_settings, 'ASKBOT_SITES') and len(django_settings.ASKBOT_SITES)<|MERGE_RESOLUTION|>--- conflicted
+++ resolved
@@ -26,13 +26,8 @@
     'robots': 'django-robots',
     'sanction': 'sanction==0.3.1',
     'unidecode': 'unidecode',
-<<<<<<< HEAD
-    'django_countries': 'django-countries==1.0.5',
+    'django_countries': 'django-countries==2.1.2',
     'djcelery': 'django-celery>=3.0.11',
-=======
-    'django_countries': 'django-countries==2.1.2',
-    'djcelery': 'django-celery==3.0.11',
->>>>>>> b440c06b
     'djkombu': 'django-kombu==0.9.4',
     'followit': 'django-followit',
     'recaptcha_works': 'django-recaptcha-works',
@@ -71,16 +66,6 @@
     from django.conf import settings as django_settings
     return django_settings.ASKBOT_SITE_PROTOCOLS[site.id]
 
-
-def is_multisite():
-    from django.conf import settings as django_settings
-    site_ids = getattr(django_settings, 'ASKBOT_SITE_IDS', None)
-    if site_ids is None:
-        return False
-    else:
-        return len(site_ids) > 1
-
-
 def get_path_to(relative_path):
     """returns absolute path to a file
     relative to ``askbot`` directory
@@ -117,6 +102,15 @@
         else:
             return django_settings.DATABASE_ENGINE
 
+#todo: which to use??
+def is_multisite():
+    from django.conf import settings as django_settings
+    site_ids = getattr(django_settings, 'ASKBOT_SITE_IDS', None)
+    if site_ids is None:
+        return False
+    else:
+        return len(site_ids) > 1
+
 def is_multisite():
     from django.conf import settings as django_settings
     return hasattr(django_settings, 'ASKBOT_SITES') and len(django_settings.ASKBOT_SITES)