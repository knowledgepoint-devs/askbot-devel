--- conflicted
+++ resolved
@@ -46,39 +46,11 @@
                         'ASKBOT_MAIN_PAGE_BASE_URL',
                         _('questions')
                     ).strip('/') + '/'
-QUESTION_PAGE_BASE_URL = getattr(
-                        settings,
-                        'ASKBOT_QUESTION_PAGE_BASE_URL',
-                        _('question')
-                    ).strip('/') + '/'
 
 APP_PATH = os.path.dirname(__file__)
 #NOTE that the questions url is the LAST ONE as it has a catch all regex
 urlpatterns = patterns('',
     url(r'^$', views.readers.index, name='index'),
-<<<<<<< HEAD
-=======
-    # BEGIN Questions (main page) urls. All this urls work both normally and through ajax
-    url(
-        # Note that all parameters, even if optional, are provided to the view. Non-present ones have None value.
-        (r'^%s' % MAIN_PAGE_BASE_URL.strip('/') +
-            r'(%s)?' % r'/scope:(?P<scope>\w+)' +
-            r'(%s)?' % r'/sort:(?P<sort>[\w\-]+)' +
-            r'(%s)?' % r'/tags:(?P<tags>[\w+.#,-]+)' + # Should match: const.TAG_CHARS + ','; TODO: Is `#` char decoded by the time URLs are processed ??
-            r'(%s)?' % r'/author:(?P<author>\d+)' +
-            r'(%s)?' % r'/page:(?P<page>\d+)' +
-            r'(%s)?' % r'/page-size:(?P<page_size>\d+)' +
-            r'(%s)?' % r'/query:(?P<query>.+)' +  # INFO: query is last, b/c it can contain slash!!!
-        r'/$'),
-        views.readers.questions,
-        name='questions'
-    ),
-    url(
-        r'^%s(?P<id>\d+)/' % QUESTION_PAGE_BASE_URL,
-        views.readers.question,
-        name='question'
-    ),
->>>>>>> bfd4497f
     url(
         r'^%s$' % _('tags/'),
         views.readers.tags,
@@ -245,21 +217,12 @@
         name='get_editor'
     ),
     service_url(
-<<<<<<< HEAD
-        r'^%s(?P<id>\d+)/%s$' % (_('questions/'), _('edit/')),
-=======
         r'^get-post-html/',
         views.readers.get_post_html,
         name='get_post_html'
     ),
     service_url(
-        r'^%s%s$' % (MAIN_PAGE_BASE_URL, _('ask/')),
-        views.writers.ask,
-        name='ask'
-    ),
-    service_url(
         r'^%s(?P<id>\d+)/%s$' % (MAIN_PAGE_BASE_URL, _('edit/')),
->>>>>>> bfd4497f
         views.writers.edit_question,
         name='edit_question'
     ),
