"""
askbot askbot url configuraion file
"""
import os.path
from django.conf import settings
from django.conf.urls.defaults import url, patterns, include
from django.conf.urls.defaults import handler500, handler404
from django.contrib import admin
from askbot import views
from askbot.feed import RssLastestQuestionsFeed, RssIndividualQuestionFeed
from askbot.sitemap import QuestionsSitemap
from askbot.skins.utils import update_media_revision

admin.autodiscover()
update_media_revision()#needs to be run once, so put it here

if getattr(settings, "ASKBOT_TRANSLATE_URL", False):
    from django.utils.translation import ugettext as _
else:
    _ = lambda s:s

feeds = {
    'rss': RssLastestQuestionsFeed,
    'question':RssIndividualQuestionFeed
}
sitemaps = {
    'questions': QuestionsSitemap
}

APP_PATH = os.path.dirname(__file__)
urlpatterns = patterns('',
    url(r'^$', views.readers.index, name='index'),
    url(
        r'^sitemap.xml$',
        'django.contrib.sitemaps.views.sitemap',
        {'sitemaps': sitemaps},
        name='sitemap'
    ),
    #no translation for this url!!
    url(r'import-data/$', views.writers.import_data, name='import_data'),
    url(r'^%s$' % _('about/'), views.meta.about, name='about'),
    url(r'^%s$' % _('faq/'), views.meta.faq, name='faq'),
    url(r'^%s$' % _('privacy/'), views.meta.privacy, name='privacy'),
    url(r'^%s$' % _('help/'), views.meta.help, name='help'),
    url(
        r'^%s(?P<id>\d+)/%s$' % (_('answers/'), _('edit/')),
        views.writers.edit_answer,
        name='edit_answer'
    ),
    url(
        r'^%s(?P<id>\d+)/%s$' % (_('answers/'), _('revisions/')),
        views.readers.revisions,
        kwargs = {'post_type': 'answer'},
        name='answer_revisions'
    ),

    # BEGIN Questions (main page) urls. All this urls work both normally and through ajax

    url(
        # Note that all parameters, even if optional, are provided to the view. Non-present ones have None value.
        (r'^%s' % _('questions') +
            r'(%s)?' % r'/scope:(?P<scope>\w+)' +
            r'(%s)?' % r'/sort:(?P<sort>[\w\-]+)' +
            r'(%s)?' % r'/query:(?P<query>[^/]+)' +  # INFO: question string cannot contain slash (/), which is a section terminator
            r'(%s)?' % r'/tags:(?P<tags>[\w+.#,-]+)' + # Should match: const.TAG_CHARS + ','; TODO: Is `#` char decoded by the time URLs are processed ??
            r'(%s)?' % r'/author:(?P<author>\d+)' +
            r'(%s)?' % r'/page:(?P<page>\d+)' +
        r'/$'),

        views.readers.questions,
        name='questions'
    ),

    # END main page urls
<<<<<<< HEAD

=======
>>>>>>> a485a301
    url(
        r'^api/get_questions/',
        views.commands.api_get_questions,
        name='api_get_questions'
    ),
    url(
<<<<<<< HEAD
=======
        r'^get-thread-shared-users/',
        views.commands.get_thread_shared_users,
        name='get_thread_shared_users'
    ),
    url(
        r'^get-thread-shared-groups/',
        views.commands.get_thread_shared_groups,
        name='get_thread_shared_groups'
    ),
    url(
>>>>>>> a485a301
        r'^save-draft-question/',
        views.commands.save_draft_question,
        name = 'save_draft_question'
    ),
    url(
        r'^save-draft-answer/',
        views.commands.save_draft_answer,
        name = 'save_draft_answer'
    ),
    url(
        r'^share-question-with-group/',
        views.commands.share_question_with_group,
        name='share_question_with_group'
    ),
    url(
        r'^share-question-with-user/',
        views.commands.share_question_with_user,
        name='share_question_with_user'
    ),
    url(
        r'^get-users-info/',
        views.commands.get_users_info,
        name='get_users_info'
    ),
    url(
        r'^%s%s$' % (_('questions/'), _('ask/')),
        views.writers.ask,
        name='ask'
    ),
    url(
        r'^%s(?P<id>\d+)/%s$' % (_('questions/'), _('edit/')),
        views.writers.edit_question,
        name='edit_question'
    ),
    url(#this url is both regular and ajax
        r'^%s(?P<id>\d+)/%s$' % (_('questions/'), _('retag/')),
        views.writers.retag_question,
        name='retag_question'
    ),
    url(
        r'^%s(?P<id>\d+)/%s$' % (_('questions/'), _('close/')),
        views.commands.close,
        name='close'
    ),
    url(
        r'^%s(?P<id>\d+)/%s$' % (_('questions/'), _('reopen/')),
        views.commands.reopen,
        name='reopen'
    ),
    url(
        r'^%s(?P<id>\d+)/%s$' % (_('questions/'), _('answer/')),
        views.writers.answer,
        name='answer'
    ),
    url(#ajax only
        r'^%s(?P<id>\d+)/%s$' % (_('questions/'), _('vote/')),
        views.commands.vote,
        name='vote'
    ),
    url(
        r'^%s(?P<id>\d+)/%s$' % (_('questions/'), _('revisions/')),
        views.readers.revisions,
        kwargs = {'post_type': 'question'},
        name='question_revisions'
    ),
<<<<<<< HEAD
    url(
        r'^%s%s$' % (_('widgets/'), _('questions/')),
        views.readers.widget_questions,
        name='widget_questions'
    ),
=======
>>>>>>> a485a301
    url(#ajax only
        r'^comment/upvote/$',
        views.commands.upvote_comment,
        name = 'upvote_comment'
    ),
    url(#ajax only
        r'^post/delete/$',
        views.commands.delete_post,
        name = 'delete_post'
    ),
    url(#ajax only
        r'^post_comments/$',
        views.writers.post_comments,
        name='post_comments'
    ),
    url(#ajax only
        r'^edit_comment/$',
        views.writers.edit_comment,
        name='edit_comment'
    ),
    url(#ajax only
        r'^comment/delete/$',
        views.writers.delete_comment,
        name='delete_comment'
    ),
    url(#ajax only
        r'^comment/get_text/$',
        views.readers.get_comment,
        name='get_comment'
    ),
    url(
        r'^%s$' % _('tags/'),
        views.readers.tags,
        name='tags'
    ),
    url(
        r'^%s$' % _('suggested-tags/'),
        views.meta.list_suggested_tags,
        name = 'list_suggested_tags'
    ),
    url(#ajax only
        r'^%s$' % 'moderate-suggested-tag',
        views.commands.moderate_suggested_tag,
        name = 'moderate_suggested_tag'
    ),
    #todo: collapse these three urls and use an extra json data var
    url(#ajax only
        r'^%s%s$' % ('mark-tag/', 'interesting/'),
        views.commands.mark_tag,
        kwargs={'reason':'good','action':'add'},
        name='mark_interesting_tag'
    ),
    url(#ajax only
        r'^%s%s$' % ('mark-tag/', 'ignored/'),
        views.commands.mark_tag,
        kwargs={'reason':'bad','action':'add'},
        name='mark_ignored_tag'
    ),
    url(#ajax only
        r'^%s%s$' % ('mark-tag/', 'subscribed/'),
        views.commands.mark_tag,
        kwargs={'reason':'subscribed','action':'add'},
        name='mark_subscribed_tag'
    ),
    url(#ajax only
        r'^unmark-tag/',
        views.commands.mark_tag,
        kwargs={'action':'remove'},
        name='unmark_tag'
    ),
    url(#ajax only
        r'^set-tag-filter-strategy/',
        views.commands.set_tag_filter_strategy,
        name = 'set_tag_filter_strategy'
    ),
    url(
        r'^get-tags-by-wildcard/',
        views.commands.get_tags_by_wildcard,
        name = 'get_tags_by_wildcard'
    ),
    url(
        r'^get-tag-list/',
        views.commands.get_tag_list,
        name = 'get_tag_list'
    ),
    url(
        r'^load-tag-wiki-text/',
        views.commands.load_tag_wiki_text,
        name = 'load_tag_wiki_text'
    ),
    url(#ajax only
        r'^save-tag-wiki-text/',
        views.commands.save_tag_wiki_text,
        name = 'save_tag_wiki_text'
    ),
    url(#ajax only
        r'^add-tag-category/',
        views.commands.add_tag_category,
        name = 'add_tag_category'
    ),
    url(#ajax only
        r'^rename-tag/',
        views.commands.rename_tag,
        name = 'rename_tag'
    ),
    url(#
        r'^delete-tag/',
        views.commands.delete_tag,
        name = 'delete_tag'
    ),
    url(#ajax only
        r'^save-group-logo-url/',
        views.commands.save_group_logo_url,
        name = 'save_group_logo_url'
    ),
    url(#ajax only
        r'^delete-group-logo/',
        views.commands.delete_group_logo,
        name = 'delete_group_logo'
    ),
    url(#ajax only
        r'^toggle-group-profile-property/',
        views.commands.toggle_group_profile_property,
        name = 'toggle_group_profile_property'
    ),
    url(#ajax only
        r'^edit-object-property-text/',
        views.commands.edit_object_property_text,
        name = 'edit_object_property_text'
    ),
    url(
        r'^get-groups-list/',
        views.commands.get_groups_list,
        name = 'get_groups_list'
    ),
    url(
        r'^swap-question-with-answer/',
        views.commands.swap_question_with_answer,
        name = 'swap_question_with_answer'
    ),
    url(
        r'^%s$' % _('subscribe-for-tags/'),
        views.commands.subscribe_for_tags,
        name = 'subscribe_for_tags'
    ),
    url(
        r'^%s$' % _('users/'),
        views.users.show_users,
        name='users'
    ),
    url(
        r'^%s%s(?P<group_id>\d+)/(?P<group_slug>.*)/$' % (_('users/'), _('by-group/')),
        views.users.show_users,
        kwargs = {'by_group': True},
        name = 'users_by_group'
    ),
    #todo: rename as user_edit, b/c that's how template is named
    url(
        r'^%s(?P<id>\d+)/%s$' % (_('users/'), _('edit/')),
        views.users.edit_user,
        name ='edit_user'
    ),
    url(
        r'^%s(?P<id>\d+)/(?P<slug>.+)/%s$' % (
            _('users/'),
            _('subscriptions/'),
        ),
        views.users.user,
        kwargs = {'tab_name': 'email_subscriptions'},
        name = 'user_subscriptions'
    ),
    url(
        r'^%s(?P<id>\d+)/(?P<slug>.+)/$' % _('users/'),
        views.users.user,
        name='user_profile'
    ),
    url(
        r'^%s$' % _('groups/'),
        views.users.groups,
        name='groups'
    ),
    url(
        r'^%s$' % _('users/update_has_custom_avatar/'),
        views.users.update_has_custom_avatar,
        name='user_update_has_custom_avatar'
    ),
    url(
        r'^%s$' % _('badges/'),
        views.meta.badges,
        name='badges'
    ),
    url(
        r'^%s(?P<id>\d+)//*' % _('badges/'),
        views.meta.badge,
        name='badge'
    ),
    url(
        r'get-html-template/',
        views.commands.get_html_template,
        name='get_html_template'
    ),
    url(#ajax only
        r'^%s%s$' % (_('messages/'), _('markread/')),
        views.commands.read_message,
        name='read_message'
    ),
    url(#ajax only
        r'^manage-inbox/$',
        views.commands.manage_inbox,
        name='manage_inbox'
    ),
    url(#ajax only
        r'^save-post-reject-reason/$',
        views.commands.save_post_reject_reason,
        name='save_post_reject_reason'
    ),
    url(#ajax only
        r'^delete-post-reject-reason/$',
        views.commands.delete_post_reject_reason,
        name='delete_post_reject_reason'
    ),
    url(#ajax only
        r'^edit-group-membership/$',
        views.commands.edit_group_membership,
        name='edit_group_membership'
    ),
    url(#ajax only
        r'^join-or-leave-group/$',
        views.commands.join_or_leave_group,
        name = 'join_or_leave_group'
    ),
    #widgets url!
    url(
<<<<<<< HEAD
        r'^widgets/ask/$',
=======
        r'^%s$' % (_('widgets/')),
        views.widgets.widgets,
        name = 'widgets'
    ),

    url(
        r'^%s%s(?P<widget_id>\d+)/$' % (_('widgets/'), _('ask/')),
>>>>>>> a485a301
        views.widgets.ask_widget,
        name = 'ask_by_widget'
    ),
    url(
<<<<<<< HEAD
        r'^widgets/ask/complete/$',
        views.widgets.ask_widget_complete,
        name = 'ask_by_widget_complete'
    ),
=======
        r'^%s%s(?P<widget_id>\d+).js$' % (_('widgets/'), _('ask/')),
        views.widgets.render_ask_widget_js,
        name = 'render_ask_widget'
    ),
    url(
        r'^%s%s(?P<widget_id>\d+).css$' % (_('widgets/'), _('ask/')),
        views.widgets.render_ask_widget_css,
        name = 'render_ask_widget_css'
    ),

    url(
        r'^%s%s%s$' % (_('widgets/'), _('ask/'), _('complete/')),
        views.widgets.ask_widget_complete,
        name = 'ask_by_widget_complete'
    ),
    url(
        r'^%s(?P<model>\w+)/%s$' % (_('widgets/'), _('create/')),
        views.widgets.create_widget,
        name = 'create_widget'
    ),
    url(
        r'^%s(?P<model>\w+)/%s(?P<widget_id>\d+)/$' % (_('widgets/'), _('edit/')),
        views.widgets.edit_widget,
        name = 'edit_widget'
    ),
    url(
        r'^%s(?P<model>\w+)/%s(?P<widget_id>\d+)/$' % (_('widgets/'), _('delete/')),
        views.widgets.delete_widget,
        name = 'delete_widget'
    ),

    url(
        r'^%s(?P<model>\w+)/$' % (_('widgets/')),
        views.widgets.list_widgets,
        name = 'list_widgets'
    ),
    url(
        r'^widgets/questions/(?P<widget_id>\d+)/$',
        views.widgets.question_widget,
        name = 'question_widget'
    ),
>>>>>>> a485a301
    url(
        r'^feeds/(?P<url>.*)/$',
        'django.contrib.syndication.views.feed',
        {'feed_dict': feeds},
        name='feeds'
    ),
    #upload url is ajax only
    url( r'^%s$' % _('upload/'), views.writers.upload, name='upload'),
    url(r'^%s$' % _('feedback/'), views.meta.feedback, name='feedback'),
    #url(r'^feeds/rss/$', RssLastestQuestionsFeed, name="latest_questions_feed"),
    url(
        r'^doc/(?P<path>.*)$',
        'django.views.static.serve',
        {'document_root': os.path.join(APP_PATH,'doc','build','html').replace('\\','/')},
        name='askbot_docs',
    ),
    url(
        '^custom\.css$',
        views.meta.config_variable,
        kwargs = {
            'variable_name': 'CUSTOM_CSS',
            'mimetype': 'text/css'
        },
        name = 'custom_css'
    ),
    url(
        '^custom\.js$',
        views.meta.config_variable,
        kwargs = {
            'variable_name': 'CUSTOM_JS',
            'mimetype': 'text/javascript'
        },
        name = 'custom_js'
    ),
    url(
        r'^jsi18n/$',
        'django.views.i18n.javascript_catalog',
        {'domain': 'djangojs','packages': ('askbot',)},
        name = 'askbot_jsi18n'
    ),
)

#todo - this url below won't work, because it is defined above
#therefore the stackexchange urls feature won't work
if getattr(settings, 'ASKBOT_USE_STACKEXCHANGE_URLS', False):
    urlpatterns += (url(
        r'^%s(?P<id>\d+)/' % _('questions/'),
        views.readers.question,
        name='question'
    ),)
else:
    urlpatterns += (url(
        r'^%s(?P<id>\d+)/' % _('question/'),
        views.readers.question,
        name='question'
    ),)

if 'askbot.deps.django_authopenid' in settings.INSTALLED_APPS:
    urlpatterns += (
        url(r'^%s' % _('account/'), include('askbot.deps.django_authopenid.urls')),
    )

if 'avatar' in settings.INSTALLED_APPS:
    #unforturately we have to wire avatar urls here,
    #because views add and change are adapted to
    #use jinja2 templates
    urlpatterns += (
        url('^avatar/add/$', views.avatar_views.add, name='avatar_add'),
        url(
            '^avatar/change/$',
            views.avatar_views.change,
            name='avatar_change'
        ),
        url(
            '^avatar/delete/$',
            views.avatar_views.delete,
            name='avatar_delete'
        ),
        url(#this urs we inherit from the original avatar app
            '^avatar/render_primary/(?P<user_id>[\+\d]+)/(?P<size>[\d]+)/$',
            views.avatar_views.render_primary,
            name='avatar_render_primary'
        ),
    )<|MERGE_RESOLUTION|>--- conflicted
+++ resolved
@@ -70,20 +70,13 @@
         views.readers.questions,
         name='questions'
     ),
-
     # END main page urls
-<<<<<<< HEAD
-
-=======
->>>>>>> a485a301
     url(
         r'^api/get_questions/',
         views.commands.api_get_questions,
         name='api_get_questions'
     ),
     url(
-<<<<<<< HEAD
-=======
         r'^get-thread-shared-users/',
         views.commands.get_thread_shared_users,
         name='get_thread_shared_users'
@@ -94,7 +87,6 @@
         name='get_thread_shared_groups'
     ),
     url(
->>>>>>> a485a301
         r'^save-draft-question/',
         views.commands.save_draft_question,
         name = 'save_draft_question'
@@ -160,14 +152,6 @@
         kwargs = {'post_type': 'question'},
         name='question_revisions'
     ),
-<<<<<<< HEAD
-    url(
-        r'^%s%s$' % (_('widgets/'), _('questions/')),
-        views.readers.widget_questions,
-        name='widget_questions'
-    ),
-=======
->>>>>>> a485a301
     url(#ajax only
         r'^comment/upvote/$',
         views.commands.upvote_comment,
@@ -401,9 +385,6 @@
     ),
     #widgets url!
     url(
-<<<<<<< HEAD
-        r'^widgets/ask/$',
-=======
         r'^%s$' % (_('widgets/')),
         views.widgets.widgets,
         name = 'widgets'
@@ -411,17 +392,10 @@
 
     url(
         r'^%s%s(?P<widget_id>\d+)/$' % (_('widgets/'), _('ask/')),
->>>>>>> a485a301
         views.widgets.ask_widget,
         name = 'ask_by_widget'
     ),
     url(
-<<<<<<< HEAD
-        r'^widgets/ask/complete/$',
-        views.widgets.ask_widget_complete,
-        name = 'ask_by_widget_complete'
-    ),
-=======
         r'^%s%s(?P<widget_id>\d+).js$' % (_('widgets/'), _('ask/')),
         views.widgets.render_ask_widget_js,
         name = 'render_ask_widget'
@@ -463,7 +437,6 @@
         views.widgets.question_widget,
         name = 'question_widget'
     ),
->>>>>>> a485a301
     url(
         r'^feeds/(?P<url>.*)/$',
         'django.contrib.syndication.views.feed',
