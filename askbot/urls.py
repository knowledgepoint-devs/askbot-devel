--- conflicted
+++ resolved
@@ -38,7 +38,7 @@
     ),
     #no translation for this url!!
     url(r'import-data/$', views.writers.import_data, name='import_data'),
-    url(r'^%s$' % _('help/'), views.meta.about, name='about'),
+    url(r'^%s$' % _('about/'), views.meta.about, name='about'),
     url(r'^%s$' % _('faq/'), views.meta.faq, name='faq'),
     url(r'^%s$' % _('privacy/'), views.meta.privacy, name='privacy'),
     url(r'^%s$' % _('help/'), views.meta.help, name='help'),
@@ -196,11 +196,8 @@
     ),
     #todo: collapse these three urls and use an extra json data var
     url(#ajax only
-        r'^%s$' % 'mark-tag/',
+        r'^%s%s$' % ('mark-tag/', 'interesting/'),
         views.commands.mark_tag,
-<<<<<<< HEAD
-        name='mark_tag'
-=======
         kwargs={'reason':'good','action':'add'},
         name='mark_interesting_tag'
     ),
@@ -221,7 +218,6 @@
         views.commands.mark_tag,
         kwargs={'action':'remove'},
         name='unmark_tag'
->>>>>>> 1e09dc20
     ),
     url(#ajax only
         r'^set-tag-filter-strategy/',
@@ -237,16 +233,6 @@
         r'^get-tag-list/',
         views.commands.get_tag_list,
         name = 'get_tag_list'
-    ),
-    url(#ajax get only
-        r'^get-tag-data-summary/',
-        views.commands.get_tag_data_summary,
-        name = 'get_tag_data_summary'
-    ),
-    url(#ajax get only
-        r'^get-tag-subscribers/',
-        views.commands.get_tag_subscribers,
-        name = 'get_tag_subscribers'
     ),
     url(
         r'^load-tag-wiki-text/',
