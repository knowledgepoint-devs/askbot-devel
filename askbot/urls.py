--- conflicted
+++ resolved
@@ -79,7 +79,6 @@
         name = 'api_get_questions'
     ),
     url(
-<<<<<<< HEAD
         r'^save-draft-question/',
         views.commands.save_draft_question,
         name = 'save_draft_question'
@@ -88,11 +87,11 @@
         r'^save-draft-answer/',
         views.commands.save_draft_answer,
         name = 'save_draft_answer'
-=======
+    ),
+    url(
         r'^get-users-info/',
         views.commands.get_users_info,
         name='get_users_info'
->>>>>>> 2aac3317
     ),
     url(
         r'^%s%s$' % (_('questions/'), _('ask/')), 
