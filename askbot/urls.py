--- conflicted
+++ resolved
@@ -410,16 +410,12 @@
         views.commands.save_group_logo_url,
         name = 'save_group_logo_url'
     ),
-<<<<<<< HEAD
-    url(#ajax only
+    service_url(#ajax only
         r'^validate-email/',
         views.commands.validate_email,
         name='validate_email'
     ),
-    url(#ajax only
-=======
-    service_url(#ajax only
->>>>>>> 48c8d730
+    service_url(#ajax only
         r'^delete-group-logo/',
         views.commands.delete_group_logo,
         name = 'delete_group_logo'
