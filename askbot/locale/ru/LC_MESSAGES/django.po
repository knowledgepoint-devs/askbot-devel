--- conflicted
+++ resolved
@@ -33,7 +33,7 @@
 
 #: feed.py:33 feed.py:107
 msgid "Individual question feed"
-msgstr "Лента вопросов"
+msgstr "Личная лента вопросов"
 
 #: forms.py:138
 msgid "select country"
@@ -74,21 +74,8 @@
 
 #: forms.py:247
 msgid "please enter a descriptive title for your question"
-msgstr "Например: \"Какие самые вкусные рестораны в Париже?\""
-
-<<<<<<< HEAD
-#: forms.py:110
-msgid "title must be > 10 characters"
-msgstr "минимум 10 букв"
-
-#: forms.py:119 forms.py:149
-msgid "content"
-msgstr "содержание"
-
-#: forms.py:125
-msgid "question content must be > 10 characters"
-msgstr "минимум 10 букв"
-=======
+msgstr "пожалуйста, введите заголовок, содержащий суть вашего вопроса"
+
 #: forms.py:258
 #, python-format
 msgid "title must be > %d character"
@@ -110,7 +97,6 @@
 #: forms.py:305
 msgid "content"
 msgstr "основное содержание"
->>>>>>> be0900e9
 
 #: forms.py:366
 #, python-format
@@ -125,11 +111,6 @@
 "We ran out of space for recording the tags. Please shorten or delete some of "
 "them."
 msgstr ""
-<<<<<<< HEAD
-"Теги - ключевые слова. Теги отделяются пробелом, "
-"может быть использовано до 5 тегов."
-=======
->>>>>>> be0900e9
 
 #: forms.py:406 forms.py:1011 models/widgets.py:27
 #: templates/widgets/edit_post.html:41 templates/widgets/meta_nav.html:6
@@ -169,12 +150,7 @@
 
 #: forms.py:471
 msgid "community wiki (karma is not awarded & many others can edit wiki post)"
-<<<<<<< HEAD
-msgstr ""
-"вики (карма не присуждается, другие могут редактировать пост)"
-=======
 msgstr "вики (карма не присуждается и многие могут редактировать пост)"
->>>>>>> be0900e9
 
 #: forms.py:475
 msgid ""
@@ -366,16 +342,11 @@
 
 #: forms.py:1360
 msgid "Real name"
-msgstr "Имя"
+msgstr "Настоящее имя"
 
 #: forms.py:1367
 msgid "Website"
-<<<<<<< HEAD
-msgstr ""
-"Мой сайт"
-=======
 msgstr "Веб-страница"
->>>>>>> be0900e9
 
 #: forms.py:1374
 msgid "City"
@@ -383,7 +354,7 @@
 
 #: forms.py:1383
 msgid "Show country"
-msgstr "Показывать страну"
+msgstr "Показать страну"
 
 #: forms.py:1388
 msgid "Show tag choices"
@@ -399,7 +370,7 @@
 
 #: forms.py:1403
 msgid "Profile"
-msgstr "О себе"
+msgstr "Профиль"
 
 #: forms.py:1412
 msgid "Screen name"
@@ -446,11 +417,6 @@
 msgid "no %(sitename)s email please, thanks"
 msgstr "не хочу получать сообщения от %(sitename)s по email"
 
-<<<<<<< HEAD
-#: forms.py:1090 forms.py:1112
-msgid "please choose one of the options above"
-msgstr "пожалуйста, сделайте выбор (см. выше)"
-=======
 #: forms.py:1661 templates/reopen.html:7
 msgid "Title"
 msgstr "Заголовок"
@@ -480,11 +446,10 @@
 #, python-format
 msgid "Your post at %(site_name)s is now published"
 msgstr ""
->>>>>>> be0900e9
 
 #: urls.py:42
 msgid "about/"
-msgstr "about/"
+msgstr "o-nas/"
 
 #: urls.py:43
 msgid "faq/"
@@ -492,7 +457,7 @@
 
 #: urls.py:44
 msgid "privacy/"
-msgstr "privacy/"
+msgstr "politika-informacii/"
 
 #: urls.py:45
 msgid "help/"
@@ -500,15 +465,15 @@
 
 #: urls.py:47 urls.py:52
 msgid "answers/"
-msgstr "answers/"
+msgstr "otvety/"
 
 #: urls.py:47 urls.py:132 urls.py:383 urls.py:498
 msgid "edit/"
-msgstr "edit/"
+msgstr "redaktirovat/"
 
 #: urls.py:52 urls.py:162
 msgid "revisions/"
-msgstr "revisions/"
+msgstr "versii/"
 
 #: urls.py:62
 msgid "questions"
@@ -517,50 +482,35 @@
 #: urls.py:127 urls.py:132 urls.py:137 urls.py:142 urls.py:147 urls.py:152
 #: urls.py:157 urls.py:162 urls.py:558
 msgid "questions/"
-msgstr "questions/"
+msgstr "voprosy/"
 
 #: urls.py:127 urls.py:472 urls.py:477 urls.py:482 urls.py:488
 msgid "ask/"
-msgstr "ask/"
+msgstr "sprosit/"
 
 #: urls.py:137
 msgid "retag/"
-<<<<<<< HEAD
-msgstr ""
-"retag/"
-=======
 msgstr "smenit-tag/"
->>>>>>> be0900e9
 
 #: urls.py:142
 msgid "close/"
-<<<<<<< HEAD
-msgstr ""
-"close/"
-=======
 msgstr "zakryt/"
->>>>>>> be0900e9
 
 #: urls.py:147
 msgid "reopen/"
-<<<<<<< HEAD
-msgstr ""
-"reopen/"
-=======
 msgstr "otkryt-snova/"
->>>>>>> be0900e9
 
 #: urls.py:152
 msgid "answer/"
-msgstr "answer/"
+msgstr "otvet/"
 
 #: urls.py:157
 msgid "vote/"
-msgstr "vote/"
+msgstr "zolosovat/"
 
 #: urls.py:220
 msgid "tags/"
-msgstr "tags/"
+msgstr "tegi/"
 
 #: urls.py:225
 #, fuzzy
@@ -589,11 +539,11 @@
 
 #: urls.py:366
 msgid "subscribe-for-tags/"
-msgstr "subscribe-for-tags/"
+msgstr "podpisatsya-na-tagi/"
 
 #: urls.py:371 urls.py:376 urls.py:383 urls.py:389 urls.py:398 urls.py:405
 msgid "users/"
-msgstr "users/"
+msgstr "polzovateli/"
 
 #: urls.py:376
 msgid "by-group/"
@@ -601,7 +551,7 @@
 
 #: urls.py:390
 msgid "subscriptions/"
-msgstr "subscriptions/"
+msgstr "podpiski/"
 
 #: urls.py:399
 msgid "select_languages/"
@@ -613,20 +563,15 @@
 
 #: urls.py:415
 msgid "users/update_has_custom_avatar/"
-msgstr "users/update_has_custom_avatar/"
+msgstr "polzovateli/obnovlenie_so_svoim_avatarom/"
 
 #: urls.py:420 urls.py:425
 msgid "badges/"
-msgstr "badges/"
+msgstr "nagrady/"
 
 #: urls.py:435
 msgid "messages/"
-<<<<<<< HEAD
-msgstr ""
-"messages/"
-=======
 msgstr "soobscheniya/"
->>>>>>> be0900e9
 
 #: urls.py:435
 msgid "markread/"
@@ -644,10 +589,6 @@
 #: urls.py:493
 msgid "create/"
 msgstr ""
-<<<<<<< HEAD
-"markread/"
-=======
->>>>>>> be0900e9
 
 #: urls.py:503
 msgid "delete/"
@@ -655,20 +596,15 @@
 
 #: urls.py:519
 msgid "upload/"
-<<<<<<< HEAD
-msgstr ""
-"upload/"
-=======
 msgstr "zagruzit/"
->>>>>>> be0900e9
 
 #: urls.py:520
 msgid "feedback/"
-msgstr "feedback/"
+msgstr "otziv/"
 
 #: urls.py:564
 msgid "question/"
-msgstr "question/"
+msgstr "vopros/"
 
 #: urls.py:571 setup_templates/settings.py:227
 #: templates/authopenid/providers_javascript.html:7
@@ -714,10 +650,6 @@
 #: conf/access_control.py:55
 msgid "Please use space to separate the entries, do not use the @ symbol!"
 msgstr ""
-<<<<<<< HEAD
-"account/"
-=======
->>>>>>> be0900e9
 
 #: conf/badges.py:13
 msgid "Badge settings"
@@ -5919,7 +5851,7 @@
 
 #: templates/main_page.html:11
 msgid "Questions"
-msgstr ""
+msgstr "вопросы"
 
 #: templates/question.html:204
 msgid "post a comment / <strong>some</strong> more"
@@ -5937,18 +5869,6 @@
 msgid "Answer Your Own Question"
 msgstr "Ответьте на собственный вопрос"
 
-<<<<<<< HEAD
-#: skins/default/templates/question.html:83
-#: skins/default/templates/question.html:89
-#: skins/common/templates/question/question_controls.html:35
-msgid "retag"
-msgstr "изменить теги"
-
-#: skins/default/templates/question.html:96
-#: skins/common/templates/question/question_controls.html:6
-msgid "reopen"
-msgstr "открыть"
-=======
 #: templates/question.html:235
 msgid "Post Your Answer"
 msgstr "Ваш ответ"
@@ -5956,7 +5876,6 @@
 #: templates/question.html:241 templates/widgets/ask_form.html:46
 msgid "Login/Signup to Post"
 msgstr "Войти/Зарегистрироваться для ответа"
->>>>>>> be0900e9
 
 #: templates/question_edit.html:4 templates/question_edit.html.py:9
 msgid "Edit question"
@@ -6110,37 +6029,6 @@
 msgid "Nothing found."
 msgstr "Ничего не найдено."
 
-<<<<<<< HEAD
-#: skins/default/templates/question.html:395
-#: skins/default/templates/question/sidebar.html:6
-msgid "Question tools"
-msgstr "Настройка подписок"
-
-#: skins/default/templates/question.html:398
-#: skins/default/templates/question/sidebar.html:9
-msgid "click to unfollow this question"
-msgstr "нажмите, чтобы отписаться"
-
-#: skins/default/templates/question.html:399
-#: skins/default/templates/question/sidebar.html:10
-msgid "Following"
-msgstr " ✓ Подписаны"
-
-#: skins/default/templates/question.html:400
-#: skins/default/templates/question/sidebar.html:11
-msgid "Unfollow"
-msgstr "✗ Отписаться"
-
-#: skins/default/templates/question.html:404
-#: skins/default/templates/question/sidebar.html:15
-msgid "click to follow this question"
-msgstr "нажмите, чтобы подписаться"
-
-#: skins/default/templates/question.html:405
-#: skins/default/templates/question/sidebar.html:16
-msgid "Follow"
-msgstr "Подписаться"
-=======
 #: templates/authopenid/authopenid_macros.html:63
 msgid "Please enter your <span>user name</span>, then sign in"
 msgstr "Пожалуйста, введите ваше <span>имя пользователя</span>, затем войдите"
@@ -6166,60 +6054,19 @@
 #: templates/authopenid/changeemail.html:10
 msgid "Save your email address"
 msgstr "Сохранить адрес электронной почты"
->>>>>>> be0900e9
 
 #: templates/authopenid/changeemail.html:15
 #, python-format
-<<<<<<< HEAD
-msgid "%(count)s follower"
-msgid_plural "%(count)s followers"
-msgstr[0] ""
-"%(count)s подписчик"
-msgstr[1] ""
-"%(count)s подписчика"
-msgstr[2] ""
-"%(count)s подписчиков"
-
-#: skins/default/templates/question.html:418
-#: skins/default/templates/question/sidebar.html:29
-msgid "email the updates"
-msgstr "обновления на почту"
-=======
 msgid ""
 "<span class=\\\"strong big\\\">Enter your new email into the box below</"
 "span> if \n"
 "you'd like to use another email for <strong>update subscriptions</strong>.\n"
 "<br>Currently you are using <strong>%%(email)s</strong>"
 msgstr ""
->>>>>>> be0900e9
 
 #: templates/authopenid/changeemail.html:19
 #, python-format
 msgid ""
-<<<<<<< HEAD
-"<strong>Here</strong> (once you log in) you will be able to sign up for the "
-"periodic email updates about this question."
-msgstr "Подписаться на обновление по почте можно только после регистрации"
-
-#: skins/default/templates/question/sidebar.html:37
-msgid "subscribe to this question rss feed"
-msgstr "подписаться на обновления по rss"
-
-#: skins/default/templates/question.html:427
-msgid "subsribe to rss feed"
-msgstr "обновления по rss"
-
-#: skins/default/templates/question.html:436
-msgid "Question tags"
-msgstr "Вопросы"
-
-#: skins/default/templates/question.html:458
-msgid "Stats:"
-msgstr "Статистика"
-
-#: skins/default/templates/question.html:460
-msgid "question asked"
-=======
 "<span class='strong big'>Please enter your email address in the box below.</"
 "span>\n"
 "Valid email address is required on this Q&amp;A forum. If you like, \n"
@@ -6235,7 +6082,6 @@
 msgid ""
 "<strong>Your new Email:</strong> \n"
 "(will <strong>not</strong> be shown to anyone, must be valid)"
->>>>>>> be0900e9
 msgstr ""
 
 #: templates/authopenid/changeemail.html:41
@@ -6867,19 +6713,11 @@
 "                                %(author)s's comment:\n"
 "                            "
 msgstr ""
-<<<<<<< HEAD
-"Войдите/Зарегистрируйтесь чтобы опубликовать Ваш ворпос"
-
-#: skins/default/templates/blocks/ask_form.html:102
-msgid "Ask your question"
-msgstr "Задайте вопрос"
-=======
 "<span class='strong big'>Похоже что ваш email адрес , %(email)s не был "
 "подтверждён.</span> Для публикации сообщений вы должны подтвердить ваш "
 "email, пожалуйста посмотрите <a href='%(email_validation_faq_url)s'>это для "
 "деталей</a>.<br> Вы можете отправить ваш вопрос сейчас и подтвердить ваш "
 "email потом. Ваше сообщение будет сохранено в очередь. "
->>>>>>> be0900e9
 
 #: templates/email/macros.html:68
 #, fuzzy, python-format
@@ -6986,15 +6824,9 @@
 msgid "Welcome to %(site_name)s!"
 msgstr "Здравствуйте %(username)s,"
 
-<<<<<<< HEAD
-#: skins/default/templates/blocks/header.html:20 urls.py:61
-msgid "questions"
-msgstr "questions"
-=======
 #: templates/email/welcome_lamson_off.html:10
 msgid "We look forward to your Questions!"
 msgstr ""
->>>>>>> be0900e9
 
 #: templates/email/welcome_lamson_on.html:11
 msgid ""
@@ -9367,15 +9199,8 @@
 #~ msgstr ""
 #~ "отметить этот вопрос как интересный (еще раз - чтобы удалить закладку)"
 
-<<<<<<< HEAD
-#: skins/common/templates/widgets/tag_selector.html:19
-#: skins/common/templates/widgets/tag_selector.html:36
-msgid "add"
-msgstr " + "
-=======
 #~ msgid "answer permanent link"
 #~ msgstr "постоянная ссылка на ответ"
->>>>>>> be0900e9
 
 #~ msgid "Notify me once a day when there are any new answers"
 #~ msgstr ""
@@ -9631,12 +9456,6 @@
 #~ msgid "return to login page"
 #~ msgstr "вернуться к странице входа"
 
-<<<<<<< HEAD
-#: skins/default/templates/tags.html:14 skins/default/templates/users.html:9
-#: skins/default/templates/main_page/tab_bar.html:15
-msgid "Sort by &raquo;"
-msgstr " "
-=======
 #~ msgid "Traditional signup info"
 #~ msgstr ""
 #~ "<span class='strong big'>Если вы предпочитаете использовать традиционные "
@@ -9645,7 +9464,6 @@
 #~ "<strong>OpenID</strong> вы можете легко использовать другие ваши учётные "
 #~ "записи (т.к. Gmail или AOL) без надобности делиться вашими приватными "
 #~ "данными или придумывать ещё один пароль."
->>>>>>> be0900e9
 
 #~ msgid "answer tips"
 #~ msgstr "Советы"
@@ -9681,28 +9499,12 @@
 #~ msgid "Login/signup to post your question"
 #~ msgstr "Войдите/Зарегистрируйтесь чтобы опубликовать Ваш ворпос"
 
-<<<<<<< HEAD
-#: skins/default/templates/question/new_answer_form.html:38
-msgid ""
-"<span class='big strong'>Please try to give a substantial answer</span>. If "
-"you wanted to comment on the question or answer, just <strong>use the "
-"commenting tool</strong>. Please remember that you can always <strong>revise "
-"your answers</strong> - no need to answer the same question twice. Also, "
-"please <strong>don't forget to vote</strong> - it really helps to select the "
-"best questions and answers!"
-msgstr "Постарайтесь дать развёрнутый ответ. Будет отлично, если вы сможете чем-то его подтвердить."
-
-#: skins/default/templates/question/sidebar.html:38
-msgid "subscribe to rss feed"
-msgstr "подписаться на rss"
-=======
 #~ msgid "Ask your question"
 #~ msgstr "Задайте Ваш вопрос"
 
 #~ msgid "click here to see old astsup forum"
 #~ msgstr ""
 #~ "Вдохните глоток прошлого - почитайте старый добрый asterisk-support.ru"
->>>>>>> be0900e9
 
 #~ msgid "Old AstSup"
 #~ msgstr "старый форум"
@@ -9790,14 +9592,8 @@
 #~ msgid "graph of user reputation"
 #~ msgstr "график кармы"
 
-<<<<<<< HEAD
-#: skins/default/templates/widgets/scope_nav.html:8
-msgid "UNANSWERED"
-msgstr "БЕЗ ОТВЕТА"
-=======
 #~ msgid "reputation history"
 #~ msgstr "карма"
->>>>>>> be0900e9
 
 #~ msgid "recent activity"
 #~ msgstr "последняя активность"
@@ -9811,14 +9607,8 @@
 #~ msgid "choose a username"
 #~ msgstr "выбрать имя пользователя"
 
-<<<<<<< HEAD
-#: templates/widgets/user_navigation.html:20
-msgid "Hi there! Please sign in"
-msgstr "вход"
-=======
 #~ msgid "choose password"
 #~ msgstr "выбрать пароль"
->>>>>>> be0900e9
 
 #~ msgid "retype password"
 #~ msgstr "введите пароль еще раз"
@@ -10102,10 +9892,10 @@
 #~ msgstr "Местоположение"
 
 #~ msgid "command/"
-#~ msgstr "command/"
+#~ msgstr "komanda/"
 
 #~ msgid "search/"
-#~ msgstr "search/"
+#~ msgstr "poisk/"
 
 #~ msgid "less answers"
 #~ msgstr "меньше ответов"
