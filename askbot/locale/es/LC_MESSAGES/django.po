# Spanish translation for CNPROG package.
# Copyright (C) 2009 Gang Chen 
# This file is distributed under the same license as the CNPROG package.
# Adolfo Fitoria, Bruno Sarlo, Francisco Espinosa 2009.
#
msgid ""
msgstr ""
"Project-Id-Version: Askbot\n"
"Report-Msgid-Bugs-To: \n"
"POT-Creation-Date: 2011-10-18 00:12+0200\n"
"PO-Revision-Date: 2010-03-28 22:15-0600\n"
"Last-Translator: Francisco Espinoza <pacoesni@gmail.com>\n"
"Language-Team: Hasked Team <pacoesni@gmail.com>\n"
"MIME-Version: 1.0\n"
"Content-Type: text/plain; charset=UTF-8\n"
"Content-Transfer-Encoding: 8bit\n"
"Language: \n"
"X-Poedit-Language: Spanish\n"
"X-Poedit-Country: NICARAGUA\n"
"X-Poedit-SourceCharset: utf-8\n"

#: exceptions.py:13
#, fuzzy
msgid "Sorry, but anonymous visitors cannot access this function"
msgstr "usuarios anónimos no pueden votar"

#: feed.py:26 feed.py:100
msgid " - "
msgstr "-"

#: feed.py:26
#, fuzzy
msgid "Individual question feed"
msgstr "Selección individual de preguntas"

#: feed.py:100
msgid "latest questions"
msgstr "últimas preguntas"

#: forms.py:74
#, fuzzy
msgid "select country"
msgstr "Eliminar cuenta"

#: forms.py:83
msgid "Country"
msgstr ""

#: forms.py:91
#, fuzzy
msgid "Country field is required"
msgstr "este campo es requerido"

#: forms.py:104
msgid "title"
msgstr "título"

#: forms.py:105
msgid "please enter a descriptive title for your question"
msgstr "por favor ingrese un título descriptivo para su pregunta"

#: forms.py:110
msgid "title must be > 10 characters"
msgstr "el título debe contener más de 10 carácteres"

#: forms.py:119
msgid "content"
msgstr "contenido"

#: forms.py:125
msgid "question content must be > 10 characters"
msgstr "la pregunta debe contener más de 10 carácteres"

#: forms.py:134
msgid "tags"
msgstr "etiquetas"

#: forms.py:136
msgid ""
"Tags are short keywords, with no spaces within. Up to five tags can be used."
msgstr ""
"Las etiquetas son claves cortas, con o sin espacios. Puedes usar más de 5 "
"etiquetas."

#: forms.py:164
msgid "tags are required"
msgstr "etiquetas requeridas"

#: forms.py:173
#, fuzzy, python-format
msgid "please use %(tag_count)d tag or less"
msgid_plural "please use %(tag_count)d tags or less"
msgstr[0] "por favor, use 5 etiquetas o menos"
msgstr[1] "por favor, use 5 etiquetas o menos"

#: forms.py:181
#, python-format
msgid "At least one of the following tags is required : %(tags)s"
msgstr ""

#: forms.py:190
#, fuzzy, python-format
msgid "each tag must be shorter than %(max_chars)d character"
msgid_plural "each tag must be shorter than %(max_chars)d characters"
msgstr[0] "las etiquetas deben contener menos de 20 carácteres"
msgstr[1] "las etiquetas deben contener menos de 20 carácteres"

#: forms.py:198
msgid "use-these-chars-in-tags"
msgstr ""

#: forms.py:233
msgid "community wiki (karma is not awarded & many others can edit wiki post)"
msgstr ""

#: forms.py:234
msgid ""
"if you choose community wiki option, the question and answer do not generate "
"points and name of author will not be shown"
msgstr ""
"si marcas la opción Wiki,  la pregunta y las respuestas no generan puntos y "
"el nombre del autor no se muestra"

#: forms.py:250
msgid "update summary:"
msgstr "actualizar resúmen:"

#: forms.py:251
msgid ""
"enter a brief summary of your revision (e.g. fixed spelling, grammar, "
"improved style, this field is optional)"
msgstr ""
"ingrese un breve resumen de su revisión (por ejemplo, corregir la "
"ortografía, la gramática, el estilo mejorado, este campo es opcional)"

#: forms.py:327
msgid "Enter number of points to add or subtract"
msgstr ""

#: forms.py:341 const/__init__.py:245
msgid "approved"
msgstr "aprobado"

#: forms.py:342 const/__init__.py:246
msgid "watched"
msgstr "visto"

#: forms.py:343 const/__init__.py:247
#, fuzzy
msgid "suspended"
msgstr "actualizado"

#: forms.py:344 const/__init__.py:248
msgid "blocked"
msgstr "bloqueado"

#: forms.py:346
#, fuzzy
msgid "administrator"
msgstr "administración"

#: forms.py:347 const/__init__.py:244
#, fuzzy
msgid "moderator"
msgstr "moderar-usuario/"

#: forms.py:367
#, fuzzy
msgid "Change status to"
msgstr "Cambiar etiquetas"

#: forms.py:394
msgid "which one?"
msgstr ""

#: forms.py:415
#, fuzzy
msgid "Cannot change own status"
msgstr "no se puede votar por sus propias publicaciones"

#: forms.py:421
msgid "Cannot turn other user to moderator"
msgstr "No tiene permitido habilitar a otros usuarios como moderadores"

#: forms.py:428
msgid "Cannot change status of another moderator"
msgstr "No tiene permitido cambiar el estado de otro moderador"

#: forms.py:434
#, fuzzy
msgid "Cannot change status to admin"
msgstr "no se puede votar por sus propias publicaciones"

#: forms.py:440
#, python-format
msgid ""
"If you wish to change %(username)s's status, please make a meaningful "
"selection."
msgstr ""

#: forms.py:449
msgid "Subject line"
msgstr "Sujeto"

#: forms.py:456
msgid "Message text"
msgstr "Mensaje de Texto"

#: forms.py:542
msgid "Your name:"
msgstr "Tu nombre:"

#: forms.py:543
msgid "Email (not shared with anyone):"
msgstr "Email (no lo compartiremos con nadie):"

#: forms.py:544
msgid "Your message:"
msgstr "Tu mensaje:"

#: forms.py:581
msgid "ask anonymously"
msgstr ""

#: forms.py:583
msgid "Check if you do not want to reveal your name when asking this question"
msgstr ""

#: forms.py:743
msgid ""
"You have asked this question anonymously, if you decide to reveal your "
"identity, please check this box."
msgstr ""

#: forms.py:747
msgid "reveal identity"
msgstr ""

#: forms.py:805
msgid ""
"Sorry, only owner of the anonymous question can reveal his or her identity, "
"please uncheck the box"
msgstr ""

#: forms.py:818
msgid ""
"Sorry, apparently rules have just changed - it is no longer possible to ask "
"anonymously. Please either check the \"reveal identity\" box or reload this "
"page and try editing the question again."
msgstr ""

#: forms.py:856
#, fuzzy
msgid "this email will be linked to gravatar"
msgstr "este email no esta vinculado con gravatar"

#: forms.py:863
msgid "Real name"
msgstr "Nombre Real"

#: forms.py:870
msgid "Website"
msgstr "Sitio Web"

#: forms.py:877
msgid "City"
msgstr ""

#: forms.py:886
msgid "Show country"
msgstr ""

#: forms.py:891
msgid "Date of birth"
msgstr "Fecha de nacimiento"

#: forms.py:892
msgid "will not be shown, used to calculate age, format: YYYY-MM-DD"
msgstr "no será mostrada, se usa para calcular la edad, formato: Año-Mes-Dia"

#: forms.py:898
msgid "Profile"
msgstr "Perfil"

#: forms.py:907
msgid "Screen name"
msgstr "Nombre para mostrar"

#: forms.py:938 forms.py:939
msgid "this email has already been registered, please use another one"
msgstr ""
"esta dirección de email ya ha sido registrada, por favor utiliza una "
"diferente"

#: forms.py:946
msgid "Choose email tag filter"
msgstr "Seleccione una etiqueta de filtro para el email"

#: forms.py:993
msgid "Asked by me"
msgstr "Preguntadas por mi"

#: forms.py:996
msgid "Answered by me"
msgstr "Respondidas por mi"

#: forms.py:999
msgid "Individually selected"
msgstr "Selección individual"

#: forms.py:1002
msgid "Entire forum (tag filtered)"
msgstr "Foro completo (filtrado por etiqueta)"

#: forms.py:1006
msgid "Comments and posts mentioning me"
msgstr ""

#: forms.py:1085
msgid "okay, let's try!"
msgstr "bien, vamos a probar!"

#: forms.py:1086
msgid "no community email please, thanks"
msgstr "no usar un email de la comunidad, por favor"

#: forms.py:1090
msgid "please choose one of the options above"
msgstr "por favor seleccione una de las siguientes opciones"

#: urls.py:53
msgid "about/"
msgstr "acerca-de/"

#: urls.py:54
msgid "faq/"
msgstr "faq/"

#: urls.py:55
msgid "privacy/"
msgstr "privacidad/"

#: urls.py:57 urls.py:62
msgid "answers/"
msgstr "respuestas/"

#: urls.py:57 urls.py:83 urls.py:203
msgid "edit/"
msgstr "editar/"

#: urls.py:62 urls.py:113
msgid "revisions/"
msgstr "revisiones/"

#: urls.py:68 urls.py:78 urls.py:83 urls.py:88 urls.py:93 urls.py:98
#: urls.py:103 urls.py:108 urls.py:113 urls.py:290
msgid "questions/"
msgstr "preguntas/"

#: urls.py:78
msgid "ask/"
msgstr "preguntar/"

#: urls.py:88
#, fuzzy
msgid "retag/"
msgstr "etiquetas/"

#: urls.py:93
msgid "close/"
msgstr "cerrar/"

#: urls.py:98
msgid "reopen/"
msgstr "reabrir/"

#: urls.py:103
msgid "answer/"
msgstr "responder/"

#: urls.py:108
msgid "vote/"
msgstr "votar/"

#: urls.py:149
msgid "tags/"
msgstr "etiquetas/"

#: urls.py:192
msgid "subscribe-for-tags/"
msgstr ""

#: urls.py:197 urls.py:203 urls.py:209 urls.py:217
msgid "users/"
msgstr "usuarios/"

#: urls.py:210
#, fuzzy
msgid "subscriptions/"
msgstr "suscripción por email"

#: urls.py:222
msgid "users/update_has_custom_avatar/"
msgstr ""

#: urls.py:227 urls.py:232
msgid "badges/"
msgstr "trofeos/"

#: urls.py:237
msgid "messages/"
msgstr "mensajes/"

#: urls.py:237
msgid "markread/"
msgstr "marcar-como-leidos/"

#: urls.py:253
msgid "upload/"
msgstr "subir/"

#: urls.py:254
msgid "feedback/"
msgstr "feedback/"

#: urls.py:296
msgid "question/"
msgstr "pregunta/"

#: urls.py:303 setup_templates/settings.py:203
msgid "account/"
msgstr "cuenta/"

#: conf/badges.py:12
#, fuzzy
msgid "Badge settings"
msgstr "Configuraciones básicas"

#: conf/badges.py:21
msgid "Disciplined: minimum upvotes for deleted post"
msgstr ""

#: conf/badges.py:30
msgid "Peer Pressure: minimum downvotes for deleted post"
msgstr ""

#: conf/badges.py:39
msgid "Teacher: minimum upvotes for the answer"
msgstr ""

#: conf/badges.py:48
msgid "Nice Answer: minimum upvotes for the answer"
msgstr ""

#: conf/badges.py:57
msgid "Good Answer: minimum upvotes for the answer"
msgstr ""

#: conf/badges.py:66
msgid "Great Answer: minimum upvotes for the answer"
msgstr ""

#: conf/badges.py:75
msgid "Nice Question: minimum upvotes for the question"
msgstr ""

#: conf/badges.py:84
msgid "Good Question: minimum upvotes for the question"
msgstr ""

#: conf/badges.py:93
msgid "Great Question: minimum upvotes for the question"
msgstr ""

#: conf/badges.py:102
#, fuzzy
msgid "Popular Question: minimum views"
msgstr "Formula tu pregunta"

#: conf/badges.py:111
#, fuzzy
msgid "Notable Question: minimum views"
msgstr "todas las preguntas"

#: conf/badges.py:120
#, fuzzy
msgid "Famous Question: minimum views"
msgstr "Cerrar pregunta"

#: conf/badges.py:129
msgid "Self-Learner: minimum answer upvotes"
msgstr ""

#: conf/badges.py:138
msgid "Civic Duty: minimum votes"
msgstr ""

#: conf/badges.py:147
msgid "Enlightened Duty: minimum upvotes"
msgstr ""

#: conf/badges.py:156
msgid "Guru: minimum upvotes"
msgstr ""

#: conf/badges.py:165
msgid "Necromancer: minimum upvotes"
msgstr ""

#: conf/badges.py:174
msgid "Necromancer: minimum delay in days"
msgstr ""

#: conf/badges.py:183
msgid "Associate Editor: minimum number of edits"
msgstr ""

#: conf/badges.py:192
#, fuzzy
msgid "Favorite Question: minimum stars"
msgstr "preguntas favoritas"

#: conf/badges.py:201
#, fuzzy
msgid "Stellar Question: minimum stars"
msgstr "Aún tiene preguntas?"

#: conf/badges.py:210
msgid "Commentator: minimum comments"
msgstr ""

#: conf/badges.py:219
msgid "Taxonomist: minimum tag use count"
msgstr ""

#: conf/badges.py:228
msgid "Enthusiast: minimum days"
msgstr ""

#: conf/email.py:14
msgid "Email and email alert settings"
msgstr ""

#: conf/email.py:22
msgid "Prefix for the email subject line"
msgstr ""

#: conf/email.py:24
msgid ""
"This setting takes default from the django settingEMAIL_SUBJECT_PREFIX. A "
"value entered here will overridethe default."
msgstr ""

#: conf/email.py:36
msgid "Maximum number of news entries in an email alert"
msgstr ""

#: conf/email.py:64
msgid "Default notification frequency all questions"
msgstr ""

#: conf/email.py:66
msgid "Option to define frequency of emailed updates for: all questions."
msgstr ""

#: conf/email.py:78
#, fuzzy
msgid "Default notification frequency questions asked by the user"
msgstr "ver preguntas etiquetadas"

#: conf/email.py:80
msgid ""
"Option to define frequency of emailed updates for: Question asked by the "
"user."
msgstr ""

#: conf/email.py:92
#, fuzzy
msgid "Default notification frequency questions answered by the user"
msgstr ""
"eliminar cualquier pregunta y respuesta, y agregar otras tareas de moderación"

#: conf/email.py:94
msgid ""
"Option to define frequency of emailed updates for: Question answered by the "
"user."
msgstr ""

#: conf/email.py:106
msgid ""
"Default notification frequency questions individually                        "
"selected by the user"
msgstr ""

#: conf/email.py:109
msgid ""
"Option to define frequency of emailed updates for: Question individually "
"selected by the user."
msgstr ""

#: conf/email.py:121
msgid ""
"Default notification frequency for mentions                        and "
"comments"
msgstr ""

#: conf/email.py:124
msgid ""
"Option to define frequency of emailed updates for: Mentions and comments."
msgstr ""

#: conf/email.py:135
#, fuzzy
msgid "Send periodic reminders about unanswered questions"
msgstr "lista de preguntas sin contestar"

#: conf/email.py:137
msgid ""
"NOTE: in order to use this feature, it is necessary to run the management "
"command \"send_unanswered_question_reminders\" (for example, via a cron job "
"- with an appropriate frequency) and an IMAP server with a dedicated inbox "
"must be configured "
msgstr ""

#: conf/email.py:151
#, fuzzy
msgid "Days before starting to send reminders about unanswered questions"
msgstr "lista de preguntas sin contestar"

#: conf/email.py:162
msgid ""
"How often to send unanswered question reminders (in days between the "
"reminders sent)."
msgstr ""

#: conf/email.py:174
msgid "Max. number of reminders to send about unanswered questions"
msgstr ""

#: conf/email.py:186
msgid "Require email verification before allowing to post"
msgstr "Es requerida una verificación via email antes de poder publicar"

#: conf/email.py:187
msgid ""
"Active email verification is done by sending a verification key in email"
msgstr "Se ha comenzado el proceso de verificación con una llave enviada a su correo electrónico"

#: conf/email.py:196
#, fuzzy
msgid "Allow only one account per email address"
msgstr "tu dirección de email"

#: conf/email.py:205
msgid "Fake email for anonymous user"
msgstr ""

#: conf/email.py:206
msgid "Use this setting to control gravatar for email-less user"
msgstr ""

<<<<<<< HEAD
#: conf/email.py:76
msgid "Prefix for the email subject line"
msgstr "Prefijo para el campo de correo electrónico"

#: conf/email.py:142
=======
#: conf/email.py:215
>>>>>>> d081c9f1
#, fuzzy
msgid "Allow posting questions by email"
msgstr "ingresa para publicar información de la pregunta"

#: conf/email.py:217
msgid ""
"Before enabling this setting - please fill out IMAP settings in the settings."
"py file"
msgstr ""

#: conf/email.py:228
msgid "Replace space in emailed tags with dash"
msgstr ""

#: conf/email.py:230
msgid ""
"This setting applies to tags written in the subject line of questions asked "
"by email"
msgstr ""

#: conf/external_keys.py:10
msgid "Keys to connect the site with external services like Facebook, etc."
msgstr ""

#: conf/external_keys.py:18
msgid "Google site verification key"
msgstr "Llave de verificación de Google site"

#: conf/external_keys.py:20
#, python-format
msgid ""
"This key helps google index your site please obtain is at <a href=\"%(url)s?"
"hl=%(lang)s\">google webmasters tools site</a>"
msgstr ""

#: conf/external_keys.py:35
msgid "Google Analytics key"
msgstr "LLave de Googne Analytics"

#: conf/external_keys.py:37
#, python-format
msgid ""
"Obtain is at <a href=\"%(url)s\">Google Analytics</a> site, if you wish to "
"use Google Analytics to monitor your site"
msgstr ""

#: conf/external_keys.py:50
msgid "Enable recaptcha (keys below are required)"
msgstr "Habilitar recaptcha (las llaves de abajo son requeridas)"

#: conf/external_keys.py:59
msgid "Recaptcha public key"
msgstr "Llave pública de Recaptcha"

#: conf/external_keys.py:67
msgid "Recaptcha private key"
msgstr "Llave privada de Recaptcha"

#: conf/external_keys.py:69
#, python-format
msgid ""
"Recaptcha is a tool that helps distinguish real people from annoying spam "
"robots. Please get this and a public key at the <a href=\"%(url)s\">%(url)s</"
"a>"
msgstr ""

#: conf/external_keys.py:81
msgid "Facebook public API key"
msgstr "Llave pública para API de Facebook"

#: conf/external_keys.py:83
#, python-format
msgid ""
"Facebook API key and Facebook secret allow to use Facebook Connect login "
"method at your site. Please obtain these keys at <a href=\"%(url)s"
"\">facebook create app</a> site"
msgstr ""

#: conf/external_keys.py:96
msgid "Facebook secret key"
msgstr "Llave privada de Facebook"

#: conf/external_keys.py:104
msgid "Twitter consumer key"
msgstr ""

#: conf/external_keys.py:106
#, python-format
msgid ""
"Please register your forum at <a href=\"%(url)s\">twitter applications site</"
"a>"
msgstr ""

#: conf/external_keys.py:117
msgid "Twitter consumer secret"
msgstr ""

#: conf/external_keys.py:125
msgid "LinkedIn consumer key"
msgstr ""

#: conf/external_keys.py:127
#, python-format
msgid ""
"Please register your forum at <a href=\"%(url)s\">LinkedIn developer site</a>"
msgstr ""

#: conf/external_keys.py:138
msgid "LinkedIn consumer secret"
msgstr ""

#: conf/external_keys.py:146
msgid "ident.ca consumer key"
msgstr ""

#: conf/external_keys.py:148
#, python-format
msgid ""
"Please register your forum at <a href=\"%(url)s\">Identi.ca applications "
"site</a>"
msgstr ""

#: conf/external_keys.py:159
msgid "ident.ca consumer secret"
msgstr ""

#: conf/external_keys.py:167
msgid "Use LDAP authentication for the password login"
msgstr ""

#: conf/external_keys.py:176
msgid "LDAP service provider name"
msgstr ""

#: conf/external_keys.py:184
msgid "URL for the LDAP service"
msgstr ""

#: conf/external_keys.py:192
#, fuzzy
msgid "Explain how to change LDAP password"
msgstr "Cambiar Contraseña"

#: conf/flatpages.py:10
msgid "Flatpages - about, privacy policy, etc."
msgstr ""

#: conf/flatpages.py:17
msgid "Text of the Q&A forum About page (html format)"
msgstr "Texto para la página de descripción del foro (formato html)"

#: conf/flatpages.py:20
msgid ""
"Save, then <a href=\"http://validator.w3.org/\">use HTML validator</a> on "
"the \"about\" page to check your input."
msgstr ""

#: conf/flatpages.py:30
msgid "Text of the Q&A forum Privacy Policy (html format)"
msgstr "Texto para la página de politicas de privacidad del foro (formato html)"

#: conf/flatpages.py:33
msgid ""
"Save, then <a href=\"http://validator.w3.org/\">use HTML validator</a> on "
"the \"faq\" page to check your input."
msgstr ""

#: conf/flatpages.py:44
msgid "Text of the Q&A forum Privacy Policy (html format)"
msgstr ""

#: conf/flatpages.py:47
msgid ""
"Save, then <a href=\"http://validator.w3.org/\">use HTML validator</a> on "
"the \"privacy\" page to check your input."
msgstr ""

#: conf/forum_data_rules.py:11
msgid "Data entry and display"
msgstr ""

#: conf/forum_data_rules.py:20
#, python-format
msgid ""
"Enable embedding videos. <em>Note: please read <a href=\"%(url)s>read this</"
"a> first.</em>"
msgstr ""

#: conf/forum_data_rules.py:31
msgid "Check to enable community wiki feature"
msgstr ""

#: conf/forum_data_rules.py:40
msgid "Allow asking questions anonymously"
msgstr ""

#: conf/forum_data_rules.py:42
msgid ""
"Users do not accrue reputation for anonymous questions and their identity is "
"not revealed until they change their mind"
msgstr ""

#: conf/forum_data_rules.py:54
msgid "Allow posting before logging in"
msgstr ""

#: conf/forum_data_rules.py:56
msgid ""
"Check if you want to allow users start posting questions or answers before "
"logging in. Enabling this may require adjustments in the user login system "
"to check for pending posts every time the user logs in. The builtin Askbot "
"login system supports this feature."
msgstr ""

#: conf/forum_data_rules.py:71
#, fuzzy
msgid "Allow swapping answer with question"
msgstr "no es una respuesa a la pregunta"

#: conf/forum_data_rules.py:73
msgid ""
"This setting will help import data from other forums such as zendesk, when "
"automatic data import fails to detect the original question correctly."
msgstr ""

#: conf/forum_data_rules.py:85
msgid "Maximum length of tag (number of characters)"
msgstr "Tamaño máximo de una etiqueta (número de caracteres)"

#: conf/forum_data_rules.py:93
#, fuzzy
msgid "Mandatory tags"
msgstr "actualizar etiquetas"

#: conf/forum_data_rules.py:96
msgid ""
"At least one of these tags will be required for any new or newly edited "
"question. A mandatory tag may be wildcard, if the wildcard tags are active."
msgstr ""

#: conf/forum_data_rules.py:108
msgid "Force lowercase the tags"
msgstr ""

#: conf/forum_data_rules.py:110
msgid ""
"Attention: after checking this, please back up the database, and run a "
"management command: <code>python manage.py fix_question_tags</code> to "
"globally rename the tags"
msgstr ""

#: conf/forum_data_rules.py:124
msgid "Format of tag list"
msgstr ""

#: conf/forum_data_rules.py:126
msgid ""
"Select the format to show tags in, either as a simple list, or as a tag cloud"
msgstr ""

#: conf/forum_data_rules.py:138
#, fuzzy
msgid "Use wildcard tags"
msgstr "Etiquetas relacionadas"

#: conf/forum_data_rules.py:140
msgid ""
"Wildcard tags can be used to follow or ignore many tags at once, a valid "
"wildcard tag has a single wildcard at the very end"
msgstr ""

#: conf/forum_data_rules.py:153
msgid "Default max number of comments to display under posts"
msgstr ""
"Cantidad máxima por defecto, de comentarios a mostrarse para cada entrada"

#: conf/forum_data_rules.py:164
#, python-format
msgid "Maximum comment length, must be < %(max_len)s"
msgstr "Tamaño máximo de un comentario, debe ser menor a %(max_len)s"

#: conf/forum_data_rules.py:174
#, fuzzy
msgid "Limit time to edit comments"
msgstr "%s comentarios dejados"

#: conf/forum_data_rules.py:176
msgid "If unchecked, there will be no time limit to edit the comments"
msgstr ""

#: conf/forum_data_rules.py:187
msgid "Minutes allowed to edit a comment"
msgstr ""

#: conf/forum_data_rules.py:188
msgid "To enable this setting, check the previous one"
msgstr ""

#: conf/forum_data_rules.py:197
msgid "Save comment by pressing <Enter> key"
msgstr ""

#: conf/forum_data_rules.py:206
msgid "Minimum length of search term for Ajax search"
msgstr "Tamaño minimo para terminos de búsqueda Ajax "

#: conf/forum_data_rules.py:207
msgid "Must match the corresponding database backend setting"
msgstr ""

#: conf/forum_data_rules.py:216
msgid "Do not make text query sticky in search"
msgstr ""

#: conf/forum_data_rules.py:218
msgid ""
"Check to disable the \"sticky\" behavior of the search query. This may be "
"useful if you want to move the search bar away from the default position or "
"do not like the default sticky behavior of the text search query."
msgstr ""

#: conf/forum_data_rules.py:231
msgid "Maximum number of tags per question"
msgstr "Número máximo de etiquetas por cada pregunta"

#: conf/forum_data_rules.py:243
msgid "Number of questions to list by default"
msgstr "Número máximo de preguntas a listar por defecto"

#: conf/forum_data_rules.py:253
#, fuzzy
msgid "What should \"unanswered question\" mean?"
msgstr "lista de preguntas sin contestar"

#: conf/license.py:12
#, fuzzy
msgid "License settings"
msgstr "Configuraciones básicas"

#: conf/license.py:19
msgid "Show license clause in the site footer"
msgstr ""

#: conf/license.py:28
msgid "Short name for the license"
msgstr ""

#: conf/license.py:37
msgid "Full name of the license"
msgstr ""

#: conf/license.py:38
msgid "Creative Commons Attribution Share Alike 3.0"
msgstr ""

#: conf/license.py:46
msgid "Add link to the license page"
msgstr ""

#: conf/license.py:55
#, fuzzy
msgid "License homepage"
msgstr "volver a inicio"

#: conf/license.py:57
msgid "URL of the official page with all the license legal clauses"
msgstr ""

#: conf/license.py:67
msgid "Use license logo"
msgstr ""

#: conf/license.py:76
msgid "License logo image"
msgstr ""

#: conf/login_providers.py:12
msgid "Login provider setings"
msgstr ""

#: conf/login_providers.py:20
msgid ""
"Show alternative login provider buttons on the password \"Sign Up\" page"
msgstr ""

#: conf/login_providers.py:29
msgid "Always display local login form and hide \"Askbot\" button."
msgstr ""

#: conf/login_providers.py:38
msgid "Activate to allow login with self-hosted wordpress site"
msgstr ""

#: conf/login_providers.py:39
msgid ""
"to activate this feature you must fill out the wordpress xml-rpc setting "
"bellow"
msgstr ""

#: conf/login_providers.py:48
msgid ""
"Fill it with the wordpress url to the xml-rpc, normally http://mysite.com/"
"xmlrpc.php"
msgstr ""

#: conf/login_providers.py:49
msgid ""
"To enable, go to Settings->Writing->Remote Publishing and check the box for "
"XML-RPC"
msgstr ""

#: conf/login_providers.py:60
msgid "Upload your icon"
msgstr ""

#: conf/login_providers.py:90
#, python-format
msgid "Activate %(provider)s login"
msgstr ""

#: conf/login_providers.py:95
#, python-format
msgid ""
"Note: to really enable %(provider)s login some additional parameters will "
"need to be set in the \"External keys\" section"
msgstr ""

#: conf/markup.py:14
msgid "Markup formatting"
msgstr ""

#: conf/markup.py:39
msgid "Enable code-friendly Markdown"
msgstr ""

#: conf/markup.py:41
msgid ""
"If checked, underscore characters will not trigger italic or bold formatting "
"- bold and italic text can still be marked up with asterisks. Note that "
"\"MathJax support\" implicitly turns this feature on, because underscores "
"are heavily used in LaTeX input."
msgstr ""

#: conf/markup.py:56
msgid "Mathjax support (rendering of LaTeX)"
msgstr ""

#: conf/markup.py:58
#, python-format
msgid ""
"If you enable this feature, <a href=\"%(url)s\">mathjax</a> must be "
"installed on your server in its own directory."
msgstr ""

#: conf/markup.py:72
msgid "Base url of MathJax deployment"
msgstr ""

#: conf/markup.py:74
msgid ""
"Note - <strong>MathJax is not included with askbot</strong> - you should "
"deploy it yourself, preferably at a separate domain and enter url pointing "
"to the \"mathjax\" directory (for example: http://mysite.com/mathjax)"
msgstr ""

#: conf/markup.py:89
msgid "Enable autolinking with specific patterns"
msgstr ""

#: conf/markup.py:91
msgid ""
"If you enable this feature, the application  will be able to detect patterns "
"and auto link to URLs"
msgstr ""

#: conf/markup.py:104
msgid "Regexes to detect the link patterns"
msgstr ""

#: conf/markup.py:106
msgid ""
"Enter valid regular expressions for the patters, one per line. For example "
"to detect a bug pattern like #bug123, use the following regex: #bug(\\d+). "
"The numbers captured by the pattern in the parentheses will be transferred "
"to the link url template. Please look up more information about regular "
"expressions elsewhere."
msgstr ""

#: conf/markup.py:125
msgid "URLs for autolinking"
msgstr ""

#: conf/markup.py:127
msgid ""
"Here, please enter url templates for the patterns entered in the previous "
"setting, also one entry per line. <strong>Make sure that number of lines in "
"this setting and the previous one are the same</strong> For example template "
"https://bugzilla.redhat.com/show_bug.cgi?id=\\1 together with the pattern "
"shown above and the entry in the post #123 will produce link to the bug 123 "
"in the redhat bug tracker."
msgstr ""

#: conf/minimum_reputation.py:11
msgid "Minimum reputation required to perform actions"
msgstr "Para realizar acciones es requerido una reputación mínima"

#: conf/minimum_reputation.py:20
#, fuzzy
msgid "Upvote"
msgstr "voto positivo"

#: conf/minimum_reputation.py:29
#, fuzzy
msgid "Downvote"
msgstr "voto negativo"

#: conf/minimum_reputation.py:38
#, fuzzy
msgid "Answer own question immediately"
msgstr "Responde tu pregunta"

#: conf/minimum_reputation.py:47
#, fuzzy
msgid "Accept own answer"
msgstr "editar cualquier respuesta"

#: conf/minimum_reputation.py:56
#, fuzzy
msgid "Flag offensive"
msgstr "marcar como ofensivo"

#: conf/minimum_reputation.py:65
#, fuzzy
msgid "Leave comments"
msgstr "comentar"

#: conf/minimum_reputation.py:74
msgid "Delete comments posted by others"
msgstr "Borrar comentarios creados por otros usuarios"

#: conf/minimum_reputation.py:83
#, fuzzy
msgid "Delete questions and answers posted by others"
msgstr ""
"eliminar cualquier pregunta y respuesta, y agregar otras tareas de moderación"

#: conf/minimum_reputation.py:92
#, fuzzy
msgid "Upload files"
msgstr "archivos-subidos/"

#: conf/minimum_reputation.py:101
#, fuzzy
msgid "Close own questions"
msgstr "Cerrar pregunta"

#: conf/minimum_reputation.py:110
msgid "Retag questions posted by other people"
msgstr "Re-etiquetar las preguntas creadas por otros usuarios"

#: conf/minimum_reputation.py:119
#, fuzzy
msgid "Reopen own questions"
msgstr "Re-abrir pregunta"

#: conf/minimum_reputation.py:128
#, fuzzy
msgid "Edit community wiki posts"
msgstr "editar preguntas wiki"

#: conf/minimum_reputation.py:137
msgid "Edit posts authored by other people"
msgstr ""

#: conf/minimum_reputation.py:146
#, fuzzy
msgid "View offensive flags"
msgstr "marcar como ofensivo"

#: conf/minimum_reputation.py:155
#, fuzzy
msgid "Close questions asked by others"
msgstr "ver preguntas etiquetadas"

#: conf/minimum_reputation.py:164
msgid "Lock posts"
msgstr "Bloquear entradas"

#: conf/minimum_reputation.py:173
msgid "Remove rel=nofollow from own homepage"
msgstr ""

#: conf/minimum_reputation.py:175
msgid ""
"When a search engine crawler will see a rel=nofollow attribute on a link - "
"the link will not count towards the rank of the users personal site."
msgstr ""

#: conf/reputation_changes.py:12
msgid "Reputation loss and gain rules"
msgstr ""

#: conf/reputation_changes.py:21
msgid "Maximum daily reputation gain per user"
msgstr ""

#: conf/reputation_changes.py:30
msgid "Gain for receiving an upvote"
msgstr ""

#: conf/reputation_changes.py:39
msgid "Gain for the author of accepted answer"
msgstr ""

#: conf/reputation_changes.py:48
#, fuzzy
msgid "Gain for accepting best answer"
msgstr "la mejor respuesta fue marcada"

#: conf/reputation_changes.py:57
msgid "Gain for post owner on canceled downvote"
msgstr ""

#: conf/reputation_changes.py:66
msgid "Gain for voter on canceling downvote"
msgstr ""

#: conf/reputation_changes.py:76
msgid "Loss for voter for canceling of answer acceptance"
msgstr ""

#: conf/reputation_changes.py:86
msgid "Loss for author whose answer was \"un-accepted\""
msgstr ""

#: conf/reputation_changes.py:96
msgid "Loss for giving a downvote"
msgstr ""

#: conf/reputation_changes.py:106
msgid "Loss for owner of post that was flagged offensive"
msgstr ""

#: conf/reputation_changes.py:116
msgid "Loss for owner of post that was downvoted"
msgstr ""

#: conf/reputation_changes.py:126
msgid "Loss for owner of post that was flagged 3 times per same revision"
msgstr ""

#: conf/reputation_changes.py:136
msgid "Loss for owner of post that was flagged 5 times per same revision"
msgstr ""

#: conf/reputation_changes.py:146
msgid "Loss for post owner when upvote is canceled"
msgstr ""

#: conf/sidebar_main.py:11
msgid "Sidebar widget settings - main page"
msgstr ""

#: conf/sidebar_main.py:18 conf/sidebar_profile.py:18
#: conf/sidebar_question.py:18
msgid "Custom sidebar header"
msgstr ""

#: conf/sidebar_main.py:21 conf/sidebar_profile.py:21
#: conf/sidebar_question.py:21
msgid ""
"Use this area to enter content at the TOP of the sidebarin HTML format.   "
"When using this option (as well as the sidebar footer), please use the HTML "
"validation service to make sure that your input is valid and works well in "
"all browsers."
msgstr ""

#: conf/sidebar_main.py:34
msgid "Show avatar block in sidebar"
msgstr ""

#: conf/sidebar_main.py:36
msgid "Uncheck this if you want to hide the avatar block from the sidebar "
msgstr ""

#: conf/sidebar_main.py:47
msgid "Limit how many avatars will be displayed on the sidebar"
msgstr ""

#: conf/sidebar_main.py:57
msgid "Show tag selector in sidebar"
msgstr ""

#: conf/sidebar_main.py:59
msgid ""
"Uncheck this if you want to hide the options for choosing interesting and "
"ignored tags "
msgstr ""

#: conf/sidebar_main.py:70
msgid "Show tag list/cloud in sidebar"
msgstr ""

#: conf/sidebar_main.py:72
msgid ""
"Uncheck this if you want to hide the tag cloud or tag list from the sidebar "
msgstr ""

#: conf/sidebar_main.py:83 conf/sidebar_profile.py:34
#: conf/sidebar_question.py:74
msgid "Custom sidebar footer"
msgstr ""

#: conf/sidebar_main.py:86 conf/sidebar_profile.py:37
#: conf/sidebar_question.py:77
msgid ""
"Use this area to enter content at the BOTTOM of the sidebarin HTML format.   "
"When using this option (as well as the sidebar header), please use the HTML "
"validation service to make sure that your input is valid and works well in "
"all browsers."
msgstr ""

#: conf/sidebar_profile.py:11
msgid "Sidebar widget settings - profile page"
msgstr ""

#: conf/sidebar_question.py:11
msgid "Sidebar widget settings - question page"
msgstr ""

#: conf/sidebar_question.py:34
msgid "Show tag list in sidebar"
msgstr ""

#: conf/sidebar_question.py:36
msgid "Uncheck this if you want to hide the tag list from the sidebar "
msgstr ""

#: conf/sidebar_question.py:47
msgid "Show meta information in sidebar"
msgstr ""

#: conf/sidebar_question.py:49
msgid ""
"Uncheck this if you want to hide the meta information about the question "
"(post date, views, last updated). "
msgstr ""

#: conf/sidebar_question.py:61
#, fuzzy
msgid "Show related questions in sidebar"
msgstr "Preguntas relacionadas"

#: conf/sidebar_question.py:63
#, fuzzy
msgid "Uncheck this if you want to hide the list of related questions. "
msgstr "últimas preguntas actualizadas"

#: conf/site_modes.py:63
#, fuzzy
msgid "Site modes"
msgstr "título"

#: conf/site_modes.py:72
msgid "Activate a \"Bootstrap\" mode"
msgstr ""

#: conf/site_modes.py:74
msgid ""
"Bootstrap mode lowers reputation and certain badge thresholds, to values, "
"more suitable for the smaller communities, <strong>WARNING:</strong> your "
"current value for Minimum reputation, Bagde Settings and Vote Rules will be "
"changed after you modify this setting."
msgstr ""

#: conf/site_settings.py:11
msgid "Q&A forum website parameters and urls"
msgstr ""

#: conf/site_settings.py:19
#, fuzzy
msgid "Site title for the Q&A forum"
msgstr "Agradecer desde foro de P&R"

#: conf/site_settings.py:28
msgid "Comma separated list of Q&A site keywords"
msgstr ""

#: conf/site_settings.py:37
msgid "Copyright message to show in the footer"
msgstr ""

#: conf/site_settings.py:47
msgid "Site description for the search engines"
msgstr ""

#: conf/site_settings.py:56
msgid "Short name for your Q&A forum"
msgstr "Nombre corto para tu foro"

#: conf/site_settings.py:66
msgid "Base URL for your Q&A forum, must start with http or https"
msgstr ""

#: conf/site_settings.py:77
msgid "Check to enable greeting for anonymous user"
msgstr ""

#: conf/site_settings.py:88
msgid "Text shown in the greeting message shown to the anonymous user"
msgstr ""

#: conf/site_settings.py:92
msgid "Use HTML to format the message "
msgstr ""

#: conf/site_settings.py:101
#, fuzzy
msgid "Feedback site URL"
msgstr "Sugerencias"

#: conf/site_settings.py:103
msgid "If left empty, a simple internal feedback form will be used instead"
msgstr ""

#: conf/skin_counter_settings.py:11
msgid "Skin: view, vote and answer counters"
msgstr ""

#: conf/skin_counter_settings.py:19
msgid "Vote counter value to give \"full color\""
msgstr ""

#: conf/skin_counter_settings.py:29
msgid "Background color for votes = 0"
msgstr ""

#: conf/skin_counter_settings.py:30 conf/skin_counter_settings.py:41
#: conf/skin_counter_settings.py:52 conf/skin_counter_settings.py:62
#: conf/skin_counter_settings.py:72 conf/skin_counter_settings.py:85
#: conf/skin_counter_settings.py:106 conf/skin_counter_settings.py:117
#: conf/skin_counter_settings.py:128 conf/skin_counter_settings.py:138
#: conf/skin_counter_settings.py:148 conf/skin_counter_settings.py:163
#: conf/skin_counter_settings.py:186 conf/skin_counter_settings.py:196
#: conf/skin_counter_settings.py:206 conf/skin_counter_settings.py:216
#: conf/skin_counter_settings.py:228 conf/skin_counter_settings.py:239
#: conf/skin_counter_settings.py:252 conf/skin_counter_settings.py:262
msgid "HTML color name or hex value"
msgstr ""

#: conf/skin_counter_settings.py:40
msgid "Foreground color for votes = 0"
msgstr ""

#: conf/skin_counter_settings.py:51
msgid "Background color for votes"
msgstr ""

#: conf/skin_counter_settings.py:61
msgid "Foreground color for votes"
msgstr ""

#: conf/skin_counter_settings.py:71
msgid "Background color for votes = MAX"
msgstr ""

#: conf/skin_counter_settings.py:84
msgid "Foreground color for votes = MAX"
msgstr ""

#: conf/skin_counter_settings.py:95
msgid "View counter value to give \"full color\""
msgstr ""

#: conf/skin_counter_settings.py:105
msgid "Background color for views = 0"
msgstr ""

#: conf/skin_counter_settings.py:116
msgid "Foreground color for views = 0"
msgstr ""

#: conf/skin_counter_settings.py:127
msgid "Background color for views"
msgstr ""

#: conf/skin_counter_settings.py:137
msgid "Foreground color for views"
msgstr ""

#: conf/skin_counter_settings.py:147
msgid "Background color for views = MAX"
msgstr ""

#: conf/skin_counter_settings.py:162
msgid "Foreground color for views = MAX"
msgstr ""

#: conf/skin_counter_settings.py:173
msgid "Answer counter value to give \"full color\""
msgstr ""

#: conf/skin_counter_settings.py:185
msgid "Background color for answers = 0"
msgstr ""

#: conf/skin_counter_settings.py:195
msgid "Foreground color for answers = 0"
msgstr ""

#: conf/skin_counter_settings.py:205
msgid "Background color for answers"
msgstr ""

#: conf/skin_counter_settings.py:215
msgid "Foreground color for answers"
msgstr ""

#: conf/skin_counter_settings.py:227
msgid "Background color for answers = MAX"
msgstr ""

#: conf/skin_counter_settings.py:238
msgid "Foreground color for answers = MAX"
msgstr ""

#: conf/skin_counter_settings.py:251
msgid "Background color for accepted"
msgstr ""

#: conf/skin_counter_settings.py:261
msgid "Foreground color for accepted answer"
msgstr ""

#: conf/skin_general_settings.py:14
msgid "Skin and User Interface settings"
msgstr ""

#: conf/skin_general_settings.py:21
msgid "Q&A site logo"
msgstr ""

#: conf/skin_general_settings.py:23
msgid "To change the logo, select new file, then submit this whole form."
msgstr ""

#: conf/skin_general_settings.py:37
msgid "Show logo"
msgstr ""

#: conf/skin_general_settings.py:39
msgid ""
"Check if you want to show logo in the forum header or uncheck in the case "
"you do not want the logo to appear in the default location"
msgstr ""

#: conf/skin_general_settings.py:51
msgid "Site favicon"
msgstr ""

#: conf/skin_general_settings.py:53
#, python-format
msgid ""
"A small 16x16 or 32x32 pixel icon image used to distinguish your site in the "
"browser user interface. Please find more information about favicon at <a "
"href=\"%(favicon_info_url)s\">this page</a>."
msgstr ""

#: conf/skin_general_settings.py:71
msgid "Password login button"
msgstr ""

#: conf/skin_general_settings.py:73
msgid ""
"An 88x38 pixel image that is used on the login screen for the password login "
"button."
msgstr ""

#: conf/skin_general_settings.py:88
msgid "Show all UI functions to all users"
msgstr ""

#: conf/skin_general_settings.py:90
msgid ""
"If checked, all forum functions will be shown to users, regardless of their "
"reputation. However to use those functions, moderation rules, reputation and "
"other limits will still apply."
msgstr ""

#: conf/skin_general_settings.py:105
#, fuzzy
msgid "Select skin"
msgstr "seleccionar revisión"

#: conf/skin_general_settings.py:116
msgid "Customize HTML <HEAD>"
msgstr ""

#: conf/skin_general_settings.py:125
msgid "Custom portion of the HTML <HEAD>"
msgstr ""

#: conf/skin_general_settings.py:127
msgid ""
"<strong>To use this option</strong>, check \"Customize HTML &lt;HEAD&gt;\" "
"above. Contents of this box will be inserted into the &lt;HEAD&gt; portion "
"of the HTML output, where elements such as &lt;script&gt;, &lt;link&gt;, &lt;"
"meta&gt; may be added. Please, keep in mind that adding external javascript "
"to the &lt;HEAD&gt; is not recommended because it slows loading of the "
"pages. Instead, it will be more efficient to place links to the javascript "
"files into the footer. <strong>Note:</strong> if you do use this setting, "
"please test the site with the W3C HTML validator service."
msgstr ""

#: conf/skin_general_settings.py:149
msgid "Custom header additions"
msgstr ""

#: conf/skin_general_settings.py:151
msgid ""
"Header is the bar at the top of the content that contains user info and site "
"links, and is common to all pages. Use this area to enter contents of the "
"headerin the HTML format.   When customizing the site header (as well as "
"footer and the HTML &lt;HEAD&gt;), use the HTML validation service to make "
"sure that your input is valid and works well in all browsers."
msgstr ""

#: conf/skin_general_settings.py:166
msgid "Site footer mode"
msgstr ""

#: conf/skin_general_settings.py:168
msgid ""
"Footer is the bottom portion of the content, which is common to all pages. "
"You can disable, customize, or use the default footer."
msgstr ""

#: conf/skin_general_settings.py:185
msgid "Custom footer (HTML format)"
msgstr ""

#: conf/skin_general_settings.py:187
msgid ""
"<strong>To enable this function</strong>, please select option 'customize' "
"in the \"Site footer mode\" above. Use this area to enter contents of the "
"footer in the HTML format. When customizing the site footer (as well as the "
"header and HTML &lt;HEAD&gt;), use the HTML validation service to make sure "
"that your input is valid and works well in all browsers."
msgstr ""

#: conf/skin_general_settings.py:202
msgid "Apply custom style sheet (CSS)"
msgstr ""

#: conf/skin_general_settings.py:204
msgid ""
"Check if you want to change appearance of your form by adding custom style "
"sheet rules (please see the next item)"
msgstr ""

#: conf/skin_general_settings.py:216
msgid "Custom style sheet (CSS)"
msgstr ""

#: conf/skin_general_settings.py:218
msgid ""
"<strong>To use this function</strong>, check \"Apply custom style sheet\" "
"option above. The CSS rules added in this window will be applied after the "
"default style sheet rules. The custom style sheet will be served dynamically "
"at url \"&lt;forum url&gt;/custom.css\", where the \"&lt;forum url&gt; part "
"depends (default is empty string) on the url configuration in your urls.py."
msgstr ""

#: conf/skin_general_settings.py:234
msgid "Add custom javascript"
msgstr ""

#: conf/skin_general_settings.py:237
msgid "Check to enable javascript that you can enter in the next field"
msgstr ""

#: conf/skin_general_settings.py:247
msgid "Custom javascript"
msgstr ""

#: conf/skin_general_settings.py:249
msgid ""
"Type or paste plain javascript that you would like to run on your site. Link "
"to the script will be inserted at the bottom of the HTML output and will be "
"served at the url \"&lt;forum url&gt;/custom.js\". Please, bear in mind that "
"your javascript code may break other functionalities of the site and that "
"the behavior may not be consistent across different browsers (<strong>to "
"enable your custom code</strong>, check \"Add custom javascript\" option "
"above)."
msgstr ""

#: conf/skin_general_settings.py:267
msgid "Skin media revision number"
msgstr ""

#: conf/skin_general_settings.py:269
msgid "Will be set automatically but you can modify it if necessary."
msgstr ""

#: conf/skin_general_settings.py:280
msgid "Hash to update the media revision number automatically."
msgstr ""

#: conf/skin_general_settings.py:284
msgid "Will be set automatically, it is not necesary to modify manually."
msgstr ""

#: conf/social_sharing.py:10
msgid "Sharing content on social networks"
msgstr ""

#: conf/social_sharing.py:18
#, fuzzy
msgid "Check to enable sharing of questions on Twitter"
msgstr "Reabrir esta pregunta"

#: conf/social_sharing.py:27
#, fuzzy
msgid "Check to enable sharing of questions on Facebook"
msgstr "última información de la pregunta"

#: conf/social_sharing.py:36
msgid "Check to enable sharing of questions on LinkedIn"
msgstr ""

#: conf/social_sharing.py:45
msgid "Check to enable sharing of questions on Identi.ca"
msgstr ""

#: conf/social_sharing.py:54
msgid "Check to enable sharing of questions on Google+"
msgstr ""

#: conf/spam_and_moderation.py:9
msgid "Spam control and content moderation"
msgstr ""

#: conf/spam_and_moderation.py:16
msgid "Enable Akismet spam detection(keys below are required)"
msgstr ""

#: conf/spam_and_moderation.py:19
#, python-format
msgid "To get an Akismet key please visit <a href=\"%(url)s\">Akismet site</a>"
msgstr ""

#: conf/spam_and_moderation.py:29
msgid "Akismet key for spam detection"
msgstr ""

#: conf/user_settings.py:11
#, fuzzy
msgid "User settings"
msgstr "Configuraciones básicas"

#: conf/user_settings.py:19
msgid "Allow editing user screen name"
msgstr ""

#: conf/user_settings.py:28
#, fuzzy
msgid "Allow account recovery by email"
msgstr "tu dirección de email"

#: conf/user_settings.py:37
msgid "Allow adding and removing login methods"
msgstr ""

#: conf/user_settings.py:47
msgid "Minimum allowed length for screen name"
msgstr ""

#: conf/user_settings.py:57
msgid "Default Gravatar icon type"
msgstr ""

#: conf/user_settings.py:59
msgid ""
"This option allows you to set the default avatar type for email addresses "
"without associated gravatar images.  For more information, please visit <a "
"href=\"http://en.gravatar.com/site/implement/images/\">this page</a>."
msgstr ""

#: conf/user_settings.py:69
msgid "Name for the Anonymous user"
msgstr ""

#: conf/vote_rules.py:13
msgid "Limits applicable to votes and moderation flags"
msgstr ""

#: conf/vote_rules.py:22
msgid "Number of votes a user can cast per day"
msgstr ""

#: conf/vote_rules.py:31
msgid "Maximum number of flags per user per day"
msgstr ""

#: conf/vote_rules.py:40
msgid "Threshold for warning about remaining daily votes"
msgstr ""

#: conf/vote_rules.py:49
msgid "Number of days to allow canceling votes"
msgstr ""

#: conf/vote_rules.py:58
msgid "Number of days required before answering own question"
msgstr ""

#: conf/vote_rules.py:67
msgid "Number of flags required to automatically hide posts"
msgstr ""

#: conf/vote_rules.py:76
msgid "Number of flags required to automatically delete posts"
msgstr ""

#: const/__init__.py:10
msgid "duplicate question"
msgstr "pregunta duplicada"

#: const/__init__.py:11
msgid "question is off-topic or not relevant"
msgstr "la pregunta esta fuera de luga o no es relevante"

#: const/__init__.py:12
msgid "too subjective and argumentative"
msgstr "demasiado subjetivo y argumentativo"

#: const/__init__.py:13
#, fuzzy
msgid "not a real question"
msgstr "preguntar"

#: const/__init__.py:14
msgid "the question is answered, right answer was accepted"
msgstr "la pregunta ha sido respondida, la respuesta correcta ha sido aceptada"

#: const/__init__.py:15
#, fuzzy
msgid "question is not relevant or outdated"
msgstr "no es reproducible o esta desactualizado"

#: const/__init__.py:16
#, fuzzy
msgid "question contains offensive or malicious remarks"
msgstr "la pregunta contiene comentarios inapropiados, ofensivo o malicioso"

#: const/__init__.py:17
msgid "spam or advertising"
msgstr "spam o publicidad"

#: const/__init__.py:18
msgid "too localized"
msgstr ""

#: const/__init__.py:41
msgid "newest"
msgstr "nuevas"

#: const/__init__.py:42
msgid "oldest"
msgstr "viejos"

#: const/__init__.py:43
msgid "active"
msgstr "activa"

#: const/__init__.py:44
#, fuzzy
msgid "inactive"
msgstr "activa"

#: const/__init__.py:45
msgid "hottest"
msgstr "lo más caliente"

#: const/__init__.py:46
#, fuzzy
msgid "coldest"
msgstr "viejos"

#: const/__init__.py:47
msgid "most voted"
msgstr "más votado"

#: const/__init__.py:48
#, fuzzy
msgid "least voted"
msgstr "más votado"

#: const/__init__.py:49
msgid "relevance"
msgstr ""

#: const/__init__.py:57
msgid "all"
msgstr ""

#: const/__init__.py:58
#, fuzzy
msgid "unanswered"
msgstr "sinrespuesta/"

#: const/__init__.py:59
#, fuzzy
msgid "favorite"
msgstr "favoritos"

#: const/__init__.py:64
#, fuzzy
msgid "list"
msgstr "Lista de etiquetas"

#: const/__init__.py:65
msgid "cloud"
msgstr ""

#: const/__init__.py:78
#, fuzzy
msgid "Question has no answers"
msgstr "Preguntas que he respondido"

#: const/__init__.py:79
#, fuzzy
msgid "Question has no accepted answers"
msgstr "Preguntas que he respondido"

#: const/__init__.py:121
#, fuzzy
msgid "asked a question"
msgstr "preguntar"

#: const/__init__.py:122
#, fuzzy
msgid "answered a question"
msgstr "preguntas sin contestar"

#: const/__init__.py:123
msgid "commented question"
msgstr "comentar pregunta"

#: const/__init__.py:124
msgid "commented answer"
msgstr "comentar respuesta"

#: const/__init__.py:125
msgid "edited question"
msgstr "editar pregunta"

#: const/__init__.py:126
msgid "edited answer"
msgstr "editar respuesta"

#: const/__init__.py:127
msgid "received award"
msgstr "recibió un trofeo"

#: const/__init__.py:128
msgid "marked best answer"
msgstr "la mejor respuesta fue marcada"

#: const/__init__.py:129
msgid "upvoted"
msgstr "voto positivo"

#: const/__init__.py:130
msgid "downvoted"
msgstr "voto negativo"

#: const/__init__.py:131
msgid "canceled vote"
msgstr "voto cancelado"

#: const/__init__.py:132
msgid "deleted question"
msgstr "eliminar pregunta"

#: const/__init__.py:133
msgid "deleted answer"
msgstr "eliminar respuesta"

#: const/__init__.py:134
msgid "marked offensive"
msgstr "marcar como ofensivo"

#: const/__init__.py:135
msgid "updated tags"
msgstr "actualizar etiquetas"

#: const/__init__.py:136
msgid "selected favorite"
msgstr "seleccionar favorito"

#: const/__init__.py:137
msgid "completed user profile"
msgstr "completar perfil de usuario"

#: const/__init__.py:138
msgid "email update sent to user"
msgstr "enviar actualizaciones al usuario"

#: const/__init__.py:141
#, fuzzy
msgid "reminder about unanswered questions sent"
msgstr "preguntas sin contestar"

#: const/__init__.py:143
msgid "mentioned in the post"
msgstr ""

#: const/__init__.py:194
msgid "question_answered"
msgstr "pregunta_respondida"

#: const/__init__.py:195
msgid "question_commented"
msgstr "pregunta_comentada"

#: const/__init__.py:196
msgid "answer_commented"
msgstr "respuesta_comentada"

#: const/__init__.py:197
msgid "answer_accepted"
msgstr "respuesta_aceptada"

#: const/__init__.py:201
msgid "[closed]"
msgstr "[cerrado]"

#: const/__init__.py:202
msgid "[deleted]"
msgstr "[eliminado]"

#: const/__init__.py:203 views/readers.py:613
msgid "initial version"
msgstr "versión inicial"

#: const/__init__.py:204
msgid "retagged"
msgstr "re-etiquetado"

#: const/__init__.py:212
msgid "off"
msgstr ""

#: const/__init__.py:213
#, fuzzy
msgid "exclude ignored"
msgstr "excluir etiquetas ignoradas"

#: const/__init__.py:214
#, fuzzy
msgid "only selected"
msgstr "Selección individual"

#: const/__init__.py:218
msgid "instantly"
msgstr ""

#: const/__init__.py:219
msgid "daily"
msgstr "diario"

#: const/__init__.py:220
msgid "weekly"
msgstr "semanal"

#: const/__init__.py:221
msgid "no email"
msgstr "no enviar emails"

#: const/__init__.py:228
msgid "identicon"
msgstr ""

#: const/__init__.py:229
#, fuzzy
msgid "mystery-man"
msgstr "ayer"

#: const/__init__.py:230
msgid "monsterid"
msgstr ""

#: const/__init__.py:231
#, fuzzy
msgid "wavatar"
msgstr "que es gravatar"

#: const/__init__.py:232
msgid "retro"
msgstr ""

#: const/__init__.py:279
msgid "gold"
msgstr "oro"

#: const/__init__.py:280
msgid "silver"
msgstr "plata"

#: const/__init__.py:281
msgid "bronze"
msgstr "bronce"

#: const/__init__.py:293
msgid "None"
msgstr ""

#: const/__init__.py:294
msgid "Gravatar"
msgstr ""

#: const/__init__.py:295
msgid "Uploaded Avatar"
msgstr ""

#: const/message_keys.py:15
#, fuzzy
msgid "most relevant questions"
msgstr "últimas preguntas respondidas"

#: const/message_keys.py:16
#, fuzzy
msgid "click to see most relevant questions"
msgstr "preguntas más votadas"

#: const/message_keys.py:17
msgid "by relevance"
msgstr ""

#: const/message_keys.py:18
#, fuzzy
msgid "click to see the oldest questions"
msgstr "ver las últimas preguntas"

#: const/message_keys.py:19
#, fuzzy
msgid "by date"
msgstr "Actualizar"

#: const/message_keys.py:20
#, fuzzy
msgid "click to see the newest questions"
msgstr "ver las últimas preguntas"

#: const/message_keys.py:21
#, fuzzy
msgid "click to see the least recently updated questions"
msgstr "últimas preguntas actualizadas"

#: const/message_keys.py:22
#, fuzzy
msgid "by activity"
msgstr "activa"

#: const/message_keys.py:23
#, fuzzy
msgid "click to see the most recently updated questions"
msgstr "últimas preguntas actualizadas"

#: const/message_keys.py:24
#, fuzzy
msgid "click to see the least answered questions"
msgstr "ver las últimas preguntas"

#: const/message_keys.py:25
#, fuzzy
msgid "by answers"
msgstr "respuestas"

#: const/message_keys.py:26
#, fuzzy
msgid "click to see the most answered questions"
msgstr "preguntas más votadas"

#: const/message_keys.py:27
#, fuzzy
msgid "click to see least voted questions"
msgstr "preguntas más votadas"

#: const/message_keys.py:28
#, fuzzy
msgid "by votes"
msgstr "votos"

#: const/message_keys.py:29
#, fuzzy
msgid "click to see most voted questions"
msgstr "preguntas más votadas"

#: deps/django_authopenid/backends.py:88
msgid ""
"Welcome! Please set email address (important!) in your profile and adjust "
"screen name, if necessary."
msgstr ""

#: deps/django_authopenid/forms.py:110 deps/django_authopenid/views.py:151
#, fuzzy
msgid "i-names are not supported"
msgstr "HTML básico es soportado"

#: deps/django_authopenid/forms.py:233
#, fuzzy, python-format
msgid "Please enter your %(username_token)s"
msgstr "Ingrese su nombre de usuario"

#: deps/django_authopenid/forms.py:259
#, fuzzy
msgid "Please, enter your user name"
msgstr "Ingrese su nombre de usuario"

#: deps/django_authopenid/forms.py:263
#, fuzzy
msgid "Please, enter your password"
msgstr "Ingrese su contraseña"

#: deps/django_authopenid/forms.py:270 deps/django_authopenid/forms.py:274
#, fuzzy
msgid "Please, enter your new password"
msgstr "Ingrese su contraseña"

#: deps/django_authopenid/forms.py:285
msgid "Passwords did not match"
msgstr ""

#: deps/django_authopenid/forms.py:297
#, python-format
msgid "Please choose password > %(len)s characters"
msgstr ""

#: deps/django_authopenid/forms.py:335
msgid "Current password"
msgstr "Contraseña actual"

#: deps/django_authopenid/forms.py:346
msgid ""
"Old password is incorrect.                     Please enter the correct "
"password."
msgstr ""
"Contraseña antigua es incorrecta.                     Por favor ingrese la "
"contraseña correcta."

#: deps/django_authopenid/forms.py:399
#, fuzzy
msgid "Sorry, we don't have this email address in the database"
msgstr "Lo sentimos, pero este email no esta en nuestra base de datos"

#: deps/django_authopenid/forms.py:435
#, fuzzy
msgid "Your user name (<i>required</i>)"
msgstr "nombre de usuario es requerido"

#: deps/django_authopenid/forms.py:450
#, fuzzy
msgid "Incorrect username."
msgstr "seleccione un nombre de usuario"

#: deps/django_authopenid/urls.py:9 deps/django_authopenid/urls.py:12
#: deps/django_authopenid/urls.py:15 setup_templates/settings.py:203
msgid "signin/"
msgstr "ingresar/"

#: deps/django_authopenid/urls.py:10
msgid "signout/"
msgstr "eliminar-cuenta/"

#: deps/django_authopenid/urls.py:12
#, fuzzy
msgid "complete/"
msgstr "comentarios/"

#: deps/django_authopenid/urls.py:15
#, fuzzy
msgid "complete-oauth/"
msgstr "comentarios/"

#: deps/django_authopenid/urls.py:19
msgid "register/"
msgstr "registrar/"

#: deps/django_authopenid/urls.py:21
#, fuzzy
msgid "signup/"
msgstr "eliminar-cuenta/"

#: deps/django_authopenid/urls.py:25
msgid "logout/"
msgstr "salir/"

#: deps/django_authopenid/urls.py:30
#, fuzzy
msgid "recover/"
msgstr "remover/"

#: deps/django_authopenid/util.py:378
#, fuzzy, python-format
msgid "%(site)s user name and password"
msgstr "Ingrese su nombre de usuario y contraseña."

#: deps/django_authopenid/util.py:384
msgid "Create a password-protected account"
msgstr ""

#: deps/django_authopenid/util.py:385
#, fuzzy
msgid "Change your password"
msgstr "Cambiar Contraseña"

#: deps/django_authopenid/util.py:473
msgid "Sign in with Yahoo"
msgstr ""

#: deps/django_authopenid/util.py:480
#, fuzzy
msgid "AOL screen name"
msgstr "Nombre para mostrar"

#: deps/django_authopenid/util.py:488
#, fuzzy
msgid "OpenID url"
msgstr "Obetener OpenID"

#: deps/django_authopenid/util.py:517
#, fuzzy
msgid "Flickr user name"
msgstr "nombr de usuario"

#: deps/django_authopenid/util.py:525
#, fuzzy
msgid "Technorati user name"
msgstr "seleccione un nombre de usuario"

#: deps/django_authopenid/util.py:533
msgid "WordPress blog name"
msgstr ""

#: deps/django_authopenid/util.py:541
msgid "Blogger blog name"
msgstr ""

#: deps/django_authopenid/util.py:549
msgid "LiveJournal blog name"
msgstr ""

#: deps/django_authopenid/util.py:557
#, fuzzy
msgid "ClaimID user name"
msgstr "nombr de usuario"

#: deps/django_authopenid/util.py:565
#, fuzzy
msgid "Vidoop user name"
msgstr "nombr de usuario"

#: deps/django_authopenid/util.py:573
#, fuzzy
msgid "Verisign user name"
msgstr "nombr de usuario"

#: deps/django_authopenid/util.py:608
#, fuzzy, python-format
msgid "Change your %(provider)s password"
msgstr "Cambiar Contraseña"

#: deps/django_authopenid/util.py:612
#, python-format
msgid "Click to see if your %(provider)s signin still works for %(site_name)s"
msgstr ""

#: deps/django_authopenid/util.py:621
#, python-format
msgid "Create password for %(provider)s"
msgstr ""

#: deps/django_authopenid/util.py:625
#, fuzzy, python-format
msgid "Connect your %(provider)s account to %(site_name)s"
msgstr "Conectar tu OpenID con tu cuenta en este sitio"

#: deps/django_authopenid/util.py:634
#, fuzzy, python-format
msgid "Signin with %(provider)s user name and password"
msgstr "Ingrese su nombre de usuario y contraseña."

#: deps/django_authopenid/util.py:641
#, python-format
msgid "Sign in with your %(provider)s account"
msgstr ""

#: deps/django_authopenid/views.py:158
#, python-format
msgid "OpenID %(openid_url)s is invalid"
msgstr ""

#: deps/django_authopenid/views.py:270 deps/django_authopenid/views.py:415
#: deps/django_authopenid/views.py:443
#, python-format
msgid ""
"Unfortunately, there was some problem when connecting to %(provider)s, "
"please try again or use another provider"
msgstr ""

#: deps/django_authopenid/views.py:365
#, fuzzy
msgid "Your new password saved"
msgstr "Tu contraseña ha sido cambiada."

#: deps/django_authopenid/views.py:469
msgid "The login password combination was not correct"
msgstr ""

#: deps/django_authopenid/views.py:573
msgid "Please click any of the icons below to sign in"
msgstr ""

#: deps/django_authopenid/views.py:575
msgid "Account recovery email sent"
msgstr "Se envio el correo para recuperación de cuenta"

#: deps/django_authopenid/views.py:578
msgid "Please add one or more login methods."
msgstr ""

#: deps/django_authopenid/views.py:580
msgid "If you wish, please add, remove or re-validate your login methods"
msgstr ""

#: deps/django_authopenid/views.py:582
msgid "Please wait a second! Your account is recovered, but ..."
msgstr ""

#: deps/django_authopenid/views.py:584
msgid "Sorry, this account recovery key has expired or is invalid"
msgstr ""

#: deps/django_authopenid/views.py:657
#, python-format
msgid "Login method %(provider_name)s does not exist"
msgstr ""

#: deps/django_authopenid/views.py:663
#, fuzzy
msgid "Oops, sorry - there was some error - please try again"
msgstr ""
"lo sentimos, las contraseñas que haz ingresado no coinciden, intenta de nuevo"

#: deps/django_authopenid/views.py:754
#, python-format
msgid "Your %(provider)s login works fine"
msgstr ""

#: deps/django_authopenid/views.py:1065 deps/django_authopenid/views.py:1071
#, fuzzy, python-format
msgid "your email needs to be validated see %(details_url)s"
msgstr ""
"subscrición guardada, necesitamos una validación de %(email)s , mira %"
"(details_url)s"

#: deps/django_authopenid/views.py:1092
#, fuzzy, python-format
msgid "Recover your %(site)s account"
msgstr "Obtener una nueva contraseña"

#: deps/django_authopenid/views.py:1162
msgid "Please check your email and visit the enclosed link."
msgstr ""

#: deps/livesettings/models.py:101 deps/livesettings/models.py:140
#, fuzzy
msgid "Site"
msgstr "título"

#: deps/livesettings/values.py:106
#, fuzzy
msgid "Base Settings"
msgstr "Configuraciones básicas"

#: deps/livesettings/values.py:213
msgid "Default value: \"\""
msgstr ""

#: deps/livesettings/values.py:220
msgid "Default value: "
msgstr ""

#: deps/livesettings/values.py:223
#, python-format
msgid "Default value: %s"
msgstr ""

#: deps/livesettings/values.py:601
#, python-format
msgid "Allowed image file types are %(types)s"
msgstr ""

#: deps/livesettings/templates/livesettings/_admin_site_views.html:4
#, fuzzy
msgid "Sites"
msgstr "título"

#: deps/livesettings/templates/livesettings/group_settings.html:11
#: deps/livesettings/templates/livesettings/site_settings.html:23
#, fuzzy
msgid "Documentation"
msgstr "Localización"

#: deps/livesettings/templates/livesettings/group_settings.html:11
#: deps/livesettings/templates/livesettings/site_settings.html:23
msgid "Change password"
msgstr "Cambiar Contraseña"

#: deps/livesettings/templates/livesettings/group_settings.html:11
#: deps/livesettings/templates/livesettings/site_settings.html:23
#, fuzzy
msgid "Log out"
msgstr "Salir"

#: deps/livesettings/templates/livesettings/group_settings.html:14
#: deps/livesettings/templates/livesettings/site_settings.html:26
msgid "Home"
msgstr "Inicio"

#: deps/livesettings/templates/livesettings/group_settings.html:15
#, fuzzy
msgid "Edit Group Settings"
msgstr "Editar pregunta"

#: deps/livesettings/templates/livesettings/group_settings.html:22
#: deps/livesettings/templates/livesettings/site_settings.html:50
msgid "Please correct the error below."
msgid_plural "Please correct the errors below."
msgstr[0] ""
msgstr[1] ""

#: deps/livesettings/templates/livesettings/group_settings.html:28
#, python-format
msgid "Settings included in %(name)s."
msgstr ""

#: deps/livesettings/templates/livesettings/group_settings.html:62
#: deps/livesettings/templates/livesettings/site_settings.html:97
msgid "You don't have permission to edit values."
msgstr ""

#: deps/livesettings/templates/livesettings/group_settings.html:68
#, fuzzy
msgid "Setting groups"
msgstr "Etiquetas de interes"

#: deps/livesettings/templates/livesettings/site_settings.html:27
msgid "Edit Site Settings"
msgstr ""

#: deps/livesettings/templates/livesettings/site_settings.html:43
msgid "Livesettings are disabled for this site."
msgstr ""

#: deps/livesettings/templates/livesettings/site_settings.html:44
msgid "All configuration options must be edited in the site settings.py file"
msgstr ""

#: deps/livesettings/templates/livesettings/site_settings.html:66
#, python-format
msgid "Group settings: %(name)s"
msgstr ""

#: deps/livesettings/templates/livesettings/site_settings.html:93
msgid "Uncollapse all"
msgstr ""

#: importers/stackexchange/management/commands/load_stackexchange.py:141
msgid "Congratulations, you are now an Administrator"
msgstr ""

#: management/commands/initialize_ldap_logins.py:51
msgid ""
"This command may help you migrate to LDAP password authentication by "
"creating a record for LDAP association with each user account. There is an "
"assumption that ldap user id's are the same as user names registered at the "
"site. Before running this command it is necessary to set up LDAP parameters "
"in the \"External keys\" section of the site settings."
msgstr ""

#: management/commands/post_emailed_questions.py:35
msgid ""
"<p>To ask by email, please:</p>\n"
"<ul>\n"
"    <li>Format the subject line as: [Tag1; Tag2] Question title</li>\n"
"    <li>Type details of your question into the email body</li>\n"
"</ul>\n"
"<p>Note that tags may consist of more than one word, and tags\n"
"may be separated by a semicolon or a comma</p>\n"
msgstr ""

#: management/commands/post_emailed_questions.py:55
#, python-format
msgid ""
"<p>Sorry, there was an error posting your question please contact the %(site)"
"s administrator</p>"
msgstr ""

#: management/commands/post_emailed_questions.py:61
#, python-format
msgid ""
"<p>Sorry, in order to post questions on %(site)s by email, please <a href=\"%"
"(url)s\">register first</a></p>"
msgstr ""

#: management/commands/post_emailed_questions.py:69
msgid ""
"<p>Sorry, your question could not be posted due to insufficient privileges "
"of your user account</p>"
msgstr ""

#: management/commands/send_email_alerts.py:411
#, python-format
msgid "%(question_count)d updated question about %(topics)s"
msgid_plural "%(question_count)d updated questions about %(topics)s"
msgstr[0] ""
msgstr[1] ""

#: management/commands/send_email_alerts.py:421
#, python-format
msgid "%(name)s, this is an update message header for %(num)d question"
msgid_plural "%(name)s, this is an update message header for %(num)d questions"
msgstr[0] ""
msgstr[1] ""

#: management/commands/send_email_alerts.py:438
msgid "new question"
msgstr "nueva pregunta"

#: management/commands/send_email_alerts.py:455
#, fuzzy
msgid ""
"Please visit the askbot and see what's new! Could you spread the word about "
"it - can somebody you know help answering those questions or benefit from "
"posting one?"
msgstr ""
"Por favor, visita el foro y mira lo que hay de nuevo. ¿Podría correr la voz "
"sobre ello - conoce a alguien que sepa la respuesta a las preguntas?"

#: management/commands/send_email_alerts.py:465
#, fuzzy
msgid ""
"Your most frequent subscription setting is 'daily' on selected questions. If "
"you are receiving more than one email per dayplease tell about this issue to "
"the askbot administrator."
msgstr ""
"Usted ha configurado recibir un email 'diario' sobre las preguntas "
"seleccionadas. Si usted está recibiendo más de un correo electrónico al día, "
"por favor no dude en reportar acerca de este problema al administrador del "
"foro."

#: management/commands/send_email_alerts.py:471
#, fuzzy
msgid ""
"Your most frequent subscription setting is 'weekly' if you are receiving "
"this email more than once a week please report this issue to the askbot "
"administrator."
msgstr ""
"Usted ha configurado recibir un email 'semanal' sobre las preguntas "
"seleccionadas. Si usted está recibiendo más de un correo electrónico a la "
"semana, por favor no dude en reportar acerca de este problema al "
"administrador del foro."

#: management/commands/send_email_alerts.py:477
msgid ""
"There is a chance that you may be receiving links seen before - due to a "
"technicality that will eventually go away. "
msgstr ""
"Existe la posibilidad de que usted puede estar recibiendo enlaces visto "
"antes - debido a un tecnicismo que a la larga va a desaparecer."

#: management/commands/send_email_alerts.py:490
#, fuzzy, python-format
msgid ""
"go to %(email_settings_link)s to change frequency of email updates or %"
"(admin_email)s administrator"
msgstr ""
"ir a %(link)s para cambiar la frecuencia de notificaciones por email o "
"contacte al administrador"

#: management/commands/send_unanswered_question_reminders.py:80
#, python-format
msgid "%(question_count)d unanswered question about %(topics)s"
msgid_plural "%(question_count)d unanswered questions about %(topics)s"
msgstr[0] ""
msgstr[1] ""

#: models/__init__.py:316
msgid ""
"Sorry, you cannot accept or unaccept best answers because your account is "
"blocked"
msgstr ""

#: models/__init__.py:320
msgid ""
"Sorry, you cannot accept or unaccept best answers because your account is "
"suspended"
msgstr ""

#: models/__init__.py:333
#, fuzzy, python-format
msgid ""
">%(points)s points required to accept or unaccept  your own answer to your "
"own question"
msgstr "Primer respuesta aceptada a un pregunta tuya"

#: models/__init__.py:347
#, python-format
msgid ""
"Sorry, only original author of the question  - %(username)s - can accept or "
"unaccept the best answer"
msgstr ""

#: models/__init__.py:375
msgid "cannot vote for own posts"
msgstr "no se puede votar por sus propias publicaciones"

#: models/__init__.py:378
msgid "Sorry your account appears to be blocked "
msgstr ""

#: models/__init__.py:383
msgid "Sorry your account appears to be suspended "
msgstr ""

#: models/__init__.py:393
#, python-format
msgid ">%(points)s points required to upvote"
msgstr ">%(points)s puntos requeridos para votar positivamente "

#: models/__init__.py:399
#, python-format
msgid ">%(points)s points required to downvote"
msgstr ">%(points)s puntos requeridos para votar negativamente"

#: models/__init__.py:414
#, fuzzy
msgid "Sorry, blocked users cannot upload files"
msgstr ""
"Sorry, your account appears to be blocked and you cannot make new posts "
"until this issue is resolved. Please contact the forum administrator to "
"reach a resolution."

#: models/__init__.py:415
#, fuzzy
msgid "Sorry, suspended users cannot upload files"
msgstr ""
"Sorry, your account appears to be suspended and you cannot make new posts "
"until this issue is resolved. You can, however edit your existing posts. "
"Please contact the forum administrator to reach a resolution."

#: models/__init__.py:417
#, python-format
msgid ""
"uploading images is limited to users with >%(min_rep)s reputation points"
msgstr ""

#: models/__init__.py:436 models/__init__.py:503 models/__init__.py:918
#, fuzzy
msgid "blocked users cannot post"
msgstr ""
"Sorry, your account appears to be blocked and you cannot make new posts "
"until this issue is resolved. Please contact the forum administrator to "
"reach a resolution."

#: models/__init__.py:437 models/__init__.py:921
#, fuzzy
msgid "suspended users cannot post"
msgstr ""
"Sorry, your account appears to be suspended and you cannot make new posts "
"until this issue is resolved. You can, however edit your existing posts. "
"Please contact the forum administrator to reach a resolution."

#: models/__init__.py:464
#, python-format
msgid ""
"Sorry, comments (except the last one) are editable only within %(minutes)s "
"minute from posting"
msgid_plural ""
"Sorry, comments (except the last one) are editable only within %(minutes)s "
"minutes from posting"
msgstr[0] ""
msgstr[1] ""

#: models/__init__.py:476
msgid "Sorry, but only post owners or moderators can edit comments"
msgstr ""

#: models/__init__.py:489
msgid ""
"Sorry, since your account is suspended you can comment only your own posts"
msgstr ""

#: models/__init__.py:493
#, python-format
msgid ""
"Sorry, to comment any post a minimum reputation of %(min_rep)s points is "
"required. You can still comment your own posts and answers to your questions"
msgstr ""

#: models/__init__.py:521
msgid ""
"This post has been deleted and can be seen only by post owners, site "
"administrators and moderators"
msgstr ""

#: models/__init__.py:538
msgid ""
"Sorry, only moderators, site administrators and post owners can edit deleted "
"posts"
msgstr ""

#: models/__init__.py:553
msgid "Sorry, since your account is blocked you cannot edit posts"
msgstr ""

#: models/__init__.py:557
msgid "Sorry, since your account is suspended you can edit only your own posts"
msgstr ""

#: models/__init__.py:562
#, python-format
msgid ""
"Sorry, to edit wiki posts, a minimum reputation of %(min_rep)s is required"
msgstr ""

#: models/__init__.py:569
#, python-format
msgid ""
"Sorry, to edit other people's posts, a minimum reputation of %(min_rep)s is "
"required"
msgstr ""

#: models/__init__.py:632
msgid ""
"Sorry, cannot delete your question since it has an upvoted answer posted by "
"someone else"
msgid_plural ""
"Sorry, cannot delete your question since it has some upvoted answers posted "
"by other users"
msgstr[0] ""
msgstr[1] ""

#: models/__init__.py:647
msgid "Sorry, since your account is blocked you cannot delete posts"
msgstr ""

#: models/__init__.py:651
msgid ""
"Sorry, since your account is suspended you can delete only your own posts"
msgstr ""

#: models/__init__.py:655
#, python-format
msgid ""
"Sorry, to deleted other people' posts, a minimum reputation of %(min_rep)s "
"is required"
msgstr ""

#: models/__init__.py:675
msgid "Sorry, since your account is blocked you cannot close questions"
msgstr ""

#: models/__init__.py:679
msgid "Sorry, since your account is suspended you cannot close questions"
msgstr ""

#: models/__init__.py:683
#, python-format
msgid ""
"Sorry, to close other people' posts, a minimum reputation of %(min_rep)s is "
"required"
msgstr ""

#: models/__init__.py:692
#, python-format
msgid ""
"Sorry, to close own question a minimum reputation of %(min_rep)s is required"
msgstr ""

#: models/__init__.py:716
#, python-format
msgid ""
"Sorry, only administrators, moderators or post owners with reputation > %"
"(min_rep)s can reopen questions."
msgstr ""

#: models/__init__.py:722
#, python-format
msgid ""
"Sorry, to reopen own question a minimum reputation of %(min_rep)s is required"
msgstr ""

#: models/__init__.py:742
msgid "cannot flag message as offensive twice"
msgstr ""

#: models/__init__.py:747
#, fuzzy
msgid "blocked users cannot flag posts"
msgstr ""
"Sorry, your account appears to be blocked and you cannot make new posts "
"until this issue is resolved. Please contact the forum administrator to "
"reach a resolution."

#: models/__init__.py:749
#, fuzzy
msgid "suspended users cannot flag posts"
msgstr ""
"Sorry, your account appears to be suspended and you cannot make new posts "
"until this issue is resolved. You can, however edit your existing posts. "
"Please contact the forum administrator to reach a resolution."

#: models/__init__.py:751
#, python-format
msgid "need > %(min_rep)s points to flag spam"
msgstr ""

#: models/__init__.py:770
#, python-format
msgid "%(max_flags_per_day)s exceeded"
msgstr ""

#: models/__init__.py:785
msgid ""
"Sorry, only question owners, site administrators and moderators can retag "
"deleted questions"
msgstr ""

#: models/__init__.py:792
msgid "Sorry, since your account is blocked you cannot retag questions"
msgstr ""

#: models/__init__.py:796
msgid ""
"Sorry, since your account is suspended you can retag only your own questions"
msgstr ""

#: models/__init__.py:800
#, python-format
msgid ""
"Sorry, to retag questions a minimum reputation of %(min_rep)s is required"
msgstr ""

#: models/__init__.py:819
msgid "Sorry, since your account is blocked you cannot delete comment"
msgstr ""

#: models/__init__.py:823
msgid ""
"Sorry, since your account is suspended you can delete only your own comments"
msgstr ""

#: models/__init__.py:827
#, python-format
msgid "Sorry, to delete comments reputation of %(min_rep)s is required"
msgstr ""

#: models/__init__.py:850
msgid "cannot revoke old vote"
msgstr "no puede revocar un voto viejo"

#: models/__init__.py:1325 utils/functions.py:70
#, python-format
msgid "on %(date)s"
msgstr ""

#: models/__init__.py:1327
msgid "in two days"
msgstr ""

#: models/__init__.py:1329
msgid "tomorrow"
msgstr ""

#: models/__init__.py:1331
#, python-format
msgid "in %(hr)d hour"
msgid_plural "in %(hr)d hours"
msgstr[0] ""
msgstr[1] ""

#: models/__init__.py:1333
#, python-format
msgid "in %(min)d min"
msgid_plural "in %(min)d mins"
msgstr[0] ""
msgstr[1] ""

#: models/__init__.py:1334
#, python-format
msgid "%(days)d day"
msgid_plural "%(days)d days"
msgstr[0] ""
msgstr[1] ""

#: models/__init__.py:1336
#, python-format
msgid ""
"New users must wait %(days)s before answering their own question.  You can "
"post an answer %(left)s"
msgstr ""

#: models/__init__.py:1502
msgid "Anonymous"
msgstr ""

#: models/__init__.py:1598 views/users.py:365
#, fuzzy
msgid "Site Adminstrator"
msgstr ""
"Sinceramente,<br />\n"
"    Administrador del Foro"

#: models/__init__.py:1600 views/users.py:367
msgid "Forum Moderator"
msgstr ""

#: models/__init__.py:1602 views/users.py:369
#, fuzzy
msgid "Suspended User"
msgstr "Enviar enlace"

#: models/__init__.py:1604 views/users.py:371
msgid "Blocked User"
msgstr ""

#: models/__init__.py:1606 views/users.py:373
#, fuzzy
msgid "Registered User"
msgstr "Usuario registrado"

#: models/__init__.py:1608
msgid "Watched User"
msgstr ""

#: models/__init__.py:1610
#, fuzzy
msgid "Approved User"
msgstr "proveedores/"

#: models/__init__.py:1719
#, python-format
msgid "%(username)s karma is %(reputation)s"
msgstr ""

#: models/__init__.py:1729
#, python-format
msgid "one gold badge"
msgid_plural "%(count)d gold badges"
msgstr[0] ""
msgstr[1] ""

#: models/__init__.py:1736
#, fuzzy, python-format
msgid "one silver badge"
msgid_plural "%(count)d silver badges"
msgstr[0] "descripción de la medalla de plata"
msgstr[1] "descripción de la medalla de plata"

#: models/__init__.py:1743
#, fuzzy, python-format
msgid "one bronze badge"
msgid_plural "%(count)d bronze badges"
msgstr[0] "descripción de la medalla de bronce"
msgstr[1] "descripción de la medalla de bronce"

#: models/__init__.py:1754
#, python-format
msgid "%(item1)s and %(item2)s"
msgstr ""

#: models/__init__.py:1758
#, python-format
msgid "%(user)s has %(badges)s"
msgstr ""

#: models/__init__.py:2165 models/__init__.py:2171 models/__init__.py:2176
#: models/__init__.py:2181
#, python-format
msgid "Re: \"%(title)s\""
msgstr ""

#: models/__init__.py:2186 models/__init__.py:2191
#, fuzzy, python-format
msgid "Question: \"%(title)s\""
msgstr "Etiquetas de la pregunta"

#: models/__init__.py:2372
#, python-format
msgid ""
"Congratulations, you have received a badge '%(badge_name)s'. Check out <a "
"href=\"%(user_profile)s\">your profile</a>."
msgstr ""

#: models/__init__.py:2551 views/commands.py:396
msgid "Your tag subscription was saved, thanks!"
msgstr ""

#: models/answer.py:105
msgid ""
"Sorry, the answer you are looking for is no longer available, because the "
"parent question has been removed"
msgstr ""

#: models/answer.py:112
#, fuzzy
msgid "Sorry, this answer has been removed and is no longer accessible"
msgstr "esta pregunta ha sido seleccionada como la favorita"

#: models/badges.py:129
#, fuzzy, python-format
msgid "Deleted own post with %(votes)s or more upvotes"
msgstr "Elminió su propio post con %s puntos o inferior"

#: models/badges.py:133
msgid "Disciplined"
msgstr ""

#: models/badges.py:151
#, fuzzy, python-format
msgid "Deleted own post with %(votes)s or more downvotes"
msgstr "Elminió su propio post con %s puntos o inferior"

#: models/badges.py:155
msgid "Peer Pressure"
msgstr ""

#: models/badges.py:174
#, python-format
msgid "Received at least %(votes)s upvote for an answer for the first time"
msgstr ""

#: models/badges.py:178
#, fuzzy
msgid "Teacher"
msgstr "buscar"

#: models/badges.py:218
#, fuzzy
msgid "Supporter"
msgstr "voto positivo"

#: models/badges.py:219
#, fuzzy
msgid "First upvote"
msgstr "Primer voto positivo"

#: models/badges.py:227
msgid "Critic"
msgstr ""

#: models/badges.py:228
#, fuzzy
msgid "First downvote"
msgstr "Primer voto negativo"

#: models/badges.py:237
msgid "Civic Duty"
msgstr ""

#: models/badges.py:238
#, fuzzy, python-format
msgid "Voted %(num)s times"
msgstr "Votado %s veces"

#: models/badges.py:252
#, fuzzy, python-format
msgid "Answered own question with at least %(num)s up votes"
msgstr "Respondido a su propia pregunta con un mínimo de hasta %s votos"

#: models/badges.py:256
msgid "Self-Learner"
msgstr ""

#: models/badges.py:304
#, fuzzy
msgid "Nice Answer"
msgstr "editar respuesta"

#: models/badges.py:309 models/badges.py:321 models/badges.py:333
#, fuzzy, python-format
msgid "Answer voted up %(num)s times"
msgstr "Respuesta votada %s veces"

#: models/badges.py:316
#, fuzzy
msgid "Good Answer"
msgstr "antiguar respuestas"

#: models/badges.py:328
#, fuzzy
msgid "Great Answer"
msgstr "respuesta"

#: models/badges.py:340
#, fuzzy
msgid "Nice Question"
msgstr "Preguntas"

#: models/badges.py:345 models/badges.py:357 models/badges.py:369
#, fuzzy, python-format
msgid "Question voted up %(num)s times"
msgstr "Pregunta votada %s veces"

#: models/badges.py:352
#, fuzzy
msgid "Good Question"
msgstr "Preguntas"

#: models/badges.py:364
#, fuzzy
msgid "Great Question"
msgstr "re-etiquetar preguntas"

#: models/badges.py:376
msgid "Student"
msgstr ""

#: models/badges.py:381
msgid "Asked first question with at least one up vote"
msgstr "Primera pregunta con al menos un voto"

#: models/badges.py:414
#, fuzzy
msgid "Popular Question"
msgstr "Formula tu pregunta"

#: models/badges.py:418 models/badges.py:429 models/badges.py:441
#, fuzzy, python-format
msgid "Asked a question with %(views)s views"
msgstr "Hizo una pregunta con %s visitas"

#: models/badges.py:425
#, fuzzy
msgid "Notable Question"
msgstr "todas las preguntas"

#: models/badges.py:436
#, fuzzy
msgid "Famous Question"
msgstr "Cerrar pregunta"

#: models/badges.py:450
#, fuzzy
msgid "Asked a question and accepted an answer"
msgstr "Preguntas que he respondido"

#: models/badges.py:453
msgid "Scholar"
msgstr ""

#: models/badges.py:495
msgid "Enlightened"
msgstr ""

#: models/badges.py:499
#, fuzzy, python-format
msgid "First answer was accepted with %(num)s or more votes"
msgstr "Primera respuesta que fue aceptada con un mínimo de %s votos"

#: models/badges.py:507
msgid "Guru"
msgstr ""

#: models/badges.py:510
#, fuzzy, python-format
msgid "Answer accepted with %(num)s or more votes"
msgstr "Primera respuesta que fue aceptada con un mínimo de %s votos"

#: models/badges.py:518
#, fuzzy, python-format
msgid ""
"Answered a question more than %(days)s days later with at least %(votes)s "
"votes"
msgstr ""
"Respondio una pregunta más de `%(dif_days)s` días con al menos `%(up_votes)"
"s` votos"

#: models/badges.py:525
msgid "Necromancer"
msgstr ""

#: models/badges.py:548
msgid "Citizen Patrol"
msgstr ""

#: models/badges.py:551
msgid "First flagged post"
msgstr "Primer comentario reportado"

#: models/badges.py:563
msgid "Cleanup"
msgstr ""

#: models/badges.py:566
msgid "First rollback"
msgstr "Reversión Primera"

#: models/badges.py:577
#, fuzzy
msgid "Pundit"
msgstr "editar"

#: models/badges.py:580
#, fuzzy
msgid "Left 10 comments with score of 10 or more"
msgstr "Elminió su propio post con %s puntos o inferior"

#: models/badges.py:612
#, fuzzy
msgid "Editor"
msgstr "editar"

#: models/badges.py:615
msgid "First edit"
msgstr "Primer edicion"

#: models/badges.py:623
msgid "Associate Editor"
msgstr ""

#: models/badges.py:627
#, fuzzy, python-format
msgid "Edited %(num)s entries"
msgstr "Ha editado %s entradas"

#: models/badges.py:634
msgid "Organizer"
msgstr ""

#: models/badges.py:637
msgid "First retag"
msgstr "Primer re-etiquetado"

#: models/badges.py:644
msgid "Autobiographer"
msgstr ""

#: models/badges.py:647
msgid "Completed all user profile fields"
msgstr "Completar todos los campos del perfil de usuario"

#: models/badges.py:663
#, fuzzy, python-format
msgid "Question favorited by %(num)s users"
msgstr "Pregunta marcada como favorita por %s usuarios"

#: models/badges.py:689
#, fuzzy
msgid "Stellar Question"
msgstr "Aún tiene preguntas?"

#: models/badges.py:698
#, fuzzy
msgid "Favorite Question"
msgstr "preguntas favoritas"

#: models/badges.py:710
msgid "Enthusiast"
msgstr ""

#: models/badges.py:714
#, python-format
msgid "Visited site every day for %(num)s days in a row"
msgstr ""

#: models/badges.py:732
#, fuzzy
msgid "Commentator"
msgstr "Localización"

#: models/badges.py:736
#, python-format
msgid "Posted %(num_comments)s comments"
msgstr ""

#: models/badges.py:752
msgid "Taxonomist"
msgstr ""

#: models/badges.py:756
#, fuzzy, python-format
msgid "Created a tag used by %(num)s questions"
msgstr "Creo una etiqueta usada por %s preguntas"

#: models/badges.py:776
msgid "Expert"
msgstr ""

#: models/badges.py:779
msgid "Very active in one tag"
msgstr ""

#: models/meta.py:112
msgid ""
"Sorry, the comment you are looking for is no longer accessible, because the "
"parent question has been removed"
msgstr ""

#: models/meta.py:119
msgid ""
"Sorry, the comment you are looking for is no longer accessible, because the "
"parent answer has been removed"
msgstr ""

#: models/question.py:72
#, python-format
msgid "\" and \"%s\""
msgstr ""

#: models/question.py:75
#, fuzzy
msgid "\" and more"
msgstr "Para saber más"

#: models/question.py:452
#, fuzzy
msgid "Sorry, this question has been deleted and is no longer accessible"
msgstr "esta pregunta ha sido seleccionada como la favorita"

#: models/question.py:908
#, fuzzy, python-format
msgid "%(author)s modified the question"
msgstr "%(author)s modificaron la pregunta"

#: models/question.py:912
#, fuzzy, python-format
msgid "%(people)s posted %(new_answer_count)s new answers"
msgstr "%(people)s publicaron %(new_answer_count)s nuevas respuestas"

#: models/question.py:917
#, fuzzy, python-format
msgid "%(people)s commented the question"
msgstr "%(people)s comentaron la pregunta"

#: models/question.py:922
#, fuzzy, python-format
msgid "%(people)s commented answers"
msgstr "%(people)s comentaron respuestas"

#: models/question.py:924
#, python-format
msgid "%(people)s commented an answer"
msgstr "%(people)s comentaron una respuesta"

#: models/repute.py:142
#, python-format
msgid "<em>Changed by moderator. Reason:</em> %(reason)s"
msgstr ""

#: models/repute.py:153
#, python-format
msgid ""
"%(points)s points were added for %(username)s's contribution to question %"
"(question_title)s"
msgstr ""

#: models/repute.py:158
#, python-format
msgid ""
"%(points)s points were subtracted for %(username)s's contribution to "
"question %(question_title)s"
msgstr ""

#: models/tag.py:151
msgid "interesting"
msgstr "interesante"

#: models/tag.py:151
msgid "ignored"
msgstr "ignorado"

#: models/user.py:264
msgid "Entire forum"
msgstr "Foro entero"

#: models/user.py:265
msgid "Questions that I asked"
msgstr "Preguntas que he formulado"

#: models/user.py:266
msgid "Questions that I answered"
msgstr "Preguntas que he respondido"

#: models/user.py:267
msgid "Individually selected questions"
msgstr "Selección individual de preguntas"

#: models/user.py:268
msgid "Mentions and comment responses"
msgstr ""

#: models/user.py:271
msgid "Instantly"
msgstr ""

#: models/user.py:272
msgid "Daily"
msgstr "Diario"

#: models/user.py:273
msgid "Weekly"
msgstr "Semanal"

#: models/user.py:274
msgid "No email"
msgstr "No enviar email"

#: templatetags/extra_filters.py:145 templatetags/extra_filters_jinja.py:240
msgid "no items in counter"
msgstr ""

#: templatetags/extra_tags.py:43
#, python-format
msgid "%(username)s gravatar image"
msgstr ""

#: utils/decorators.py:90 views/commands.py:112 views/commands.py:132
msgid "Oops, apologies - there was some error"
msgstr ""

#: utils/decorators.py:109
msgid "Please login to post"
msgstr ""

#: utils/decorators.py:205
msgid "Spam was detected on your post, sorry for if this is a mistake"
msgstr ""

#: utils/forms.py:32
msgid "this field is required"
msgstr "este campo es requerido"

#: utils/forms.py:46
msgid "choose a username"
msgstr "seleccione un nombre de usuario"

#: utils/forms.py:52
msgid "user name is required"
msgstr "nombre de usuario es requerido"

#: utils/forms.py:53
msgid "sorry, this name is taken, please choose another"
msgstr "lo sentimos, el nombre que haz elegido ya esta usado, selecciona otro"

#: utils/forms.py:54
msgid "sorry, this name is not allowed, please choose another"
msgstr ""
"lo sentimos, el nombre que haz elegido no está permitido, seleciona otro"

#: utils/forms.py:55
msgid "sorry, there is no user with this name"
msgstr "los sentimos, no hay usuarios con este nombre"

#: utils/forms.py:56
msgid "sorry, we have a serious error - user name is taken by several users"
msgstr ""
"lo sentimos, tenermos un serio error - el nombre de usuario ha sido tomado "
"por varios usuarios"

#: utils/forms.py:57
msgid "user name can only consist of letters, empty space and underscore"
msgstr ""
"nombre de usuario sólo puede constar de letras, espacio vacío y subrayado"

#: utils/forms.py:118
msgid "your email address"
msgstr "tu dirección de email"

#: utils/forms.py:119
msgid "email address is required"
msgstr "dirección de email requerida"

#: utils/forms.py:120
msgid "please enter a valid email address"
msgstr "ingresa una dirección de email valida"

#: utils/forms.py:121
msgid "this email is already used by someone else, please choose another"
msgstr ""
"este email está siendo utilizado por algún usuario, por favor selecciona otro"

#: utils/forms.py:149
msgid "choose password"
msgstr "seleccionar contraseña"

#: utils/forms.py:150
msgid "password is required"
msgstr "una contraseña es requerida"

#: utils/forms.py:153
msgid "retype password"
msgstr "re-escribir contraseña"

#: utils/forms.py:154
msgid "please, retype your password"
msgstr "por favor, re-escribe tu contraseña"

#: utils/forms.py:155
msgid "sorry, entered passwords did not match, please try again"
msgstr ""
"lo sentimos, las contraseñas que haz ingresado no coinciden, intenta de nuevo"

#: utils/functions.py:74
msgid "2 days ago"
msgstr "2 días atrás"

#: utils/functions.py:76
msgid "yesterday"
msgstr "ayer"

#: utils/functions.py:79
#, python-format
msgid "%(hr)d hour ago"
msgid_plural "%(hr)d hours ago"
msgstr[0] ""
msgstr[1] ""

#: utils/functions.py:85
#, python-format
msgid "%(min)d min ago"
msgid_plural "%(min)d mins ago"
msgstr[0] ""
msgstr[1] ""

#: views/avatar_views.py:99
msgid "Successfully uploaded a new avatar."
msgstr ""

#: views/avatar_views.py:140
msgid "Successfully updated your avatar."
msgstr ""

#: views/avatar_views.py:180
msgid "Successfully deleted the requested avatars."
msgstr ""

#: views/commands.py:39
msgid "anonymous users cannot vote"
msgstr "usuarios anónimos no pueden votar"

#: views/commands.py:59
msgid "Sorry you ran out of votes for today"
msgstr ""

#: views/commands.py:65
#, python-format
msgid "You have %(votes_left)s votes left for today"
msgstr ""

#: views/commands.py:122
#, fuzzy
msgid "Sorry, but anonymous users cannot access the inbox"
msgstr "usuarios anónimos no pueden votar"

#: views/commands.py:192
msgid "Sorry, something is not right here..."
msgstr ""

#: views/commands.py:207
#, fuzzy
msgid "Sorry, but anonymous users cannot accept answers"
msgstr "usuarios anónimos no pueden votar"

#: views/commands.py:288
#, python-format
msgid "subscription saved, %(email)s needs validation, see %(details_url)s"
msgstr ""
"subscrición guardada, necesitamos una validación de %(email)s , mira %"
"(details_url)s"

#: views/commands.py:295
msgid "email update frequency has been set to daily"
msgstr "la frecuencia de notificaciones por email ha sido cambiada a diario"

#: views/commands.py:400
#, python-format
msgid "Tag subscription was canceled (<a href=\"%(url)s\">undo</a>)."
msgstr ""

#: views/commands.py:409
#, python-format
msgid "Please sign in to subscribe for: %(tags)s"
msgstr ""

#: views/commands.py:542
#, fuzzy
msgid "Please sign in to vote"
msgstr "más votado"

#: views/meta.py:83
msgid "Q&A forum feedback"
msgstr "Foro de sugerencias"

#: views/meta.py:84
msgid "Thanks for the feedback!"
msgstr "Gracias por tus sugerencias"

#: views/meta.py:92
msgid "We look forward to hearing your feedback! Please, give it next time :)"
msgstr "Esperamos con interés escuchar sus comentarios! :)"

#: views/readers.py:131
#, fuzzy, python-format
msgid "%(q_num)s question, tagged"
msgid_plural "%(q_num)s questions, tagged"
msgstr[0] "nueva pregunta"
msgstr[1] "nueva pregunta"

#: views/readers.py:139
#, fuzzy, python-format
msgid "%(q_num)s question"
msgid_plural "%(q_num)s questions"
msgstr[0] "nueva pregunta"
msgstr[1] "nueva pregunta"

#: views/readers.py:177
#, python-format
msgid "%(badge_count)d %(badge_level)s badge"
msgid_plural "%(badge_count)d %(badge_level)s badges"
msgstr[0] ""
msgstr[1] ""

#: views/readers.py:232
#, fuzzy
msgid "vote"
msgid_plural "votes"
msgstr[0] "votar/"
msgstr[1] "votar/"

#: views/readers.py:235
#, fuzzy
msgid "answer"
msgid_plural "answers"
msgstr[0] "respuesta"
msgstr[1] "respuesta"

#: views/readers.py:238
#, fuzzy
msgid "view"
msgid_plural "views"
msgstr[0] "vistas"
msgstr[1] "vistas"

#: views/readers.py:440
#, fuzzy
msgid ""
"Sorry, the comment you are looking for has been deleted and is no longer "
"accessible"
msgstr "esta pregunta ha sido seleccionada como la favorita"

#: views/users.py:224
#, fuzzy
msgid "moderate this user"
msgstr "Moderar este usuario"

#: views/users.py:225
#, fuzzy
msgid "moderate user"
msgstr "moderar-usuario/"

#: views/users.py:380
msgid "user profile"
msgstr "perfil de usuario"

#: views/users.py:381
msgid "user profile overview"
msgstr "vista del perfil de usuario"

#: views/users.py:685
msgid "recent user activity"
msgstr "actividad reciente del usuario"

#: views/users.py:686
msgid "profile - recent activity"
msgstr "perfil - actividad reciente"

#: views/users.py:772
msgid "comments and answers to others questions"
msgstr "comentar y responder otras preguntas"

#: views/users.py:773
msgid "profile - responses"
msgstr "perfil - respuestas"

#: views/users.py:847
msgid "user vote record"
msgstr "registro de votos de este usuario"

#: views/users.py:848
msgid "profile - votes"
msgstr "pefil - votos"

#: views/users.py:883
msgid "user reputation in the community"
msgstr "reputación del usuario en la comunidad"

#: views/users.py:884
msgid "profile - user reputation"
msgstr "perfil - reputación del usuario"

#: views/users.py:911
msgid "users favorite questions"
msgstr "preguntas favoritas del usuario"

#: views/users.py:912
msgid "profile - favorite questions"
msgstr "pefil - preguntas favoritas"

#: views/users.py:932 views/users.py:936
msgid "changes saved"
msgstr "cambios guardados"

#: views/users.py:942
msgid "email updates canceled"
msgstr "notificaciones por email cancelada"

#: views/users.py:960
msgid "email subscription settings"
msgstr "configuraciones de suscripción por email"

#: views/users.py:961
msgid "profile - email subscriptions"
msgstr "perfil - notificación por email"

#: views/writers.py:58
#, fuzzy
msgid "Sorry, anonymous users cannot upload files"
msgstr "usuarios anónimos no pueden votar"

#: views/writers.py:68
#, python-format
msgid "allowed file types are '%(file_types)s'"
msgstr ""

#: views/writers.py:91
#, python-format
msgid "maximum upload file size is %(file_size)sK"
msgstr ""

#: views/writers.py:99
#, fuzzy
msgid "Error uploading file. Please contact the site administrator. Thank you."
msgstr ""
"Error al subir el archivo. Por favor contacte el administrador del sitio. "
"Gracias. %s"

#: views/writers.py:191
#, fuzzy
msgid "Please log in to ask questions"
msgstr "por favor, haz que tu pregunta sea relevante"

#: views/writers.py:492
#, fuzzy
msgid "Please log in to answer questions"
msgstr "preguntas sin contestar"

#: views/writers.py:598
#, python-format
msgid ""
"Sorry, you appear to be logged out and cannot post comments. Please <a href="
"\"%(sign_in_url)s\">sign in</a>."
msgstr ""

#: views/writers.py:646
#, fuzzy
msgid "Sorry, anonymous users cannot edit comments"
msgstr "usuarios anónimos no pueden votar"

#: views/writers.py:654
#, python-format
msgid ""
"Sorry, you appear to be logged out and cannot delete comments. Please <a "
"href=\"%(sign_in_url)s\">sign in</a>."
msgstr ""

#: views/writers.py:675
msgid "sorry, we seem to have some technical difficulties"
msgstr ""

#~ msgid "Sorry, could not find the page you requested."
#~ msgstr "Lo sentimos, no hemos encontrado la pagina que haz solicitado"

#~ msgid "This might have happened for the following reasons:"
#~ msgstr "Estas son las posibles razones:"

#~ msgid "this question or answer has been deleted;"
#~ msgstr "la pregunta o respuesta ha sido eliminada;"

#~ msgid "url has error - please check it;"
#~ msgstr "la url es errónea - por favor verificala;"

#~ msgid ""
#~ "the page you tried to visit is protected or you don't have sufficient "
#~ "points, see"
#~ msgstr ""
#~ "la pagina a la que estás intentando acceder esta protegida y no tienes "
#~ "los suficientes puntos para verla"

#~ msgid "faq"
#~ msgstr "faq"

#~ msgid "if you believe this error 404 should not have occured, please"
#~ msgstr ""
#~ "Si usted cree que este error 404 no debería haber ocurrido, por favor"

#~ msgid "report this problem"
#~ msgstr "reporte este problema"

#~ msgid "back to previous page"
#~ msgstr "regrese a la pagina anterior"

#~ msgid "see all questions"
#~ msgstr "ver todas las preguntas"

#~ msgid "see all tags"
#~ msgstr "ver todas las etiquetas"

#~ msgid ""
#~ "system error log is recorded, error will be fixed as soon as possible"
#~ msgstr ""
#~ "cada error del sistema es registrado, el error será corregido tan pronto "
#~ "como sea posible"

#~ msgid "please report the error to the site administrators if you wish"
#~ msgstr "por favor reporte el error con el administrador de este sitio"

#~ msgid "see latest questions"
#~ msgstr "ver las últimas preguntas"

#~ msgid "see tags"
#~ msgstr "ver las etiquetas"

#~ msgid "Edit answer"
#~ msgstr "Editar respuesta"

#~ msgid "back"
#~ msgstr "regresar"

#~ msgid "revision"
#~ msgstr "revisión"

#~ msgid "select revision"
#~ msgstr "seleccionar revisión"

#~ msgid "Save edit"
#~ msgstr "Guardar edición"

#~ msgid "Cancel"
#~ msgstr "Cancelar"

#~ msgid "hide preview"
#~ msgstr "ocultar vista previa"

#~ msgid "show preview"
#~ msgstr "mostrar vista previa"

#~ msgid "Ask a question"
#~ msgstr "Formula una pregunta"

#~ msgid "Badge"
#~ msgstr "Medalla"

#, fuzzy
#~ msgid "%(description)s"
#~ msgstr "suscripción por email"

#~ msgid "Badges summary"
#~ msgstr "Resúmen de medallas"

#~ msgid "Badges"
#~ msgstr "Medallas"

#~ msgid "Community gives you awards for your questions, answers and votes."
#~ msgstr "La comunidad le da premios a sus preguntas, respuestas y votos."

#, fuzzy
#~ msgid ""
#~ "Below is the list of available badges and number \n"
#~ "of times each type of badge has been awarded. Give us feedback at %"
#~ "(feedback_faq_url)s.\n"
#~ msgstr ""
#~ "A continuación se muestra una lista de las medallas disponibles y el "
#~ "numero \n"
#~ "    de veces que ha sido otorgada. Dinos que piensas al respecto en %"
#~ "(feedback_faq_url)s.\n"
#~ "    "

#~ msgid "Community badges"
#~ msgstr "Medallas de la comunidad"

#~ msgid "gold badge description"
#~ msgstr "descripción de la medalla de oro"

#~ msgid "silver badge description"
#~ msgstr "descripción de la medalla de plata"

#~ msgid "bronze badge: often given as a special honor"
#~ msgstr "medalla de bronce: a menudo como un honor especial"

#~ msgid "bronze badge description"
#~ msgstr "descripción de la medalla de bronce"

#~ msgid "Close question"
#~ msgstr "Cerrar pregunta"

#~ msgid "Close the question"
#~ msgstr "Cerrar la pregunta"

#~ msgid "Reasons"
#~ msgstr "Razones"

#~ msgid "OK to close"
#~ msgstr "Ok cerrar"

#~ msgid "Frequently Asked Questions "
#~ msgstr "Preguntas más frecuentes"

#~ msgid "What kinds of questions can I ask here?"
#~ msgstr "Que tipo de preguntas puedo hacer aquí?"

#~ msgid ""
#~ "Most importanly - questions should be <strong>relevant</strong> to this "
#~ "community."
#~ msgstr ""
#~ "Los más importante - las preguntas debe de ser <strong>relevantes</"
#~ "strong> para esta comunidad."

#~ msgid ""
#~ "Before asking the question - please make sure to use search to see "
#~ "whether your question has alredy been answered."
#~ msgstr ""
#~ "Antes de hacer una pregunta - asegurate de haber buscado sobre ella, "
#~ "quizas ya encuentres una respuesta concreta."

#~ msgid "What questions should I avoid asking?"
#~ msgstr "¿Qué preguntas debo evitar hacer?"

#~ msgid ""
#~ "Please avoid asking questions that are not relevant to this community, "
#~ "too subjective and argumentative."
#~ msgstr ""
#~ "Por favor, evite hacer preguntas que no son relevantes para esta "
#~ "comunidad, demasiado subjetivas y argumentativas."

#~ msgid "What should I avoid in my answers?"
#~ msgstr "¿Qué debo evitar en mis respuestas?"

#~ msgid ""
#~ "is a Q&A site, not a discussion group. Therefore - please avoid having "
#~ "discussions in your answers, comment facility allows some space for brief "
#~ "discussions."
#~ msgstr ""
#~ "es un un sitio de Preguntas y Respuestas, no un grupo de discusión. Si "
#~ "quieres discutir, hazlo en los comentarios sobrelas respuestas."

#~ msgid "Who moderates this community?"
#~ msgstr "Quien modera esta comunidad?"

#~ msgid "The short answer is: <strong>you</strong>."
#~ msgstr "La respuesta corta es: <strong>tu</ strong>."

#~ msgid "This website is moderated by the users."
#~ msgstr "Este sitio es moderado por los usuarios."

#~ msgid ""
#~ "The reputation system allows users earn the authorization to perform a "
#~ "variety of moderation tasks."
#~ msgstr ""
#~ "El sistema de reputación/karma permite a los usuarios obtener la "
#~ "autorización para realizar una variedad de tareas de moderación."

#~ msgid "How does reputation system work?"
#~ msgstr "Cómo funciona este sistema de reputación?"

#~ msgid "Rep system summary"
#~ msgstr "Resumen de reputación del sistema"

#, fuzzy
#~ msgid ""
#~ "For example, if you ask an interesting question or give a helpful answer, "
#~ "your input will be upvoted. On the other hand if the answer is misleading "
#~ "- it will be downvoted. Each vote in favor will generate <strong>%"
#~ "(REP_GAIN_FOR_RECEIVING_UPVOTE)s</strong> points, each vote against will "
#~ "subtract <strong>%(REP_LOSS_FOR_RECEIVING_DOWNVOTE)s</strong> points. "
#~ "There is a limit of <strong>%(MAX_REP_GAIN_PER_USER_PER_DAY)s</strong> "
#~ "points that can be accumulated for a question or answer per day. The "
#~ "table below explains reputation point requirements for each type of "
#~ "moderation task."
#~ msgstr ""
#~ "Por ejemplo, si una pregunta es interesante o da una respuesta útil, su "
#~ "entrada será votada positiva. Por otra parte, si la respuesta es engañosa "
#~ "- será votada negativa. Cada voto a favor generará <strong>10</ strong> "
#~ "puntos, cada voto en contra resta <strong>2</ strong> puntos. Hay un "
#~ "límite de <strong>200</ strong> puntos que se pueden acumular por cada "
#~ "pregunta o respuesta. La siguiente tabla muestra los puntos necesarios en "
#~ "la reputación para obtener autorización de realizar diversas tareas de "
#~ "moderación."

#~ msgid "upvote"
#~ msgstr "voto positivo"

#~ msgid "use tags"
#~ msgstr "usar etiquetas"

#~ msgid "add comments"
#~ msgstr "comentar"

#~ msgid "downvote"
#~ msgstr "voto negativo"

#, fuzzy
#~ msgid " accept own answer to own questions"
#~ msgstr "Primer respuesta aceptada a un pregunta tuya"

#~ msgid "open and close own questions"
#~ msgstr "abrir y cerrar preguntas propias"

#, fuzzy
#~ msgid "retag other's questions"
#~ msgstr "re-etiquetar preguntas"

#~ msgid "edit community wiki questions"
#~ msgstr "editar preguntas wiki"

#, fuzzy
#~ msgid "\"edit any answer"
#~ msgstr "editar cualquier respuesta"

#, fuzzy
#~ msgid "\"delete any comment"
#~ msgstr "eliminar cualquier comentario"

#~ msgid "what is gravatar"
#~ msgstr "que es gravatar"

#~ msgid "gravatar faq info"
#~ msgstr "información de gravatar"

#~ msgid "To register, do I need to create new password?"
#~ msgstr "Para registrarme, necesito crear una contraseña?"

#, fuzzy
#~ msgid ""
#~ "No, you don't have to. You can login through any service that supports "
#~ "OpenID, e.g. Google, Yahoo, AOL, etc.\""
#~ msgstr ""
#~ "No, no la necesitas. Puedes usar los datos de tus servicios que son "
#~ "compatibles con OpenID, como Google, Yahoo, AOL, etc."

#, fuzzy
#~ msgid "\"Login now!\""
#~ msgstr "Ingresar ahora!"

#~ msgid "Why other people can edit my questions/answers?"
#~ msgstr "Por que otras personas puede editar mis preguntas/respuestas?"

#~ msgid "Goal of this site is..."
#~ msgstr "Objetivo de este sitio es ..."

#~ msgid ""
#~ "So questions and answers can be edited like wiki pages by experienced "
#~ "users of this site and this improves the overall quality of the knowledge "
#~ "base content."
#~ msgstr ""
#~ "Entonces, la presguntas y respuestas pueden ser editas comos los sitios "
#~ "wiki (como Wikipedia) por usuarios con experiencia en ese sitio, y todo "
#~ "con el objetivo de aumentar la calidad del contenido."

#~ msgid "If this approach is not for you, we respect your choice."
#~ msgstr "Si este enfoque no es para usted, nosotros respetaremos su opción."

#~ msgid "Still have questions?"
#~ msgstr "Aún tiene preguntas?"

#, fuzzy
#~ msgid ""
#~ "Please ask your question at %(ask_question_url)s, help make our community "
#~ "better!"
#~ msgstr ""
#~ "Por favor formula tus inquietudes en %(ask_question_url)s, ayudanos a ser "
#~ "una mejor comunidad!"

#~ msgid "Feedback"
#~ msgstr "Sugerencias"

#~ msgid "Give us your feedback!"
#~ msgstr "Danos tu Feedback!"

#, fuzzy
#~ msgid ""
#~ "\n"
#~ "        <span class='big strong'>Dear %(user_name)s</span>, we look "
#~ "forward to hearing your feedback. \n"
#~ "        Please type and send us your message below.\n"
#~ "        "
#~ msgstr ""
#~ "\n"
#~ "            <span class='big strong'>Querido %(user_name)s</span>, "
#~ "esperamos con entusiasmo tus sugerencias. \n"
#~ "            Por favor escriba y nos envíe su mensaje a continuación.\n"
#~ "            "

#, fuzzy
#~ msgid ""
#~ "\n"
#~ "        <span class='big strong'>Dear visitor</span>, we look forward to "
#~ "hearing your feedback.\n"
#~ "        Please type and send us your message below.\n"
#~ "        "
#~ msgstr ""
#~ "\n"
#~ "            <span class='big strong'>Querido visitante</span>, esperamos "
#~ "con entusiasmo tus sugerencias.\n"
#~ "            Por favor escriba y nos envíe su mensaje a continuación.\n"
#~ "            "

#, fuzzy
#~ msgid "(please enter a valid email)"
#~ msgstr "ingresa una dirección de email valida"

#~ msgid "(this field is required)"
#~ msgstr "(este campo es requerido)"

#~ msgid "Send Feedback"
#~ msgstr "Enviar sugerencias"

#, fuzzy
#~ msgid "<p>Sincerely,<br/>Forum Administrator</p>"
#~ msgstr ""
#~ "Sinceramente,<br />\n"
#~ "    Administrador del Foro"

#, fuzzy
#~ msgid "Share this question on %(site)s"
#~ msgstr "Reabrir esta pregunta"

#, fuzzy
#~ msgid "badges:"
#~ msgstr "medallas"

#~ msgid "previous"
#~ msgstr "anterior"

#~ msgid "current page"
#~ msgstr "pagina actual"

#, fuzzy
#~ msgid "page number %(num)s"
#~ msgstr "numero de pagina"

#~ msgid "next page"
#~ msgstr "pagina siguiente"

#~ msgid "posts per page"
#~ msgstr "artículos por pagina"

#, fuzzy
#~ msgid "%(username)s's website is %(url)s"
#~ msgstr "perfil de usuario"

#, fuzzy
#~ msgid "anonymous user"
#~ msgstr "usuarios anónimos no pueden votar"

#~ msgid "asked"
#~ msgstr "preguntado"

#~ msgid "answered"
#~ msgstr "respondido"

#~ msgid "posted"
#~ msgstr "publicado"

#~ msgid "updated"
#~ msgstr "actualizado"

#, fuzzy
#~ msgid "see questions tagged '%(tag)s'"
#~ msgstr "ver preguntas etiquetadas con '%(tagname)s'"

#~ msgid "delete this comment"
#~ msgstr "eliminar este comentario"

#~ msgid "edit"
#~ msgstr "editar"

#~ msgid "add comment"
#~ msgstr "comentar"

#, fuzzy
#~ msgid "one of these is required"
#~ msgstr "este campo es requerido"

#~ msgid "(required)"
#~ msgstr "(requerido)"

#~ msgid "Toggle the real time Markdown editor preview"
#~ msgstr "Vista preliminar en tiempo real del editor Markdown"

#, fuzzy
#~ msgid "responses for %(username)s"
#~ msgstr "seleccione un nombre de usuario"

#, fuzzy
#~ msgid "no new responses yet"
#~ msgstr "respuestas"

#, fuzzy
#~ msgid "%(new)s new flagged posts"
#~ msgstr "Primer comentario reportado"

#, fuzzy
#~ msgid "%(seen)s flagged posts"
#~ msgstr "Primer comentario reportado"

#~ msgid "Questions"
#~ msgstr "Preguntas"

#~ msgid "Privacy policy"
#~ msgstr "Políticas de privacidad"

#~ msgid "i like this post (click again to cancel)"
#~ msgstr "me gusta este artículo (clic de nuevo para cancelar)"

#~ msgid "current number of votes"
#~ msgstr "numero actual de votos"

#~ msgid "i dont like this post (click again to cancel)"
#~ msgstr "no me gusta este artículo (clic de nuevo para cancelar)"

#, fuzzy
#~ msgid "retag"
#~ msgstr "re-etiquetado"

#~ msgid "reopen"
#~ msgstr "reabrir"

#~ msgid "close"
#~ msgstr "cerrar"

#~ msgid ""
#~ "report as offensive (i.e containing spam, advertising, malicious text, "
#~ "etc.)"
#~ msgstr ""
#~ "reportar como ofensivo (por ej. si tiene spam, pubicidad, material "
#~ "malicioso, etc.)"

#~ msgid "flag offensive"
#~ msgstr "marcar como ofensivo"

#~ msgid "undelete"
#~ msgstr "revivir"

#~ msgid "delete"
#~ msgstr "eliminar"

#, fuzzy
#~ msgid ""
#~ "The question has been closed for the following reason \"%(close_reason)s"
#~ "\" by"
#~ msgstr ""
#~ "Esta pregunta ha sido cerrada por las siguientes razones \"%(close_reason)"
#~ "s\" por"

#, fuzzy
#~ msgid "close date %(closed_at)s"
#~ msgstr "tiempo %(closed_at)s"

#~ msgid "oldest answers will be shown first"
#~ msgstr "antiguar respuestas serán mostradas primero"

#~ msgid "oldest answers"
#~ msgstr "antiguar respuestas"

#~ msgid "newest answers will be shown first"
#~ msgstr "nuevas respuestas serán mostradas primero"

#~ msgid "newest answers"
#~ msgstr "nuevas respuestas"

#~ msgid "most voted answers will be shown first"
#~ msgstr "respuestas mejor valoradas serán mostradas primero"

#~ msgid "popular answers"
#~ msgstr "respuestas populares"

#~ msgid "i like this answer (click again to cancel)"
#~ msgstr "me gusta esta respuesta (clic de nuevo para cancelar)"

#~ msgid "i dont like this answer (click again to cancel)"
#~ msgstr "no me gusta esta respuesta (clic de nuevo para cancelar)"

#~ msgid "mark this answer as favorite (click again to undo)"
#~ msgstr ""
#~ "marcar esta respuesta como la favorita (clic de nuevo para deshacer)"

#, fuzzy
#~ msgid "%(question_author)s has selected this answer as correct"
#~ msgstr ""
#~ "el autor de esta pregunta ha seleccionado esta respuesta como la correcta"

#~ msgid "answer permanent link"
#~ msgstr "enlace permanente a esta respuesta"

#~ msgid "permanent link"
#~ msgstr "enlace permanente"

#, fuzzy
#~ msgid "swap with question"
#~ msgstr "Responde la pregunta"

#, fuzzy
#~ msgid " or"
#~ msgstr "o"

#, fuzzy
#~ msgid "email"
#~ msgstr "no enviar emails"

#~ msgid "Notify me once a day when there are any new answers"
#~ msgstr "Notificarme una vez al día cuando tenga nuevas respuestas"

#~ msgid "Notify me weekly when there are any new answers"
#~ msgstr "Notificarme semanalmente cuando tenga alguna nueva respuesta"

#, fuzzy
#~ msgid "Notify me immediately when there are any new answers"
#~ msgstr "Notificarme semanalmente cuando tenga alguna nueva respuesta"

#, fuzzy
#~ msgid ""
#~ "You can always adjust frequency of email updates from your %(profile_url)s"
#~ msgstr ""
#~ "\n"
#~ "                Puedes ajustar la frecuencia de emails recibidos en tu %"
#~ "(profile_url)s\n"
#~ "                "

#~ msgid "once you sign in you will be able to subscribe for any updates here"
#~ msgstr ""
#~ "una vez que inicie sesión serás capaz de suscribirte para recibir "
#~ "actualizaciones"

#, fuzzy
#~ msgid "Login/Signup to Answer"
#~ msgstr "Ingresa/Registrate para publicar tu respuesta"

#~ msgid "Your answer"
#~ msgstr "Tu respuesta"

#~ msgid "Be the first one to answer this question!"
#~ msgstr "Se el primero en contestar esta pregunta"

#~ msgid "you can answer anonymously and then login"
#~ msgstr "tu puedes contestar anonimamente y luego ingresar"

#~ msgid "answer your own question only to give an answer"
#~ msgstr "responder a tu pregunta sólo para dar una respuesta"

#~ msgid "please only give an answer, no discussions"
#~ msgstr "por favor intenta responder, no discutir"

#~ msgid "Login/Signup to Post Your Answer"
#~ msgstr "Ingresa/Registrate para publicar tu respuesta"

#~ msgid "Answer Your Own Question"
#~ msgstr "Responde tu pregunta"

#~ msgid "Answer the question"
#~ msgstr "Responde la pregunta"

#, fuzzy
#~ msgid "Question tools"
#~ msgstr "Etiquetas de la pregunta"

#, fuzzy
#~ msgid "click to unfollow this question"
#~ msgstr "preguntas calientes"

#, fuzzy
#~ msgid "click to follow this question"
#~ msgstr "preguntas calientes"

#, fuzzy
#~ msgid "email the updates"
#~ msgstr "notificaciones por email cancelada"

#, fuzzy
#~ msgid "subscribe to this question rss feed"
#~ msgstr "suscribirse al feed de esta pregunta"

#, fuzzy
#~ msgid "subsribe to rss feed"
#~ msgstr "suscribirse al feed de esta pregunta"

#~ msgid "Question tags"
#~ msgstr "Etiquetas de la pregunta"

#~ msgid "question asked"
#~ msgstr "pregunta formulada"

#~ msgid "question was seen"
#~ msgstr "la pregunta ha sido vista"

#~ msgid "times"
#~ msgstr "veces"

#~ msgid "last updated"
#~ msgstr "última actualización"

#~ msgid "Related questions"
#~ msgstr "Preguntas relacionadas"

#~ msgid "Edit question"
#~ msgstr "Editar pregunta"

#~ msgid "Change tags"
#~ msgstr "Cambiar etiquetas"

#, fuzzy
#~ msgid "Retag"
#~ msgstr "etiquetas"

#~ msgid "Why use and modify tags?"
#~ msgstr "Por que usar o modificar etiquetas?"

#~ msgid "tag editors receive special awards from the community"
#~ msgstr "quienes etiquetan sus preguntas, son premiados por la comunidad"

#~ msgid "up to 5 tags, less than 20 characters each"
#~ msgstr "más de 5 etiquetas, con menos de 20 caraácteres cada una"

#~ msgid "Reopen question"
#~ msgstr "Re-abrir pregunta"

#, fuzzy
#~ msgid "Title"
#~ msgstr "título"

#, fuzzy
#~ msgid "Close reason:"
#~ msgstr "Cerrar pregunta"

#, fuzzy
#~ msgid "Reopen this question?"
#~ msgstr "Reabrir esta pregunta"

#~ msgid "Reopen this question"
#~ msgstr "Reabrir esta pregunta"

#~ msgid "Revision history"
#~ msgstr "Historial de revisiones"

#~ msgid "click to hide/show revision"
#~ msgstr "clic para mostrar u ocultar revision"

#, fuzzy
#~ msgid "revision %(number)s"
#~ msgstr "revisiones/"

#, fuzzy
#~ msgid "Subscribe for tags"
#~ msgstr "usar etiquetas"

#, fuzzy
#~ msgid "Please, subscribe for the following tags:"
#~ msgstr "La pregunta se cerro por las siguientes razones"

#~ msgid "Tag list"
#~ msgstr "Lista de etiquetas"

#~ msgid "sorted alphabetically"
#~ msgstr "mostrar alfabeticamente"

#~ msgid "by name"
#~ msgstr "por nombre"

#~ msgid "sorted by frequency of tag use"
#~ msgstr "ordenar etiquetas por frecuencia de uso"

#~ msgid "by popularity"
#~ msgstr "por popularidad"

#~ msgid "Nothing found"
#~ msgstr "Nada encontrado"

#~ msgid "Users"
#~ msgstr "Usuarios"

#~ msgid "reputation"
#~ msgstr "reputación"

#~ msgid "recent"
#~ msgstr "reciente"

#~ msgid "by username"
#~ msgstr "por nombre de usuario"

#~ msgid "users matching query %(suser)s:"
#~ msgstr "usurios que coinciden con la consulta %(suser)s:"

#~ msgid "Nothing found."
#~ msgstr "Nada encontrado."

#, fuzzy
#~ msgid "Change email"
#~ msgstr "Cambiar email"

#, fuzzy
#~ msgid "Save your email address"
#~ msgstr "tu dirección de email"

#, fuzzy
#~ msgid "change %(email)s info"
#~ msgstr "Cambiar email"

#, fuzzy
#~ msgid "here is why email is required, see %(gravatar_faq_url)s"
#~ msgstr "avatar, ver información  %(gravatar_faq_url)s"

#, fuzzy
#~ msgid "Your new Email"
#~ msgstr "Tu cuenta de email"

#, fuzzy
#~ msgid "Your Email"
#~ msgstr "no enviar emails"

#, fuzzy
#~ msgid "Save Email"
#~ msgstr "Guardar edición"

#, fuzzy
#~ msgid "Validate email"
#~ msgstr "Cómo validar una email"

#, fuzzy
#~ msgid "Email not changed"
#~ msgstr "notificaciones por email cancelada"

#, fuzzy
#~ msgid "email key not sent"
#~ msgstr "enviar actualizaciones al usuario"

#, fuzzy
#~ msgid "Registration"
#~ msgstr "Registrar"

#, fuzzy
#~ msgid "register new %(provider)s account info, see %(gravatar_faq_url)s"
#~ msgstr "avatar, ver información  %(gravatar_faq_url)s"

#, fuzzy
#~ msgid ""
#~ "%(username)s already exists, choose another name for \n"
#~ "                            %(provider)s. Email is required too, see %"
#~ "(gravatar_faq_url)s\n"
#~ "                        "
#~ msgstr ""
#~ "must have valid %(email)s to post, \n"
#~ "                            see %(email_validation_faq_url)s\n"
#~ "                            "

#~ msgid "This account already exists, please use another."
#~ msgstr "Esta cuenta ya existe, por favor use otra."

#~ msgid "Screen name label"
#~ msgstr "Nombre de usuario"

#~ msgid "Email address label"
#~ msgstr "Dirección de correo electrónico"

#~ msgid "receive updates motivational blurb"
#~ msgstr "recibir actualizaciones de motivación"

#~ msgid "please select one of the options above"
#~ msgstr "selecciona una de las siguientes opciones"

#~ msgid "Tag filter tool will be your right panel, once you log in."
#~ msgstr ""
#~ "Una herramienta para filtrar por etiquetas será mostrada cuando ingreses"

#~ msgid "create account"
#~ msgstr "crear cuenta"

#, fuzzy
#~ msgid "Your account details are:"
#~ msgstr "Tu cuenta de email"

#, fuzzy
#~ msgid "Username:"
#~ msgstr "nombr de usuario"

#, fuzzy
#~ msgid "Password:"
#~ msgstr "contraseña"

#, fuzzy
#~ msgid ""
#~ "Sincerely,\n"
#~ "Forum Administrator"
#~ msgstr ""
#~ "Sinceramente,<br />\n"
#~ "    Administrador del Foro"

#~ msgid "Greetings from the Q&A forum"
#~ msgstr "Agradecer desde foro de P&R"

#~ msgid "To make use of the Forum, please follow the link below:"
#~ msgstr "Para usar este foro, ingresa al siguiente enlace:"

#~ msgid "Following the link above will help us verify your email address."
#~ msgstr ""
#~ "El enlace de arriba nos ayudará a verificar su dirección de correo "
#~ "electrónico."

#, fuzzy
#~ msgid ""
#~ "If you beleive that this message was sent in mistake - \n"
#~ "no further action is needed. Just ingore this email, we apologize\n"
#~ "for any inconvenience"
#~ msgstr ""
#~ "Si crees que este mensaje ha sido enviado por error -\n"
#~ "    no es necesario que tomes acción alguna. Solo ignoralo, y disculpa\n"
#~ "    por los iconvenientes"

#~ msgid "Logout"
#~ msgstr "Salir"

#, fuzzy
#~ msgid "(or select another login method above)"
#~ msgstr "selecciona una de las siguientes opciones"

#, fuzzy
#~ msgid "Sign in"
#~ msgstr "ingresar/"

#~ msgid "User login"
#~ msgstr "Nombre de usuario"

#, fuzzy
#~ msgid ""
#~ "\n"
#~ "        Your answer to %(title)s %(summary)s will be posted once you log "
#~ "in\n"
#~ "        "
#~ msgstr ""
#~ "\n"
#~ "                Puedes ajustar la frecuencia de emails recibidos en tu %"
#~ "(profile_url)s\n"
#~ "                "

#, fuzzy
#~ msgid ""
#~ "Your question \n"
#~ "        %(title)s %(summary)s will be posted once you log in\n"
#~ "        "
#~ msgstr ""
#~ "\n"
#~ "                Puedes ajustar la frecuencia de emails recibidos en tu %"
#~ "(profile_url)s\n"
#~ "                "

#, fuzzy
#~ msgid "Please enter your <span>user name and password</span>, then sign in"
#~ msgstr "Ingrese su nombre de usuario y contraseña."

#, fuzzy
#~ msgid "Login or email"
#~ msgstr "no enviar emails"

#, fuzzy
#~ msgid "Password"
#~ msgstr "contraseña"

#, fuzzy
#~ msgid "Login"
#~ msgstr "ingresar"

#, fuzzy
#~ msgid "New password"
#~ msgstr "Seleccionar nueva contraseña"

#, fuzzy
#~ msgid "Please, retype"
#~ msgstr "por favor, re-escribe tu contraseña"

#, fuzzy
#~ msgid "provider"
#~ msgstr "proveedores/"

#, fuzzy
#~ msgid "last used"
#~ msgstr "últimas visita"

#, fuzzy
#~ msgid "cannot be deleted"
#~ msgstr "revivir"

#, fuzzy
#~ msgid "Still have trouble signing in?"
#~ msgstr "si estas teniendo problemas para ingresar."

#, fuzzy
#~ msgid "recover your account via email"
#~ msgstr "Obtener una nueva contraseña"

#, fuzzy
#~ msgid "Recover your account via email"
#~ msgstr "Obtener una nueva contraseña"

#~ msgid "Why use OpenID?"
#~ msgstr "Por que usar OpenID?"

#~ msgid "with openid it is easier"
#~ msgstr "con OpenID es más fácil"

#~ msgid "reuse openid"
#~ msgstr "re-usar openid"

#~ msgid "openid is widely adopted"
#~ msgstr "openID es ampliamente adoptado"

#~ msgid "openid is supported open standard"
#~ msgstr "openID es un estándar abierto"

#~ msgid "Find out more"
#~ msgstr "Para saber más"

#~ msgid "Get OpenID"
#~ msgstr "Obetener OpenID"

#~ msgid "Signup"
#~ msgstr "Darte de alta"

#, fuzzy
#~ msgid "Please register by clicking on any of the icons below"
#~ msgstr "selecciona una de las siguientes opciones"

#, fuzzy
#~ msgid "or create a new user name and password here"
#~ msgstr "Crear nombre de usuario y contraseña"

#~ msgid "Create login name and password"
#~ msgstr "Crear nombre de usuario y contraseña"

#~ msgid "Traditional signup info"
#~ msgstr "Registro tradicional"

#~ msgid "Create Account"
#~ msgstr "Crear cuenta"

#~ msgid "or"
#~ msgstr "o"

#, fuzzy
#~ msgid "return to OpenID login"
#~ msgstr "regresar a la pagina de ingreso"

#, fuzzy
#~ msgid "add avatar"
#~ msgstr "que es gravatar"

#, fuzzy
#~ msgid "Change avatar"
#~ msgstr "Cambiar etiquetas"

#, fuzzy
#~ msgid "Your current avatar: "
#~ msgstr "Tu cuenta de email"

#, fuzzy
#~ msgid "change avatar"
#~ msgstr "cambios guardados"

#, fuzzy
#~ msgid "Upload"
#~ msgstr "subir/"

#, fuzzy
#~ msgid "delete avatar"
#~ msgstr "eliminar respuesta"

#, fuzzy
#~ msgid "Delete These"
#~ msgstr "eliminar respuesta"

#~ msgid "answer tips"
#~ msgstr "responder tips"

#~ msgid "please make your answer relevant to this community"
#~ msgstr "por favor intenta que tu respuesta sea relevante para la comunidad"

#~ msgid "try to give an answer, rather than engage into a discussion"
#~ msgstr "trata de dar una respuesta, en lugar de iniciar un debate"

#~ msgid "please try to provide details"
#~ msgstr "intenta dar algunos detalles"

#~ msgid "be clear and concise"
#~ msgstr "se claro y conciso"

#~ msgid "see frequently asked questions"
#~ msgstr "mira las preguntas más frecuentes"

#~ msgid "Markdown tips"
#~ msgstr "Markdown tips"

#, fuzzy
#~ msgid "*italic* or _italic_"
#~ msgstr "*italic* o __italic__"

#~ msgid "**bold** or __bold__"
#~ msgstr "**bold** o __bold__"

#~ msgid "link"
#~ msgstr "enlace"

#~ msgid "text"
#~ msgstr "texto"

#~ msgid "image"
#~ msgstr "imagen"

#~ msgid "numbered list:"
#~ msgstr "numerar:"

#~ msgid "basic HTML tags are also supported"
#~ msgstr "HTML básico es soportado"

#~ msgid "learn more about Markdown"
#~ msgstr "lee acerca de Markdown"

#~ msgid "login to post question info"
#~ msgstr "ingresa para publicar información de la pregunta"

#, fuzzy
#~ msgid ""
#~ "must have valid %(email)s to post, \n"
#~ "                            see %(email_validation_faq_url)s\n"
#~ "                            "
#~ msgstr ""
#~ "must have valid %(email)s to post, \n"
#~ "                            see %(email_validation_faq_url)s\n"
#~ "                            "

#~ msgid "Login/signup to post your question"
#~ msgstr "Ingresa/registrate para publicar tu pregunta"

#~ msgid "Ask your question"
#~ msgstr "Formula tu pregunta"

#, fuzzy
#~ msgid "each tag must be shorter that %(max_chars)s character"
#~ msgid_plural "each tag must be shorter than %(max_chars)s characters"
#~ msgstr[0] "las etiquetas deben contener menos de 20 carácteres"
#~ msgstr[1] "las etiquetas deben contener menos de 20 carácteres"

#, fuzzy
#~ msgid "please use %(tag_count)s tag"
#~ msgid_plural "please use %(tag_count)s tags or less"
#~ msgstr[0] "por favor, use 5 etiquetas o menos"
#~ msgstr[1] "por favor, use 5 etiquetas o menos"

#, fuzzy
#~ msgid ""
#~ "please use up to %(tag_count)s tags, less than %(max_chars)s characters "
#~ "each"
#~ msgstr "más de 5 etiquetas, con menos de 20 caraácteres cada una"

#~ msgid "about"
#~ msgstr "acerca de"

#~ msgid "privacy policy"
#~ msgstr "políticas de privacidad"

#~ msgid "give feedback"
#~ msgstr "enviar sugerencias"

#~ msgid "back to home page"
#~ msgstr "volver a inicio"

#~ msgid "questions"
#~ msgstr "preguntas"

#~ msgid "users"
#~ msgstr "usuarios"

#~ msgid "badges"
#~ msgstr "medallas"

#~ msgid "ask a question"
#~ msgstr "preguntar"

#~ msgid "logout"
#~ msgstr "salir"

#~ msgid "login"
#~ msgstr "ingresar"

#, fuzzy
#~ msgid "settings"
#~ msgstr "authsettings/"

#~ msgid "search"
#~ msgstr "buscar"

#~ msgid "question tips"
#~ msgstr "tips para preguntar"

#~ msgid "please ask a relevant question"
#~ msgstr "por favor, haz que tu pregunta sea relevante"

#~ msgid "please try provide enough details"
#~ msgstr "intenta dar todos los detalles"

#~ msgid "Interesting tags"
#~ msgstr "Etiquetas de interes"

#~ msgid "Add"
#~ msgstr "Agregar"

#~ msgid "Ignored tags"
#~ msgstr "Ignorar etiqueta"

#, fuzzy
#~ msgid "Display tag filter"
#~ msgstr "Seleccione una etiqueta de filtro para el email"

#, fuzzy
#~ msgid "Please, post your question!"
#~ msgstr "Formula tu pregunta"

#~ msgid "subscribe to the questions feed"
#~ msgstr "suscribirse al feed de esta pregunta"

#, fuzzy
#~ msgid "Search tips:"
#~ msgstr "Resultados de busqueda"

#, fuzzy
#~ msgid "reset author"
#~ msgstr "preguntar al autor"

#, fuzzy
#~ msgid " or "
#~ msgstr "o"

#, fuzzy
#~ msgid "reset tags"
#~ msgstr "ver las etiquetas"

#, fuzzy
#~ msgid "Search tip:"
#~ msgstr "Resultados de busqueda"

#, fuzzy
#~ msgid "There are no unanswered questions here"
#~ msgstr "lista de preguntas sin contestar"

#, fuzzy
#~ msgid "No questions here. "
#~ msgstr "preguntas favoritas"

#, fuzzy
#~ msgid "resetting author"
#~ msgstr "preguntar al autor"

#, fuzzy
#~ msgid "resetting tags"
#~ msgstr "Etiquetas de interes"

#, fuzzy
#~ msgid "Please always feel free to ask your question!"
#~ msgstr "por favor, haz que tu pregunta sea relevante"

#~ msgid "Related tags"
#~ msgstr "Etiquetas relacionadas"

#, fuzzy
#~ msgid "see unanswered questions"
#~ msgstr "preguntas sin contestar"

#, fuzzy
#~ msgid "see your followed questions"
#~ msgstr "preguntas favoritas del usuario"

#, fuzzy
#~ msgid "%(username)s's profile"
#~ msgstr "perfil de usuario"

#~ msgid "Edit user profile"
#~ msgstr "Editar perfil de usuario"

#~ msgid "edit profile"
#~ msgstr "editar perfil"

#~ msgid "Registered user"
#~ msgstr "Usuario registrado"

#~ msgid "Screen Name"
#~ msgstr "Nombre para mostrar"

#~ msgid "Update"
#~ msgstr "Actualizar"

#, fuzzy
#~ msgid "subscriptions"
#~ msgstr "suscripción por email"

#~ msgid "Email subscription settings"
#~ msgstr "Configuración de suscripciones por email"

#~ msgid "email subscription settings info"
#~ msgstr "información de suscripciones por email"

#~ msgid "Stop sending email"
#~ msgstr "Detener el envió de emails"

#, fuzzy
#~ msgid "followed questions"
#~ msgstr "Todas las preguntas"

#, fuzzy
#~ msgid "Sections:"
#~ msgstr "preguntas"

#, fuzzy
#~ msgid "select:"
#~ msgstr "eliminar"

#, fuzzy
#~ msgid "seen"
#~ msgstr "últimas visita"

#, fuzzy
#~ msgid "new"
#~ msgstr "nuevas"

#, fuzzy
#~ msgid "none"
#~ msgstr "hecho/"

#, fuzzy
#~ msgid "mark as seen"
#~ msgstr "últimas visita"

#, fuzzy
#~ msgid "mark as new"
#~ msgstr "la mejor respuesta fue marcada"

#~ msgid "remove"
#~ msgstr "remover"

#~ msgid "update profile"
#~ msgstr "actualizar perfil"

#~ msgid "real name"
#~ msgstr "nombre real"

#~ msgid "member for"
#~ msgstr "miembro desde"

#~ msgid "last seen"
#~ msgstr "últimas visita"

#~ msgid "user website"
#~ msgstr "sitio web del usuario"

#~ msgid "location"
#~ msgstr "localización"

#~ msgid "age"
#~ msgstr "edad"

#~ msgid "age unit"
#~ msgstr "medida de unidad"

#~ msgid "todays unused votes"
#~ msgstr "votos no utilizados el día de hoy"

#~ msgid "votes left"
#~ msgstr "votos restantes"

#, fuzzy
#~ msgid "moderation"
#~ msgstr "Localización"

#, fuzzy
#~ msgid "Save"
#~ msgstr "Guardar edición"

#, fuzzy
#~ msgid "User reputation changed"
#~ msgstr "reputación del usuario en la comunidad"

#, fuzzy
#~ msgid "Message sent"
#~ msgstr "mensajes/"

#, fuzzy
#~ msgid "Send message"
#~ msgstr "mensajes/"

#, fuzzy
#~ msgid "Suspended users can only edit or delete their own posts."
#~ msgstr ""
#~ "Sorry, your account appears to be suspended and you cannot make new posts "
#~ "until this issue is resolved. You can, however edit your existing posts. "
#~ "Please contact the forum administrator to reach a resolution."

#, fuzzy
#~ msgid "%(username)s's network is empty"
#~ msgstr "perfil de usuario"

#, fuzzy
#~ msgid "activity"
#~ msgstr "activa"

#, fuzzy
#~ msgid "Your karma change log."
#~ msgstr "Tu contraseña ha sido cambiada."

#~ msgid "overview"
#~ msgstr "descripción general"

#, fuzzy
#~ msgid "the answer has been voted for %(answer_score)s times"
#~ msgstr "la respuesta ha sido votada %(vote_count)s veces"

#~ msgid "this answer has been selected as correct"
#~ msgstr "esta respuesta ha sido seleccionada como la correcta"

#~ msgid "thumb up"
#~ msgstr "pulgar hacia arriba"

#~ msgid "user has voted up this many times"
#~ msgstr "usuarios han votado positivo esto varias veces"

#~ msgid "thumb down"
#~ msgstr "pulgar hacia abajo"

#~ msgid "user voted down this many times"
#~ msgstr "usuarios han votado negativo esto varias veces"

#, fuzzy
#~ msgid "Answer to:"
#~ msgstr "responder tips"

#~ msgid "User profile"
#~ msgstr "Pefil de usuario"

#~ msgid "graph of user reputation"
#~ msgstr "grafica de la reputación de este usuario"

#~ msgid "reputation history"
#~ msgstr "historial de reputación"

#, fuzzy
#~ msgid "questions that user is following"
#~ msgstr "preguntas que el usuario seleccione como su favorito"

#~ msgid "recent activity"
#~ msgstr "actividad reciente"

#~ msgid "casted votes"
#~ msgstr "votos emitidos"

#~ msgid "votes"
#~ msgstr "votos"

#~ msgid "community wiki"
#~ msgstr "wiki"

#~ msgid "Location"
#~ msgstr "Localización"

#~ msgid "command/"
#~ msgstr "comando/"

#~ msgid "mark-tag/"
#~ msgstr "marcar-etiqueta/"

#~ msgid "interesting/"
#~ msgstr "interesante/"

#~ msgid "ignored/"
#~ msgstr "ignorada/"

#~ msgid "unmark-tag/"
#~ msgstr "desmarcar-etiqueta/"

#~ msgid "search/"
#~ msgstr "buscar/"

#, fuzzy
#~ msgid "Askbot"
#~ msgstr "Acerca de"

#~ msgid "allow only selected tags"
#~ msgstr "permitir unicamente etiquetas seleccionadas"

#~ msgid "First time here? Check out the <a href=\"%s\">FAQ</a>!"
#~ msgstr ""
#~ "Primera vez? Lee nuestra <a href=\"%s\">Preguntas Mas Frecuentes</a>!"

#, fuzzy
#~ msgid "newquestion/"
#~ msgstr "nueva pregunta"

#, fuzzy
#~ msgid "newanswer/"
#~ msgstr "responder/"

#, fuzzy
#~ msgid "MyOpenid user name"
#~ msgstr "por nombre de usuario"

#, fuzzy
#~ msgid "Email verification subject line"
#~ msgstr "Configuración de suscripciones por email"

#, fuzzy
#~ msgid "Invalid request"
#~ msgstr "Validación incorrecta"

#, fuzzy
#~ msgid "Deleted own post with score of 3 or higher"
#~ msgstr "Eliminó su propio post con %s puntos o superior"

#, fuzzy
#~ msgid "nice-answer"
#~ msgstr "respuesta"

#, fuzzy
#~ msgid "nice-question"
#~ msgstr "nueva pregunta"

#, fuzzy
#~ msgid "pundit"
#~ msgstr "editar"

#, fuzzy
#~ msgid "popular-question"
#~ msgstr "pregunta"

#, fuzzy
#~ msgid "editor"
#~ msgstr "editar"

#, fuzzy
#~ msgid "organizer"
#~ msgstr "Tu respuesta"

#, fuzzy
#~ msgid "supporter"
#~ msgstr "voto positivo"

#, fuzzy
#~ msgid "teacher"
#~ msgstr "buscar"

#~ msgid "Answered first question with at least one up vote"
#~ msgstr "La primera pregunta respondió con al menos un voto"

#, fuzzy
#~ msgid "great-answer"
#~ msgstr "respuesta"

#, fuzzy
#~ msgid "Answer voted up 100 times"
#~ msgstr "Respuesta votada %s veces"

#, fuzzy
#~ msgid "great-question"
#~ msgstr "re-etiquetar preguntas"

#, fuzzy
#~ msgid "Question voted up 100 times"
#~ msgstr "Pregunta votada %s veces"

#, fuzzy
#~ msgid "stellar-question"
#~ msgstr "ver todas las preguntas"

#, fuzzy
#~ msgid "Question favorited by 100 users"
#~ msgstr "Pregunta marcada como favorita por %s usuarios"

#, fuzzy
#~ msgid "famous-question"
#~ msgstr "pregunta"

#, fuzzy
#~ msgid "Asked a question with 10,000 views"
#~ msgstr "Hizo una pregunta con %s visitas"

#, fuzzy
#~ msgid "good-answer"
#~ msgstr "respuesta"

#, fuzzy
#~ msgid "Answer voted up 25 times"
#~ msgstr "Respuesta votada %s veces"

#, fuzzy
#~ msgid "good-question"
#~ msgstr "pregunta"

#, fuzzy
#~ msgid "Question voted up 25 times"
#~ msgstr "Pregunta votada %s veces"

#, fuzzy
#~ msgid "favorite-question"
#~ msgstr "preguntas favoritas"

#~ msgid "Strunk & White"
#~ msgstr "Strunk & White"

#, fuzzy
#~ msgid "strunk-and-white"
#~ msgstr "Strunk & White"

#, fuzzy
#~ msgid "expert"
#~ msgstr "texto"

#, fuzzy
#~ msgid "notable-question"
#~ msgstr "nueva pregunta"

#, fuzzy
#~ msgid "Asked a question with 2,500 views"
#~ msgstr "Hizo una pregunta con %s visitas"

#, fuzzy
#~ msgid "Accepted answer and voted up 40 times"
#~ msgstr "Respuesta acetada y votada %s veces"

#~ msgid "About"
#~ msgstr "Acerca de"

#, fuzzy
#~ msgid ""
#~ "must have valid %(email)s to post, \n"
#~ "                                see %(email_validation_faq_url)s\n"
#~ "                                "
#~ msgstr ""
#~ "must have valid %(email)s to post, \n"
#~ "                            see %(email_validation_faq_url)s\n"
#~ "                            "

#~ msgid "how to validate email title"
#~ msgstr "Cómo validar una email"

#, fuzzy
#~ msgid ""
#~ "how to validate email info with %(send_email_key_url)s %(gravatar_faq_url)"
#~ "s"
#~ msgstr ""
#~ "como validar una email con %(send_email_key_url)s %(gravatar_faq_url)s"

#~ msgid "."
#~ msgstr "."

#, fuzzy
#~ msgid "Sender is"
#~ msgstr "Enviar enlace"

#~ msgid ""
#~ "As a registered user you can login with your OpenID, log out of the site "
#~ "or permanently remove your account."
#~ msgstr ""
#~ "Como usuario registrado, puedes ingresar con tu perfil OpenID, salir del "
#~ "sitio o eliminar permanentemente tu cuenta."

#~ msgid "Logout now"
#~ msgstr "Salir ahora"

#~ msgid "mark this question as favorite (click again to cancel)"
#~ msgstr "marcar esta pregunta como favorita (clic de nuevo para cancelar)"

#~ msgid ""
#~ "remove favorite mark from this question (click again to restore mark)"
#~ msgstr ""
#~ "remover la marca de favorito de esta pregunta (clic de nuevo para "
#~ "restaurar marca)"

#~ msgid "see questions tagged '%(tag_name)s'"
#~ msgstr "ver etiquetas de la pregunta '%(tag_name)s'"

#, fuzzy
#~ msgid "tagged"
#~ msgstr "re-etiquetado"

#~ msgid "remove '%(tag_name)s' from the list of interesting tags"
#~ msgstr "remover '%(tag_name)s' de la lista de etiquetas interesante"

#~ msgid "remove '%(tag_name)s' from the list of ignored tags"
#~ msgstr "remover '%(tag_name)s' de la lista de etiquetas ignoradas"

#~ msgid "keep ignored questions hidden"
#~ msgstr "mantener ocultas las etiquetas ignoradas"

#, fuzzy
#~ msgid ""
#~ "see other questions with %(view_user)s's contributions tagged '%(tag_name)"
#~ "s' "
#~ msgstr ""
#~ "ver otras preguntas con %(view_user)s's que ha etiquetado con '%(tag_name)"
#~ "s' "

#~ msgid "favorites"
#~ msgstr "favoritos"

#, fuzzy
#~ msgid "this questions was selected as favorite %(cnt)s time"
#~ msgid_plural "this questions was selected as favorite %(cnt)s times"
#~ msgstr[0] "esta pregunta ha sido seleccionada como favorita"
#~ msgstr[1] "esta pregunta ha sido seleccionada como favorita"

#, fuzzy
#~ msgid "thumb-up on"
#~ msgstr "thumb-up on"

#, fuzzy
#~ msgid "thumb-up off"
#~ msgstr "thumb-up off"

#, fuzzy
#~ msgid "Login name"
#~ msgstr "Ingresar ahora!"

#~ msgid "home"
#~ msgstr "inicio"

#~ msgid "Please prove that you are a Human Being"
#~ msgstr "Demuestranos que eres humano de verdad"

#~ msgid "I am a Human Being"
#~ msgstr "Soy un humano de verdad"

#~ msgid "this answer has been accepted to be correct"
#~ msgstr "Esta respuesta ha sido aceptada como la correcta"

#~ msgid "views"
#~ msgstr "vistas"

#~ msgid "reputation points"
#~ msgstr "puntos de reputación"

#, fuzzy
#~ msgid "badges: "
#~ msgstr "medallas"

#, fuzzy
#~ msgid "Bad request"
#~ msgstr "Validación incorrecta"

#~ msgid "comments/"
#~ msgstr "comentarios/"

#~ msgid "delete/"
#~ msgstr "eliminar/"

#~ msgid "Please enter valid username and password (both are case-sensitive)."
#~ msgstr ""
#~ "Ingrese su nombre de usuario y contraseña (sensible a las mayusculas)"

#~ msgid "This account is inactive."
#~ msgstr "Esta cuenta está inactiva."

#~ msgid "Login failed."
#~ msgstr "Ingreso fallido."

#, fuzzy
#~ msgid ""
#~ "Please enter a valid                     username and password. Note that "
#~ "both fields are                     case-sensitive."
#~ msgstr ""
#~ "Ingrese su nombre de usuario y contraseña (sensible a las mayusculas)"

#, fuzzy
#~ msgid "password/"
#~ msgstr "contraseña"

#, fuzzy
#~ msgid "email/"
#~ msgstr "no enviar emails"

#~ msgid "validate/"
#~ msgstr "validar/"

#, fuzzy
#~ msgid "change/"
#~ msgstr "edad"

#, fuzzy
#~ msgid "openid/"
#~ msgstr "reabrir/"

#, fuzzy
#~ msgid "Password changed."
#~ msgstr "Tu contraseña ha sido cambiada."

#, fuzzy
#~ msgid "your email was not changed"
#~ msgstr "Tu contraseña ha sido cambiada."

#, fuzzy
#~ msgid "This OpenID is already associated with another account."
#~ msgstr "Estas credenciales ya están asociadas con tu cuenta."

#, fuzzy
#~ msgid "OpenID %s is now associated with your account."
#~ msgstr "Las nuevas credenciales están ahora asociadas con tu cuenta."

#, fuzzy
#~ msgid "Request for new password"
#~ msgstr "Crear contraseña"

#, fuzzy
#~ msgid ""
#~ "A new password and the activation link were sent to your email address."
#~ msgstr "Un correo de validación ha sido enviado a tu dirección de email."

#~ msgid "Your question and all of it's answers have been deleted"
#~ msgstr "Tu pregunta y todas sus respuestas han sido eliminadas"

#~ msgid "Your question has been deleted"
#~ msgstr "Tu pregunta ha sido eliminada"

#~ msgid "The question and all of it's answers have been deleted"
#~ msgstr "La pregunta y todas sus respuestas han sido eliminadas"

#~ msgid "The question has been deleted"
#~ msgstr "La pregunta  ha sido eliminada"

#~ msgid "question"
#~ msgstr "pregunta"

#~ msgid "Automatically accept user's contributions for the email updates"
#~ msgstr ""
#~ "Aceptar automáticamente las contribuciones de los usuarios para las "
#~ "actualizaciones de correo electrónico"

#~ msgid "unanswered/"
#~ msgstr "sinrespuesta/"

#, fuzzy
#~ msgid "nimda/"
#~ msgstr "nimda/"

#~ msgid "email update message subject"
#~ msgstr "asunto del email"

#~ msgid "sorry, system error"
#~ msgstr "lo sentimos, ocurrió un error del sistema"

#~ msgid "Account functions"
#~ msgstr "Funciones de la Cuenta"

#~ msgid "Change email "
#~ msgstr "Cambiar email"

#~ msgid "Add or update the email address associated with your account."
#~ msgstr "Agregar o actualizar la dirección de email asociada a tu cuenta."

#~ msgid "Change OpenID"
#~ msgstr "Cambiar OpenID"

#~ msgid "Change openid associated to your account"
#~ msgstr "Cambiar el OpenID asociado a tu cuenta"

#~ msgid "Erase your username and all your data from website"
#~ msgstr "Eliminar tu nombre de usuario y todos tus datos de este sitio"

#~ msgid "toggle preview"
#~ msgstr "Vista preliminar"

#~ msgid "reading channel"
#~ msgstr "leyendo canal"

#~ msgid "[author]"
#~ msgstr "[autor]"

#~ msgid "[publisher]"
#~ msgstr "[publicada por]"

#~ msgid "[publication date]"
#~ msgstr "[fecha de publicación]"

#~ msgid "[price]"
#~ msgstr "[precio]"

#~ msgid "currency unit"
#~ msgstr "unidad de medida"

#~ msgid "[pages]"
#~ msgstr "[paginas]"

#~ msgid "pages abbreviation"
#~ msgstr "abreviacions de pagina"

#~ msgid "[tags]"
#~ msgstr "[etiquetas]"

#~ msgid "author blog"
#~ msgstr "blog del autor"

#~ msgid "book directory"
#~ msgstr "directorio de libros"

#~ msgid "buy online"
#~ msgstr "comprar online"

#~ msgid "reader questions"
#~ msgstr "leer preguntas"

#~ msgid "ask the author"
#~ msgstr "preguntar al autor"

#~ msgid "number of times"
#~ msgstr "número de veces"

#~ msgid "the answer has been accepted to be correct"
#~ msgstr "la respuesta ha sido aceptada como la correcta"

#~ msgid "subscribe to book RSS feed"
#~ msgstr "suscribirse al feed de este libro"

#~ msgid "open any closed question"
#~ msgstr "abrir y cerrar preguntas"

#~ msgid "books"
#~ msgstr "libros"

#, fuzzy
#~ msgid "%(rev_count)s revision"
#~ msgid_plural "%(rev_count)s revisions"
#~ msgstr[0] "seleccionar revisión"
#~ msgstr[1] "seleccionar revisión"

#~ msgid "general message about privacy"
#~ msgstr "mensaje general sobre las privacidad"

#~ msgid "Site Visitors"
#~ msgstr "Visitas del sitio"

#~ msgid "what technical information is collected about visitors"
#~ msgstr "Que información técnica es recolectada de los visitantes?"

#~ msgid "Personal Information"
#~ msgstr "Información personal"

#~ msgid "details on personal information policies"
#~ msgstr "detalles de las políticas de información personal"

#~ msgid "Other Services"
#~ msgstr "Otros Servicios"

#~ msgid "details on sharing data with third parties"
#~ msgstr "detalles sobre compartir datos con terceros"

#~ msgid "cookie policy details"
#~ msgstr "politicas de las cookies"

#~ msgid "Policy Changes"
#~ msgstr "Cambios de Políticas"

#~ msgid "how privacy policies can be changed"
#~ msgstr "como han cambiado las políticas"

#~ msgid "tags help us keep Questions organized"
#~ msgstr "las etiquetas ayudan a mantener las preguntas ordenadas"

#~ msgid "Found by tags"
#~ msgstr "Buscar etiquetas"

#~ msgid "Search results"
#~ msgstr "Resultados de busqueda"

#~ msgid "Found by title"
#~ msgstr "Encontrar por título"

#~ msgid "Unanswered questions"
#~ msgstr "Preguntas sin responder"

#, fuzzy
#~ msgid "less answers"
#~ msgstr "antiguar respuestas"

#, fuzzy
#~ msgid "click to see coldest questions"
#~ msgstr "ver las últimas preguntas"

#, fuzzy
#~ msgid "more answers"
#~ msgstr "Tu respuesta"

#, fuzzy
#~ msgid "unpopular"
#~ msgstr "etiquetas populars"

#, fuzzy
#~ msgid "popular"
#~ msgstr "etiquetas populars"

#~ msgid "Open the previously closed question"
#~ msgstr "Abrir pregunta previamente cerrada"

#~ msgid "reason - leave blank in english"
#~ msgstr "razones"

#~ msgid "on "
#~ msgstr "en"

#~ msgid "date closed"
#~ msgstr "cerrada el"

#, fuzzy
#~ msgid "Account: change OpenID URL"
#~ msgstr "Cambiar OpenID"

#, fuzzy
#~ msgid ""
#~ "This is where you can change your OpenID URL. Make sure you remember it!"
#~ msgstr "Aquí puedes cambiar tu contraseña. Asegurate de recordarla!"

#~ msgid ""
#~ "This is where you can change your password. Make sure you remember it!"
#~ msgstr "Aquí puedes cambiar tu contraseña. Asegurate de recordarla!"

#~ msgid "Connect your OpenID with this site"
#~ msgstr "Conectar tu OpenID con este sitio"

#~ msgid "Sorry, looks like we have some errors:"
#~ msgstr "Lo sentimos, ocurrieron algunos errores con:"

#~ msgid "Existing account"
#~ msgstr "Cuenta existente"

#~ msgid "password"
#~ msgstr "contraseña"

#~ msgid "Forgot your password?"
#~ msgstr "Recordar contraseña"

#, fuzzy
#~ msgid "Account: delete account"
#~ msgstr "Eliminar cuenta"

#, fuzzy
#~ msgid "Delete account permanently"
#~ msgstr "Eliminar cuenta"

#, fuzzy
#~ msgid "Traditional login information"
#~ msgstr "Registro tradicional"

#, fuzzy
#~ msgid "Send new password"
#~ msgstr "Cambiar Contraseña"

#, fuzzy
#~ msgid "Reset password"
#~ msgstr "Crear contraseña"

#, fuzzy
#~ msgid "return to login"
#~ msgstr "regresar a la pagina de ingreso"

#~ msgid "Click to sign in through any of these services."
#~ msgstr "Haz clic sobre uno de estos servicios para ingresar"

#, fuzzy
#~ msgid "Enter your login name and password"
#~ msgstr "Crear nombre de usuario y contraseña"

#, fuzzy
#~ msgid "Create account"
#~ msgstr "crear cuenta"

#, fuzzy
#~ msgid "Connect to %(APP_SHORT_NAME)s with Facebook!"
#~ msgstr "Conectar con %(APP_SHORT_NAME)s Facebook!"

#~ msgid "favorite questions"
#~ msgstr "preguntas favoritas"

#~ msgid "Email Validation"
#~ msgstr "Email de validación"

#~ msgid "Thank you, your email is now validated."
#~ msgstr "Gracias, tu email ha sido validado."

#, fuzzy
#~ msgid "Welcome back %s, you are now logged in"
#~ msgstr "Bienvenido de vuelta %s, ahora has ingresado"

#~ msgid "books/"
#~ msgstr "libros/"

#~ msgid ""
#~ "please use following characters in tags: letters 'a-z', numbers, and "
#~ "characters '.-_#'"
#~ msgstr ""
#~ "puedes utilizar los siguientes carácteres en las tags: letras 'a-z', "
#~ "numeros, y carácteres ',-_#'"

#~ msgid "tempsignin/"
#~ msgstr "tiempo-de-ingreso/"

#~ msgid "add/"
#~ msgstr "agregar/"

#~ msgid "admin/"
#~ msgstr "admin/"

#~ msgid "You cannot leave this field blank"
#~ msgstr "No puedes dejar este espacio en blanco"

#~ msgid "The users have been awarded with badges:"
#~ msgstr "Los usuarios pueden ser premiado con los siguientes medallas:"

#~ msgid "using tags"
#~ msgstr "usando las siguientes etiquetas"

#~ msgid "last updated questions"
#~ msgstr "últimas respuestas"

#~ msgid "welcome to website"
#~ msgstr "bienvenido al sitio"

#~ msgid "Recent tags"
#~ msgstr "Etiquetas recientes"

#~ msgid "Recent awards"
#~ msgstr "Medallas recientes"

#~ msgid "all awards"
#~ msgstr "todas las medallas"

#~ msgid "subscribe to last 30 questions by RSS"
#~ msgstr "suscribirse a las últimas 30 preguntas por RSS"

#~ msgid "Still looking for more? See"
#~ msgstr "Buscas más? Mira"

#~ msgid "complete list of questions"
#~ msgstr "lista completa de preguntas"

#~ msgid "Please help us answer"
#~ msgstr "Ayudanos a contestar preguntas"

#~ msgid "number - make blank in english"
#~ msgstr "numero"

#~ msgid "Questions are sorted by the <strong>time of last update</strong>."
#~ msgstr ""
#~ "Las preguntas han sido ordenadas según <strong>el tiempo de su última "
#~ "actualización</strong>."

#~ msgid "Most recently answered ones are shown first."
#~ msgstr "Las preguntas contestadas recientemente serán mostradas primero."

#~ msgid "Questions sorted by <strong>number of responses</strong>."
#~ msgstr "Preguntas ordenadas por <strong>el numero de respuestas</strong>."

#~ msgid "Most answered questions are shown first."
#~ msgstr "Las preguntas con más respuestas serán mostradas primero."

#~ msgid "Questions are sorted by the <strong>number of votes</strong>."
#~ msgstr "Preguntas serán ordenadas por el <strong>numero de votos</strong>."

#~ msgid "Most voted questions are shown first."
#~ msgstr "Las preguntas mejor valoradas serán mostradas primero."

#~ msgid "All tags matching query"
#~ msgstr "Mostrar todas las etiquetas usadas"

#~ msgid "all tags - make this empty in english"
#~ msgstr "todas las etiquetas"

#~ msgid "image associated with your email address"
#~ msgstr "imagen asociada con tu dirección de email"

#~ msgid "Authentication settings"
#~ msgstr "Parametros de autentificación"

#~ msgid ""
#~ "These are the external authentication providers currently associated with "
#~ "your account."
#~ msgstr ""
#~ "Estos son los proveedores de autenticación externa asociada a su cuenta."

#~ msgid ""
#~ "You currently have no external authentication provider associated with "
#~ "your account."
#~ msgstr ""
#~ "Actualmente tu cuenta no esta asociada a ningún proveedor de "
#~ "autenticación externa."

#~ msgid "Add new provider"
#~ msgstr "Agregar nuevo proveedor"

#~ msgid ""
#~ "You can set up a password for your account, so you can login using "
#~ "standard username and password!"
#~ msgstr ""
#~ "Haz configurado la contraseña para tu cuenta, puedes usarla para ingresar "
#~ "con el método estandar: nombre de usuario y contraseña!"

#~ msgid "You are here for the first time with "
#~ msgstr "Usted está aquí por primera vez con"

#~ msgid ""
#~ "Please create your screen name and save your email address. Saved email "
#~ "address will let you subscribe for the updates on the most interesting "
#~ "questions and will be used to create and retrieve your unique avatar "
#~ "image. "
#~ msgstr ""
#~ "Por favor, escriba su nombre de usuario y su dirección de correo "
#~ "electrónico. Su dirección de correo electrónico le permitirá suscribirse "
#~ "a las actualizaciones de las preguntas más interesantes y se utilizará "
#~ "para crear y recuperar la imagen de su avatar."

#~ msgid "Or..."
#~ msgstr "o"

#~ msgid ""
#~ "Take the oppurtunity to validate my email next to the external provider I "
#~ "choose."
#~ msgstr ""
#~ "Tomar la oportunidad de validad mi email con el proveedor que he "
#~ "seleccionado."

#~ msgid "Click"
#~ msgstr "Click"

#~ msgid "Enter your "
#~ msgstr "Ingresar tu"

#~ msgid "You're seeing this because someone requested a temporary login link"
#~ msgstr ""
#~ "Estás viendo esto porque alguien ha solicitado un enlace de conexión "
#~ "temporal"

#~ msgid "Following the link above will give you access to your account."
#~ msgstr "Sigue el siguiente enlace para acceder a tu cuenta."

#~ msgid "Request temporary login key"
#~ msgstr "Solicitar clave de acceso temporal"

#~ msgid "Account: request temporary login key"
#~ msgstr "Cuenta: solicitar clave de acceso temporal"

#~ msgid ""
#~ "\n"
#~ "    If you're experiencing problems accessing your account, or if you "
#~ "forgot your password,\n"
#~ "    here you can request a temporary login key. Fill out your account "
#~ "email and we'll send you a temporary access link that\n"
#~ "    will enable you to access your account. This token is valid only once "
#~ "and for a limited period of time.\n"
#~ " "
#~ msgstr ""
#~ "\n"
#~ "    Si estas teniendo problemas de acceo a tu cuenta, u olvidaste tu "
#~ "contraseña,\n"
#~ "    aqui puedes solicitar una clave de acceso temporal. Ingresa la "
#~ "dirección de email asociada a tu cuenta y te enviaremos un enlace "
#~ "temporal\n"
#~ "    para que tengas acceso a tu cuenta. Este será valido una sola vez y "
#~ "por un período de tiempo limitado.\n"
#~ " "

#~ msgid "administration area"
#~ msgstr "Área de Administración"

#~ msgid "Administration menu"
#~ msgstr "Menú de administración"

#~ msgid "Welcome to the administration area."
#~ msgstr "Bienvenido al área de adminstración"

#~ msgid ""
#~ "Sorry, these login credentials belong to anoother user. Plese terminate "
#~ "your current session and try again."
#~ msgstr ""
#~ "Lo sentimos, las credenciales que haz ingresado pertenecen a otro "
#~ "usuario. Por favor termina tu sesión actual e intenta de nuevo."

#~ msgid "You are already logged in with that user."
#~ msgstr "Ya haz ingresado con este usuario."

#~ msgid ""
#~ "Oops, something went wrong in the middle of this process. Please try "
#~ "again."
#~ msgstr ""
#~ "Lo sentimos, algo falló en medio del proceso. Por favor intentalo de "
#~ "nuevo."

#~ msgid "Temporary login link"
#~ msgstr "Enlace temporal para ingresar"

#~ msgid "An email has been sent with your temporary login key"
#~ msgstr "Un email te ha sido enviado con una clave de acceso temporal"

#~ msgid ""
#~ "You are logged in with a temporary access key, please take the time to "
#~ "fix your issue with authentication."
#~ msgstr ""
#~ "Haz ingresado con una clave de acceso temporal, tomate tu tiempo para "
#~ "solucionar el problema de autenticación (OpenID o contraseña)."

#, fuzzy
#~ msgid "You removed the association with %s"
#~ msgstr "Haz removido la asociación con %s"

#~ msgid "Sorry, your Facebook session has expired, please try again"
#~ msgstr "Lo sentimos, su sesión de Facebook ha experido, intentelo de nuevo"

#~ msgid ""
#~ "The authentication with Facebook connect failed due to an invalid "
#~ "signature"
#~ msgstr "La autentificación con Facebook ha fallado por un perfil invalido"

#~ msgid ""
#~ "The authentication with Facebook connect failed, cannot find "
#~ "authentication tokens"
#~ msgstr ""
#~ "La autentificación con Facebook ha fallado, no podemos encontrar una "
#~ "cuenta asociada"

#~ msgid "local/"
#~ msgstr "local/"

#~ msgid "Error, the oauth token is not on the server"
#~ msgstr "Error, esta cuenta no esta registrada en nuestro servidor"

#~ msgid "Something went wrong! Auth tokens do not match"
#~ msgstr "Algo esta fallando! Tu cuenta no parece coincidir"

#~ msgid "Sorry, but your input is not a valid OpenId"
#~ msgstr "Lo sentimos pero no es una cuenta OpenID valida"

#~ msgid "The OpenId authentication request was canceled"
#~ msgstr "La solicitud de autenticación OpenID ha sido cancelada"

#~ msgid "The OpenId authentication failed: "
#~ msgstr "La autenticación OpenID ha fallado:"

#~ msgid "Setup needed"
#~ msgstr "Es necesario configurar"

#~ msgid "The OpenId authentication failed with an unknown status: "
#~ msgstr "La autenticación OpenID ha fallado por razones desconocidas:"

#~ msgid "Enter your OpenId Url"
#~ msgstr "Ingresa la URL de tu OpenID"

#, fuzzy
#~ msgid "Got %s upvotes in a question tagged with \"bug\""
#~ msgstr "Obtuvo %s votos en la pregunta marcada con \"bug\""<|MERGE_RESOLUTION|>--- conflicted
+++ resolved
@@ -659,15 +659,11 @@
 msgid "Use this setting to control gravatar for email-less user"
 msgstr ""
 
-<<<<<<< HEAD
 #: conf/email.py:76
 msgid "Prefix for the email subject line"
 msgstr "Prefijo para el campo de correo electrónico"
 
-#: conf/email.py:142
-=======
 #: conf/email.py:215
->>>>>>> d081c9f1
 #, fuzzy
 msgid "Allow posting questions by email"
 msgstr "ingresa para publicar información de la pregunta"
