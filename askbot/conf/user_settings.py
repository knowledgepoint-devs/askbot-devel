"""
User policy settings
"""
from askbot.conf.settings_wrapper import settings
from askbot.conf.super_groups import LOGIN_USERS_COMMUNICATION
from askbot.deps import livesettings
from django.conf import settings as django_settings
from askbot.skins import utils as skin_utils
from django.utils.translation import ugettext as _
from askbot import const

USER_SETTINGS = livesettings.ConfigurationGroup(
                    'USER_SETTINGS',
                    _('User settings'),
                    super_group = LOGIN_USERS_COMMUNICATION
                )

settings.register(
<<<<<<< HEAD
    livesettings.StringValue(
        USER_SETTINGS,
        'NEW_USER_GREETING',
        default = '',
        description = _('On-screen greeting shown to the new users')
=======
    livesettings.LongStringValue(
        USER_SETTINGS,
        'NEW_USER_GREETING',
        default='',
        description=_('On-screen greeting shown to the new users')
    )
)

settings.register(
    livesettings.BooleanValue(
        USER_SETTINGS,
        'ALLOW_ANONYMOUS_FEEDBACK',
        default=True,
        description=_('Allow anonymous users send feedback')
>>>>>>> a485a301
    )
)

settings.register(
    livesettings.BooleanValue(
        USER_SETTINGS,
        'EDITABLE_SCREEN_NAME',
        default = True,
        description = _('Allow editing user screen name')
    )
)

settings.register(
    livesettings.BooleanValue(
        USER_SETTINGS,
        'AUTOFILL_USER_DATA',
        default = True,
        description = _('Auto-fill user name, email, etc on registration'),
        help_text = _('Implemented only for LDAP logins at this point')
    )
)

settings.register(
    livesettings.BooleanValue(
        USER_SETTINGS,
        'EDITABLE_EMAIL',
        default = True,
        description = _('Allow users change own email addresses')
    )
)

settings.register(
    livesettings.BooleanValue(
        USER_SETTINGS,
        'ALLOW_EMAIL_ADDRESS_IN_USERNAME',
        default=True,
        description=_('Allow email address in user name')
    )
)

settings.register(
    livesettings.BooleanValue(
        USER_SETTINGS,
        'ALLOW_ACCOUNT_RECOVERY_BY_EMAIL',
        default = True,
        description = _('Allow account recovery by email')
    )
)

settings.register(
    livesettings.BooleanValue(
        USER_SETTINGS,
        'ALLOW_ADD_REMOVE_LOGIN_METHODS',
        default = True,
        description = _('Allow adding and removing login methods')
    )
)

settings.register(
    livesettings.IntegerValue(
        USER_SETTINGS,
        'MIN_USERNAME_LENGTH',
        hidden=True,
        default=1,
        description=_('Minimum allowed length for screen name')
    )
)

settings.register(
    livesettings.ImageValue(
        USER_SETTINGS,
        'DEFAULT_AVATAR_URL',
        description = _('Default avatar for users'),
        help_text = _(
                        'To change the avatar image, select new file, '
                        'then submit this whole form.'
                    ),
        default = '/images/nophoto.png',
        url_resolver = skin_utils.get_media_url
    )
)

settings.register(
    livesettings.BooleanValue(
        USER_SETTINGS,
        'ENABLE_GRAVATAR',
        default = True,
        description = _('Use automatic avatars from gravatar.com'),
        help_text=_(
            'Check this option if you want to allow the use of gravatar.com for avatars. Please, note that this feature might take about 10 minutes to become fully effective. You will have to enable uploaded avatars as well. For more information, please visit <a href="http://askbot.org/doc/optional-modules.html#uploaded-avatars">this page</a>.'
        ) 
    )
)


settings.register(
    livesettings.StringValue(
        USER_SETTINGS,
        'GRAVATAR_TYPE',
        default='identicon',
        choices=const.GRAVATAR_TYPE_CHOICES,
        description=_('Default Gravatar icon type'),
        help_text=_(
                    'This option allows you to set the default avatar type for email addresses without associated gravatar images.  For more information, please visit <a href="http://en.gravatar.com/site/implement/images/">this page</a>.'
                    ) 
    )
)

settings.register(
    livesettings.StringValue(
        USER_SETTINGS,
        'NAME_OF_ANONYMOUS_USER',
        default = '',
        description = _('Name for the Anonymous user')
    )
)<|MERGE_RESOLUTION|>--- conflicted
+++ resolved
@@ -16,13 +16,6 @@
                 )
 
 settings.register(
-<<<<<<< HEAD
-    livesettings.StringValue(
-        USER_SETTINGS,
-        'NEW_USER_GREETING',
-        default = '',
-        description = _('On-screen greeting shown to the new users')
-=======
     livesettings.LongStringValue(
         USER_SETTINGS,
         'NEW_USER_GREETING',
@@ -37,7 +30,6 @@
         'ALLOW_ANONYMOUS_FEEDBACK',
         default=True,
         description=_('Allow anonymous users send feedback')
->>>>>>> a485a301
     )
 )
 
