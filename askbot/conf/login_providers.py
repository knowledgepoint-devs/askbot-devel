"""
External service key settings
"""
from django.utils.translation import ugettext as _
from django.conf import settings as django_settings
<<<<<<< HEAD
from askbot.conf.settings_wrapper import settings
from askbot.deps import livesettings
from askbot.deps.django_authopenid import PROVIDERS
from askbot.deps.django_authopenid.util import get_provider_name_token
=======
from askbot.skins import utils as skin_utils
>>>>>>> baac7566

LOGIN_PROVIDERS = livesettings.ConfigurationGroup(
                    'LOGIN_PROVIDERS',
                    _('Login provider setings')
                )

settings.register(
    livesettings.BooleanValue(
        LOGIN_PROVIDERS,
        'PASSWORD_REGISTER_SHOW_PROVIDER_BUTTONS',
        default = True,
        description=_('Show alternative login provider buttons on the password "Sign Up" page'),
    )
)

settings.register(
    livesettings.BooleanValue(
        LOGIN_PROVIDERS,
        'SIGNIN_ALWAYS_SHOW_LOCAL_LOGIN',
        default = False,
        description=_('Always display local login form and hide "Askbot" button.'),
    )
)

<<<<<<< HEAD
=======
settings.register(
    livesettings.BooleanValue(
        LOGIN_PROVIDERS,
        'SIGNIN_WORDPRESS_SITE_ENABLED',
        default = False,
        description=_('Activate to allow login with self-hosted wordpress site'),
        help_text=_('to activate this feature you must fill out the wordpress xml-rpc setting bellow')
    )
)

settings.register(
    livesettings.URLValue(
        LOGIN_PROVIDERS,
        'WORDPRESS_SITE_URL',
        default = '',
        description=_('Fill it with the wordpress url to the xml-rpc, normally http://mysite.com/xmlrpc.php'),
        help_text=_('To enable, go to Settings->Writing->Remote Publishing and check the box for XML-RPC')
    )
)

settings.register(
    livesettings.ImageValue(
        LOGIN_PROVIDERS,
        'WORDPRESS_SITE_ICON',
        upload_directory = django_settings.ASKBOT_FILE_UPLOAD_DIR,
        upload_url = '/' + django_settings.ASKBOT_UPLOADED_FILES_URL,
        default = '/images/logo.gif',
        description = _('Upload your icon'),
        url_resolver = skin_utils.get_media_url
    )
)

providers = (
    'local',
    'AOL',
    'Blogger',
    'ClaimID',
    'Facebook',
    'Flickr',
    'Google',
    'Twitter',
    'LinkedIn',
    'LiveJournal',
    #'myOpenID',
    'OpenID',
    'Technorati',
    'Wordpress',
    'Vidoop',
    'Verisign',
    'Yahoo',
    'identi.ca',
)

>>>>>>> baac7566
need_extra_setup = ('Twitter', 'Facebook', 'LinkedIn', 'identi.ca',)

for provider in PROVIDERS:
    kwargs = {
        'description': _('Activate %(provider)s login') % {'provider': provider},
        'default': True,
    }
    if provider in need_extra_setup:
        kwargs['help_text'] = _(
            'Note: to really enable %(provider)s login '
            'some additional parameters will need to be set '
            'in the "External keys" section'
        ) % {'provider': provider}

    setting_name = 'SIGNIN_%s_ENABLED' % get_provider_name_token(provider)
    settings.register(
        livesettings.BooleanValue(
            LOGIN_PROVIDERS,
            setting_name,
            **kwargs
        )
    )<|MERGE_RESOLUTION|>--- conflicted
+++ resolved
@@ -3,14 +3,11 @@
 """
 from django.utils.translation import ugettext as _
 from django.conf import settings as django_settings
-<<<<<<< HEAD
 from askbot.conf.settings_wrapper import settings
 from askbot.deps import livesettings
 from askbot.deps.django_authopenid import PROVIDERS
 from askbot.deps.django_authopenid.util import get_provider_name_token
-=======
 from askbot.skins import utils as skin_utils
->>>>>>> baac7566
 
 LOGIN_PROVIDERS = livesettings.ConfigurationGroup(
                     'LOGIN_PROVIDERS',
@@ -22,7 +19,10 @@
         LOGIN_PROVIDERS,
         'PASSWORD_REGISTER_SHOW_PROVIDER_BUTTONS',
         default = True,
-        description=_('Show alternative login provider buttons on the password "Sign Up" page'),
+        description=_(
+            'Show alternative login provider buttons '
+            'on the password "Sign Up" page'
+        ),
     )
 )
 
@@ -31,19 +31,24 @@
         LOGIN_PROVIDERS,
         'SIGNIN_ALWAYS_SHOW_LOCAL_LOGIN',
         default = False,
-        description=_('Always display local login form and hide "Askbot" button.'),
+        description=_(
+            'Always display local login form and hide "Askbot" button.'
+        ),
     )
 )
 
-<<<<<<< HEAD
-=======
 settings.register(
     livesettings.BooleanValue(
         LOGIN_PROVIDERS,
         'SIGNIN_WORDPRESS_SITE_ENABLED',
         default = False,
-        description=_('Activate to allow login with self-hosted wordpress site'),
-        help_text=_('to activate this feature you must fill out the wordpress xml-rpc setting bellow')
+        description=_(
+            'Activate to allow login with self-hosted wordpress site'
+        ),
+        help_text=_(
+            'to activate this feature you must fill out '
+            'the wordpress xml-rpc setting bellow'
+        )
     )
 )
 
@@ -52,8 +57,14 @@
         LOGIN_PROVIDERS,
         'WORDPRESS_SITE_URL',
         default = '',
-        description=_('Fill it with the wordpress url to the xml-rpc, normally http://mysite.com/xmlrpc.php'),
-        help_text=_('To enable, go to Settings->Writing->Remote Publishing and check the box for XML-RPC')
+        description=_(
+            'Fill it with the wordpress url to the xml-rpc, '
+            'normally http://mysite.com/xmlrpc.php'
+        ),
+        help_text=_(
+            'To enable, go to Settings->Writing->Remote Publishing '
+            'and check the box for XML-RPC'
+        )
     )
 )
 
@@ -69,36 +80,15 @@
     )
 )
 
-providers = (
-    'local',
-    'AOL',
-    'Blogger',
-    'ClaimID',
-    'Facebook',
-    'Flickr',
-    'Google',
-    'Twitter',
-    'LinkedIn',
-    'LiveJournal',
-    #'myOpenID',
-    'OpenID',
-    'Technorati',
-    'Wordpress',
-    'Vidoop',
-    'Verisign',
-    'Yahoo',
-    'identi.ca',
-)
-
->>>>>>> baac7566
-need_extra_setup = ('Twitter', 'Facebook', 'LinkedIn', 'identi.ca',)
+NEED_EXTRA_SETUP = ('Twitter', 'Facebook', 'LinkedIn', 'identi.ca',)
 
 for provider in PROVIDERS:
+    description = _('Activate %(provider)s login') % {'provider': provider}
     kwargs = {
-        'description': _('Activate %(provider)s login') % {'provider': provider},
+        'description': description,
         'default': True,
     }
-    if provider in need_extra_setup:
+    if provider in NEED_EXTRA_SETUP:
         kwargs['help_text'] = _(
             'Note: to really enable %(provider)s login '
             'some additional parameters will need to be set '
