--- conflicted
+++ resolved
@@ -1,6 +1,4 @@
-"""
-Q&A forum flatpages (about, etc.)
-"""
+"""Q&A forum flatpages (about, etc.)"""
 from askbot.conf.settings_wrapper import settings
 from askbot.deps.livesettings import ConfigurationGroup, LongStringValue
 from askbot.conf.super_groups import CONTENT_AND_UI
@@ -71,12 +69,8 @@
         FLATPAGES,
         'CATEGORY_TREE',
         description = 'Category tree',#no need to translate
-<<<<<<< HEAD
         default = '[["dummy", []]]',#empty array of arrays in json
-=======
-        default = '',#empty array of arrays in json
         help_text=_('Do not edit this field manually!!!')
->>>>>>> a250b074
         #hidden = True
     )
 )