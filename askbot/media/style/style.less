--- conflicted
+++ resolved
@@ -191,11 +191,7 @@
     top: 0px;
     left: 0px;
     width: 100%;
-<<<<<<< HEAD
-    z-index: 10000;
-=======
     z-index: 100000;
->>>>>>> 93a3e702
     padding: 0;
     text-align: center;
     background-color: #f5dd69;
