--- conflicted
+++ resolved
@@ -2815,15 +2815,8 @@
 
 }
 
-<<<<<<< HEAD
-body.anon.question-page .question {
-    div.comments.empty {
-        margin-top: 0;
-    }
-=======
 .question-page.anon .comments div.controls {
-    margin-top: 28px;
->>>>>>> 23b9e63b
+    margin-top: 0;
 }
 
 .vote-buttons {
