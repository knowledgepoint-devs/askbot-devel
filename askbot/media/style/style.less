--- conflicted
+++ resolved
@@ -2408,7 +2408,6 @@
             vertical-align: top;
             width: 100px;
         }
-<<<<<<< HEAD
 
         input[name="suppress_email"] {
             margin: 4px 5px 0 0;
@@ -2418,22 +2417,11 @@
             vertical-align: top;
         }
 
-        button{
-            line-height:25px;
-            margin: 0 10px 5px -2px;
-            .button-style(27px, 12px);
-            font-family:@body-font;
-            font-weight:bold;
-        }
-        button:hover{
-            .button-style-hover;
-=======
         button.submit {
             height: 26px;
             line-height: 26px;
             padding: 0 8px;
             margin-right: 6px;
->>>>>>> 86c38acf
         }
         .counter {
             display: inline-block;
@@ -2448,11 +2436,7 @@
             border-bottom: 1px solid #edeeeb;
             clear: both;
             margin: 0;
-<<<<<<< HEAD
-            padding-bottom:4px;
-=======
             padding-bottom: 4px;
->>>>>>> 86c38acf
             overflow: auto;
             font-family: @body-font;
             font-size: 11px;
