@import url(jquery.autocomplete.css);
/* General Predifined classes, read more in lesscss.org */
/* Variables for Colors*/
/* Variables for fonts*/
/* "Trebuchet MS", sans-serif;*/
/* Buttons */
.button-style-hover {
  background-color: #cde5e9;
  background-repeat: no-repeat;
  background-image: -webkit-gradient(linear, 0 0, 0 100%, from(#cde5e9), color-stop(25%, #cde5e9), to(#94b3ba));
  background-image: -webkit-linear-gradient(#cde5e9, #cde5e9 25%, #94b3ba);
  background-image: -moz-linear-gradient(top, #cde5e9, #cde5e9 25%, #94b3ba);
  background-image: -ms-linear-gradient(#cde5e9, #cde5e9 25%, #94b3ba);
  background-image: -o-linear-gradient(#cde5e9, #cde5e9 25%, #94b3ba);
  background-image: linear-gradient(#cde5e9, #cde5e9 25%, #94b3ba);
  text-decoration: none;
  text-shadow: 0px 1px 0px #c6d9dd;
  -moz-text-shadow: 0px 1px 0px #c6d9dd;
  -webkit-text-shadow: 0px 1px 0px #c6d9dd;
}
/* General styles for gradients */
/* Receive exactly positions for background Sprite  */
/* CSS3 Elements */
/* Library of predifined less functions styles */
/* ----- General HTML Styles----- */
body {
  background: #FFF;
  font-size: 14px;
  line-height: 150%;
  margin: 0;
  padding: 0;
  color: #666;
  font-family: Arial;
}
div {
  margin: 0 auto;
  padding: 0;
}
h1,
h2,
h3,
h4,
h5,
h6,
ul,
li,
dl,
dt,
dd,
form,
img,
p {
  margin: 0;
  padding: 0;
  border: none;
}
label {
  vertical-align: middle;
}
hr {
  border: none;
  border-top: 1px dashed #ccccce;
}
input,
select {
  vertical-align: middle;
  font-family: Trebuchet MS, "segoe ui", Helvetica, Tahoma, Verdana, MingLiu, PMingLiu, Arial, sans-serif;
  margin-left: 0px;
}
input[type="text"].prompt,
input[type="password"].prompt,
input.tipped-input.blank {
  font-style: italic;
  color: #707070;
}
textarea:focus,
input:focus {
  outline: none;
}
iframe {
  border: none;
}
p {
  font-size: 14px;
  line-height: 140%;
  margin-bottom: 6px;
}
a {
  color: #1b79bd;
  text-decoration: none;
  cursor: pointer;
}
h2 {
  font-size: 21px;
  padding: 3px 0 3px 5px;
}
h3 {
  font-size: 19px;
  padding: 3px 0 3px 5px;
}
ul {
  list-style: disc;
  margin-left: 20px;
  padding-left: 0px;
  margin-bottom: 1em;
}
ol {
  list-style: decimal;
  margin-left: 30px;
  margin-bottom: 1em;
  padding-left: 0px;
}
td ul {
  vertical-align: middle;
}
li input {
  margin: 3px 3px 4px 3px;
}
pre {
  font-family: Consolas, Monaco, Liberation Mono, Lucida Console, Monospace;
  font-size: 100%;
  margin-bottom: 10px;
  background-color: #F5F5F5;
  padding-left: 5px;
  padding-top: 5px;
  padding-bottom: 20px ! ie7;
}
code {
  font-family: Consolas, Monaco, Liberation Mono, Lucida Console, Monospace;
  font-size: 100%;
}
blockquote {
  margin-bottom: 10px;
  margin-right: 15px;
  padding: 10px 0px 1px 10px;
  background-color: #F5F5F5;
}
html {
  overflow-y: scroll;
}
/* http://pathfindersoftware.com/2007/09/developers-note-2/ */
* html .clearfix,
* html .paginator {
  height: 1;
  overflow: visible;
}
+ html .clearfix,
+ html .paginator {
  min-height: 1%;
}
.clearfix:after,
.paginator:after {
  clear: both;
  content: ".";
  display: block;
  height: 0;
  visibility: hidden;
}
.badges a {
  color: #763333;
  text-decoration: underline;
}
a:hover {
  text-decoration: underline;
}
.badge-context-toggle.active {
  cursor: pointer;
  text-decoration: underline;
}
h1 {
  font-size: 24px;
  padding: 0px 0 5px 0px;
}
/* ----- Extra space above for messages ----- */
body.user-messages {
  margin-top: 2.4em;
}
/* ----- Custom positions ----- */
.left {
  float: left;
}
.right {
  float: right;
}
.clean {
  clear: both;
}
.center {
  margin: 0 auto;
  padding: 0;
}
/* ----- Notify message bar , check blocks/system_messages.html ----- */
.notify {
  position: fixed;
  top: 0px;
  left: 0px;
  width: 100%;
  z-index: 100;
  padding: 0;
  text-align: center;
  background-color: #f5dd69;
  font-family: 'Open Sans Condensed', Arial, sans-serif;
}
.notify .notification {
  margin-top: 6px;
  /*margin-bottom: 6px;*/

  font-size: 16px;
  color: #424242;
}
#closeNotify {
  position: absolute;
  right: 5px;
  top: 7px;
  color: #735005;
  text-decoration: none;
  line-height: 18px;
  background: -6px -5px url(../images/sprites.png) no-repeat;
  cursor: pointer;
  width: 20px;
  height: 20px;
}
#closeNotify:hover {
  background: -26px -5px url(../images/sprites.png) no-repeat;
}
/* ----- Header, check blocks/header.html ----- */
#header {
  margin-top: 0px;
  background: #16160f;
  font-family: 'Open Sans Condensed', Arial, sans-serif;
}
.content-wrapper {
  /* wrapper positioning class */

  width: 960px;
  margin: auto;
  position: relative;
}
#logo img {
  padding: 5px 0px 5px 0px;
  height: 75px;
  width: auto;
  float: left;
}
#userToolsNav {
  /* Navigation bar containing login link or user information, check widgets/user_navigation.html*/

  height: 20px;
  padding-bottom: 5px;
}
#userToolsNav a {
  height: 35px;
  text-align: right;
  margin-left: 20px;
  text-decoration: underline;
  color: #d0e296;
  font-size: 16px;
}
#userToolsNav a:first-child {
  margin-left: 0;
}
#userToolsNav a#ab-responses {
  margin-left: 3px;
}
#userToolsNav .user-info,
#userToolsNav .user-micro-info {
  color: #b5b593;
}
#userToolsNav a img {
  vertical-align: middle;
  margin-bottom: 2px;
}
#userToolsNav .user-info a {
  margin: 0;
  text-decoration: none;
}
#metaNav {
  /* Top Navigation bar containing links for tags, people and badges, check widgets/header.html */

  float: right;
  /* for #header.with-logo it is modified */

  margin-right: 7px;
}
#metaNav a {
  color: #e2e2ae;
  padding: 0px 0px 0px 35px;
  height: 35px;
  line-height: 25px;
  margin: 5px 0px 0px 10px;
  font-size: 18px;
  font-weight: 100;
  text-decoration: none;
  display: block;
  float: left;
}
#metaNav a:hover {
  text-decoration: underline;
}
#metaNav a.on {
  font-weight: bold;
  color: #FFF;
  text-decoration: none;
}
#metaNav a.special {
  font-size: 18px;
  color: #B02B2C;
  font-weight: bold;
  text-decoration: none;
}
#metaNav a.special:hover {
  text-decoration: underline;
}
#metaNav #navTags {
  background: 0px -95px url(../images/sprites.png) no-repeat;
}
#metaNav #navUsers,
#metaNav #navGroups {
  background: 3px -133px url(../images/sprites.png) no-repeat;
}
#metaNav #navBadges {
  background: 3px -170px url(../images/sprites.png) no-repeat;
}
#metaNav a.group-name {
  padding: 0px;
  float: center;
  margin: 5px 0px 5px 10px;
}
#metaNav input.group-name {
  border: none;
  height: 25px;
  font-size: 18px;
  font-weight: 100;
  text-decoration: none;
  display: block;
  margin: 0px 10px 0px 10px;
  width: 140px;
  font-family: 'Open Sans Condensed', Arial, sans-serif;
  font-weight: 100;
}
#metaNav input.group-name:focus {
  border: none;
}
#metaNav a.group-name:hover {
  background-color: transparent;
}
#metaNav span.dropdown:hover ul.dropdown-menu {
  display: block;
}
#metaNav div.dropdown-container:hover ul.dropdown-menu {
  display: block;
}
#metaNav .dropdown {
  float: left;
}
#metaNav .dropdown-menu {
  border-top: none;
  left: 7%;
}
#metaNav .dropdown-menu a {
  color: #666;
  height: 25px;
}
#header.with-logo #userToolsNav {
  position: absolute;
  bottom: 0;
  right: 0px;
}
#header.without-logo #userToolsNav {
  float: left;
  margin-top: 7px;
}
#secondaryHeader {
  /* Div containing Home button, scope navigation, search form and ask button, check blocks/secondary_header.html */

  height: 55px;
  background: #e9e9e1;
  border-bottom: #d3d3c2 1px solid;
  border-top: #fcfcfc 1px solid;
  margin-bottom: 10px;
  font-family: 'Open Sans Condensed', Arial, sans-serif;
}
#homeButton {
  border-right: #afaf9e 1px solid;
  background: -6px -36px url(../images/sprites.png) no-repeat;
  height: 55px;
  width: 43px;
  display: block;
  float: left;
}
#homeButton:hover {
  background: -51px -36px url(../images/sprites.png) no-repeat;
}
.scope-selector {
  display: block;
  float: left;
  font-size: 20px;
  color: #7a7a6b;
  height: 55px;
  line-height: 55px;
  margin-left: 16px;
}
.scope-selector.on {
  background: url(../images/scopearrow.png) no-repeat center bottom;
}
.scope-selector.ask-message {
  font-size: 24px;
}
.validate-email-page label {
  color: #707070;
  line-height: 1.35;
  display: block;
  margin: 10px 0;
}
.validate-email-page #validation-code {
  padding-left: 5px;
  border: #cce6ec 3px solid;
  height: 25px;
  font-size: 14px;
  width: 200px;
}
.validate-email-page form {
  margin-bottom: 30px;
}
#searchBar {
  /* Main search form , check widgets/search_bar.html */

  display: block;
  background-color: #fff;
  border: 1px solid #c9c9b5;
  height: 41px;
  z-index: 10000;
  position: relative;
}
#searchBar input.searchInput {
  font-size: 22px;
  height: 26px;
  line-height: 26px;
  font-weight: 300;
  background: #FFF;
  border: 0px;
  color: #484848;
  font-family: Arial;
  width: 100%;
  margin: 8px 0 6px 0;
  padding: 0;
  -webkit-box-shadow: none;
  -moz-box-shadow: none;
  box-shadow: none;
}
#searchBar div.input-tool-tip {
  margin-top: -40px;
  padding-top: 10px;
  height: 30px;
  line-height: 20px;
  font-size: 20px;
  font-style: italic;
}
.search-drop-menu {
  box-sizing: border-box;
  background: whitesmoke;
  border: 1px solid #c9c9b5;
  border-top: none;
  margin: 0;
  position: relative;
  top: 0;
  z-index: 10000;
}
.search-drop-menu ul {
  list-style: none;
  overflow: auto;
  padding: 0 0 10px 0;
  margin: 0 0 20px 0;
  position: relative;
}
.search-drop-menu ul li {
  padding: 5px 10px;
  position: relative;
}
.search-drop-menu ul li a {
  text-decoration: none;
}
.search-drop-menu ul li.selected {
  background: #08c;
}
.search-drop-menu ul li.selected a {
  color: whitesmoke;
}
.search-drop-menu ul.empty {
  padding: 5px;
  margin: 0;
}
.search-drop-menu .footer {
  text-align: center;
  padding-bottom: 10px;
}
.input-tool-tip {
  color: #999;
}
.input-tool-tip.dimmed {
  color: #ccc;
}
input[type="submit"].searchBtn {
  font-size: 10px;
  color: #666;
  background-color: #eee;
  height: 41px;
  border: #FFF 1px solid;
  line-height: 22px;
  text-align: center;
  float: right;
  margin: 7px 28px 0 0;
  width: 48px;
  background: -98px -36px url(../images/sprites.png) no-repeat;
  cursor: pointer;
  position: relative;
  z-index: 10001;
}
.ask-page input[type="submit"].searchBtn {
  display: none;
}
.searchBtn:hover {
  background: -146px -36px url(../images/sprites.png) no-repeat;
}
.cancelSearchBtn {
  font-size: 30px;
  color: #ce8888;
  background: #fff;
  height: 41px;
  line-height: 42px;
  border: 0px;
  border-left: #deded0 1px solid;
  text-align: center;
  width: 35px;
  cursor: pointer;
  float: right;
  margin-top: 7px;
  position: relative;
  z-index: 10001;
}
.cancelSearchBtn:hover {
  color: #d84040;
}
<<<<<<< HEAD
=======
body.anon #searchBar {
  width: 500px;
}
body.anon #searchBar .searchInput {
  width: 435px;
}
body.anon #searchBar .searchInputCancelable {
  width: 405px;
}
>>>>>>> 20113839
#askButton {
  /* check blocks/secondary_header.html and widgets/ask_button.html*/

  line-height: 44px;
  margin-top: 6px;
  float: right;
  text-transform: uppercase;
  height: 42px;
  font-size: 20px;
  text-align: center;
  text-decoration: none;
  cursor: pointer;
  color: #4a757f;
  font-family: 'Open Sans Condensed', Arial, sans-serif;
  text-shadow: 0px 1px 0px #c6d9dd;
  -moz-text-shadow: 0px 1px 0px #c6d9dd;
  -webkit-text-shadow: 0px 1px 0px #c6d9dd;
  border-top: #eaf2f3 1px solid;
  background-color: #d1e2e5;
  background-repeat: no-repeat;
  background-image: -webkit-gradient(linear, 0 0, 0 100%, from(#d1e2e5), color-stop(25%, #d1e2e5), to(#a9c2c7));
  background-image: -webkit-linear-gradient(#d1e2e5, #d1e2e5 25%, #a9c2c7);
  background-image: -moz-linear-gradient(top, #d1e2e5, #d1e2e5 25%, #a9c2c7);
  background-image: -ms-linear-gradient(#d1e2e5, #d1e2e5 25%, #a9c2c7);
  background-image: -o-linear-gradient(#d1e2e5, #d1e2e5 25%, #a9c2c7);
  background-image: linear-gradient(#d1e2e5, #d1e2e5 25%, #a9c2c7);
  border-radius: 4px;
  -ms-border-radius: 4px;
  -moz-border-radius: 4px;
  -webkit-border-radius: 4px;
  -khtml-border-radius: 4px;
  -webkit-box-shadow: 1px 1px 2px #636363;
  -moz-box-shadow: 1px 1px 2px #636363;
  box-shadow: 1px 1px 2px #636363;
  width: 200px;
  /* to match width of sidebar */

}
#askButton:hover {
  background-color: #cde5e9;
  background-repeat: no-repeat;
  background-image: -webkit-gradient(linear, 0 0, 0 100%, from(#cde5e9), color-stop(25%, #cde5e9), to(#94b3ba));
  background-image: -webkit-linear-gradient(#cde5e9, #cde5e9 25%, #94b3ba);
  background-image: -moz-linear-gradient(top, #cde5e9, #cde5e9 25%, #94b3ba);
  background-image: -ms-linear-gradient(#cde5e9, #cde5e9 25%, #94b3ba);
  background-image: -o-linear-gradient(#cde5e9, #cde5e9 25%, #94b3ba);
  background-image: linear-gradient(#cde5e9, #cde5e9 25%, #94b3ba);
  text-decoration: none;
  text-shadow: 0px 1px 0px #c6d9dd;
  -moz-text-shadow: 0px 1px 0px #c6d9dd;
  -webkit-text-shadow: 0px 1px 0px #c6d9dd;
}
/* 
    Put the secondary navigation together:
    1) raise the search bar by 55px
    2) add padding to fit the buttons
*/
#searchBar {
  margin: 0 228px 0 327px;
  width: auto;
  margin-top: -49px;
  padding: 0 49px 0 8px;
}
/* line up drop menu the same way as the search bar */
.search-drop-menu {
  margin: 0 228px 0 327px;
  width: auto;
}
.ask-page .search-drop-menu,
body.anon.ask-page .search-drop-menu {
  margin: 0;
}
body.anon #searchBar,
body.anon .search-drop-menu {
  margin-left: 227px;
  /* we don't have the "followed" scope */

}
#searchBar.cancelable {
  padding-right: 82px;
}
/* ----- Content layout, check two_column_body.html or one_column_body.html ----- */
#ContentLeft {
  width: 730px;
  float: left;
  position: relative;
  padding-bottom: 10px;
}
#ContentRight {
  width: 200px;
  float: right;
  padding: 0 0px 10px 0px;
}
#ContentFull {
  float: left;
  width: 960px;
}
/* ----- Sidebar Widgets Box, check main_page/sidebar.html or question/sidebar.html ----- */
.box {
  background: #fff;
  padding: 4px 0px 10px 0px;
  width: 200px;
  /* widgets for question template */

  /* notify by email box */

}
.box p {
  margin-bottom: 4px;
  color: #707070;
  font-family: 'Open Sans Condensed', Arial, sans-serif;
  font-size: 14px;
}
.box p.info-box-follow-up-links {
  text-align: right;
  margin: 0;
}
.box h2 {
  padding-left: 0;
  background: #eceeeb;
  height: 30px;
  line-height: 30px;
  text-align: right;
  font-size: 18px !important;
  font-weight: normal;
  color: #656565;
  padding-right: 10px;
  margin-bottom: 10px;
  font-family: 'Open Sans Condensed', Arial, sans-serif;
  width: 190px;
}
.box h3 {
  color: #4a757f;
  font-size: 18px;
  text-align: left;
  font-weight: normal;
  font-family: 'Open Sans Condensed', Arial, sans-serif;
  padding-left: 0px;
}
.box .contributorback {
  background: #eceeeb url(../images/contributorsback.png) no-repeat center left;
}
.box form {
  margin: 0px;
}
.box label {
  color: #707070;
  font-size: 15px;
  vertical-align: bottom;
  display: inline;
  text-align: left;
  font-family: 'Open Sans Condensed', Arial, sans-serif;
}
.box #displayTagFilterControl label,
.box #emailTagFilterControl label {
  /*Especial width just for the tag filter boxes in index page*/

  width: 160px;
}
.box ul {
  margin-left: 22px;
}
.box li {
  list-style-type: disc;
  font-size: 13px;
  line-height: 20px;
  margin-bottom: 10px;
  color: #707070;
}
.box ul.tags {
  list-style: none;
  margin: 0;
  padding: 0;
  line-height: 170%;
  display: block;
}
.box #displayTagFilterControl p label {
  color: #707070;
  font-size: 15px;
}
.box .inputs #interestingTagInput,
.box .inputs #ignoredTagInput,
.box .inputs #subscribedTagInput,
.box .inputs #ab-tag-search {
  width: 152px;
  padding-left: 5px;
  border: #c9c9b5 1px solid;
  height: 25px;
  line-height: 25px;
  font-size: 14px;
}
.box .inputs #ab-tag-search {
  width: 138px;
}
.box .inputs #interestingTagAdd,
.box .inputs #ignoredTagAdd,
.box .inputs #subscribedTagAdd,
.box .inputs #ab-tag-search-add {
  border: 0;
  font-weight: bold;
  margin-top: -2px;
  height: 27px;
  font-size: 14px;
  text-align: center;
  text-decoration: none;
  cursor: pointer;
  color: #4a757f;
  font-family: 'Open Sans Condensed', Arial, sans-serif;
  text-shadow: 0px 1px 0px #c6d9dd;
  -moz-text-shadow: 0px 1px 0px #c6d9dd;
  -webkit-text-shadow: 0px 1px 0px #c6d9dd;
  border-top: #eaf2f3 1px solid;
  background-color: #d1e2e5;
  background-repeat: no-repeat;
  background-image: -webkit-gradient(linear, 0 0, 0 100%, from(#d1e2e5), color-stop(25%, #d1e2e5), to(#a9c2c7));
  background-image: -webkit-linear-gradient(#d1e2e5, #d1e2e5 25%, #a9c2c7);
  background-image: -moz-linear-gradient(top, #d1e2e5, #d1e2e5 25%, #a9c2c7);
  background-image: -ms-linear-gradient(#d1e2e5, #d1e2e5 25%, #a9c2c7);
  background-image: -o-linear-gradient(#d1e2e5, #d1e2e5 25%, #a9c2c7);
  background-image: linear-gradient(#d1e2e5, #d1e2e5 25%, #a9c2c7);
  border-radius: 4px;
  -ms-border-radius: 4px;
  -moz-border-radius: 4px;
  -webkit-border-radius: 4px;
  -khtml-border-radius: 4px;
  -webkit-box-shadow: 1px 1px 2px #636363;
  -moz-box-shadow: 1px 1px 2px #636363;
  box-shadow: 1px 1px 2px #636363;
  border-radius: 4px;
  -ms-border-radius: 4px;
  -moz-border-radius: 4px;
  -webkit-border-radius: 4px;
  -khtml-border-radius: 4px;
}
.box .inputs #interestingTagAdd:hover,
.box .inputs #ignoredTagAdd:hover,
.box .inputs #ab-tag-search-add:hover {
  background-color: #cde5e9;
  background-repeat: no-repeat;
  background-image: -webkit-gradient(linear, 0 0, 0 100%, from(#cde5e9), color-stop(25%, #cde5e9), to(#94b3ba));
  background-image: -webkit-linear-gradient(#cde5e9, #cde5e9 25%, #94b3ba);
  background-image: -moz-linear-gradient(top, #cde5e9, #cde5e9 25%, #94b3ba);
  background-image: -ms-linear-gradient(#cde5e9, #cde5e9 25%, #94b3ba);
  background-image: -o-linear-gradient(#cde5e9, #cde5e9 25%, #94b3ba);
  background-image: linear-gradient(#cde5e9, #cde5e9 25%, #94b3ba);
  text-decoration: none;
  text-shadow: 0px 1px 0px #c6d9dd;
  -moz-text-shadow: 0px 1px 0px #c6d9dd;
  -webkit-text-shadow: 0px 1px 0px #c6d9dd;
}
.box .inputs #ab-tag-search-add {
  width: 47px;
}
.box img.gravatar {
  margin: 1px;
}
.box a.followed,
.box a.follow {
  line-height: 34px;
  border: 0;
  font-weight: normal;
  margin-top: 3px;
  display: block;
  height: 34px;
  font-size: 21px;
  text-align: center;
  text-decoration: none;
  cursor: pointer;
  color: #4a757f;
  font-family: 'Open Sans Condensed', Arial, sans-serif;
  text-shadow: 0px 1px 0px #c6d9dd;
  -moz-text-shadow: 0px 1px 0px #c6d9dd;
  -webkit-text-shadow: 0px 1px 0px #c6d9dd;
  border-top: #eaf2f3 1px solid;
  background-color: #d1e2e5;
  background-repeat: no-repeat;
  background-image: -webkit-gradient(linear, 0 0, 0 100%, from(#d1e2e5), color-stop(25%, #d1e2e5), to(#a9c2c7));
  background-image: -webkit-linear-gradient(#d1e2e5, #d1e2e5 25%, #a9c2c7);
  background-image: -moz-linear-gradient(top, #d1e2e5, #d1e2e5 25%, #a9c2c7);
  background-image: -ms-linear-gradient(#d1e2e5, #d1e2e5 25%, #a9c2c7);
  background-image: -o-linear-gradient(#d1e2e5, #d1e2e5 25%, #a9c2c7);
  background-image: linear-gradient(#d1e2e5, #d1e2e5 25%, #a9c2c7);
  border-radius: 4px;
  -ms-border-radius: 4px;
  -moz-border-radius: 4px;
  -webkit-border-radius: 4px;
  -khtml-border-radius: 4px;
  -webkit-box-shadow: 1px 1px 2px #636363;
  -moz-box-shadow: 1px 1px 2px #636363;
  box-shadow: 1px 1px 2px #636363;
  margin: 0 auto;
  padding: 0;
  width: 130px;
}
.box a.followed:hover,
.box a.follow:hover {
  background-color: #cde5e9;
  background-repeat: no-repeat;
  background-image: -webkit-gradient(linear, 0 0, 0 100%, from(#cde5e9), color-stop(25%, #cde5e9), to(#94b3ba));
  background-image: -webkit-linear-gradient(#cde5e9, #cde5e9 25%, #94b3ba);
  background-image: -moz-linear-gradient(top, #cde5e9, #cde5e9 25%, #94b3ba);
  background-image: -ms-linear-gradient(#cde5e9, #cde5e9 25%, #94b3ba);
  background-image: -o-linear-gradient(#cde5e9, #cde5e9 25%, #94b3ba);
  background-image: linear-gradient(#cde5e9, #cde5e9 25%, #94b3ba);
  text-decoration: none;
  text-shadow: 0px 1px 0px #c6d9dd;
  -moz-text-shadow: 0px 1px 0px #c6d9dd;
  -webkit-text-shadow: 0px 1px 0px #c6d9dd;
  text-shadow: 0px 1px 0px #c6d9dd;
  -moz-text-shadow: 0px 1px 0px #c6d9dd;
  -webkit-text-shadow: 0px 1px 0px #c6d9dd;
}
.box a.followed div.unfollow {
  display: none;
}
.box a.followed:hover div {
  display: none;
}
.box a.followed:hover div.unfollow {
  display: inline;
  color: #a05736;
}
.box .favorite-number {
  padding: 5px 0 0 5px;
  font-size: 100%;
  font-family: Arial;
  font-weight: bold;
  color: #777;
  text-align: center;
}
.box .notify-sidebar #question-subscribe-sidebar {
  margin: 0 0 0 3px;
}
.users-page .box label {
  display: inline;
  float: none;
}
.statsWidget p {
  color: #707070;
  font-size: 16px;
  border-bottom: #cccccc 1px solid;
  font-size: 13px;
}
.statsWidget p strong {
  float: right;
  padding-right: 10px;
}
.questions-related {
  word-wrap: break-word;
}
.questions-related p {
  line-height: 20px;
  padding: 4px 0px 9px 0px;
  font-size: 16px;
  font-weight: normal;
  border-bottom: #cccccc 1px solid;
}
.questions-related p:first-child {
  margin-top: -4px;
}
.questions-related p:last-child {
  border: none;
}
.questions-related a {
  font-size: 13px;
  line-height: 1.3;
}
/* tips and markdown help are widgets for ask template */
#tips li {
  color: #707070;
  font-size: 13px;
  list-style-image: url(../images/tips.png);
}
#tips a {
  font-size: 16px;
}
#markdownHelp li {
  color: #707070;
  font-size: 13px;
}
#markdownHelp a {
  font-size: 16px;
}
/* ----- Sorting top Tab, check main_page/tab_bar.html ------*/
.tabBar {
  background-color: #eff5f6;
  height: 30px;
  margin-bottom: 3px;
  margin-top: 3px;
  float: right;
  font-family: Georgia, serif;
  font-size: 16px;
  border-radius: 5px;
  -ms-border-radius: 5px;
  -moz-border-radius: 5px;
  -webkit-border-radius: 5px;
  -khtml-border-radius: 5px;
}
.tabBar h2 {
  float: left;
}
.tabsA,
.tabsC {
  float: right;
  position: relative;
  display: block;
  height: 20px;
}
/* tabsA - used for sorting */
.tabsA {
  float: right;
}
.tabsC {
  float: left;
}
.tabsA a,
.tabsC a {
  border-left: 1px solid #d0e1e4;
  color: #7ea9b3;
  display: block;
  float: left;
  height: 20px;
  line-height: 20px;
  padding: 4px 7px 4px 7px;
  text-decoration: none;
}
.tabsA a.on,
.tabsC a.on,
.tabsA a:hover,
.tabsC a:hover {
  color: #4a757f;
}
.tabsA .label,
.tabsC .label {
  float: left;
  color: #646464;
  margin: 4px 5px 0px 8px;
}
.main-page .tabsA .label {
  margin-left: 8px;
}
.tabsB a {
  background: #eee;
  border: 1px solid #eee;
  color: #777;
  display: block;
  float: left;
  height: 22px;
  line-height: 28px;
  margin: 5px 0px 0 4px;
  padding: 0 11px 0 11px;
  text-decoration: none;
}
.tabsC .first {
  border: none;
}
.rss {
  float: right;
  font-size: 16px;
  color: #f57900;
  margin: 5px 0px 3px 7px;
  width: 52px;
  padding-left: 2px;
  padding-top: 3px;
  background: #ffffff url(../images/feed-icon-small.png) no-repeat center right;
  float: right;
  font-family: Georgia, serif;
  font-size: 16px;
}
.rss:hover {
  color: #F4A731 !important;
}
/* ----- Headline, containing number of questions and tags selected, check main_page/headline.html ----- */
#questionCount {
  font-weight: bold;
  font-size: 20px;
  color: #7ea9b3;
  width: 200px;
  float: left;
  margin-bottom: 6px;
  padding-top: 6px;
  font-family: 'Open Sans Condensed', Arial, sans-serif;
}
#listSearchTags {
  float: left;
  margin-top: 3px;
  color: #707070;
  font-size: 16px;
  font-family: 'Open Sans Condensed', Arial, sans-serif;
}
ul#searchTags {
  margin-left: 10px;
  float: right;
  padding-top: 2px;
}
.search-tips {
  font-size: 16px;
  line-height: 17px;
  color: #707070;
  margin: 5px 0 10px 0;
  padding: 0px;
  float: left;
  font-family: 'Open Sans Condensed', Arial, sans-serif;
}
.search-tips a {
  text-decoration: underline;
  color: #1b79bd;
}
/* ----- Question list , check main_page/content.html and macros/macros.html----- */
#question-list {
  float: left;
  position: relative;
  background-color: #FFF;
  padding: 0;
  width: 100%;
}
.short-summary {
  position: relative;
  filter: inherit;
  padding: 10px 0 3px 0;
  border-bottom: 1px solid #DDDBCE;
  margin-bottom: 1px;
  overflow: hidden;
  width: 733px;
  float: left;
  /*background: url(../images/summary-background.png) repeat-x;*/

}
.short-summary h2 {
  font-size: 20px;
  font-weight: normal;
  line-height: 26px;
  padding-left: 0;
  margin-bottom: 7px;
  display: block;
  font-family: 'Open Sans Condensed', Arial, sans-serif;
}
.short-summary a {
  color: #464646;
}
.short-summary .userinfo {
  text-align: right;
  line-height: 16px;
  font-family: Arial;
  padding-right: 4px;
}
.short-summary .userinfo .timeago,
.short-summary span.anonymous {
  font-size: 11px;
  clear: both;
  font-weight: normal;
  color: #555;
}
.short-summary .userinfo a {
  font-weight: bold;
  font-size: 11px;
}
.short-summary .counts {
  float: right;
  margin: 4px 0 0 5px;
  font-family: 'Open Sans Condensed', Arial, sans-serif;
}
.short-summary .counts .item-count {
  padding: 0px 5px 0px 5px;
  font-size: 25px;
  font-family: 'Open Sans Condensed', Arial, sans-serif;
}
.short-summary .counts .votes div,
.short-summary .counts .views div,
.short-summary .counts .answers div,
.short-summary .counts .favorites div {
  margin-top: 3px;
  font-size: 14px;
  line-height: 14px;
  color: #646464;
}
.short-summary .tags {
  margin: 0 0 0 1px;
}
.short-summary .votes,
.short-summary .answers,
.short-summary .favorites,
.short-summary .views {
  text-align: center;
  margin: 0 3px;
  padding: 8px 2px 0px 2px;
  width: 51px;
  float: right;
  height: 44px;
  border: #dbdbd4 1px solid;
}
.short-summary .votes {
  background: url(../images/vote-background.png) repeat-x;
}
.short-summary .answers {
  background: url(../images/answers-background.png) repeat-x;
}
.short-summary .views {
  background: url(../images/view-background.png) repeat-x;
}
.short-summary .no-votes .item-count {
  color: #b1b5b6;
}
.short-summary .some-votes .item-count {
  color: #4a757f;
}
.short-summary .no-answers .item-count {
  color: #b1b5b6;
}
.short-summary .some-answers .item-count {
  color: #eab243;
}
.short-summary .no-views .item-count {
  color: #b1b5b6;
}
.short-summary .some-views .item-count {
  color: #d33f00;
}
.short-summary .accepted .item-count {
  background: url(../images/accept.png) no-repeat top right;
  display: block;
  text-align: center;
  width: 40px;
  color: #eab243;
}
.short-summary .some-favorites .item-count {
  background: #338333;
  color: #d0f5a9;
}
.short-summary .no-favorites .item-count {
  background: #eab243;
  color: yellow;
}
/* ----- Question list Paginator , check main_content/pager.html and macros/utils_macros.html----- */
.evenMore {
  font-size: 13px;
  color: #707070;
  padding: 15px 0px 10px 0px;
  clear: both;
}
.evenMore a {
  text-decoration: underline;
  color: #1b79bd;
}
.pager {
  margin-top: 10px;
  margin-bottom: 16px;
}
.pagesize {
  margin-top: 10px;
  margin-bottom: 16px;
  float: right;
}
.paginator {
  padding: 5px 0 10px 0;
  font-size: 13px;
  margin-bottom: 10px;
}
.paginator .prev a,
.paginator .prev a:visited,
.paginator .next a,
.paginator .next a:visited {
  background-color: #fff;
  color: #777;
  padding: 2px 4px 3px 4px;
}
.paginator a {
  color: #7ea9b3;
}
.paginator .prev {
  margin-right: .5em;
}
.paginator .next {
  margin-left: .5em;
}
.paginator .page a,
.paginator .page a:visited,
.paginator .curr {
  padding: .25em;
  background-color: #fff;
  margin: 0em .25em;
  color: #ff;
}
.paginator .curr {
  background-color: #8ebcc7;
  color: #fff;
  font-weight: bold;
}
.paginator .next a,
.paginator .prev a {
  color: #7ea9b3;
}
.paginator .page a:hover,
.paginator .curr a:hover,
.paginator .prev a:hover,
.paginator .next a:hover {
  color: #8C8C8C;
  background-color: #E1E1E1;
  text-decoration: none;
}
.paginator .text {
  color: #777;
  padding: .3em;
}
.paginator .paginator-container-left {
  padding: 5px 0 10px 0;
}
/* ----- Tags Styles ----- */
/* tag formatting is also copy-pasted in template
   because it must be the same in the emails
   askbot/models/__init__.py:format_instant_notification_email()
*/
/* tag cloud */
.tag-size-1 {
  font-size: 12px;
}
.tag-size-2 {
  font-size: 13px;
}
.tag-size-3 {
  font-size: 14px;
}
.tag-size-4 {
  font-size: 15px;
}
.tag-size-5 {
  font-size: 16px;
}
.tag-size-6 {
  font-size: 17px;
}
.tag-size-7 {
  font-size: 18px;
}
.tag-size-8 {
  font-size: 19px;
}
.tag-size-9 {
  font-size: 20px;
}
.tag-size-10 {
  font-size: 21px;
}
ul.tags,
ul.tags.marked-tags,
ul#related-tags {
  list-style: none;
  margin: 0;
  padding: 0;
  line-height: 170%;
  display: block;
}
ul.tags li {
  float: left;
  display: block;
  margin: 0 8px 8px 0;
  padding: 0;
  height: 20px;
}
.wildcard-tags {
  clear: both;
}
ul.tags.marked-tags li,
.wildcard-tags ul.tags li {
  margin-bottom: 5px;
}
#tagSelector div.inputs {
  clear: both;
  float: none;
  margin-bottom: 10px;
}
.tags-page ul.tags li,
ul#ab-user-tags li {
  width: 160px;
  margin: 5px;
  margin-left: 0;
}
.tags-page ul.tags {
  margin-left: 5px;
}
ul#related-tags li {
  margin: 0 5px 8px 0;
  float: left;
  clear: left;
}
/* .tag-left and .tag-right are for the sliding doors decoration of tags */
.tag-left {
  cursor: pointer;
  display: block;
  float: left;
  height: 17px;
  margin: 0 5px 0 0;
  padding: 0;
  -webkit-box-shadow: 0px 0px 5px #d3d6d7;
  -moz-box-shadow: 0px 0px 5px #d3d6d7;
  box-shadow: 0px 0px 5px #d3d6d7;
}
.tag-right {
  background: #f3f6f6;
  border: #fff 1px solid ;
  border-top: #fff 2px solid;
  outline: #cfdbdb 1px solid;
  /* .box-shadow(0px,1px,0px,#88a8a8);*/

  display: block;
  float: left;
  height: 17px;
  line-height: 17px;
  font-weight: normal;
  font-size: 11px;
  padding: 0px 8px 0px 8px;
  text-decoration: none;
  text-align: center;
  white-space: nowrap;
  vertical-align: middle;
  font-family: Arial;
  color: #717179;
}
.deletable-tag {
  margin-right: 3px;
  white-space: nowrap;
  border-top-right-radius: 4px;
  border-bottom-right-radius: 4px;
  -moz-border-radius-topright: 4px;
  -moz-border-radius-bottomright: 4px;
  -webkit-border-bottom-right-radius: 4px;
  -webkit-border-top-right-radius: 4px;
}
.tags a.tag-right,
.tags span.tag-right {
  color: #585858;
  text-decoration: none;
}
.tags a:hover {
  color: #1A1A1A;
}
.users-page th,
.tags-page th,
.groups-page th,
.moderate-tags-page th {
  padding-bottom: 5px;
  font-weight: normal;
}
.users-page h1,
.tags-page h1,
.groups-page h1,
.moderate-tags-page h1 {
  float: left;
}
.moderate-tags-page button {
  line-height: 18px;
}
.moderate-tags-page table {
  border-spacing: 0;
}
.moderate-tags-page table.suggested-tags-table {
  width: 100%;
}
.moderate-tags-page th {
  font-style: italic;
}
.moderate-tags-page th,
.moderate-tags-page tr {
  vertical-align: top;
  text-align: left;
  padding-right: 20px;
}
.moderate-tags-page td.per-thread-controls {
  width: 120px;
  /* 20px more to compensate for the padding */

  height: 30px;
}
.moderate-tags-page td.per-thread-controls button {
  display: none;
}
.moderate-tags-page th.decision-col,
.moderate-tags-page th.tags-col,
.moderate-tags-page th.users-col {
  width: 100px;
}
.moderate-tags-page tr.per-tag-controls {
  height: 30px;
  text-align: center;
}
.moderate-tags-page tr.thread-info a {
  line-height: 18px;
}
.moderate-tags-page tr.thread-info td {
  padding-bottom: 5px;
}
.moderate-tags-page td.tags-col,
.moderate-tags-page td.users-col {
  padding-top: 7px;
}
.moderate-tags-page td.thread-links-col {
  padding-top: 5px;
}
.main-page h1 {
  margin-right: 5px;
}
.delete-icon {
  margin-top: -1px;
  float: left;
  height: 21px;
  width: 18px;
  display: block;
  line-height: 20px;
  text-align: center;
  background: #bbcdcd;
  cursor: default;
  color: #fff;
  border-top: #cfdbdb 1px solid;
  font-family: Arial;
  border-top-right-radius: 4px;
  border-bottom-right-radius: 4px;
  -moz-border-radius-topright: 4px;
  -moz-border-radius-bottomright: 4px;
  -webkit-border-bottom-right-radius: 4px;
  -webkit-border-top-right-radius: 4px;
  text-shadow: 0px 1px 0px #7ea0a0;
  -moz-text-shadow: 0px 1px 0px #7ea0a0;
  -webkit-text-shadow: 0px 1px 0px #7ea0a0;
}
.delete-icon:hover {
  background: #b32f2f;
}
.tag-number {
  font-weight: normal;
  float: left;
  font-size: 16px;
  color: #5d5d5d;
}
.badges .tag-number {
  float: none;
  display: inline;
  padding-right: 15px;
}
/* ----- Ask and Edit Question Form template----- */
.section-title {
  color: #7ea9b3;
  font-family: 'Open Sans Condensed', Arial, sans-serif;
  font-weight: bold;
  font-size: 24px;
}
#fmask {
  margin-bottom: 30px;
  width: 100%;
}
#askFormBar {
  display: inline-block;
  padding: 4px 0 0 0;
  margin-top: 0px;
  width: 100%;
}
#askFormBar p {
  margin: 0 0 5px 0;
  font-size: 14px;
  color: #525252;
  line-height: 1.4;
}
#askFormBar .questionTitleInput {
  font-size: 24px;
  height: 36px;
  line-height: 36px;
  margin: 0;
  padding: 0;
  /*-left: 5px;*/

  border: #cce6ec 3px solid;
  width: 100%;
  /*719px;*/

}
.ask-page div#question-list,
.edit-question-page div#question-list {
  border-bottom: #f0f0ec 1px solid;
  float: none;
}
.ask-page div#question-list a,
.edit-question-page div#question-list a {
  line-height: 30px;
}
.ask-page div#question-list h2,
.edit-question-page div#question-list h2 {
  font-size: 13px;
  padding-bottom: 0;
  color: #1b79bd;
  border-top: #f0f0ec 1px solid;
  border-left: #f0f0ec 1px solid;
  min-height: 30px;
  line-height: 30px;
  font-weight: normal;
}
.ask-page div#question-list span,
.edit-question-page div#question-list span {
  width: 28px;
  height: 26px;
  line-height: 26px;
  text-align: center;
  margin-right: 10px;
  float: left;
  display: block;
  color: #fff;
  background: #b8d0d5;
  border-radius: 3px;
  -ms-border-radius: 3px;
  -moz-border-radius: 3px;
  -webkit-border-radius: 3px;
  -khtml-border-radius: 3px;
}
.ask-page label,
.edit-question-page label {
  color: #525252;
  font-size: 13px;
}
.ask-page #id_tags,
.edit-question-page #id_tags {
  box-sizing: border-box;
  border: #cce6ec 3px solid;
  height: 31px;
  padding-left: 5px;
  font-size: 14px;
  width: 100%;
  max-width: 395px;
}
.ask-page #id_post_author_username,
.question-page #id_post_author_username,
.edit-question-page #id_post_author_username,
.edit-answer-page #id_post_author_username,
.ask-page #id_post_author_email,
.question-page #id_post_author_email,
.edit-question-page #id_post_author_email,
.edit-answer-page #id_post_author_email {
  border: #cce6ec 3px solid;
  height: 25px;
  line-height: 25px;
  padding-left: 5px;
  font-size: 14px;
  width: 186px;
}
.ask-page #id_post_author_email,
.question-page #id_post_author_email,
.edit-question-page #id_post_author_email,
.edit-answer-page #id_post_author_email {
  margin-left: 10px;
}
.ask-page table.proxy-user-info,
.question-page table.proxy-user-info,
.edit-question-page table.proxy-user-info,
.edit-answer-page table.proxy-user-info {
  border-spacing: 0px;
  width: 100%;
}
.ask-page table.proxy-user-info .form-item,
.question-page table.proxy-user-info .form-item,
.edit-question-page table.proxy-user-info .form-item,
.edit-answer-page table.proxy-user-info .form-item {
  float: left;
}
.groups-input,
.users-input {
  width: 152px;
  padding-left: 5px;
  border: #c9c9b5 1px solid;
  height: 25px;
  font-size: 14px;
}
.add-groups,
.add-users {
  border: 0;
  font-weight: bold;
  margin-top: -2px;
  height: 27px;
  font-size: 14px;
  text-align: center;
  text-decoration: none;
  cursor: pointer;
  color: #4a757f;
  font-family: 'Open Sans Condensed', Arial, sans-serif;
  text-shadow: 0px 1px 0px #c6d9dd;
  -moz-text-shadow: 0px 1px 0px #c6d9dd;
  -webkit-text-shadow: 0px 1px 0px #c6d9dd;
  border-top: #eaf2f3 1px solid;
  background-color: #d1e2e5;
  background-repeat: no-repeat;
  background-image: -webkit-gradient(linear, 0 0, 0 100%, from(#d1e2e5), color-stop(25%, #d1e2e5), to(#a9c2c7));
  background-image: -webkit-linear-gradient(#d1e2e5, #d1e2e5 25%, #a9c2c7);
  background-image: -moz-linear-gradient(top, #d1e2e5, #d1e2e5 25%, #a9c2c7);
  background-image: -ms-linear-gradient(#d1e2e5, #d1e2e5 25%, #a9c2c7);
  background-image: -o-linear-gradient(#d1e2e5, #d1e2e5 25%, #a9c2c7);
  background-image: linear-gradient(#d1e2e5, #d1e2e5 25%, #a9c2c7);
  border-radius: 4px;
  -ms-border-radius: 4px;
  -moz-border-radius: 4px;
  -webkit-border-radius: 4px;
  -khtml-border-radius: 4px;
  -webkit-box-shadow: 1px 1px 2px #636363;
  -moz-box-shadow: 1px 1px 2px #636363;
  box-shadow: 1px 1px 2px #636363;
  border-radius: 4px;
  -ms-border-radius: 4px;
  -moz-border-radius: 4px;
  -webkit-border-radius: 4px;
  -khtml-border-radius: 4px;
}
.share-input-col {
  width: 160px;
  text-align: center;
}
.add-everyone-group {
  text-align: center;
  margin: auto;
  display: block;
  padding: 0 10px;
  height: 25px;
}
.add-groups:hover {
  background-color: #cde5e9;
  background-repeat: no-repeat;
  background-image: -webkit-gradient(linear, 0 0, 0 100%, from(#cde5e9), color-stop(25%, #cde5e9), to(#94b3ba));
  background-image: -webkit-linear-gradient(#cde5e9, #cde5e9 25%, #94b3ba);
  background-image: -moz-linear-gradient(top, #cde5e9, #cde5e9 25%, #94b3ba);
  background-image: -ms-linear-gradient(#cde5e9, #cde5e9 25%, #94b3ba);
  background-image: -o-linear-gradient(#cde5e9, #cde5e9 25%, #94b3ba);
  background-image: linear-gradient(#cde5e9, #cde5e9 25%, #94b3ba);
  text-decoration: none;
  text-shadow: 0px 1px 0px #c6d9dd;
  -moz-text-shadow: 0px 1px 0px #c6d9dd;
  -webkit-text-shadow: 0px 1px 0px #c6d9dd;
}
#id_user,
#id_user_author {
  border: #cce6ec 3px solid;
  height: 25px;
  padding-left: 5px;
  width: 395px;
  font-size: 14px;
}
.groups-input,
.users-input {
  width: 152px;
  padding-left: 5px;
  border: #c9c9b5 1px solid;
  height: 25px;
  font-size: 14px;
}
.add-groups,
.add-users {
  border: 0;
  font-weight: bold;
  margin-top: -2px;
  height: 27px;
  font-size: 14px;
  text-align: center;
  text-decoration: none;
  cursor: pointer;
  color: #4a757f;
  font-family: 'Open Sans Condensed', Arial, sans-serif;
  text-shadow: 0px 1px 0px #c6d9dd;
  -moz-text-shadow: 0px 1px 0px #c6d9dd;
  -webkit-text-shadow: 0px 1px 0px #c6d9dd;
  border-top: #eaf2f3 1px solid;
  background-color: #d1e2e5;
  background-repeat: no-repeat;
  background-image: -webkit-gradient(linear, 0 0, 0 100%, from(#d1e2e5), color-stop(25%, #d1e2e5), to(#a9c2c7));
  background-image: -webkit-linear-gradient(#d1e2e5, #d1e2e5 25%, #a9c2c7);
  background-image: -moz-linear-gradient(top, #d1e2e5, #d1e2e5 25%, #a9c2c7);
  background-image: -ms-linear-gradient(#d1e2e5, #d1e2e5 25%, #a9c2c7);
  background-image: -o-linear-gradient(#d1e2e5, #d1e2e5 25%, #a9c2c7);
  background-image: linear-gradient(#d1e2e5, #d1e2e5 25%, #a9c2c7);
  border-radius: 4px;
  -ms-border-radius: 4px;
  -moz-border-radius: 4px;
  -webkit-border-radius: 4px;
  -khtml-border-radius: 4px;
  -webkit-box-shadow: 1px 1px 2px #636363;
  -moz-box-shadow: 1px 1px 2px #636363;
  box-shadow: 1px 1px 2px #636363;
  border-radius: 4px;
  -ms-border-radius: 4px;
  -moz-border-radius: 4px;
  -webkit-border-radius: 4px;
  -khtml-border-radius: 4px;
}
.add-everyone-group {
  text-align: center;
  margin: auto;
  display: block;
  padding: 0 10px;
}
.add-groups:hover {
  background-color: #cde5e9;
  background-repeat: no-repeat;
  background-image: -webkit-gradient(linear, 0 0, 0 100%, from(#cde5e9), color-stop(25%, #cde5e9), to(#94b3ba));
  background-image: -webkit-linear-gradient(#cde5e9, #cde5e9 25%, #94b3ba);
  background-image: -moz-linear-gradient(top, #cde5e9, #cde5e9 25%, #94b3ba);
  background-image: -ms-linear-gradient(#cde5e9, #cde5e9 25%, #94b3ba);
  background-image: -o-linear-gradient(#cde5e9, #cde5e9 25%, #94b3ba);
  background-image: linear-gradient(#cde5e9, #cde5e9 25%, #94b3ba);
  text-decoration: none;
  text-shadow: 0px 1px 0px #c6d9dd;
  -moz-text-shadow: 0px 1px 0px #c6d9dd;
  -webkit-text-shadow: 0px 1px 0px #c6d9dd;
}
#id_user,
#id_user_author {
  border: #cce6ec 3px solid;
  height: 25px;
  padding-left: 5px;
  width: 395px;
  font-size: 14px;
}
.title-desc {
  color: #707070;
  font-size: 13px;
  margin-bottom: 5px;
}
.ask-page .title-desc,
.question-page .title-desc,
.ask-page .tags-desc,
.question-page .tags-desc {
  color: #707070;
  font-style: italic;
  font-size: 16px;
}
#fmanswer input.submit,
.ask-page input.submit,
.edit-question-page input.submit {
  float: left;
  font-weight: normal;
  margin-top: 3px;
  height: 34px;
  font-size: 21px;
  text-align: center;
  text-decoration: none;
  cursor: pointer;
  color: #4a757f;
  font-family: 'Open Sans Condensed', Arial, sans-serif;
  text-shadow: 0px 1px 0px #c6d9dd;
  -moz-text-shadow: 0px 1px 0px #c6d9dd;
  -webkit-text-shadow: 0px 1px 0px #c6d9dd;
  border-top: #eaf2f3 1px solid;
  background-color: #d1e2e5;
  background-repeat: no-repeat;
  background-image: -webkit-gradient(linear, 0 0, 0 100%, from(#d1e2e5), color-stop(25%, #d1e2e5), to(#a9c2c7));
  background-image: -webkit-linear-gradient(#d1e2e5, #d1e2e5 25%, #a9c2c7);
  background-image: -moz-linear-gradient(top, #d1e2e5, #d1e2e5 25%, #a9c2c7);
  background-image: -ms-linear-gradient(#d1e2e5, #d1e2e5 25%, #a9c2c7);
  background-image: -o-linear-gradient(#d1e2e5, #d1e2e5 25%, #a9c2c7);
  background-image: linear-gradient(#d1e2e5, #d1e2e5 25%, #a9c2c7);
  border-radius: 4px;
  -ms-border-radius: 4px;
  -moz-border-radius: 4px;
  -webkit-border-radius: 4px;
  -khtml-border-radius: 4px;
  -webkit-box-shadow: 1px 1px 2px #636363;
  -moz-box-shadow: 1px 1px 2px #636363;
  box-shadow: 1px 1px 2px #636363;
  margin-right: 7px;
}
#fmanswer input.submit:hover,
.ask-page input.submit:hover,
.edit-question-page input.submit:hover {
  background-color: #cde5e9;
  background-repeat: no-repeat;
  background-image: -webkit-gradient(linear, 0 0, 0 100%, from(#cde5e9), color-stop(25%, #cde5e9), to(#94b3ba));
  background-image: -webkit-linear-gradient(#cde5e9, #cde5e9 25%, #94b3ba);
  background-image: -moz-linear-gradient(top, #cde5e9, #cde5e9 25%, #94b3ba);
  background-image: -ms-linear-gradient(#cde5e9, #cde5e9 25%, #94b3ba);
  background-image: -o-linear-gradient(#cde5e9, #cde5e9 25%, #94b3ba);
  background-image: linear-gradient(#cde5e9, #cde5e9 25%, #94b3ba);
  text-decoration: none;
  text-shadow: 0px 1px 0px #c6d9dd;
  -moz-text-shadow: 0px 1px 0px #c6d9dd;
  -webkit-text-shadow: 0px 1px 0px #c6d9dd;
  text-shadow: 0px 1px 0px #c6d9dd;
  -moz-text-shadow: 0px 1px 0px #c6d9dd;
  -webkit-text-shadow: 0px 1px 0px #c6d9dd;
}
.wmd-container {
  border: #cce6ec 3px solid;
  min-height: 250px;
}
.wmd-container textarea {
  border: none;
}
.users-page .wmd-container {
  width: 200px;
}
.ask-page .wmd-container,
.question-page .wmd-container,
.edit-question-page .wmd-container,
.edit-answer-page .wmd-container {
  width: 723px;
  width: 100%;
}
.ask-page #editor,
.question-page #editor,
.edit-question-page #editor,
.edit-answer-page #editor {
  -webkit-box-sizing: border-box;
  -moz-box-sizing: border-box;
  box-sizing: border-box;
  width: 100%;
  height: 100%;
  padding: 6px;
}
.ask-page .retagger-buttons button,
.question-page .retagger-buttons button,
.edit-question-page .retagger-buttons button,
.edit-answer-page .retagger-buttons button {
  margin: 8px 10px 5px 0;
}
#editor {
  /* adjustment for editor preview */

  display: block;
  font-size: 100%;
  min-height: 200px;
  line-height: 18px;
  margin: 0;
  border: 0;
}
.users-page #editor {
  width: 192px;
}
#id_title {
  width: 100%;
}
.wmd-preview {
  color: #525252;
  margin: 0;
  padding: 5px;
  background-color: #F5F5F5;
  min-height: 20px;
  overflow: auto;
  font-size: 13px;
  font-family: Arial;
}
.wmd-preview p {
  margin-bottom: 14px;
  line-height: 1.4;
  font-size: 14px;
}
.wmd-preview p:last-child {
  margin-bottom: 0;
}
.wmd-preview pre {
  background-color: #E7F1F8;
}
.wmd-preview blockquote {
  background-color: #eee;
}
.wmd-preview img {
  max-width: 600px;
}
.wmd-preview a {
  color: #1b79bd;
}
.wmd-preview li {
  margin-bottom: 7px;
  font-size: 14px;
}
.defaultSkin table.mceLayout,
.defaultSkin table.mceLayout tr.mceFirst td {
  border: none;
}
.defaultSkin table.mceLayout tr.mceLast td {
  border-bottom: none;
}
.mceStatusbar {
  height: 5px;
  background: #fff;
}
.defaultSkin span.mce_askbot_imageuploader {
  background-position: -380px 0px;
}
.defaultSkin span.mce_askbot_attachment {
  background-image: url(../images/attachment.png);
  background-position: 0px 0px;
}
.user-page .wmd-buttons {
  width: 725px;
}
.preview-toggle {
  width: 100%;
  color: #b6a475;
  /*letter-spacing:1px;*/

  text-align: left;
}
.preview-toggle span:hover {
  cursor: pointer;
}
.after-editor {
  margin-top: 15px;
  margin-bottom: 15px;
}
.checkbox {
  margin-left: 5px;
  font-weight: normal;
  cursor: help;
}
.question-options {
  margin-top: 1px;
  color: #666;
  line-height: 13px;
  margin-bottom: 5px;
}
.question-options label {
  vertical-align: text-bottom;
}
.edit-content-html {
  border-top: 1px dotted #D8D2A9;
  border-bottom: 1px dotted #D8D2A9;
  margin: 5px 0 5px 0;
}
.edit-question-page,
#fmedit,
.wmd-preview {
  color: #525252;
}
.edit-question-page #id_revision,
#fmedit #id_revision,
.wmd-preview #id_revision {
  font-size: 14px;
  margin-top: 5px;
  margin-bottom: 5px;
  width: 100%;
}
.edit-question-page #id_title,
#fmedit #id_title,
.wmd-preview #id_title {
  font-size: 24px;
  line-height: 24px;
  height: 36px;
  margin: 0px;
  padding: 0px 0 0 5px;
  border: #cce6ec 3px solid;
  width: 100%;
  margin-bottom: 10px;
}
.edit-question-page #id_summary,
#fmedit #id_summary,
.wmd-preview #id_summary {
  border: #cce6ec 3px solid;
  height: 25px;
  padding-left: 5px;
  width: 395px;
  font-size: 14px;
}
.edit-question-page .title-desc,
#fmedit .title-desc,
.wmd-preview .title-desc {
  margin-bottom: 10px;
}
/* ----- Question template ----- */
.question-page h1 {
  padding-top: 0px;
  font-family: 'Open Sans Condensed', Arial, sans-serif;
}
.question-page h1 a {
  color: #464646;
  font-size: 26px;
  font-weight: normal;
  line-height: 1;
}
.question-page p.rss {
  float: none;
  clear: both;
  padding: 3px 0 0 23px;
  font-size: 15px;
  width: 130px;
  background-position: center left;
  margin-left: 0px !important;
}
.question-page p.rss a {
  font-family: 'Open Sans Condensed', Arial, sans-serif;
  vertical-align: top;
}
.question-page .question-content {
  float: right;
  width: 682px;
  margin-bottom: 10px;
}
.question-page .question-content pre,
.question-page .answer pre,
.question-page .question-content code,
.question-page .answer code {
  clear: both;
}
.question-page #question-table {
  float: left;
  border-top: #f0f0f0 1px solid;
}
.question-page #question-table,
.question-page .answer-table {
  margin: 8px 0 6px 0;
  border-spacing: 0px;
  width: 670px;
  padding-right: 10px;
}
.question-page .answer-table {
  margin-top: 0px;
  border-bottom: 1px solid #D4D4D4;
  float: right;
}
.question-page .answer-table td,
.question-page #question-table td {
  width: 20px;
  vertical-align: top;
}
.question-page .question-body,
.question-page .answer-body {
  overflow: auto;
  margin-top: 10px;
  font-family: Arial;
  color: #4b4b4b;
}
.question-page .question-body p,
.question-page .answer-body p {
  margin-bottom: 14px;
  line-height: 1.4;
  font-size: 14px;
  padding: 0px 5px 5px 0px;
}
.question-page .question-body a,
.question-page .answer-body a {
  color: #1b79bd;
}
.question-page .question-body li,
.question-page .answer-body li {
  margin-bottom: 7px;
}
.question-page .question-body IMG,
.question-page .answer-body IMG {
  max-width: 600px;
}
.question-page .post-update-info-container {
  float: right;
  width: 175px;
}
.question-page .post-update-info {
  background: #ffffff url(../images/background-user-info.png) repeat-x bottom;
  float: right;
  font-size: 9px;
  font-family: Arial;
  width: 158px;
  padding: 4px;
  margin: 0px 0px 5px 5px;
  line-height: 14px;
  border-radius: 4px;
  -ms-border-radius: 4px;
  -moz-border-radius: 4px;
  -webkit-border-radius: 4px;
  -khtml-border-radius: 4px;
  -webkit-box-shadow: 0px 2px 1px #bfbfbf;
  -moz-box-shadow: 0px 2px 1px #bfbfbf;
  box-shadow: 0px 2px 1px #bfbfbf;
}
.question-page .post-update-info p {
  line-height: 13px;
  font-size: 11px;
  margin: 0 0 2px 1px;
  padding: 0;
}
.question-page .post-update-info a {
  color: #444;
}
.question-page .post-update-info .gravatar {
  float: left;
  margin-right: 4px;
}
.question-page .post-update-info p.tip {
  color: #444;
  line-height: 13px;
  font-size: 10px;
}
.question-page .post-controls {
  font-size: 11px;
  line-height: 12px;
  min-width: 200px;
  padding-left: 5px;
  text-align: right;
  clear: left;
  float: right;
  margin-top: 10px;
  margin-bottom: 8px;
}
.question-page .post-controls a {
  color: #777;
  padding: 0px 7px 3px 18px;
  cursor: pointer;
  border: none;
  font-size: 12px;
  font-family: Arial;
  text-decoration: none;
  height: 18px;
  display: block;
  float: right;
  line-height: 18px;
  margin-top: -2px;
  margin-left: 4px;
}
.question-page .post-controls a:hover {
  background-color: #f5f0c9;
  border-radius: 3px;
  -ms-border-radius: 3px;
  -moz-border-radius: 3px;
  -webkit-border-radius: 3px;
  -khtml-border-radius: 3px;
}
.question-page .post-controls .sep {
  color: #ccc;
  float: right;
  height: 18px;
  font-size: 18px;
}
.question-page .post-controls .question-delete,
.question-page .answer-controls .question-delete {
  background: url(../images/delete.png) no-repeat left 2px;
  padding-left: 11px;
}
.question-page .post-controls .question-flag,
.question-page .answer-controls .question-flag {
  background: url(../images/flag.png) no-repeat center left;
}
.question-page .post-controls .answer-publish,
.question-page .answer-controls .answer-publish {
  background: url(../images/publish.png) no-repeat center left;
}
.question-page .post-controls .answer-unpublish,
.question-page .answer-controls .answer-unpublish {
  background: url(../images/unpublish.png) no-repeat 2px center;
}
.question-page .post-controls .question-edit,
.question-page .answer-controls .question-edit {
  background: url(../images/edit2.png) no-repeat 2px center;
}
.question-page .post-controls .question-retag,
.question-page .answer-controls .question-retag {
  background: url(../images/retag.png) no-repeat center left;
}
.question-page .post-controls .question-close,
.question-page .answer-controls .question-close {
  background: url(../images/close.png) no-repeat center left;
}
.question-page .post-controls .permant-link,
.question-page .answer-controls .permant-link {
  background: url(../images/link.png) no-repeat center left;
}
.question-page .post-controls .answer-convert,
.question-page .answer-controls .answer-convert {
  float: right;
  clear: left;
  /*background: url(../images/link.png) no-repeat center left;*/

}
.question-page .post-controls .answer-convert input,
.question-page .answer-controls .answer-convert input {
  font-size: 12px;
  color: #777;
  font-family: Arial;
  text-decoration: none;
  display: inline;
  white-space: nowrap;
  padding-left: 0px;
  background: none;
  border: none;
  padding: 0px 7px 3px 18px;
  float: right;
  height: 18px;
  line-height: 18px;
  margin-top: -2px;
  margin-left: 4px;
  box-shadow: none;
}
.question-page .post-controls .answer-convert input:hover,
.question-page .answer-controls .answer-convert input:hover {
  background-color: #f5f0c9;
  border-radius: 3px;
  -ms-border-radius: 3px;
  -moz-border-radius: 3px;
  -webkit-border-radius: 3px;
  -khtml-border-radius: 3px;
}
.question-page .tabBar {
  width: 100%;
}
.question-page #questionCount {
  float: left;
  font-family: 'Open Sans Condensed', Arial, sans-serif;
  line-height: 15px;
}
.question-page .question-img-upvote,
.question-page .question-img-downvote,
.question-page .answer-img-upvote,
.question-page .answer-img-downvote {
  width: 25px;
  height: 20px;
  cursor: pointer;
}
.question-page .question-img-upvote,
.question-page .answer-img-upvote {
  background: url(../images/vote-arrow-up-new.png) no-repeat;
}
.question-page .question-img-downvote,
.question-page .answer-img-downvote {
  background: url(../images/vote-arrow-down-new.png) no-repeat;
}
.question-page .question-img-upvote:hover,
.question-page .question-img-upvote.on,
.question-page .answer-img-upvote:hover,
.question-page .answer-img-upvote.on {
  background: url(../images/vote-arrow-up-on-new.png) no-repeat;
}
.question-page .question-img-downvote:hover,
.question-page .question-img-downvote.on,
.question-page .answer-img-downvote:hover,
.question-page .answer-img-downvote.on {
  background: url(../images/vote-arrow-down-on-new.png) no-repeat;
}
.question-page #fmanswer_button {
  margin: 8px 0px;
}
.question-page .question-img-favorite:hover {
  background: url(../images/vote-favorite-on.png);
}
.question-page div.comments {
  padding: 0;
}
.question-page #comment-title {
  font-weight: bold;
  font-size: 23px;
  color: #7ea9b3;
  width: 200px;
  float: left;
  font-family: 'Open Sans Condensed', Arial, sans-serif;
}
.question-page .comments {
  font-size: 12px;
  clear: both;
}
.question-page .comments div.controls {
  clear: both;
  float: left;
  width: 100%;
  margin: 3px 0 20px 5px;
}
.question-page .comments .controls a {
  color: #988e4c;
  padding: 0 3px 2px 22px;
  font-family: Arial;
  font-size: 13px;
  background: url(../images/comment.png) no-repeat center left;
}
.question-page .comments .controls a:hover {
  background-color: #f5f0c9;
  text-decoration: none;
}
.question-page .comments .button {
  color: #988e4c;
  font-size: 11px;
  padding: 3px;
  cursor: pointer;
}
.question-page .comments a {
  background-color: inherit;
  color: #1b79bd;
  padding: 0;
}
.question-page .comments form.post-comments {
  margin: 3px 26px 0 42px;
}
.question-page .comments form.post-comments textarea {
  font-size: 13px;
  line-height: 1.3;
}
.question-page .comments textarea {
  height: 42px;
  width: 100%;
  margin: 7px 0 5px 1px;
  font-family: Arial;
  outline: none;
  overflow: auto;
  font-size: 12px;
  line-height: 140%;
  padding-left: 2px;
  padding-top: 3px;
  border: #cce6ec 3px solid;
}
.question-page .comments input {
  margin-left: 10px;
  margin-top: 1px;
  vertical-align: top;
  width: 100px;
}
.question-page .comments button {
  line-height: 25px;
  margin-bottom: 5px;
  height: 27px;
  font-size: 12px;
  text-align: center;
  text-decoration: none;
  cursor: pointer;
  color: #4a757f;
  font-family: 'Open Sans Condensed', Arial, sans-serif;
  text-shadow: 0px 1px 0px #c6d9dd;
  -moz-text-shadow: 0px 1px 0px #c6d9dd;
  -webkit-text-shadow: 0px 1px 0px #c6d9dd;
  border-top: #eaf2f3 1px solid;
  background-color: #d1e2e5;
  background-repeat: no-repeat;
  background-image: -webkit-gradient(linear, 0 0, 0 100%, from(#d1e2e5), color-stop(25%, #d1e2e5), to(#a9c2c7));
  background-image: -webkit-linear-gradient(#d1e2e5, #d1e2e5 25%, #a9c2c7);
  background-image: -moz-linear-gradient(top, #d1e2e5, #d1e2e5 25%, #a9c2c7);
  background-image: -ms-linear-gradient(#d1e2e5, #d1e2e5 25%, #a9c2c7);
  background-image: -o-linear-gradient(#d1e2e5, #d1e2e5 25%, #a9c2c7);
  background-image: linear-gradient(#d1e2e5, #d1e2e5 25%, #a9c2c7);
  border-radius: 4px;
  -ms-border-radius: 4px;
  -moz-border-radius: 4px;
  -webkit-border-radius: 4px;
  -khtml-border-radius: 4px;
  -webkit-box-shadow: 1px 1px 2px #636363;
  -moz-box-shadow: 1px 1px 2px #636363;
  box-shadow: 1px 1px 2px #636363;
  font-family: Arial;
  font-weight: bold;
}
.question-page .comments button:hover {
  background-color: #cde5e9;
  background-repeat: no-repeat;
  background-image: -webkit-gradient(linear, 0 0, 0 100%, from(#cde5e9), color-stop(25%, #cde5e9), to(#94b3ba));
  background-image: -webkit-linear-gradient(#cde5e9, #cde5e9 25%, #94b3ba);
  background-image: -moz-linear-gradient(top, #cde5e9, #cde5e9 25%, #94b3ba);
  background-image: -ms-linear-gradient(#cde5e9, #cde5e9 25%, #94b3ba);
  background-image: -o-linear-gradient(#cde5e9, #cde5e9 25%, #94b3ba);
  background-image: linear-gradient(#cde5e9, #cde5e9 25%, #94b3ba);
  text-decoration: none;
  text-shadow: 0px 1px 0px #c6d9dd;
  -moz-text-shadow: 0px 1px 0px #c6d9dd;
  -webkit-text-shadow: 0px 1px 0px #c6d9dd;
}
.question-page .comments .counter {
  display: inline-block;
  width: 245px;
  float: right;
  color: #b6a475 !important;
  vertical-align: top;
  font-family: Arial;
  float: right;
  text-align: right;
}
.question-page .comments .comment {
  border-bottom: 1px solid #edeeeb;
  clear: both;
  margin: 0;
  margin-top: 8px;
  padding-bottom: 4px;
  overflow: auto;
  font-family: Arial;
  font-size: 11px;
  min-height: 25px;
  background: #ffffff url(../images/comment-background.png) bottom repeat-x;
  border-radius: 5px;
  -ms-border-radius: 5px;
  -moz-border-radius: 5px;
  -webkit-border-radius: 5px;
  -khtml-border-radius: 5px;
}
.question-page .comments div.comment:hover {
  background-color: #efefef;
}
.question-page .comments a.author {
  background-color: inherit;
  color: #1b79bd;
  padding: 0;
}
.question-page .comments a.author:hover {
  text-decoration: underline;
}
.question-page .comments span.delete-icon {
  background: url(../images/close-small.png) no-repeat;
  border: 0;
  width: 14px;
  height: 14px;
}
.question-page .comments span.delete-icon:hover {
  border: #BC564B 2px solid;
  border-radius: 10px;
  -ms-border-radius: 10px;
  -moz-border-radius: 10px;
  -webkit-border-radius: 10px;
  -khtml-border-radius: 10px;
  margin: -3px 0px 0px -2px;
}
.question-page .comments .content {
  margin-bottom: 7px;
}
.question-page .comments .comment-votes {
  float: left;
  width: 37px;
  line-height: 130%;
  padding: 6px 5px 6px 3px;
}
.question-page .comments .comment-body {
  line-height: 1.3;
  margin: 3px 26px 0 46px;
  padding: 5px 3px;
  color: #666;
  font-size: 13px;
}
.question-page .comments .comment-body .edit {
  padding-left: 6px;
}
.question-page .comments .comment-body .convert-comment {
  display: inline;
  white-space: nowrap;
  padding-left: 0px;
}
.question-page .comments .comment-body .convert-comment input {
  background: none;
  padding: 0px;
  color: #1B79BD;
  border: none;
  width: auto;
  font-family: Arial;
  line-height: 14px;
  margin-left: 6px;
  font-size: 13px;
  box-shadow: none;
}
.question-page .comments .comment-body .convert-comment input:hover {
  text-decoration: underline;
  cursor: pointer;
}
.question-page .comments .comment-body p {
  font-size: 13px;
  line-height: 1.3;
  margin-bottom: 3px;
  padding: 0;
}
.question-page .comments .comment-delete {
  float: right;
  width: 14px;
  line-height: 130%;
  padding: 8px 6px;
}
.question-page .comments .upvote {
  margin: 0px;
  padding-right: 17px;
  padding-top: 2px;
  text-align: right;
  height: 20px;
  font-size: 13px;
  font-weight: bold;
  color: #777;
}
.question-page .comments .upvote.upvoted {
  color: #d64000;
}
.question-page .comments .upvote.hover {
  background: url(../images/go-up-grey.png) no-repeat;
  background-position: right 1px;
}
.question-page .comments .upvote:hover {
  background: url(../images/go-up-orange.png) no-repeat;
  background-position: right 1px;
}
.question-page .comments .help-text {
  float: right;
  text-align: right;
  color: gray;
  margin-bottom: 0px;
  margin-top: 0px;
  line-height: 50%;
}
.question-page #questionTools {
  font-size: 22px;
  margin-top: 11px;
  text-align: left;
}
.question-page .question-status {
  margin-top: 10px;
  margin-bottom: 15px;
  padding: 20px;
  background-color: #fef7cc;
  text-align: center;
  border: #e1c04a 1px solid;
}
.question-page .question-status h3 {
  font-size: 20px;
  color: #707070;
  font-weight: normal;
}
.question-page .vote-buttons {
  float: left;
  text-align: center;
  padding-top: 2px;
  margin: 0px 10px 0px 3px;
  /* small IE fixes */

  *margin: 0;
  *height: 210px;
  *width: 30px;
}
.question-page .vote-buttons IMG {
  cursor: pointer;
}
.question-page .vote-number {
  font-family: 'Open Sans Condensed', Arial, sans-serif;
  padding: 2px 0 5px 0;
  font-size: 25px;
  font-weight: bold;
  color: #777;
}
.question-page .vote-buttons .notify-sidebar {
  text-align: left;
  width: 130px;
  margin-top: 7px;
}
.question-page .vote-buttons .notify-sidebar label {
  vertical-align: top;
}
.question-page .tabBar-answer {
  margin-bottom: 15px;
  padding-left: 7px;
  width: 723px;
  margin-top: 10px;
}
.question-page .answer .vote-buttons {
  float: left;
  margin-top: 10px;
}
.question-page .accepted-answer {
  background-color: #f7fecc;
  border-bottom-color: #9BD59B;
}
.question-page .accepted-answer .vote-buttons {
  width: 27px;
  margin-right: 10px;
  margin-top: 10px;
}
.question-page .answer .post-update-info a {
  color: #444444;
}
.question-page .answered {
  background: #CCC;
  color: #999;
}
.question-page .answered-accepted {
  background: #DCDCDC;
  color: #763333;
}
.question-page .answered-accepted strong {
  color: #E1E818;
}
.question-page .answered-by-owner {
  background: #F1F1FF;
}
.question-page .answered-by-owner .comments .button {
  background-color: #E6ECFF;
}
.question-page .answered-by-owner .comments {
  background-color: #E6ECFF;
}
.question-page .answered-by-owner .vote-buttons {
  margin-right: 10px;
}
.question-page .answer-img-accept {
  background: url(../images/vote-accepted.png);
  width: 23px;
  height: 23px;
}
.question-page .accepted-answer .answer-img-accept,
.question-page .answer-img-accept:hover {
  background: url(../images/vote-accepted-on.png);
}
.question-page .answer-body a {
  color: #1b79bd;
}
.question-page .answer-body li {
  margin-bottom: 0.7em;
}
.question-page #fmanswer {
  color: #707070;
  line-height: 1.2;
  margin-top: 10px;
}
.question-page #fmanswer h2 {
  font-family: 'Open Sans Condensed', Arial, sans-serif;
  color: #7ea9b3;
  font-size: 24px;
}
.question-page #fmanswer label {
  font-size: 13px;
}
.question-page .message {
  padding: 5px;
  margin: 0px 0 10px 0;
}
.facebook-share.icon,
.twitter-share.icon,
.linkedin-share.icon,
.identica-share.icon {
  background: url(../images/socialsprite.png) no-repeat;
  display: block;
  text-indent: -100em;
  height: 25px;
  width: 25px;
  margin-bottom: 3px;
}
.facebook-share.icon:hover,
.twitter-share.icon:hover,
.linkedin-share.icon:hover,
.identica-share.icon:hover {
  opacity: 0.8;
  filter: alpha(opacity=80);
}
.facebook-share.icon {
  background-position: -26px 0px;
}
.identica-share.icon {
  background-position: -78px 0px;
}
.twitter-share.icon {
  margin-top: 10px;
  background-position: 0px 0px;
}
.linkedin-share.icon {
  background-position: -52px 0px;
}
/* -----Content pages, Login, About, FAQ, Users----- */
.openid-signin,
.meta,
.user-profile-edit-page {
  font-size: 13px;
  line-height: 1.3;
  color: #525252;
}
.openid-signin p,
.meta p,
.user-profile-edit-page p {
  font-size: 13px;
  color: #707070;
  line-height: 1.3;
  font-family: Arial;
  color: #525252;
  margin-bottom: 12px;
}
.openid-signin h2,
.meta h2,
.user-profile-edit-page h2 {
  color: #525252;
  padding-left: 0px;
  font-size: 16px;
}
.openid-signin form,
.meta form,
.users-page form,
.user-profile-edit-page form,
.user-profile-page form {
  margin-bottom: 15px;
}
.openid-signin input[type="text"],
.meta input[type="text"],
.users-page input[type="text"],
.user-profile-edit-page input[type="text"],
.user-profile-page input[type="text"],
.openid-signin input[type="password"],
.meta input[type="password"],
.users-page input[type="password"],
.user-profile-edit-page input[type="password"],
.user-profile-page input[type="password"],
.openid-signin select,
.meta select,
.users-page select,
.user-profile-edit-page select,
.user-profile-page select {
  border: #cce6ec 3px solid;
  height: 25px;
  line-height: 25px;
  padding-left: 5px;
  width: 395px;
  font-size: 14px;
}
.openid-signin select,
.meta select,
.users-page select,
.user-profile-edit-page select,
.user-profile-page select {
  width: 405px;
  height: 30px;
}
.openid-signin textarea,
.meta textarea,
.users-page textarea,
.user-profile-edit-page textarea,
.user-profile-page textarea {
  border: #cce6ec 3px solid;
  padding-left: 5px;
  padding-top: 5px;
  width: 395px;
  font-size: 14px;
}
.openid-signin input.submit,
.meta input.submit,
.users-page input.submit,
.user-profile-edit-page input.submit,
.user-profile-page input.submit {
  font-weight: normal;
  margin: 5px 0px;
  height: 26px;
  font-size: 15px;
  text-align: center;
  text-decoration: none;
  cursor: pointer;
  color: #4a757f;
  font-family: 'Open Sans Condensed', Arial, sans-serif;
  text-shadow: 0px 1px 0px #c6d9dd;
  -moz-text-shadow: 0px 1px 0px #c6d9dd;
  -webkit-text-shadow: 0px 1px 0px #c6d9dd;
  border-top: #eaf2f3 1px solid;
  background-color: #d1e2e5;
  background-repeat: no-repeat;
  background-image: -webkit-gradient(linear, 0 0, 0 100%, from(#d1e2e5), color-stop(25%, #d1e2e5), to(#a9c2c7));
  background-image: -webkit-linear-gradient(#d1e2e5, #d1e2e5 25%, #a9c2c7);
  background-image: -moz-linear-gradient(top, #d1e2e5, #d1e2e5 25%, #a9c2c7);
  background-image: -ms-linear-gradient(#d1e2e5, #d1e2e5 25%, #a9c2c7);
  background-image: -o-linear-gradient(#d1e2e5, #d1e2e5 25%, #a9c2c7);
  background-image: linear-gradient(#d1e2e5, #d1e2e5 25%, #a9c2c7);
  border-radius: 4px;
  -ms-border-radius: 4px;
  -moz-border-radius: 4px;
  -webkit-border-radius: 4px;
  -khtml-border-radius: 4px;
  -webkit-box-shadow: 1px 1px 2px #636363;
  -moz-box-shadow: 1px 1px 2px #636363;
  box-shadow: 1px 1px 2px #636363;
  font-family: Arial;
}
.openid-signin input.submit:hover,
.meta input.submit:hover,
.users-page input.submit:hover,
.user-profile-edit-page input.submit:hover,
.user-profile-page input.submit:hover {
  background-color: #cde5e9;
  background-repeat: no-repeat;
  background-image: -webkit-gradient(linear, 0 0, 0 100%, from(#cde5e9), color-stop(25%, #cde5e9), to(#94b3ba));
  background-image: -webkit-linear-gradient(#cde5e9, #cde5e9 25%, #94b3ba);
  background-image: -moz-linear-gradient(top, #cde5e9, #cde5e9 25%, #94b3ba);
  background-image: -ms-linear-gradient(#cde5e9, #cde5e9 25%, #94b3ba);
  background-image: -o-linear-gradient(#cde5e9, #cde5e9 25%, #94b3ba);
  background-image: linear-gradient(#cde5e9, #cde5e9 25%, #94b3ba);
  text-decoration: none;
  text-shadow: 0px 1px 0px #c6d9dd;
  -moz-text-shadow: 0px 1px 0px #c6d9dd;
  -webkit-text-shadow: 0px 1px 0px #c6d9dd;
}
.openid-signin .cancel,
.meta .cancel,
.users-page .cancel,
.user-profile-edit-page .cancel,
.user-profile-page .cancel {
  background: url(../images/small-button-cancel.png) repeat-x top !important;
  color: #525252 !important;
}
.openid-signin .cancel:hover,
.meta .cancel:hover,
.users-page .cancel:hover,
.user-profile-edit-page .cancel:hover,
.user-profile-page .cancel:hover {
  background: url(../images/small-button-cancel.png) repeat-x bottom !important;
}
.openid-signin .re,
.meta .re,
.users-page .re,
.user-profile-edit-page .re,
.user-profile-page .re {
  float: left;
  width: 960px;
}
.inbox-flags.user-profile-page .re {
  width: 810px;
}
.inbox-flags.user-profile-page .post-moderation-controls {
  float: left;
  width: 150px;
  margin-top: 23px;
  text-align: right;
}
.inbox-flags.user-profile-page .dropdown:hover ul.dropdown-menu {
  display: block;
}
.openid-signin form {
  margin-bottom: 5px;
}
#email-input-fs,
#local_login_buttons,
#password-fs,
#openid-fs {
  margin-top: 10px;
}
#email-input-fs #id_email,
#local_login_buttons #id_email,
#password-fs #id_email,
#openid-fs #id_email,
#email-input-fs #id_username,
#local_login_buttons #id_username,
#password-fs #id_username,
#openid-fs #id_username,
#email-input-fs #id_password,
#local_login_buttons #id_password,
#password-fs #id_password,
#openid-fs #id_password {
  font-size: 12px;
  line-height: 20px;
  height: 20px;
  margin: 0px;
  padding: 0px 0 0 5px;
  border: #cce6ec 3px solid;
  width: 200px;
}
#email-input-fs .submit-b,
#local_login_buttons .submit-b,
#password-fs .submit-b,
#openid-fs .submit-b {
  height: 24px;
  font-size: 15px;
  text-align: center;
  text-decoration: none;
  cursor: pointer;
  color: #4a757f;
  font-family: 'Open Sans Condensed', Arial, sans-serif;
  text-shadow: 0px 1px 0px #c6d9dd;
  -moz-text-shadow: 0px 1px 0px #c6d9dd;
  -webkit-text-shadow: 0px 1px 0px #c6d9dd;
  border-top: #eaf2f3 1px solid;
  background-color: #d1e2e5;
  background-repeat: no-repeat;
  background-image: -webkit-gradient(linear, 0 0, 0 100%, from(#d1e2e5), color-stop(25%, #d1e2e5), to(#a9c2c7));
  background-image: -webkit-linear-gradient(#d1e2e5, #d1e2e5 25%, #a9c2c7);
  background-image: -moz-linear-gradient(top, #d1e2e5, #d1e2e5 25%, #a9c2c7);
  background-image: -ms-linear-gradient(#d1e2e5, #d1e2e5 25%, #a9c2c7);
  background-image: -o-linear-gradient(#d1e2e5, #d1e2e5 25%, #a9c2c7);
  background-image: linear-gradient(#d1e2e5, #d1e2e5 25%, #a9c2c7);
  border-radius: 4px;
  -ms-border-radius: 4px;
  -moz-border-radius: 4px;
  -webkit-border-radius: 4px;
  -khtml-border-radius: 4px;
  -webkit-box-shadow: 1px 1px 2px #636363;
  -moz-box-shadow: 1px 1px 2px #636363;
  box-shadow: 1px 1px 2px #636363;
  font-family: Arial;
  font-weight: bold;
  padding-right: 10px;
  border: 0;
}
#email-input-fs .submit-b:hover,
#local_login_buttons .submit-b:hover,
#password-fs .submit-b:hover,
#openid-fs .submit-b:hover {
  background-color: #cde5e9;
  background-repeat: no-repeat;
  background-image: -webkit-gradient(linear, 0 0, 0 100%, from(#cde5e9), color-stop(25%, #cde5e9), to(#94b3ba));
  background-image: -webkit-linear-gradient(#cde5e9, #cde5e9 25%, #94b3ba);
  background-image: -moz-linear-gradient(top, #cde5e9, #cde5e9 25%, #94b3ba);
  background-image: -ms-linear-gradient(#cde5e9, #cde5e9 25%, #94b3ba);
  background-image: -o-linear-gradient(#cde5e9, #cde5e9 25%, #94b3ba);
  background-image: linear-gradient(#cde5e9, #cde5e9 25%, #94b3ba);
  text-decoration: none;
  text-shadow: 0px 1px 0px #c6d9dd;
  -moz-text-shadow: 0px 1px 0px #c6d9dd;
  -webkit-text-shadow: 0px 1px 0px #c6d9dd;
}
.openid-input {
  background: url(../images/openid.gif) no-repeat;
  padding-left: 15px;
  cursor: pointer;
}
.openid-login-input {
  background-position: center left;
  background: url(../images/openid.gif) no-repeat 0% 50%;
  padding: 5px 5px 5px 15px;
  cursor: pointer;
  font-family: Trebuchet MS;
  font-weight: 300;
  font-size: 150%;
  width: 500px;
}
.openid-login-submit {
  height: 40px;
  width: 80px;
  line-height: 40px;
  cursor: pointer;
  border: 1px solid #777;
  font-weight: bold;
  font-size: 120%;
}
/* People page */
/*.users-page .tabBar{
    width:375px;
}*/
.users-page #group-openness-selector {
  width: 200px;
}
.user {
  padding: 5px 10px 5px 0;
  line-height: 140%;
  width: 166px;
  height: 32px;
  margin-bottom: 5px;
}
.user .user-micro-info {
  color: #525252;
}
.user ul {
  margin: 0;
  list-style-type: none;
}
.user .thumb {
  clear: both;
  float: left;
  margin-right: 4px;
  display: inline;
}
/* tags page */
.tabBar-tags {
  margin-bottom: 15px;
}
/* badges page */
a.medal {
  font-size: 17px;
  line-height: 250%;
  margin-right: 5px;
  color: #333;
  text-decoration: none;
  background: url(../images/medala.gif) no-repeat;
  border-left: 1px solid #EEE;
  border-top: 1px solid #EEE;
  border-bottom: 1px solid #CCC;
  border-right: 1px solid #CCC;
  padding: 4px 12px 4px 6px;
}
a:hover.medal {
  color: #333;
  text-decoration: none;
  background: url(../images/medala_on.gif) no-repeat;
  border-left: 1px solid #E7E296;
  border-top: 1px solid #E7E296;
  border-bottom: 1px solid #D1CA3D;
  border-right: 1px solid #D1CA3D;
}
#award-list .user {
  float: left;
  margin: 5px;
}
/* profile page */
.tabBar-profile {
  width: 100%;
  margin-bottom: 5px;
  float: left;
}
.user-profile-page {
  color: #525252;
}
.user-profile-page p {
  font-size: 13px;
  line-height: 1.3;
  color: #525252;
}
.user-profile-page .avatar img {
  border: #eee 1px solid;
  padding: 5px;
}
.user-profile-page h2 {
  padding: 10px 0px 10px 0px;
  font-family: 'Open Sans Condensed', Arial, sans-serif;
}
.user-details {
  font-size: 13px;
}
.user-details h3 {
  font-size: 16px;
}
.user-about {
  background-color: #EEEEEE;
  height: 200px;
  line-height: 20px;
  overflow: auto;
  padding: 10px;
  width: 90%;
}
.user-about p {
  font-size: 13px;
}
.follow-toggle,
.submit {
  border: 0 !important;
  font-weight: bold;
  line-height: 26px;
  margin-top: -2px;
  height: 26px;
  font-size: 14px;
  text-align: center;
  text-decoration: none;
  cursor: pointer;
  color: #4a757f;
  font-family: 'Open Sans Condensed', Arial, sans-serif;
  text-shadow: 0px 1px 0px #c6d9dd;
  -moz-text-shadow: 0px 1px 0px #c6d9dd;
  -webkit-text-shadow: 0px 1px 0px #c6d9dd;
  border-top: #eaf2f3 1px solid;
  background-color: #d1e2e5;
  background-repeat: no-repeat;
  background-image: -webkit-gradient(linear, 0 0, 0 100%, from(#d1e2e5), color-stop(25%, #d1e2e5), to(#a9c2c7));
  background-image: -webkit-linear-gradient(#d1e2e5, #d1e2e5 25%, #a9c2c7);
  background-image: -moz-linear-gradient(top, #d1e2e5, #d1e2e5 25%, #a9c2c7);
  background-image: -ms-linear-gradient(#d1e2e5, #d1e2e5 25%, #a9c2c7);
  background-image: -o-linear-gradient(#d1e2e5, #d1e2e5 25%, #a9c2c7);
  background-image: linear-gradient(#d1e2e5, #d1e2e5 25%, #a9c2c7);
  border-radius: 4px;
  -ms-border-radius: 4px;
  -moz-border-radius: 4px;
  -webkit-border-radius: 4px;
  -khtml-border-radius: 4px;
  -webkit-box-shadow: 1px 1px 2px #636363;
  -moz-box-shadow: 1px 1px 2px #636363;
  box-shadow: 1px 1px 2px #636363;
}
.follow-toggle:hover,
.submit:hover {
  background-color: #cde5e9;
  background-repeat: no-repeat;
  background-image: -webkit-gradient(linear, 0 0, 0 100%, from(#cde5e9), color-stop(25%, #cde5e9), to(#94b3ba));
  background-image: -webkit-linear-gradient(#cde5e9, #cde5e9 25%, #94b3ba);
  background-image: -moz-linear-gradient(top, #cde5e9, #cde5e9 25%, #94b3ba);
  background-image: -ms-linear-gradient(#cde5e9, #cde5e9 25%, #94b3ba);
  background-image: -o-linear-gradient(#cde5e9, #cde5e9 25%, #94b3ba);
  background-image: linear-gradient(#cde5e9, #cde5e9 25%, #94b3ba);
  text-decoration: none;
  text-shadow: 0px 1px 0px #c6d9dd;
  -moz-text-shadow: 0px 1px 0px #c6d9dd;
  -webkit-text-shadow: 0px 1px 0px #c6d9dd;
  text-decoration: none !important;
}
.follow-toggle .follow {
  font-color: #000;
  font-style: normal;
}
.follow-toggle .unfollow div.unfollow-red {
  display: none;
}
.follow-toggle .unfollow:hover div.unfollow-red {
  display: inline;
  color: #fff;
  font-weight: bold;
  color: #A05736;
}
.follow-toggle .unfollow:hover div.unfollow-green {
  display: none;
}
.count {
  font-family: 'Open Sans Condensed', Arial, sans-serif;
  font-size: 200%;
  font-weight: 700;
  color: #777777;
}
.scoreNumber {
  font-family: 'Open Sans Condensed', Arial, sans-serif;
  font-size: 35px;
  font-weight: 800;
  color: #777;
  line-height: 40px;
  /*letter-spacing:0px*/

  margin-top: 3px;
}
.vote-count {
  font-family: Arial;
  font-size: 160%;
  font-weight: 700;
  color: #777;
}
.answer-summary {
  display: block;
  clear: both;
  padding: 3px;
}
.answer-votes {
  background-color: #EEEEEE;
  color: #555555;
  float: left;
  font-family: Arial;
  font-size: 15px;
  font-weight: bold;
  height: 17px;
  padding: 2px 4px 5px;
  text-align: center;
  text-decoration: none;
  width: 20px;
  margin-right: 10px;
  border-radius: 4px;
  -ms-border-radius: 4px;
  -moz-border-radius: 4px;
  -webkit-border-radius: 4px;
  -khtml-border-radius: 4px;
}
.karma-summary {
  padding: 5px;
  font-size: 13px;
}
.karma-summary h3 {
  text-align: center;
  font-weight: bold;
  padding: 5px;
}
.karma-diagram {
  width: 477px;
  height: 300px;
  float: left;
  margin-right: 10px;
}
.karma-details {
  float: right;
  width: 450px;
  height: 250px;
  overflow-y: auto;
  word-wrap: break-word;
}
.karma-details p {
  margin-bottom: 10px;
}
.karma-gained {
  font-weight: bold;
  background: #eee;
  width: 25px;
  margin-right: 5px;
  color: green;
  padding: 3px;
  display: block;
  float: left;
  text-align: center;
  border-radius: 3px;
  -ms-border-radius: 3px;
  -moz-border-radius: 3px;
  -webkit-border-radius: 3px;
  -khtml-border-radius: 3px;
}
.karma-lost {
  font-weight: bold;
  background: #eee;
  width: 25px;
  color: red;
  padding: 3px;
  display: block;
  margin-right: 5px;
  float: left;
  text-align: center;
  border-radius: 3px;
  -ms-border-radius: 3px;
  -moz-border-radius: 3px;
  -webkit-border-radius: 3px;
  -khtml-border-radius: 3px;
}
.submit-row {
  margin-bottom: 10px;
}
/*-----  Revision pages ----- */
.revision {
  margin: 10px 0 10px 0;
  font-size: 13px;
  color: #525252;
}
.revision p {
  font-size: 13px;
  line-height: 1.3;
  color: #525252;
}
.revision h3 {
  font-family: 'Open Sans Condensed', Arial, sans-serif;
  font-size: 21px;
  padding-left: 0px;
}
.revision .header {
  background-color: #F5F5F5;
  padding: 5px;
  cursor: pointer;
}
.revision .author {
  background-color: #e9f3f5;
}
.revision .summary {
  padding: 5px 0 10px 0;
}
.revision .summary span {
  background-color: #fde785;
  padding: 6px;
  border-radius: 4px;
  -ms-border-radius: 4px;
  -moz-border-radius: 4px;
  -webkit-border-radius: 4px;
  -khtml-border-radius: 4px;
  display: inline;
  -webkit-box-shadow: 1px 1px 4px #cfb852;
  -moz-box-shadow: 1px 1px 4px #cfb852;
  box-shadow: 1px 1px 4px #cfb852;
}
.revision .answerbody {
  padding: 10px 0 5px 10px;
}
.revision .revision-mark {
  width: 150px;
  text-align: left;
  display: inline-block;
  font-size: 11px;
  overflow: hidden;
}
.revision .revision-mark .gravatar {
  float: left;
  margin-right: 4px;
  padding-top: 5px;
}
.revision .revision-number {
  font-size: 300%;
  font-weight: bold;
  font-family: sans-serif;
}
del,
del .post-tag {
  color: #C34719;
}
ins .post-tag,
ins p,
ins {
  background-color: #E6F0A2;
}
/* ----- Red Popup notification ----- */
.vote-notification {
  z-index: 1;
  cursor: pointer;
  display: none;
  position: absolute;
  font-family: Arial;
  font-size: 14px;
  font-weight: normal;
  color: white;
  background-color: #8e0000;
  text-align: center;
  padding-bottom: 10px;
  -webkit-box-shadow: 0px 2px 4px #370000;
  -moz-box-shadow: 0px 2px 4px #370000;
  box-shadow: 0px 2px 4px #370000;
  border-radius: 4px;
  -ms-border-radius: 4px;
  -moz-border-radius: 4px;
  -webkit-border-radius: 4px;
  -khtml-border-radius: 4px;
}
.vote-notification h3 {
  background: url(../images/notification.png) repeat-x top;
  padding: 10px 10px 10px 10px;
  font-size: 13px;
  margin-bottom: 5px;
  border-top: #8e0000 1px solid;
  color: #fff;
  font-weight: normal;
  border-top-right-radius: 4px;
  border-top-left-radius: 4px;
  -moz-border-radius-topright: 4px;
  -moz-border-radius-topleft: 4px;
  -webkit-border-top-left-radius: 4px;
  -webkit-border-top-right-radius: 4px;
}
.vote-notification a {
  color: #fb7321;
  text-decoration: underline;
  font-weight: bold;
}
/* ----- Footer links , check blocks/footer.html----- */
#ground {
  width: 100%;
  clear: both;
  border-top: 1px solid #000;
  padding: 16px 0 0 0;
  background: #16160f;
  font-size: 16px;
  font-family: 'Open Sans Condensed', Arial, sans-serif;
}
#ground p {
  margin-bottom: 0;
}
.footer-links {
  color: #EEE;
  text-align: left;
  width: 450px;
  float: left;
}
.footer-links a {
  color: #e7e8a8;
}
.powered-link {
  width: 450px;
  float: left;
  text-align: left;
}
.powered-link a {
  color: #8ebcc7;
}
.copyright {
  color: #616161;
  width: 500px;
  float: right;
  text-align: right;
}
.copyright a {
  color: #8ebcc7;
}
.copyright img.license-logo {
  margin: 6px 0px 20px 10px;
  float: right;
}
.notify-me {
  float: left;
}
span.text-counter {
  margin-right: 20px;
}
span.form-error {
  color: #990000;
  font-weight: normal;
  margin-left: 5px;
}
ul.errorlist {
  margin-bottom: 0;
}
p.form-item {
  margin: 0px;
}
.deleted {
  background: #F4E7E7 none repeat scroll 0 0;
}
/* openid styles */
.form-row {
  line-height: 25px;
}
table.form-as-table {
  margin-top: 5px;
}
table.form-as-table ul {
  list-style-type: none;
  display: inline;
}
table.form-as-table li {
  display: inline;
}
table.form-as-table td {
  text-align: right;
}
table.form-as-table th {
  text-align: left;
  font-weight: normal;
}
table.ab-subscr-form {
  width: 45em;
}
.submit-row {
  line-height: 30px;
  padding-top: 10px;
  display: block;
  clear: both;
}
.errors {
  line-height: 20px;
  color: #990000;
}
.error,
.openid-signin p.error {
  color: darkred;
  margin: 0;
  font-size: 12px;
  font-weight: bold;
  text-align: left;
}
.openid-signin p.error {
  text-align: center;
}
label.retag-error {
  color: darkred;
  padding-left: 5px;
  font-size: 10px;
}
.fieldset {
  border: none;
  margin-top: 10px;
  padding: 10px;
}
span.form-error {
  color: #990000;
  font-size: 90%;
  font-weight: normal;
  margin-left: 5px;
}
/*
.favorites-count-off {
    color: #919191;
    float: left;
    text-align: center;
}

.favorites-count {
    color: #D4A849;
    float: left;
    text-align: center;
}
*/
/* todo: get rid of this in html */
.favorites-empty {
  width: 32px;
  height: 45px;
  float: left;
}
.user-info-table {
  margin-bottom: 10px;
  border-spacing: 0;
}
/* todo: remove this hack? */
.user-stats-table .narrow {
  width: 660px;
}
.narrow .summary h3 {
  padding: 0px;
  margin: 0px;
}
.timeago {
  font-weight: bold;
  text-decoration: none;
}
.narrow .tags {
  float: left;
}
/* todo: make these more semantic */
.user-action-1 {
  font-weight: bold;
  color: #333;
}
.user-action-2 {
  font-weight: bold;
  color: #CCC;
}
.user-action-3 {
  color: #333;
}
.user-action-4 {
  color: #333;
}
.user-action-5 {
  color: darkred;
}
.user-action-6 {
  color: darkred;
}
.user-action-7 {
  color: #333;
}
.user-action-8 {
  padding: 3px;
  font-weight: bold;
  background-color: #CCC;
  color: #763333;
}
.revision-summary {
  background-color: #FFFE9B;
  padding: 2px;
}
.question-title-link a {
  font-weight: bold;
  color: #0077CC;
}
.answer-title-link a {
  color: #333;
}
/* todo: make these more semantic */
.post-type-1 a {
  font-weight: bold;
}
.post-type-3 a {
  font-weight: bold;
}
.post-type-5 a {
  font-weight: bold;
}
.post-type-2 a {
  color: #333;
}
.post-type-4 a {
  color: #333;
}
.post-type-6 a {
  color: #333;
}
.post-type-8 a {
  color: #333;
}
.hilite {
  background-color: #ff0;
}
.hilite1 {
  background-color: #ff0;
}
.hilite2 {
  background-color: #f0f;
}
.hilite3 {
  background-color: #0ff;
}
.gold,
.badge1 {
  color: #FFCC00;
}
.silver,
.badge2 {
  color: #CCCCCC;
}
.bronze,
.badge3 {
  color: #CC9933;
}
.score {
  font-weight: 800;
  color: #333;
}
a.comment {
  background: #EEE;
  color: #993300;
  padding: 5px;
}
a.offensive {
  color: #999;
}
.message h1 {
  padding-top: 0px;
  font-size: 15px;
}
.message p {
  margin-bottom: 0px;
}
p.space-above {
  margin-top: 10px;
}
.warning {
  color: red;
}
button::-moz-focus-inner {
  padding: 0;
  border: none;
}
.submit {
  cursor: pointer;
  /*letter-spacing:1px;*/

  background-color: #D4D0C8;
  height: 30px;
  border: 1px solid #777777;
  /*	width:100px; */

  font-weight: bold;
  font-size: 120%;
}
.submit:hover {
  text-decoration: underline;
}
.submit.small {
  margin-right: 5px;
  height: 20px;
  font-weight: normal;
  font-size: 12px;
  padding: 1px 5px;
}
.submit.small:hover {
  text-decoration: none;
}
.question-page a.submit {
  display: -moz-inline-stack;
  display: inline-block;
  line-height: 30px;
  padding: 0 5px;
  *display: inline;
}
.noscript {
  position: fixed;
  top: 0px;
  left: 0px;
  width: 100%;
  z-index: 100;
  padding: 5px 0;
  text-align: center;
  font-family: sans-serif;
  font-size: 120%;
  font-weight: Bold;
  color: #FFFFFF;
  background-color: #AE0000;
}
.big {
  font-size: 14px;
}
.strong {
  font-weight: bold;
}
.orange {
  /* used in django.po */

  color: #d64000;
  font-weight: bold;
}
.grey {
  color: #808080;
}
.about div {
  padding: 10px 5px 10px 5px;
  border-top: 1px dashed #aaaaaa;
}
.highlight {
  background-color: #FFF8C6;
}
.nomargin {
  margin: 0;
}
.margin-bottom {
  margin-bottom: 10px;
}
.margin-top {
  margin-top: 10px;
}
.inline-block {
  display: inline-block;
}
.action-status {
  margin: 0;
  border: none;
  text-align: center;
  line-height: 10px;
  font-size: 12px;
  padding: 0;
}
.action-status span {
  padding: 3px 5px 3px 5px;
  background-color: #fff380;
  /* nice yellow */

  font-weight: normal;
  -moz-border-radius: 5px;
  -khtml-border-radius: 5px;
  -webkit-border-radius: 5px;
}
.list-table {
  border-spacing: 0;
}
.list-table td {
  vertical-align: top;
}
/* these need to go */
table.form-as-table .errorlist {
  display: block;
  margin: 0;
  padding: 0 0 0 5px;
  text-align: left;
  font-size: 10px;
  color: darkred;
}
table.form-as-table input {
  display: inline;
  margin-left: 4px;
}
table.form-as-table th {
  vertical-align: bottom;
  padding-bottom: 4px;
}
.form-row-vertical {
  margin-top: 8px;
  display: block;
}
.form-row-vertical label {
  margin-bottom: 3px;
  display: block;
}
/* above stuff needs to go */
.text-align-right {
  text-align: center;
}
ul.form-horizontal-rows {
  list-style: none;
  margin: 0;
}
ul.form-horizontal-rows li {
  position: relative;
  height: 40px;
}
ul.form-horizontal-rows label {
  display: inline-block;
}
ul.form-horizontal-rows ul.errorlist {
  list-style: none;
  color: darkred;
  font-size: 10px;
  line-height: 10px;
  position: absolute;
  top: 2px;
  left: 180px;
  text-align: left;
  margin: 0;
}
ul.form-horizontal-rows ul.errorlist li {
  height: 10px;
}
ul.form-horizontal-rows label {
  position: absolute;
  left: 0px;
  bottom: 6px;
  margin: 0px;
  line-height: 12px;
  font-size: 12px;
}
ul.form-horizontal-rows li input {
  position: absolute;
  bottom: 0px;
  left: 180px;
  margin: 0px;
}
.narrow .summary {
  float: left;
}
.user-profile-tool-links {
  font-weight: bold;
  vertical-align: top;
}
ul.post-tags {
  margin-left: 3px;
}
ul.post-tags li {
  margin-top: 4px;
  margin-bottom: 3px;
}
ul.post-retag {
  margin-bottom: 0px;
  margin-left: 5px;
}
ul.post-retag input {
  width: 400px;
  height: 1.5em;
  margin: 3px 0 0 -3px;
}
#question-controls .tags {
  margin: 0 0 3px 0;
}
#tagSelector {
  padding-bottom: 2px;
  margin-bottom: 0;
}
#related-tags {
  padding-left: 3px;
}
#hideIgnoredTagsControl {
  margin: 5px 0 0 0;
}
#hideIgnoredTagsControl label {
  font-size: 12px;
  color: #666;
}
#hideIgnoredTagsCb {
  margin: 0 2px 0 1px;
}
#recaptcha_widget_div {
  width: 318px;
  float: left;
  clear: both;
}
p.signup_p {
  margin: 20px 0px 0px 0px;
}
.simple-subscribe-options ul {
  list-style: none;
  list-style-position: outside;
  margin: 0;
}
.simple-subscribe-options input {
  display: inline;
}
.search-result-summary {
  font-weight: bold;
  font-size: 18px;
  line-height: 22px;
  margin: 0px 0px 0px 0px;
  padding: 2px 0 0 0;
  float: left;
}
.faq-rep-item {
  text-align: right;
  padding-right: 5px;
}
.user-info-table .gravatar {
  margin: 0;
}
#responses {
  clear: both;
  line-height: 18px;
  margin-bottom: 15px;
}
#responses div.face {
  float: left;
  text-align: center;
  width: 54px;
  padding: 3px;
  overflow: hidden;
}
.response-parent {
  margin-top: 18px;
}
.response-parent strong {
  font-size: 20px;
}
.re {
  min-height: 57px;
  clear: both;
  margin-top: 10px;
}
#responses input {
  float: left;
}
#re_tools {
  margin-bottom: 10px;
}
#re_sections {
  margin-bottom: 6px;
}
#re_sections .on {
  font-weight: bold;
}
.avatar-page ul {
  list-style: none;
}
.avatar-page li {
  display: inline;
}
.user-profile-page .avatar p {
  margin-bottom: 0px;
}
.user-profile-page .tabBar a#stats {
  margin-left: 0;
}
.user-profile-page img.gravatar {
  margin: 2px 0 3px 0;
}
.user-profile-page h3 {
  padding: 0;
  margin-top: -3px;
}
.user-profile-page ul.tags {
  margin-left: 5px;
}
.userList {
  font-size: 13px;
}
img.flag {
  border: 1px solid #eee;
  vertical-align: text-top;
}
.main-page img.flag {
  vertical-align: text-bottom;
}
/* Pretty printing styles. Used with prettify.js. */
a.edit {
  padding-left: 3px;
  color: #145bff;
}
pre {
  /* name conflict here with tags */

}
pre .str {
  color: #080;
}
pre .kwd {
  color: #008;
}
pre .com {
  color: #800;
}
pre .typ {
  color: #606;
}
pre .lit {
  color: #066;
}
pre .pun {
  color: #660;
}
pre .pln {
  color: #000;
}
pre .tag {
  color: #008;
}
pre .atn {
  color: #606;
}
pre .atv {
  color: #080;
}
pre .dec {
  color: #606;
}
pre.prettyprint {
  clear: both;
  padding: 3px;
  border: 0px solid #888;
}
@media print {
  pre .str {
    color: #060;
  }
  pre .kwd {
    color: #006;
    font-weight: bold;
  }
  pre .com {
    color: #600;
    font-style: italic;
  }
  pre .typ {
    color: #404;
    font-weight: bold;
  }
  pre .lit {
    color: #044;
  }
  pre .pun {
    color: #440;
  }
  pre .pln {
    color: #000;
  }
  pre .tag {
    color: #006;
    font-weight: bold;
  }
  pre .atn {
    color: #404;
  }
  pre .atv {
    color: #060;
  }
}
#leading-sidebar {
  float: left;
}
/* language-specific fixes */
body.lang-es #searchBar {
  /* need special left padding */

}
body.anon.lang-es #searchBar {
  /* need special left padding */

}
/* user groups */
#user-groups ul {
  margin-bottom: 0px;
}
#user-groups .delete-icon {
  float: none;
  display: inline;
  color: #525252;
  padding: 0 3px 0 3px;
  background: #ccc;
  border-radius: 4px;
  line-height: inherit;
  -moz-border-radius: 4px;
  -khtml-border-radius: 4px;
  -webkit-border-radius: 4px;
}
#user-groups .delete-icon:hover {
  color: white;
  background: #b32f2f;
}
.question-page .post-update-info a.primary-group-name,
a.primary-group-name {
  color: #990E08;
  font-weight: bold;
}
.users-page .wmd-prompt-dialog {
  background: #ccc;
}
.group-wiki .content > p:last-child {
  margin-bottom: 5px;
}
.group-wiki .group-logo {
  float: left;
  margin: 0 5px 3px 0;
}
.group-wiki .follow-toggle.group-join-btn {
  margin: 4px auto 10px auto;
  display: block;
}
.group-wiki .controls {
  margin: 0 0 10px 0;
}
img.group-logo {
  height: 60px;
  /* important to align with the line spacing */

}
#groups-list {
  margin-left: 0px;
}
#groups-list .group-name {
  padding-right: 20px;
}
#groups-list td {
  padding-bottom: 5px;
}
.groups-page #groups-list th,
.groups-page #groups-list td {
  padding-right: 20px;
}
.groups-page #groups-list th {
  font-weight: bold;
}
.groups-page #groups-list th:nth-child(2),
.groups-page #groups-list td:nth-child(2) {
  text-align: center;
}
#reject-edit-modal input,
#reject-edit-modal textarea {
  width: 514px;
}
input.tipped-input,
textarea.tipped-input {
  padding-left: 5px;
}
.tipped-input.blank {
  color: #707070;
}
.select-box {
  margin: 0;
}
.select-box li {
  list-style-type: none;
  list-style-position: inside;
  padding-left: 7px;
  font-size: 14px;
  line-height: 25px;
}
.select-box li input {
  margin: 0 0 2px -5px;
  font-size: 14px;
  line-height: 14px;
  vertical-align: middle;
  color: #707070;
}
.select-box li.selected,
.select-box li.selected:hover {
  background-color: #fcf8e3;
  color: #c09853;
}
.select-box li:hover {
  background-color: #cecece;
  color: white;
}
/* category selector */
.category-selector {
  border-spacing: 0;
}
.category-selector ul.select-box {
  height: 150px;
  width: 235px;
  overflow: auto;
  border: #ccc 3px solid;
}
.category-selector td {
  vertical-align: top;
}
.category-selector li {
  position: relative;
  color: #707070;
}
.category-selector li.tree:after {
  content: ">>";
  position: absolute;
  right: 5px;
  font-weight: bold;
}
.category-selector li.selected.tree:after {
  color: #C09853;
}
.category-selector th {
  color: #707070;
  font-style: italic;
  font-size: 16px;
  font-weight: normal;
  padding-top: 5px;
  text-align: left;
}
.question-page .category-selector ul.select-box {
  width: 217px;
}
.question-page .category-selector ul.select-box input {
  width: 95px;
}
.question-page .tag-editor {
  width: 660px;
  margin-left: 0;
}
.editor-status {
  float: right;
  margin: 7px 350px 0 0;
  font-weight: bold;
}
.editor-status span {
  display: none;
}
/* tag editor */
.tag-editor {
  height: 64px;
  border: #ccc 3px solid;
  padding-left: 8px;
}
.tag-editor ul.tags {
  margin: 0;
}
.tag-editor ul.tags li {
  margin-top: 8px;
  height: 13px;
}
.tag-editor input.new-tags-input,
.tag-editor input.new-tags-input:focus {
  border: none;
  font-size: 15px;
  font-color: #707070;
  height: 16px;
  line-height: 16px;
  margin-top: 9px;
  -webkit-box-shadow: none;
  /* undo bootstrap glow */

  -moz-box-shadow: none;
  box-shadow: none;
}
/* fixes for bootstrap */
.caret {
  margin-bottom: 7px;
}
.btn-group {
  text-align: left;
}
.btn-toolbar {
  margin: 0;
}
.modal-footer {
  text-align: left;
}
.modal p {
  font-size: 14px;
}
.modal-body > textarea {
  width: 515px;
  margin-bottom: 0px;
}
/* modifications for small screens */
@media screen and (max-width: 960px) {
  /* content margins touch viewport */
  #homeButton {
    background: 1px -36px url(../images/sprites.png) no-repeat;
  }
  #homeButton:hover {
    background: -44px -36px url(../images/sprites.png) no-repeat;
  }
}
@media screen and (max-width: 480px) {
  .content-wrapper {
    width: 100%;
  }
  #ContentRight {
    display: none;
  }
  #ContentLeft {
    width: 100%;
  }
  .main-page h1,
  #askButton,
  #metaNav #navBadges,
  .user-info,
  .copyright,
  .counts .views,
  .counts .votes,
  .help,
  .rss,
  .scope-selector,
  .settings,
  .tabBar,
  .tags,
  .userinfo,
  .widgets {
    display: none;
  }
  .ask-page input[type="submit"].searchBtn,
  .edit-question-page input[type="submit"].searchBtn {
    display: none;
  }
  .ask-page .preview-toggle,
  .edit-answer-page .preview-toggle,
  .edit-question-page .preview-toggle,
  .ask-page .proxy-user-info,
  .edit-answer-page .proxy-user-info,
  .edit-question-page .proxy-user-info,
  .ask-page .answer-options,
  .edit-answer-page .answer-options,
  .edit-question-page .answer-options,
  .ask-page .question-options,
  .edit-answer-page .question-options,
  .edit-question-page .question-options,
  .ask-page .revision-comment,
  .edit-answer-page .revision-comment,
  .edit-question-page .revision-comment,
  .ask-page .wmd-preview,
  .edit-answer-page .wmd-preview,
  .edit-question-page .wmd-preview,
  .ask-page #wmd-hr-button,
  .edit-answer-page #wmd-hr-button,
  .edit-question-page #wmd-hr-button,
  .ask-page #wmd-heading-button,
  .edit-answer-page #wmd-heading-button,
  .edit-question-page #wmd-heading-button {
    display: none;
  }
  .edit-answer-page label[for="id_title"],
  .edit-question-page label[for="id_title"],
  .edit-answer-page label[for="id_revision"],
  .edit-question-page label[for="id_revision"],
  .edit-answer-page #id_revision,
  .edit-question-page #id_revision {
    display: none;
  }
  .edit-answer-page #fmedit #id_title,
  .edit-question-page #fmedit #id_title {
    margin: 15px 0 0 0;
  }
  .question-page .comment-votes {
    display: none;
  }
  .question-page .comments form.post-comments {
    margin: 0 10px 0 0;
  }
  .question-page .comments .comment .comment-body {
    margin-left: 5px;
  }
  .question-page .post-update-info-container {
    float: none;
    width: 100%;
  }
  .question-page .post-update-info {
    float: none;
    margin-left: 0;
    width: 95%;
  }
  .question-page .post-update-info br,
  .question-page .post-update-info .badge1,
  .question-page .post-update-info .badge2,
  .question-page .post-update-info .badge3,
  .question-page .post-update-info .gravatar,
  .question-page .post-update-info .reputation-score,
  .question-page .post-update-info .badge-count {
    display: none;
  }
  .question-page .question-content,
  .question-page ul.post-retag input {
    width: 88%;
  }
  .question-page .answer-table,
  .question-page #question-table {
    width: 85%;
  }
  .users-page .userList td {
    display: block;
    width: 100%;
  }
  .users-page .userList td .user {
    width: 100%;
  }
  .user-profile-page td {
    display: block;
  }
  .footer-links,
  .powered-link {
    text-align: center;
    width: 100%;
  }
  #userToolsNav {
    margin-left: 10px;
  }
  #metaNav {
    float: left;
  }
  #metaNav a#navUsers,
  #metaNav a#navTags,
  #metaNav a#navGroups {
    background: none;
    color: #d0e296;
    font-size: 16px;
    text-decoration: underline;
    margin-left: 20px;
    padding-left: 0;
  }
  .powered-link {
    margin-bottom: 15px;
  }
  .short-summary:first-child {
    padding-top: 0;
  }
  #searchBar,
  body.anon #searchBar {
    margin: -49px 8px 0 52px;
  }
  .search-drop-menu,
  body.anon .search-drop-menu {
    margin: 0 8px 0 52px;
  }
  input[type="submit"].searchBtn {
    margin-right: 8px;
  }
  .short-summary {
    width: 100%;
  }
}<|MERGE_RESOLUTION|>--- conflicted
+++ resolved
@@ -163,6 +163,9 @@
 a:hover {
   text-decoration: underline;
 }
+.avatar-box {
+  text-decoration: none;
+}
 .badge-context-toggle.active {
   cursor: pointer;
   text-decoration: underline;
@@ -541,18 +544,6 @@
 .cancelSearchBtn:hover {
   color: #d84040;
 }
-<<<<<<< HEAD
-=======
-body.anon #searchBar {
-  width: 500px;
-}
-body.anon #searchBar .searchInput {
-  width: 435px;
-}
-body.anon #searchBar .searchInputCancelable {
-  width: 405px;
-}
->>>>>>> 20113839
 #askButton {
   /* check blocks/secondary_header.html and widgets/ask_button.html*/
 
@@ -2072,6 +2063,7 @@
   margin-top: 10px;
   font-family: Arial;
   color: #4b4b4b;
+  word-wrap: break-word;
 }
 .question-page .question-body p,
 .question-page .answer-body p {
