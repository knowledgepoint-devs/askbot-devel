/* General Predifined classes, read more in lesscss.org */
/* Variables for Colors*/
/* Variables for fonts*/
/* General styles for gradients */
/* Receive exactly positions for background Sprite  */
/* CSS3 Elements */
/* Library of predifined less functions styles */
/* ----- General HTML Styles----- */
body {
  background: #FFF;
  font-size: 14px;
  line-height: 150%;
  margin: 0;
  padding: 0;
  color: #666;
  font-family: Arial;
}
div {
  margin: 0 auto;
  padding: 0;
}
h1,
h2,
h3,
h4,
h5,
h6,
ul,
li,
dl,
dt,
dd,
form,
img,
p {
  margin: 0;
  padding: 0;
  border: none;
}
label {
  vertical-align: middle;
}
hr {
  border: none;
  border-top: 1px dashed #ccccce;
}
input,
select,
textarea {
  vertical-align: middle;
  font-family: Trebuchet MS, "segoe ui", Helvetica, Tahoma, Verdana, MingLiu, PMingLiu, Arial, sans-serif;
  margin-left: 0px;
  -webkit-appearance: none;
  border-radius: 0;
  -ms-border-radius: 0;
  -moz-border-radius: 0;
  -webkit-border-radius: 0;
  -khtml-border-radius: 0;
}
input[type="radio"] {
  margin: 2px 3px 0 0;
  -webkit-appearance: radio;
}
input[type="checkbox"] {
  -webkit-appearance: checkbox;
}
select {
  width: 100%;
  -webkit-appearance: menulist-button;
}
input[type="text"].prompt,
input[type="password"].prompt,
input.tipped-input.blank {
  font-style: italic;
  color: #707070;
}
textarea:focus,
input:focus {
  outline: none;
}
input[type="text"],
input[type="password"],
select,
textarea,
#askFormBar .questionTitleInput,
.wmd-container,
.folded-editor {
  border: #cce6ec 3px solid;
  height: 22px;
  font-size: 13px;
  padding: 0 5px;
}
iframe {
  border: none;
}
p {
  font-size: 14px;
  line-height: 140%;
  margin-bottom: 6px;
}
a {
  color: #1b79bd;
  text-decoration: none;
  cursor: pointer;
}
h2 {
  font-size: 21px;
  padding: 3px 0 3px 5px;
}
h3 {
  font-size: 19px;
  padding: 3px 0 3px 5px;
}
ul {
  list-style: disc;
  margin-left: 20px;
  padding-left: 0px;
  margin-bottom: 1em;
}
ol {
  list-style: decimal;
  margin-left: 30px;
  margin-bottom: 1em;
  padding-left: 0px;
}
td ul {
  vertical-align: middle;
}
li input {
  margin: 3px 3px 4px 3px;
}
pre {
  font-family: Consolas, Monaco, Liberation Mono, Lucida Console, Monospace;
  font-size: 100%;
  margin-bottom: 10px;
  background-color: #F5F5F5;
  padding-left: 5px;
  padding-top: 5px;
  padding-bottom: 20px ! ie7;
}
code {
  font-family: Consolas, Monaco, Liberation Mono, Lucida Console, Monospace;
  font-size: 100%;
}
blockquote {
  margin-bottom: 10px;
  margin-right: 15px;
  padding: 10px 0px 1px 10px;
  background-color: #F5F5F5;
}
html {
  overflow-y: scroll;
}
/* http://pathfindersoftware.com/2007/09/developers-note-2/ */
* html .clearfix,
* html .paginator {
  height: 1;
  overflow: visible;
}
+ html .clearfix,
+ html .paginator {
  min-height: 1%;
}
.clearfix:after,
.paginator:after {
  clear: both;
  content: ".";
  display: block;
  height: 0;
  visibility: hidden;
}
.invisible {
  margin: -1px 0 0 -1px;
  height: 1px;
  overflow: hidden;
  width: 1px;
}
.badges a {
  color: #763333;
  text-decoration: underline;
}
a:hover {
  text-decoration: underline;
}
.avatar-box {
  text-decoration: none;
  width: 32px;
  height: 32px;
}
.badge-context-toggle.active {
  cursor: pointer;
  text-decoration: underline;
}
h1 {
  font-size: 24px;
  padding: 0px 0 5px 0px;
}
/* ----- Extra space above for messages ----- */
body.user-messages {
  margin-top: 2.4em;
  box-sizing: border-box;
  -moz-box-sizing: border-box;
  -webkit-box-sizing: border-box;
}
/* ----- Custom positions ----- */
.left {
  float: left;
}
.right {
  float: right;
}
.clean {
  clear: both;
}
.center {
  margin: 0 auto;
  padding: 0;
}
/* ----- Notify message bar , check blocks/system_messages.html ----- */
.notify {
  position: fixed;
  top: 0px;
  left: 0px;
  width: 100%;
  z-index: 100000;
  padding: 0;
  text-align: center;
  background-color: #f5dd69;
  font-family: 'Open Sans Condensed', Arial, sans-serif;
}
.notify .notification {
  color: #424242;
  font-size: 16px;
  height: 34px;
  line-height: 34px;
  margin: 0 !important;
}
.notify ul {
  list-style: none;
}
.wait-icon-box {
  text-align: center;
  margin: 5px 0 8px;
}
.hovercard {
  background: white;
  border: 3px solid #ddd;
  -webkit-box-shadow: 0 0 3px #929292;
  -moz-box-shadow: 0 0 3px #929292;
  box-shadow: 0 0 3px #929292;
  font-size: 13px;
  display: block;
  max-width: 250px;
  padding: 10px;
  position: absolute;
  border-radius: 5px;
  -ms-border-radius: 5px;
  -moz-border-radius: 5px;
  -webkit-border-radius: 5px;
  -khtml-border-radius: 5px;
  z-index: 1001;
}
.hovercard p:last-child {
  margin-bottom: 0;
}
.hovercard ul {
  margin-bottom: 0;
}
.hovercard ul li {
  font-size: 13px;
  line-height: 16px;
  margin: 5px 0;
}
.hovercard .triangle {
  border-left: 5px solid transparent;
  border-right: 10px solid transparent;
  border-bottom: 10px solid #ddd;
  height: 0;
  margin: -20px 0 10px 0;
  width: 0;
}
#closeNotify {
  position: absolute;
  right: 5px;
  top: 7px;
  color: #735005;
  text-decoration: none;
  line-height: 18px;
  background: -6px -5px url(../images/sprites.png) no-repeat;
  cursor: pointer;
  width: 20px;
  height: 20px;
}
#closeNotify:hover {
  background: -26px -5px url(../images/sprites.png) no-repeat;
}
/* ----- Header, check blocks/header.html ----- */
#header {
  margin-top: 0px;
  background: #16160f;
  font-family: 'Open Sans Condensed', Arial, sans-serif;
}
.content-wrapper {
  /* wrapper positioning class */

  width: 960px;
  margin: auto;
  position: relative;
}
#logo img {
  padding: 5px 0px 5px 0px;
  height: 75px;
  width: auto;
  float: left;
}
.lang-nav {
  position: relative;
}
.lang-nav ul {
  display: none;
  list-style: none;
  z-index: 10000;
  margin: 0;
}
.lang-nav:hover ul,
.lang-nav ul:hover {
  display: block;
  position: absolute;
  width: 100px;
}
.lang-nav li {
  color: #707070;
  background: white;
  display: block;
}
.select-language {
  margin-top: 6px;
}
#userToolsNav {
  /* Navigation bar containing login link or user information, check widgets/user_navigation.html*/

  height: 20px;
  padding-bottom: 5px;
  white-space: nowrap;
  font-size: 16px;
}
#userToolsNav a {
  height: 35px;
  text-align: right;
  margin-left: 20px;
  text-decoration: underline;
  color: #d0e296;
}
#userToolsNav a:first-child {
  margin-left: 0;
}
#userToolsNav a#ab-responses {
  margin-left: 3px;
}
#userToolsNav .user-info,
#userToolsNav .user-micro-info {
  color: #b5b593;
}
#userToolsNav a img {
  vertical-align: middle;
  margin-bottom: 2px;
}
#userToolsNav .user-info a {
  margin: 0;
  text-decoration: none;
}
#metaNav {
  /* Top Navigation bar containing links for tags, people and badges, check widgets/header.html */

  float: right;
  /* for #header.with-logo it is modified */

  margin-right: 7px;
}
#metaNav a {
  color: #e2e2ae;
  padding: 0px 0px 0px 35px;
  height: 35px;
  line-height: 25px;
  margin: 5px 0px 0px 10px;
  font-size: 18px;
  font-weight: 100;
  text-decoration: none;
  display: block;
  float: left;
}
#metaNav a:hover {
  text-decoration: underline;
}
#metaNav a.on {
  font-weight: bold;
  color: #FFF;
  text-decoration: none;
}
#metaNav a.special {
  font-size: 18px;
  color: #B02B2C;
  font-weight: bold;
  text-decoration: none;
}
#metaNav a.special:hover {
  text-decoration: underline;
}
#metaNav #navTags {
  background: 0px -95px url(../images/sprites.png) no-repeat;
}
#metaNav #navUsers,
#metaNav #navGroups {
  background: 3px -133px url(../images/sprites.png) no-repeat;
}
#metaNav #navBadges {
  background: 3px -170px url(../images/sprites.png) no-repeat;
}
#metaNav a.group-name {
  padding: 0px;
  float: none;
  margin: 5px 10px;
}
#metaNav input.group-name {
  border: 1px solid #c9c9b5;
  color: #464646;
  display: block;
  font-size: 14px;
  height: 25px;
  margin: 0px 10px 5px 10px;
  padding: 0 5px;
}
#metaNav a.group-name:hover {
  background-color: transparent;
}
#metaNav span.dropdown:hover ul.dropdown-menu {
  display: block;
}
#metaNav div.dropdown-container:hover ul.dropdown-menu {
  display: block;
}
#metaNav .dropdown {
  float: left;
}
#metaNav .dropdown-menu {
  border-top: none;
  left: 33px;
  z-index: 10100;
}
#metaNav .dropdown-menu a {
  color: #666;
  height: 25px;
}
#header.with-logo #userToolsNav {
  position: absolute;
  bottom: 0;
  right: 0px;
}
#header.without-logo #userToolsNav {
  float: left;
  margin-top: 7px;
}
#secondaryHeader {
  /* Div containing Home button, scope navigation, search form and ask button, check blocks/secondary_header.html */

  height: 55px;
  background: #e9e9e1;
  border-bottom: #d3d3c2 1px solid;
  border-top: #fcfcfc 1px solid;
  margin-bottom: 10px;
  font-family: 'Open Sans Condensed', Arial, sans-serif;
  box-sizing: border-box;
  -moz-box-sizing: border-box;
  -webkit-box-sizing: border-box;
}
#secondaryHeader td {
  padding: 0;
}
#secondaryHeader td.search-bar {
  padding: 0 32px 0 15px;
  position: relative;
}
#homeButton {
  border-right: #afaf9e 1px solid;
  background: -6px -36px url(../images/sprites.png) no-repeat;
  height: 54px;
  width: 43px;
  display: block;
  float: left;
}
#homeButton:hover {
  background: -51px -36px url(../images/sprites.png) no-repeat;
}
.scope-selector {
  display: inline-block;
  font-size: 20px;
  color: #7a7a6b;
  height: 55px;
  line-height: 55px;
  margin-left: 16px;
}
.scope-selector.on {
  background: url(../images/scopearrow.png) no-repeat center 41px;
}
.scope-selector.ask-message {
  font-size: 24px;
}
.labeled-input label {
  display: block;
  line-height: 1em;
  height: 1em;
  margin-bottom: -1.5em;
  padding-left: .5em;
}
.labeled-input input {
  display: block;
}
.labeled-input label.error {
  font-size: inherit;
  color: #e6661f;
}
.labeled-input label.active,
.labeled-input label.active.error {
  padding-left: 3px;
  font-size: 12px;
}
.box .labeled-input {
  margin: 24px 0 10px 0;
}
.box .labeled-input label,
.box .labeled-input input {
  display: block;
}
.validate-email-page label {
  color: #707070;
  line-height: 1.35;
  display: block;
  margin: 10px 0;
}
.validate-email-page #validation-code {
  padding-left: 5px;
  height: 25px;
  font-size: 14px;
  width: 200px;
}
.validate-email-page form {
  margin-bottom: 30px;
}
#searchBar {
  /* Main search form , check widgets/search_bar.html */

  border: 1px solid #c9c9b5;
  background: white;
  height: 41px;
  z-index: 1000;
  position: relative;
  width: 100%;
  /* the guts are absolute-positioned */

}
#searchBar input.searchInput,
#searchBar div.input-tool-tip,
#searchBar input[type="submit"].searchBtn,
#searchBar input[type="button"].cancelSearchBtn {
  position: absolute;
  z-index: 100;
}
#searchBar input.searchInput {
  z-index: 99;
  /* just below the buttons and the hint */

}
#searchBar input.searchInput {
  font-size: 22px;
  height: 26px;
  line-height: 26px;
  font-weight: 300;
  background: transparent;
  border: 0px;
  color: #484848;
  font-family: Arial;
  width: 100%;
  margin: 8px 0 6px 0;
  padding: 0 80px 0 8px;
  top: 0;
  left: 0;
  -webkit-box-shadow: 0 0 0 #929292;
  -moz-box-shadow: 0 0 0 #929292;
  box-shadow: 0 0 0 #929292;
  box-sizing: border-box;
  -moz-box-sizing: border-box;
  -webkit-box-sizing: border-box;
}
#searchBar div.input-tool-tip {
  padding: 0 0 0 10px;
  height: 41px;
  line-height: 41px;
  font-size: 20px;
  font-style: italic;
  bottom: 0;
  left: 0;
  box-sizing: border-box;
  -moz-box-sizing: border-box;
  -webkit-box-sizing: border-box;
  width: 100%;
}
#searchBar input[type="submit"].searchBtn {
  right: 0;
  top: 0;
}
#searchBar input[type="button"].cancelSearchBtn {
  right: 39px;
  top: 0;
}
.search-drop-menu {
  -webkit-box-sizing: border-box;
  -moz-box-sizing: border-box;
  -ms-box-sizing: border-box;
  box-sizing: border-box;
  -moz-box-sizing: border-box;
  -webkit-box-sizing: border-box;
  background: whitesmoke;
  border-top: none;
  top: 42px;
  margin: 0;
  outline: 1px solid #dadad4;
  position: absolute;
  z-index: 10000;
}
.search-drop-menu ul {
  list-style: none;
  overflow: auto;
  padding: 0;
  margin: 0;
  position: relative;
  width: 100%;
}
.search-drop-menu ul li {
  padding: 5px 10px;
  position: relative;
}
.search-drop-menu ul li a {
  text-decoration: none;
}
.search-drop-menu ul li.selected {
  background: #08c;
}
.search-drop-menu ul li.selected a {
  color: whitesmoke;
}
.search-drop-menu .footer {
  text-align: center;
  margin: 0 0 1px 0;
  padding: 4px 0 10px 0;
}
.search-drop-menu.empty .footer {
  padding-top: 9px;
}
.search-drop-menu.empty ul {
  padding: 1px;
  margin: 0;
}
.input-tool-tip {
  color: #999;
}
.input-tool-tip.dimmed {
  color: #ccc;
}
input[type="submit"].searchBtn {
  font-size: 10px;
  color: #666;
  background-color: #eee;
  height: 41px;
  border: #FFF 1px solid;
  line-height: 22px;
  text-align: center;
  margin: 0;
  width: 48px;
  background: -98px -37px url(../images/sprites.png) no-repeat;
  border-radius: 0;
  -ms-border-radius: 0;
  -moz-border-radius: 0;
  -webkit-border-radius: 0;
  -khtml-border-radius: 0;
  -webkit-box-shadow: 0 0 0 #929292;
  -moz-box-shadow: 0 0 0 #929292;
  box-shadow: 0 0 0 #929292;
  cursor: pointer;
  z-index: 10001;
}
.groups-page input[type="submit"].searchBtn,
.badges-pages input[type="submit"].searchBtn,
.user-profile-page input[type="submit"].searchBtn,
.meta input[type="submit"].searchBtn,
.openid-signin input[type="submit"].searchBtn,
.users-page input[type="submit"].searchBtn {
  margin-top: 1px;
}
.ask-page input[type="submit"].searchBtn {
  display: none;
}
.ask-page .input-tool-tip {
  color: white;
  height: 0;
  z-index: 0;
  position: absolute;
  left: -1000px;
  /* hide away */

}
.ask-page .search-drop-menu {
  top: 37px;
}
.ask-page .search-drop-menu.empty {
  border: none;
  outline: none;
  padding: 0 !important;
}
.ask-page .search-drop-menu.empty ul {
  padding: 0 !important;
}
input[type="submit"].searchBtn:hover {
  background-image: none;
  background: -146px -37px url(../images/sprites.png) no-repeat;
}
input[type="button"].cancelSearchBtn {
  font-size: 30px !important;
  color: #aaa;
  background: #fff !important;
  height: 37px !important;
  line-height: 37px;
  border: 0px;
  -webkit-box-shadow: 0 0 0 #929292;
  -moz-box-shadow: 0 0 0 #929292;
  box-shadow: 0 0 0 #929292;
  border-radius: 0;
  -ms-border-radius: 0;
  -moz-border-radius: 0;
  -webkit-border-radius: 0;
  -khtml-border-radius: 0;
  text-align: center;
  width: 35px !important;
  cursor: pointer;
  z-index: 10001;
}
.cancelSearchBtn:hover {
  color: #d84040;
}
button,
input[type="submit"],
input[type="button"],
input[type="reset"],
.button {
  border: 0 !important;
  border-top: #eaf2f3 1px solid;
  cursor: pointer;
  color: #4a757f;
  font-family: 'Open Sans Condensed', Arial, sans-serif;
  font-size: 14px;
  font-weight: bold;
  height: 27px;
  margin-right: 10px;
  text-align: center;
  text-decoration: none;
  text-shadow: 0px 1px 0px #c6d9dd;
  -moz-text-shadow: 0px 1px 0px #c6d9dd;
  -webkit-text-shadow: 0px 1px 0px #c6d9dd;
  background-color: #d1e2e5;
  background-repeat: no-repeat;
  background-image: -webkit-gradient(linear, 0 0, 0 100%, from(#d1e2e5), color-stop(25%, #d1e2e5), to(#a9c2c7));
  background-image: -webkit-linear-gradient(#d1e2e5, #d1e2e5 25%, #a9c2c7);
  background-image: -moz-linear-gradient(top, #d1e2e5, #d1e2e5 25%, #a9c2c7);
  background-image: -ms-linear-gradient(#d1e2e5, #d1e2e5 25%, #a9c2c7);
  background-image: -o-linear-gradient(#d1e2e5, #d1e2e5 25%, #a9c2c7);
  background-image: linear-gradient(#d1e2e5, #d1e2e5 25%, #a9c2c7);
  border-radius: 4px;
  -ms-border-radius: 4px;
  -moz-border-radius: 4px;
  -webkit-border-radius: 4px;
  -khtml-border-radius: 4px;
  -webkit-box-shadow: 1px 1px 2px #636363;
  -moz-box-shadow: 1px 1px 2px #636363;
  box-shadow: 1px 1px 2px #636363;
}
button.large,
input[type="submit"].large,
input[type="button"].large,
input[type="reset"].large,
.button.large {
  font-size: 20px;
  height: 35px;
  line-height: 35px;
  padding: 0 10px;
}
button:hover,
input[type="submit"]:hover,
.button:hover {
  background-color: #cde5e9;
  background-repeat: no-repeat;
  background-image: -webkit-gradient(linear, 0 0, 0 100%, from(#cde5e9), color-stop(25%, #cde5e9), to(#94b3ba));
  background-image: -webkit-linear-gradient(#cde5e9, #cde5e9 25%, #94b3ba);
  background-image: -moz-linear-gradient(top, #cde5e9, #cde5e9 25%, #94b3ba);
  background-image: -ms-linear-gradient(#cde5e9, #cde5e9 25%, #94b3ba);
  background-image: -o-linear-gradient(#cde5e9, #cde5e9 25%, #94b3ba);
  background-image: linear-gradient(#cde5e9, #cde5e9 25%, #94b3ba);
  text-decoration: none;
  text-shadow: 0px 1px 0px #c6d9dd;
  -moz-text-shadow: 0px 1px 0px #c6d9dd;
  -webkit-text-shadow: 0px 1px 0px #c6d9dd;
}
input[type="submit"].link {
  -webkit-box-shadow: 0 0 0 #929292;
  -moz-box-shadow: 0 0 0 #929292;
  box-shadow: 0 0 0 #929292;
  text-shadow: 0 0 0 #929292;
  -moz-text-shadow: 0 0 0 #929292;
  -webkit-text-shadow: 0 0 0 #929292;
  font-weight: normal;
}
input[type="submit"].link:hover {
  text-decoration: underline;
}
form.ajax-file-upload {
  height: 60px;
  position: relative;
}
form.ajax-file-upload input[type="file"],
form.ajax-file-upload input.fake-file-input {
  cursor: pointer;
  height: 32px;
  position: absolute;
  top: 0;
  left: 0;
}
form.ajax-file-upload input[type="file"] {
  z-index: 2;
  -ms-filter: "progid:DXImageTransform.Microsoft.Alpha(Opacity=0)";
  filter: alpha(opacity=0);
  -moz-opacity: 0;
  -khtml-opacity: 0;
  opacity: 0;
}
form.ajax-file-upload input.fake-file-input {
  z-index: 1;
}
form.ajax-file-upload label,
form.ajax-file-upload img.spinner {
  bottom: 0;
  left: 3px;
  position: absolute;
}
form.ajax-file-upload img.spinner {
  bottom: 6px;
  left: 10px;
}
#askButton {
  /* check blocks/secondary_header.html and widgets/ask_button.html*/

  float: right;
  font-size: 20px;
  height: 42px;
  line-height: 44px;
  margin: -1px 0 0 0;
  text-transform: uppercase;
  width: 200px;
  /* to match width of sidebar */

}
.search-drop-menu {
  width: 100%;
}
.ask-page .search-drop-menu,
body.anon.ask-page .search-drop-menu {
  padding: 5px 10px 6px 0;
}
#scopeNav {
<<<<<<< HEAD
  height: 54px;
  display: inline-block;
  white-space: nowrap;
=======
  height: 41px;
  float: left;
  width: 280px;
}
.ask-page #scopeNav {
  width: 280px !important;
}
.scopes-True-True-False #searchBar,
.scopes-True-True-False .search-drop-menu {
  margin-left: 228px;
}
.scopes-True-True-False #scopeNav {
  width: 180px;
}
.scopes-True-False-True #searchBar,
.scopes-True-False-True .search-drop-menu {
  margin-left: 203px;
}
.scopes-True-False-True #scopeNav {
  width: 150px;
}
.scopes-False-True-True #searchBar,
.scopes-False-True-True .search-drop-menu {
  margin-left: 286px;
}
.scopes-False-True-True #scopeNav {
  width: 238px;
}
.scopes-True-False-False #searchBar,
.scopes-False-True-False #searchBar,
.scopes-False-False-True #searchBar,
.scopes-False-False-False #searchBar,
.scopes-True-False-False .search-drop-menu,
.scopes-False-True-False .search-drop-menu,
.scopes-False-False-True .search-drop-menu,
.scopes-False-False-False .search-drop-menu {
  margin-left: 52px;
}
.scopes-True-False-False #scopeNav,
.scopes-False-True-False #scopeNav,
.scopes-False-False-True #scopeNav,
.scopes-False-False-False #scopeNav {
  width: 0;
>>>>>>> b440c06b
}
/* ----- Content layout, check two_column_body.html or one_column_body.html ----- */
#ContentLeft {
  width: 730px;
  float: left;
  position: relative;
  padding-bottom: 10px;
}
#ContentRight {
  width: 200px;
  float: right;
  padding: 0 0px 10px 0px;
}
#ContentFull {
  float: left;
  width: 960px;
}
/* ----- Sidebar Widgets Box, check main_page/sidebar.html or question/sidebar.html ----- */
.box {
  background: #fff;
  padding: 4px 2px 10px 2px;
  width: 100%;
  overflow: hidden;
  box-sizing: border-box;
  -moz-box-sizing: border-box;
  -webkit-box-sizing: border-box;
  /* widgets for question template */

  /* notify by email box */

}
.box p {
  margin-bottom: 4px;
  color: #707070;
  font-family: 'Open Sans Condensed', Arial, sans-serif;
  font-size: 14px;
}
.box p.info-box-follow-up-links {
  text-align: right;
  margin: 0;
}
.box h2 {
  padding-left: 0;
  background: #eceeeb;
  line-height: 30px;
  text-align: right;
  font-size: 18px !important;
  font-weight: normal;
  color: #656565;
  padding-right: 10px;
  margin-bottom: 10px;
  font-family: 'Open Sans Condensed', Arial, sans-serif;
  width: 190px;
}
.box h3 {
  color: #4a757f;
  font-size: 18px;
  text-align: left;
  font-weight: normal;
  font-family: 'Open Sans Condensed', Arial, sans-serif;
  padding-left: 0px;
}
.box .contributorback {
  background: #eceeeb url(../images/contributorsback.png) no-repeat center left;
}
.box form {
  margin: 0px;
}
.box label {
  color: #707070;
  font-size: 15px;
  vertical-align: bottom;
  display: inline;
  text-align: left;
  font-family: 'Open Sans Condensed', Arial, sans-serif;
}
.box #displayTagFilterControl label,
.box #emailTagFilterControl label {
  /*Especial width just for the tag filter boxes in index page*/

  width: 160px;
}
.box ul {
  margin-left: 22px;
}
.box li {
  list-style-type: disc;
  font-size: 13px;
  line-height: 20px;
  margin-bottom: 10px;
  color: #707070;
}
.box ul.tags {
  list-style: none;
  margin: 0;
  padding: 0;
  line-height: 170%;
  display: block;
}
.box #displayTagFilterControl p label {
  color: #707070;
  font-size: 15px;
}
.box .inputs #interestingTagInput,
.box .inputs #ignoredTagInput,
.box .inputs #subscribedTagInput,
.box .inputs #ab-tag-search {
  width: 147px;
  padding-left: 5px;
  border: #c9c9b5 1px solid;
  height: 25px;
  line-height: 25px;
  font-size: 14px;
}
.box .inputs #ab-tag-search {
  width: 138px;
}
.box .inputs #interestingTagAdd,
.box .inputs #ignoredTagAdd,
.box .inputs #subscribedTagAdd,
.box .inputs #ab-tag-search-add {
  border: 0;
  margin: -2px 0 0 0;
}
.box .inputs #ab-tag-search-add {
  width: 47px;
}
.box img.gravatar {
  margin: 1px 1px 0 0;
}
.box a.followed,
.box a.follow {
  height: 34px;
  font-size: 21px;
  line-height: 34px;
  border: 0;
  font-weight: normal;
  margin-top: 3px;
  display: block;
  margin: 0 auto;
  padding: 0;
  width: 130px;
}
.box a.followed div.unfollow {
  display: none;
}
.box a.followed:hover div {
  display: none;
}
.box a.followed:hover div.unfollow {
  display: inline;
  color: #a05736;
}
.box .favorite-number {
  padding: 5px 0 0 5px;
  font-size: 100%;
  font-family: Arial;
  font-weight: bold;
  color: #777;
  text-align: center;
}
.box .notify-sidebar #question-subscribe-sidebar {
  margin: 0 0 0 3px;
}
.users-page .box label {
  display: inline;
  float: none;
}
.statsWidget p {
  color: #707070;
  font-size: 16px;
  border-bottom: #cccccc 1px solid;
  font-size: 13px;
}
.statsWidget p strong {
  float: right;
  padding-right: 10px;
}
.questions-related {
  word-wrap: break-word;
}
.questions-related p {
  line-height: 20px;
  padding: 4px 0px 9px 0px;
  font-size: 16px;
  font-weight: normal;
  border-bottom: #cccccc 1px solid;
}
.questions-related p:first-child {
  margin-top: -4px;
}
.questions-related p:last-child {
  border: none;
}
.questions-related a {
  font-size: 13px;
  line-height: 1.3;
}
/* tips and markdown help are widgets for ask template */
.question-instructions {
  background: #e9e9e1;
  box-sizing: border-box;
  -moz-box-sizing: border-box;
  -webkit-box-sizing: border-box;
  -moz-border-radius: 5px;
  -khtml-border-radius: 5px;
  -webkit-border-radius: 5px;
  -webkit-box-shadow: 1px 1px 3px #999999;
  -moz-box-shadow: 1px 1px 3px #999999;
  box-shadow: 1px 1px 3px #999999;
<<<<<<< HEAD
  padding: 7px 10px 9px 0;
=======
  padding: 7px 10px 10px 14px;
>>>>>>> b440c06b
  margin-bottom: 10px;
  width: 100%;
}
.question-instructions .cannot-post {
  display: none;
}
.question-instructions .email-validator button {
  display: block;
  margin: 5px auto;
}
.question-instructions ul {
  margin: 0 0 0 15px;
}
#markdownHelp li {
  color: #707070;
  font-size: 13px;
}
#markdownHelp a {
  font-size: 16px;
}
/* ----- Sorting top Tab, check main_page/tab_bar.html ------*/
.tabBar {
  background-color: #eff5f6;
  height: 30px;
  margin-bottom: 3px;
  margin-top: 3px;
  float: right;
  font-family: Georgia, serif;
  font-size: 16px;
  border-radius: 5px;
  -ms-border-radius: 5px;
  -moz-border-radius: 5px;
  -webkit-border-radius: 5px;
  -khtml-border-radius: 5px;
}
.tabBar h2 {
  float: left;
}
.tabsA,
.tabsC {
  float: right;
  position: relative;
  display: block;
  height: 20px;
}
/* tabsA - used for sorting */
.tabsA {
  float: right;
}
.tabsC {
  float: left;
}
.tabsA a,
.tabsC a {
  border-left: 1px solid #d0e1e4;
  color: #7ea9b3;
  display: block;
  float: left;
  height: 20px;
  line-height: 20px;
  padding: 4px 7px 4px 7px;
  text-decoration: none;
}
.tabsA a.on,
.tabsC a.on,
.tabsA a:hover,
.tabsC a:hover {
  color: #4a757f;
}
.tabsA .label,
.tabsC .label {
  float: left;
  color: #646464;
  margin: 4px 5px 0px 8px;
}
.main-page .tabsA .label {
  margin-left: 8px;
}
.tabsB a {
  background: #eee;
  border: 1px solid #eee;
  color: #777;
  display: block;
  float: left;
  height: 22px;
  line-height: 28px;
  margin: 5px 0px 0 4px;
  padding: 0 11px 0 11px;
  text-decoration: none;
}
.tabsC .first {
  border: none;
}
.rss {
  color: #f57900;
  margin: 5px 0px 3px 7px;
  width: 52px;
  padding-left: 2px;
  padding-top: 3px;
  background: url(../images/feed-icon-small.png) no-repeat center right;
  float: right;
  font-family: Georgia, serif;
  font-size: 16px;
}
.rss:hover {
  color: #F4A731 !important;
}
/* ----- Headline, containing number of questions and tags selected, check main_page/headline.html ----- */
#questionCount {
  font-weight: bold;
  font-size: 20px;
  color: #7ea9b3;
  float: left;
  margin-bottom: 6px;
  padding-top: 6px;
  font-family: 'Open Sans Condensed', Arial, sans-serif;
}
#listSearchTags {
  float: left;
  margin-top: 3px;
  color: #707070;
  font-size: 16px;
  font-family: 'Open Sans Condensed', Arial, sans-serif;
}
ul#searchTags {
  margin-left: 10px;
  float: right;
  padding: 8px 6px 0px 6px;
  min-width: 43px;
}
.search-tips {
  font-size: 16px;
  line-height: 17px;
  color: #707070;
  margin: 5px 0 10px 0;
  padding: 0px;
  float: left;
  font-family: 'Open Sans Condensed', Arial, sans-serif;
}
.search-tips a {
  text-decoration: underline;
  color: #1b79bd;
}
/* ----- Question list , check main_page/content.html and macros/macros.html----- */
#question-list {
  float: left;
  position: relative;
  padding: 0;
  width: 100%;
}
.short-summary {
  position: relative;
  filter: inherit;
  padding: 10px 0 3px 0;
  border-bottom: 1px solid #DDDBCE;
  margin-bottom: 1px;
  overflow: hidden;
  width: 733px;
  float: left;
  /*background: url(../images/summary-background.png) repeat-x;*/

}
.short-summary h2 {
  font-size: 20px;
  font-weight: normal;
  line-height: 26px;
  padding-left: 0;
  margin-bottom: 7px;
  display: block;
  font-family: 'Open Sans Condensed', Arial, sans-serif;
}
.short-summary a {
  color: #464646;
}
.short-summary .userinfo {
  text-align: right;
  line-height: 16px;
  font-family: Arial;
  padding-right: 4px;
}
.short-summary .userinfo .timeago,
.short-summary span.anonymous {
  font-size: 11px;
  clear: both;
  font-weight: normal;
  color: #555;
}
.short-summary .userinfo a {
  font-weight: bold;
  font-size: 11px;
}
.short-summary .counts {
  float: right;
  margin: 4px 0 0 5px;
  font-family: 'Open Sans Condensed', Arial, sans-serif;
}
.short-summary .counts .item-count {
  padding: 0px 5px 0px 5px;
  font-size: 25px;
  font-family: 'Open Sans Condensed', Arial, sans-serif;
}
.short-summary .counts .votes div,
.short-summary .counts .views div,
.short-summary .counts .answers div,
.short-summary .counts .favorites div {
  margin-top: 3px;
  font-size: 14px;
  line-height: 14px;
  color: #646464;
}
.short-summary .tags {
  margin: 0 0 0 1px;
}
.short-summary .votes,
.short-summary .answers,
.short-summary .favorites,
.short-summary .views {
  text-align: center;
  margin: 0 3px;
  padding: 8px 2px 0px 2px;
  width: 51px;
  float: right;
  height: 44px;
  border: #dbdbd4 1px solid;
}
.short-summary .votes {
  background: url(../images/vote-background.png) repeat-x;
}
.short-summary .answers {
  background: url(../images/answers-background.png) repeat-x;
}
.short-summary .views {
  background: url(../images/view-background.png) repeat-x;
}
.short-summary .no-votes .item-count {
  color: #b1b5b6;
}
.short-summary .some-votes .item-count {
  color: #4a757f;
}
.short-summary .no-answers .item-count {
  color: #b1b5b6;
}
.short-summary .some-answers .item-count {
  color: #eab243;
}
.short-summary .no-views .item-count {
  color: #b1b5b6;
}
.short-summary .some-views .item-count {
  color: #d33f00;
}
.short-summary .accepted .item-count {
  background: url(../images/accept.png) no-repeat top right;
  display: block;
  text-align: center;
  width: 40px;
  color: #eab243;
}
.short-summary .some-favorites .item-count {
  background: #338333;
  color: #d0f5a9;
}
.short-summary .no-favorites .item-count {
  background: #eab243;
  color: yellow;
}
/* ----- Question list Paginator , check main_content/pager.html and macros/utils_macros.html----- */
.evenMore {
  font-size: 13px;
  color: #707070;
  padding: 15px 0px 10px 0px;
  clear: both;
}
.evenMore a {
  text-decoration: underline;
  color: #1b79bd;
}
.pager {
  margin-top: 10px;
  margin-bottom: 16px;
}
.pagesize {
  margin-top: 10px;
  margin-bottom: 16px;
  float: right;
}
.paginator {
  padding: 5px 0 10px 0;
  font-size: 13px;
  margin-bottom: 10px;
}
.paginator .prev a,
.paginator .prev a:visited,
.paginator .next a,
.paginator .next a:visited {
  background-color: #fff;
  color: #777;
  padding: 2px 4px 3px 4px;
}
.paginator a {
  color: #7ea9b3;
}
.paginator .prev,
.paginator .next {
  margin-right: .5em;
}
.paginator .page a,
.paginator .page a:visited,
.paginator .curr {
<<<<<<< HEAD
  padding: 0 .25em;
  margin: 0em .15em 0 0;
=======
  padding: .25em;
  margin: 0em .25em;
>>>>>>> b440c06b
}
.paginator .curr {
  /*background-color: #8ebcc7;*/

  color: #fff;
  font-weight: bold;
}
.paginator .curr a {
  background: #8ebcc7;
  color: white;
<<<<<<< HEAD
  /*padding: 0;*/

=======
  padding: 0;
>>>>>>> b440c06b
}
.paginator .curr.page a:hover {
  background: #8ebcc7;
  color: white;
<<<<<<< HEAD
  padding: 0 0.25em;
=======
  padding: 0;
>>>>>>> b440c06b
}
.paginator .page a:hover,
.paginator .prev a:hover,
.paginator .next a:hover {
  color: #8C8C8C;
  background-color: #E1E1E1;
  text-decoration: none;
}
.paginator .text {
  color: #777;
  padding: .3em;
}
.paginator .paginator-container-left {
  padding: 5px 0 10px 0;
}
/* ----- Tags Styles ----- */
/* tag formatting is also copy-pasted in template
   because it must be the same in the emails
   askbot/models/__init__.py:format_instant_notification_email()
*/
/* tag cloud */
.tag-size-1 {
  font-size: 12px;
}
.tag-size-2 {
  font-size: 13px;
}
.tag-size-3 {
  font-size: 14px;
}
.tag-size-4 {
  font-size: 15px;
}
.tag-size-5 {
  font-size: 16px;
}
.tag-size-6 {
  font-size: 17px;
}
.tag-size-7 {
  font-size: 18px;
}
.tag-size-8 {
  font-size: 19px;
}
.tag-size-9 {
  font-size: 20px;
}
.tag-size-10 {
  font-size: 21px;
}
ul.tags,
ul.tags.marked-tags,
ul#related-tags {
  list-style: none;
  margin: 0;
  padding: 0 0 0 1px;
  line-height: 170%;
  display: block;
}
ul.tags li {
  float: left;
  display: block;
  margin: 0 8px 8px 0;
  padding: 0;
  height: 20px;
}
.wildcard-tags {
  clear: both;
}
ul.tags.marked-tags li,
.wildcard-tags ul.tags li {
  margin-bottom: 5px;
}
#tagSelector div.inputs {
  margin: 6px 0 12px 0;
}
.tags-page ul.tags li,
ul#ab-user-tags li {
  width: 160px;
  margin: 5px;
  margin-left: 0;
}
.tags-page ul.tags {
  margin-left: 5px;
}
ul#related-tags li {
  margin: 0 5px 8px 0;
  float: left;
  clear: left;
}
/* .tag-left and .tag-right are for the sliding doors decoration of tags */
.tag-left {
  cursor: pointer;
  display: block;
  float: left;
  height: 17px;
  margin: 0 5px 0 0;
  padding: 0;
  -webkit-box-shadow: 0px 0px 5px #d3d6d7;
  -moz-box-shadow: 0px 0px 5px #d3d6d7;
  box-shadow: 0px 0px 5px #d3d6d7;
}
.tag-right {
  background: #f3f6f6;
  border: #fff 1px solid ;
  border-top: #fff 2px solid;
  outline: #cfdbdb 1px solid !important;
  /* .box-shadow(0px,1px,0px,#88a8a8);*/

  display: block;
  float: left;
  height: 17px;
  line-height: 17px;
  font-weight: normal;
  font-size: 11px;
  padding: 0px 8px 0px 8px;
  text-decoration: none;
  text-align: center;
  white-space: nowrap;
  vertical-align: middle;
  font-family: Arial;
  color: #717179;
}
.deletable-tag {
  margin-right: 3px;
  white-space: nowrap;
  border-top-right-radius: 4px;
  border-bottom-right-radius: 4px;
  -moz-border-radius-topright: 4px;
  -moz-border-radius-bottomright: 4px;
  -webkit-border-bottom-right-radius: 4px;
  -webkit-border-top-right-radius: 4px;
}
.tags a.tag-right,
.tags span.tag-right {
  color: #585858;
  text-decoration: none;
}
.tags a:hover {
  color: #1A1A1A;
}
.users-page th,
.tags-page th,
.groups-page th,
.moderate-tags-page th {
  padding-bottom: 5px;
  font-weight: normal;
}
.users-page h1,
.tags-page h1,
.groups-page h1,
.moderate-tags-page h1 {
  float: left;
}
.moderate-tags-page button {
  line-height: 18px;
}
.moderate-tags-page table {
  border-spacing: 0;
}
.moderate-tags-page table.suggested-tags-table {
  width: 100%;
}
.moderate-tags-page th {
  font-style: italic;
}
.moderate-tags-page th,
.moderate-tags-page tr {
  vertical-align: top;
  text-align: left;
  padding-right: 20px;
}
.moderate-tags-page td.per-thread-controls {
  width: 160px;
  /* 20px more to compensate for the padding */

  height: 30px;
}
.moderate-tags-page td.per-thread-controls button {
  display: none;
}
.moderate-tags-page th.tags-col,
.moderate-tags-page th.users-col {
  width: 100px;
}
.moderate-tags-page th.decision-col {
  width: 140px;
}
.moderate-tags-page tr.per-tag-controls {
  height: 30px;
  text-align: center;
}
.moderate-tags-page tr.thread-info a {
  line-height: 18px;
}
.moderate-tags-page tr.thread-info td {
  padding-bottom: 5px;
}
.moderate-tags-page td.tags-col,
.moderate-tags-page td.users-col {
  padding-top: 7px;
}
.moderate-tags-page td.thread-links-col {
  padding-top: 5px;
}
.main-page h1 {
  margin-right: 5px;
}
.delete-icon {
  margin-top: -1px;
  float: left;
  height: 21px;
  width: 18px;
  display: block;
  line-height: 20px;
  text-align: center;
  background: #bbcdcd;
  cursor: default;
  color: #fff;
  border-top: #cfdbdb 1px solid;
  font-family: Arial;
  border-top-right-radius: 4px;
  border-bottom-right-radius: 4px;
  -moz-border-radius-topright: 4px;
  -moz-border-radius-bottomright: 4px;
  -webkit-border-bottom-right-radius: 4px;
  -webkit-border-top-right-radius: 4px;
  text-shadow: 0px 1px 0px #7ea0a0;
  -moz-text-shadow: 0px 1px 0px #7ea0a0;
  -webkit-text-shadow: 0px 1px 0px #7ea0a0;
}
.delete-icon:hover {
  background: #b32f2f;
}
.expander .wait-icon-box {
  display: inline-block;
  margin: 0;
}
.snippet:hover .expander a {
  text-decoration: underline;
}
.tag-number {
  font-weight: normal;
  float: left;
  font-size: 16px;
  color: #5d5d5d;
}
.badges .tag-number {
  float: none;
  display: inline;
  padding-right: 15px;
}
/* ----- Ask and Edit Question Form template----- */
.section-title,
.modal-header h3 {
  color: #7ea9b3;
  font-family: 'Open Sans Condensed', Arial, sans-serif;
  font-weight: bold;
  font-size: 24px;
  padding: 0;
}
#fmask {
  margin-bottom: 30px;
  width: 100%;
}
#askFormBar {
  display: inline-block;
  padding: 4px 0 0 0;
  margin-top: 0px;
  width: 100%;
  position: relative;
}
#askFormBar p {
  margin: 0 0 5px 0;
  font-size: 14px;
  color: #525252;
  line-height: 1.4;
}
#askFormBar .questionTitleInput {
  font-size: 24px;
  height: 36px;
  line-height: 36px;
  margin: 0;
  padding-left: 5px;
  width: 100%;
  /*719px;*/

  box-sizing: border-box;
  -moz-box-sizing: border-box;
  -webkit-box-sizing: border-box;
}
.ask-page #askFormBar {
  padding: 0 0 6px 0;
}
.ask-page .checkbox {
  margin: 0;
}
.ask-page div#question-list,
.edit-question-page div#question-list {
  border-bottom: #f0f0ec 1px solid;
  float: none;
}
.ask-page div#question-list a,
.edit-question-page div#question-list a {
  line-height: 30px;
}
.ask-page div#question-list h2,
.edit-question-page div#question-list h2 {
  font-size: 13px;
  padding-bottom: 0;
  color: #1b79bd;
  border-top: #f0f0ec 1px solid;
  border-left: #f0f0ec 1px solid;
  min-height: 30px;
  line-height: 30px;
  font-weight: normal;
}
.ask-page div#question-list span,
.edit-question-page div#question-list span {
  width: 28px;
  height: 26px;
  line-height: 26px;
  text-align: center;
  margin-right: 10px;
  float: left;
  display: block;
  color: #fff;
  background: #b8d0d5;
  border-radius: 3px;
  -ms-border-radius: 3px;
  -moz-border-radius: 3px;
  -webkit-border-radius: 3px;
  -khtml-border-radius: 3px;
}
.ask-page label[for="editor"],
.edit-question-page label[for="editor"],
.ask-page label[for="id_title"],
.edit-question-page label[for="id_title"],
.ask-page label[for="id_tags"] strong,
.edit-question-page label[for="id_tags"] strong,
.ask-page span.form-error,
.edit-question-page span.form-error {
  font-size: 16px;
  font-style: italic;
  font-weight: normal;
}
.ask-page label,
.edit-question-page label {
  color: #525252;
  font-size: 13px;
}
.ask-page #id_tags,
.edit-question-page #id_tags {
  -webkit-box-sizing: border-box;
  -moz-box-sizing: border-box;
  -ms-box-sizing: border-box;
  box-sizing: border-box;
  height: 31px;
  padding-left: 5px;
  font-size: 14px;
  width: 100%;
  max-width: 395px;
}
.ask-page .lang-selector,
.edit-question-page .lang-selector {
  margin: 9px 0 0 0;
}
.ask-page .lang-selector select,
.edit-question-page .lang-selector select {
  margin: 3px 0;
}
.post-opts {
  margin-top: 12px;
}
.post-opts .checkbox {
  margin-left: 0;
}
.post-opts .labeled-input {
  float: left;
  margin: 20px 10px 10px 0;
}
.post-opts .labeled-input label,
.post-opts .labeled-input input {
  display: block;
}
.post-opts .labeled-input label {
  margin-bottom: -1.8em;
}
.post-opts .labeled-input input[type="text"] {
  color: #707070;
  border: #cce6ec 3px solid;
  height: 25px;
  line-height: 25px;
  padding-left: 5px;
  font-size: 14px;
  width: 186px;
}
.ask-page #id_post_author_username,
.question-page #id_post_author_username,
.edit-question-page #id_post_author_username,
.edit-answer-page #id_post_author_username,
.ask-page #id_post_author_email,
.question-page #id_post_author_email,
.edit-question-page #id_post_author_email,
.edit-answer-page #id_post_author_email {
  height: 25px;
  line-height: 25px;
  padding-left: 5px;
  font-size: 14px;
  width: 186px;
}
.ask-page #id_post_author_email,
.question-page #id_post_author_email,
.edit-question-page #id_post_author_email,
.edit-answer-page #id_post_author_email {
  margin-left: 10px;
}
.ask-page table.proxy-user-info,
.question-page table.proxy-user-info,
.edit-question-page table.proxy-user-info,
.edit-answer-page table.proxy-user-info {
  border-spacing: 0px;
  margin-bottom: 12px;
  width: 100%;
}
.ask-page table.proxy-user-info .form-item,
.question-page table.proxy-user-info .form-item,
.edit-question-page table.proxy-user-info .form-item,
.edit-answer-page table.proxy-user-info .form-item {
  float: left;
}
.groups-input,
.users-input {
  width: 140px;
  padding-left: 5px;
  border: #c9c9b5 1px solid;
  height: 25px;
  font-size: 14px;
}
.add-groups,
.add-users {
  border: 0;
  margin: -2px 0 0 0 !important;
}
.share-input-col {
  width: 160px;
  text-align: center;
}
.add-everyone-group {
  text-align: center;
  margin: auto;
  display: block;
  padding: 0 10px;
  height: 25px;
}
#id_user,
#id_user_author {
  height: 25px;
  padding-left: 5px;
  width: 395px;
  font-size: 14px;
}
.title-desc {
  color: #707070;
  font-size: 13px;
  margin-bottom: 5px;
}
.ask-page .title-desc,
.question-page .title-desc,
.ask-page .tags-desc,
.question-page .tags-desc {
  color: #707070;
  font-style: italic;
  font-size: 16px;
}
#fmanswer input.submit,
.ask-page input.submit,
.edit-question-page input.submit {
  float: left;
  font-weight: normal;
  height: 35px;
  font-size: 20px;
  margin-top: 3px;
  margin-right: 7px;
}
.folded-editor {
  box-shadow: inset 0 0 3px 1px #aaa;
  -moz-box-shadow: inset 0 0 3px 1px #aaa;
  -webkit-box-shadow: inset 0 0 3px 1px #aaa;
  cursor: text;
  height: 100px;
  outline: none;
  width: 100%;
}
.folded-editor .editor-proper {
  display: none;
}
.folded-editor.unfolded {
  cursor: default;
  box-shadow: 0 0 0 0;
  -moz-box-shadow: 0 0 0 0;
  -webkit-box-shadow: 0 0 0 0;
}
.folded-editor p.prompt {
  margin: 5px 8px;
  display: block;
}
.ask-page .folded-editor {
  border: none;
  padding: 0;
  height: 0;
}
.folded-editor.unfolded {
  border: none;
  height: auto;
}
.folded-editor.unfolded .editor-proper {
  display: block;
}
.wmd-container textarea {
  border: none;
}
.users-page .wmd-container {
  width: auto;
}
.ask-page .wmd-container,
.question-page .wmd-container,
.edit-question-page .wmd-container,
.edit-answer-page .wmd-container {
  box-sizing: border-box;
  -moz-box-sizing: border-box;
  -webkit-box-sizing: border-box;
  height: auto;
  padding: 0;
  width: 723px;
  width: 100%;
}
.ask-page .post-comments .wmd-container,
.question-page .post-comments .wmd-container,
.edit-question-page .post-comments .wmd-container,
.edit-answer-page .post-comments .wmd-container {
  margin-bottom: 8px;
  margin-left: -2px;
}
.ask-page #editor,
.question-page #editor,
.edit-question-page #editor,
.edit-answer-page #editor {
  -webkit-box-sizing: border-box;
  -moz-box-sizing: border-box;
  -ms-box-sizing: border-box;
  box-sizing: border-box;
  width: 100%;
  height: 100%;
  padding: 6px;
}
.ask-page .retagger-buttons button,
.question-page .retagger-buttons button,
.edit-question-page .retagger-buttons button,
.edit-answer-page .retagger-buttons button {
  margin: 8px 10px 5px 0;
}
.edit-answer-page .wmd-container {
  margin-top: 13px;
}
#editor {
  /* adjustment for editor preview */

  display: block;
  font-size: 100%;
  min-height: 210px;
  line-height: 18px;
  margin: 0;
  border: 0;
}
.users-page #editor {
  width: 187px;
}
#id_title {
  width: 100%;
}
.wmd-preview {
  color: #525252;
  margin: 0 0 12px 0;
  padding: 5px;
  background-color: #F5F5F5;
  min-height: 20px;
  overflow: auto;
  font-size: 13px;
  font-family: Arial;
}
.wmd-preview p {
  margin-bottom: 14px;
  line-height: 1.4;
  font-size: 14px;
}
.wmd-preview p:last-child {
  margin-bottom: 0;
}
.wmd-preview pre {
  background-color: #E7F1F8;
}
.wmd-preview blockquote {
  background-color: #eee;
}
.wmd-preview img {
  max-width: 600px;
}
.wmd-preview a {
  color: #1b79bd;
}
.wmd-preview li {
  margin-bottom: 7px;
  font-size: 14px;
}
.defaultSkin table.mceLayout,
.defaultSkin table.mceLayout tr.mceFirst td {
  border: none;
}
.defaultSkin table.mceLayout tr.mceLast td {
  border-bottom: none;
}
.mceStatusbar {
  height: 5px;
  background: #fff;
}
.defaultSkin span.mce_askbot_imageuploader {
  background-position: -380px 0px;
}
.defaultSkin span.mce_askbot_attachment {
  background-image: url(../images/attachment.png);
  background-position: 0px 0px;
}
.user-page .wmd-buttons {
  width: 725px;
}
.preview-toggle {
  color: #b6a475;
  /*letter-spacing:1px;*/

  line-height: 28px;
  text-align: left;
  width: 100%;
}
.preview-toggle span:hover {
  cursor: pointer;
}
.after-editor {
  margin-top: 15px;
  margin-bottom: 15px;
}
.checkbox {
  margin-left: 5px;
  font-weight: normal;
  cursor: help;
}
.question-options {
  margin-top: 1px;
  color: #666;
  line-height: 13px;
  margin-bottom: 5px;
}
.edit-content-html {
  border-top: 1px dotted #D8D2A9;
  border-bottom: 1px dotted #D8D2A9;
  margin: 5px 0 5px 0;
}
.edit-question-page,
#fmedit,
.wmd-preview {
  color: #525252;
}
.edit-question-page #id_revision,
#fmedit #id_revision,
.wmd-preview #id_revision {
  font-size: 14px;
  margin: 12px 0 5px 0;
  width: 100%;
}
.edit-question-page #id_title,
#fmedit #id_title,
.wmd-preview #id_title {
  font-size: 24px;
  line-height: 24px;
  height: 36px;
  margin: 0px;
  padding: 0px 0 0 5px;
  width: 100%;
  margin-bottom: 10px;
  box-sizing: border-box;
  -moz-box-sizing: border-box;
  -webkit-box-sizing: border-box;
}
.edit-question-page #id_summary,
#fmedit #id_summary,
.wmd-preview #id_summary {
  height: 25px;
  padding-left: 5px;
  width: 395px;
  font-size: 14px;
}
.edit-question-page .title-desc,
#fmedit .title-desc,
.wmd-preview .title-desc {
  margin-bottom: 10px;
}
/* ----- Question template ----- */
.question-page h1 {
  padding-top: 0px;
  font-family: 'Open Sans Condensed', Arial, sans-serif;
}
.question-page h1 a {
  color: #464646;
  font-size: 26px;
  font-weight: normal;
  line-height: 1;
}
.question-page p.rss {
  float: none;
  clear: both;
  display: inline-block;
  padding: 3px 0 3px 20px;
  font-size: 15px;
  width: auto;
  background-position: center left;
}
.question-page p.rss a {
  font-family: 'Open Sans Condensed', Arial, sans-serif;
  vertical-align: top;
}
.question-page .post {
  display: table;
  padding: 3px;
  margin-bottom: 16px;
  width: 100%;
}
.question-page .post .mceEditor td {
  width: auto;
}
.question-page .post pre,
.question-page .post code {
  clear: both;
}
.question-page .post-content {
  display: table-cell;
  border-spacing: 0px;
  padding-left: 14px;
  vertical-align: top;
  width: auto;
}
.question-page .question .post-content {
  margin-bottom: 10px;
}
.question-page .answer .post-content {
  border-bottom: 1px solid #D4D4D4;
}
.question-page .post-body {
  overflow: auto;
  font-family: Arial;
  color: #4b4b4b;
  word-wrap: break-word;
  max-width: 683px;
}
.question-page .post-body a {
  color: #1b79bd;
}
.question-page .post-body img {
  max-width: 685px;
}
.question-page .post-body li {
  margin-bottom: 7px;
}
.question-page .post-body p {
  margin-bottom: 14px;
  line-height: 1.4;
  font-size: 14px;
  padding: 0px 5px 5px 0px;
}
.question-page .question .post-body {
  margin-top: 8px;
  border-top: #f0f0f0 1px solid;
  padding-top: 10px;
}
.question-page .post-update-info-container {
  float: right;
  width: 175px;
}
.question-page .post-update-info {
  background: #ffffff url(../images/background-user-info.png) repeat-x bottom;
  float: right;
  font-size: 9px;
  font-family: Arial;
  line-height: 12px;
  margin: 0px 0px 5px 5px;
  padding: 4px;
  width: 166px;
  border-radius: 4px;
  -ms-border-radius: 4px;
  -moz-border-radius: 4px;
  -webkit-border-radius: 4px;
  -khtml-border-radius: 4px;
  -webkit-box-shadow: 0px 2px 1px #bfbfbf;
  -moz-box-shadow: 0px 2px 1px #bfbfbf;
  box-shadow: 0px 2px 1px #bfbfbf;
}
.question-page .post-update-info p {
  line-height: 13px;
  font-size: 11px;
  margin: 0 0 2px 1px;
  padding: 0;
}
.question-page .post-update-info a {
  color: #444;
}
.question-page .post-update-info .gravatar {
  float: left;
  margin-right: 4px;
}
.question-page .post-update-info p.tip {
  color: #444;
  line-height: 13px;
  font-size: 10px;
}
.question-page .post-controls {
  clear: left;
  float: right;
  font-size: 11px;
  height: 18px;
  line-height: 12px;
  margin-top: 10px;
  margin-bottom: 8px;
  min-width: 200px;
  padding-left: 5px;
  text-align: right;
}
.question-page .post-controls a,
.question-page .post-controls span.dropdown-toggle {
  color: #777;
  padding: 0px 7px 3px 18px;
  cursor: pointer;
  border: none;
  font-size: 12px;
  font-family: Arial;
  text-decoration: none;
  height: 18px;
  line-height: 18px;
  margin-top: -2px;
  margin-left: 4px;
}
.question-page .post-controls a:hover,
.question-page .post-controls span.dropdown-toggle:hover {
  background-color: #f5f0c9;
}
.question-page .post-controls span.dropdown-toggle {
  background: url(../images/sprites.png) no-repeat -7px -242px;
  border-radius: 3px;
  -ms-border-radius: 3px;
  -moz-border-radius: 3px;
  -webkit-border-radius: 3px;
  -khtml-border-radius: 3px;
  position: relative;
}
.question-page .post-controls span.dropdown-toggle:hover {
  padding-right: 0;
  background: url(../images/sprites.png) no-repeat -7px -274px;
}
.question-page .post-controls span.dropdown-toggle:hover form {
  margin: 0;
}
.question-page .post-controls span.dropdown-toggle:hover input {
  display: block !important;
  height: 20px !important;
  line-height: 20px !important;
  margin: 0;
  padding: 0 5px;
  border-radius: 0;
  -ms-border-radius: 0;
  -moz-border-radius: 0;
  -webkit-border-radius: 0;
  -khtml-border-radius: 0;
  width: 100% !important;
}
.question-page .post-controls span.dropdown-toggle:hover .dropdown-menu {
  display: block;
  padding: 5px 0;
  right: -5px !important;
  left: auto;
}
.question-page .post-controls span.dropdown-toggle:hover .dropdown-menu li,
.question-page .post-controls span.dropdown-toggle:hover .dropdown-menu li:hover {
  display: block !important;
  margin: 0;
  padding: 0;
  width: 100% !important;
}
.question-page .post-controls span.dropdown-toggle:hover .dropdown-menu li:hover {
  background-color: #f5f0c9;
}
.question-page .post-controls .sep {
  color: #ccc;
  float: right;
  height: 18px;
  font-size: 18px;
}
.question-page .post-controls .question-delete,
.question-page .answer-controls .question-delete {
  background: url(../images/delete.png) no-repeat left -1px;
  padding-left: 11px;
}
.question-page .post-controls .question-flag,
.question-page .answer-controls .question-flag {
  background: url(../images/flag.png) no-repeat 2px 0;
}
.question-page .post-controls .answer-publish,
.question-page .answer-controls .answer-publish {
  background: url(../images/publish.png) no-repeat center left;
}
.question-page .post-controls .answer-unpublish,
.question-page .answer-controls .answer-unpublish {
  background: url(../images/unpublish.png) no-repeat 2px center;
}
.question-page .post-controls .question-edit,
.question-page .answer-controls .question-edit {
  background: url(../images/edit2.png) no-repeat 3px 1px;
}
.question-page .post-controls .question-retag,
.question-page .answer-controls .question-retag {
  background: url(../images/retag.png) no-repeat center left;
}
.question-page .post-controls .question-close,
.question-page .answer-controls .question-close {
  background: url(../images/close.png) no-repeat center left;
}
.question-page .post-controls .permant-link,
.question-page .answer-controls .permant-link {
  background: url(../images/link.png) no-repeat 2px 1px;
}
.question-page .post-controls .answer-convert,
.question-page .answer-controls .answer-convert {
  float: right;
  clear: left;
  /*background: url(../images/link.png) no-repeat center left;*/

}
.question-page .post-controls .answer-convert input,
.question-page .answer-controls .answer-convert input {
  font-size: 12px;
  color: #777;
  font-family: Arial;
  text-decoration: none;
  display: inline;
  white-space: nowrap;
  padding-left: 0px;
  background: none;
  border: none;
  padding: 0px 7px 3px 18px;
  float: right;
  height: 18px;
  line-height: 18px;
  margin-top: -2px;
  margin-left: 4px;
  -webkit-box-shadow: 0 0 0 #929292;
  -moz-box-shadow: 0 0 0 #929292;
  box-shadow: 0 0 0 #929292;
}
.question-page .post-controls .answer-convert input:hover,
.question-page .answer-controls .answer-convert input:hover {
  background-color: #f5f0c9;
  border-radius: 3px;
  -ms-border-radius: 3px;
  -moz-border-radius: 3px;
  -webkit-border-radius: 3px;
  -khtml-border-radius: 3px;
}
.question-page .tabBar {
  width: 100%;
}
.question-page #questionCount {
  float: left;
  font-family: 'Open Sans Condensed', Arial, sans-serif;
  line-height: 15px;
}
.question-page #fmanswer_button {
  margin: 8px 0px;
}
.question-page .question-img-favorite:hover {
  background: url(../images/vote-favorite-on.png);
}
.question-page div.comments {
  padding: 0;
}
.question-page div.comments.empty {
  margin-top: -34px;
  float: left;
}
.question-page .modal div.comments.empty {
  margin-top: 0;
}
.question-page .modal .comments .comment .comment-content {
  width: 100%;
}
.question-page h2.comment-title {
  color: #7ea9b3;
  font-weight: bold;
  font-size: 23px;
  font-family: 'Open Sans Condensed', Arial, sans-serif;
  float: left;
  padding-left: 0;
  width: 200px;
}
.question-page .comments {
  font-size: 12px;
  clear: both;
}
.question-page .comments .truncated-post:nth-last-child(3) {
  float: left;
}
.question-page .comments div.controls {
  width: 100%;
  margin: 3px 0 20px 5px;
  padding-left: 30px;
}
.question-page .comments .edit-comment-buttons {
  margin-left: -4px;
}
.question-page .comments .edit-comment-buttons .checkbox {
  margin: 3px;
}
.question-page .comments .controls a {
  border: none;
  color: #988e4c;
  padding: 0 3px 5px 22px;
  font-family: Arial;
  font-size: 13px;
  font-weight: normal;
  background: url(../images/comment.png) no-repeat center left;
  -webkit-box-shadow: 0 0 0 #929292;
  -moz-box-shadow: 0 0 0 #929292;
  box-shadow: 0 0 0 #929292;
  text-shadow: 0 0 0 #929292;
  -moz-text-shadow: 0 0 0 #929292;
  -webkit-text-shadow: 0 0 0 #929292;
}
.question-page .comments .controls a:hover {
  text-decoration: none;
}
.question-page .comments .button {
  color: #988e4c;
  font-size: 11px;
  padding: 3px;
  cursor: pointer;
}
.question-page .comments a {
  background-color: inherit;
  color: #1b79bd;
  padding: 0;
}
.question-page .comments form.post-comments {
  padding: 1px 6px 7px 31px;
  border-bottom: 1px solid #edeeeb;
  margin-bottom: 0;
}
.question-page .comments textarea {
  box-sizing: border-box;
  color: #666;
  font-family: Arial;
  font-size: 13px;
  height: 54px;
  line-height: 1.3;
  margin: -1px 0 0 1px;
  outline: none;
  overflow: auto;
  padding: 5px 19px 2px 3px;
  width: 99.6%;
}
.question-page .comments .wmd-container textarea {
  border: none;
}
.question-page .comments .transient-comment {
  margin-bottom: 3px;
  /* match paragraph style */

}
.question-page .comments input {
  margin-left: 10px;
  margin-top: 1px;
  vertical-align: top;
  width: 100px;
}
.question-page .comments input[name="suppress_email"] {
  margin: 4px 5px 0 0;
  width: auto;
}
.question-page .comments label[for="suppress_email"] {
  vertical-align: top;
}
.question-page .comments button.submit {
  margin-right: 6px;
}
.question-page .comments .counter {
  display: inline-block;
  width: auto;
  vertical-align: top;
  font-family: Arial;
  float: right;
  text-align: right;
}
.question-page .comments .comment {
  border-bottom: 1px solid #edeeeb;
  display: table;
  font-family: Arial;
  font-size: 11px;
  margin: 0;
  min-height: 25px;
  overflow: auto;
  padding-bottom: 4px;
  width: 100%;
}
.question-page .comments .comment .comment-votes,
.question-page .comments .comment .comment-content {
  display: table-cell;
  vertical-align: top;
}
.question-page .comments .comment .comment-content {
  width: auto;
}
.question-page .comments .comment .comment-votes {
  width: 25px;
}
.question-page .comments .comment:last-child {
  border-bottom: none;
}
.question-page .comments div.comment:hover {
  background-color: #efefef;
}
.question-page .comments a.author {
  background-color: inherit;
  color: #1b79bd;
  padding: 0 4px 0 0;
}
.question-page .comments a.author:hover {
  text-decoration: underline;
}
.question-page .comments span.delete-icon {
  background: url(../images/close-small.png) no-repeat;
  border: 0;
  width: 14px;
  height: 14px;
}
.question-page .comments span.delete-icon:hover {
  border: #BC564B 2px solid;
  border-radius: 10px;
  -ms-border-radius: 10px;
  -moz-border-radius: 10px;
  -webkit-border-radius: 10px;
  -khtml-border-radius: 10px;
  margin: -3px 0px 0px -2px;
}
.question-page .comments .content {
  margin-bottom: 7px;
}
.question-page .comments .comment-votes {
  line-height: 130%;
  padding: 6px 5px 6px 3px;
}
.question-page .comments .comment-body {
  line-height: 1.3;
  margin: 3px 26px 0 0;
  padding: 5px 3px;
  color: #666;
  font-size: 13px;
}
.question-page .comments .comment-body .edit {
  padding-left: 6px;
}
.question-page .comments .comment-body .convert-comment {
  display: inline;
  white-space: nowrap;
  padding-left: 0px;
}
.question-page .comments .comment-body .convert-comment input {
  background: none;
  padding: 0px;
  color: #1B79BD;
  border: none;
  height: 13px;
  width: auto;
  font-family: Arial;
  font-size: 13px;
  font-weight: normal;
  line-height: 13px;
  margin: 0 0 3px 8px;
  vertical-align: middle;
  -webkit-box-shadow: 0 0 0 #929292;
  -moz-box-shadow: 0 0 0 #929292;
  box-shadow: 0 0 0 #929292;
  text-shadow: 0 0 0 #929292;
  -moz-text-shadow: 0 0 0 #929292;
  -webkit-text-shadow: 0 0 0 #929292;
}
.question-page .comments .comment-body .convert-comment input:hover {
  text-decoration: underline;
  cursor: pointer;
}
.question-page .comments .comment-body p {
  font-size: 13px;
  line-height: 1.3;
  margin-bottom: 3px;
  padding: 0;
}
.question-page .comments .comment-delete {
  float: right;
  width: 14px;
  line-height: 130%;
  padding: 8px 0px;
}
.question-page .comments .upvote {
  margin: 0px;
  padding-right: 17px;
  padding-top: 2px;
  text-align: right;
  height: 20px;
  font-size: 13px;
  font-weight: bold;
  color: #777;
}
.question-page .comments .upvote.upvoted {
  color: #d64000;
}
.question-page .comments .upvote.hover {
  background: url(../images/go-up-grey.png) no-repeat;
  background-position: right 1px;
}
.question-page .comments .upvote:hover {
  background: url(../images/go-up-orange.png) no-repeat;
  background-position: right 1px;
}
.question-page .comments .help-text {
  float: right;
  text-align: right;
  color: gray;
  margin-bottom: 0px;
  margin-top: 0px;
  line-height: 50%;
}
.question-page #questionTools {
  font-size: 22px;
  margin-top: 11px;
  text-align: left;
}
.question-page .question-status {
  margin-top: 10px;
  margin-bottom: 15px;
  padding: 20px;
  background-color: #fef7cc;
  text-align: center;
  border: #e1c04a 1px solid;
}
.question-page .question-status h3 {
  font-size: 20px;
  color: #707070;
  font-weight: normal;
}
.question-page .vote-buttons .notify-sidebar {
  text-align: center;
  margin: 6px auto 0;
}
.question-page .vote-buttons .notify-sidebar label {
  vertical-align: top;
}
.question-page .tabBar-answer {
  margin-bottom: 15px;
  padding-left: 7px;
  width: 723px;
  margin-top: 10px;
}
.question-page .accepted-answer {
  background-color: #f7fecc;
  border-bottom-color: #9BD59B;
}
.question-page .answer .post-update-info a {
  color: #444444;
}
.question-page .answered {
  background: #CCC;
  color: #999;
}
.question-page .answered-accepted {
  background: #DCDCDC;
  color: #763333;
}
.question-page .answered-accepted strong {
  color: #E1E818;
}
.question-page .answered-by-owner {
  background: #F1F1FF;
}
.question-page .answered-by-owner .comments .button {
  background-color: #E6ECFF;
}
.question-page .answer-img-accept {
  background: url(../images/vote-accepted.png);
  width: 23px;
  height: 23px;
}
.question-page .accepted-answer .answer-img-accept,
.question-page .answer-img-accept:hover {
  background: url(../images/vote-accepted-on.png);
}
.question-page #fmanswer {
  color: #707070;
  line-height: 1.2;
  margin-top: 10px;
}
.question-page #fmanswer h2 {
  font-family: 'Open Sans Condensed', Arial, sans-serif;
  color: #7ea9b3;
  font-size: 24px;
}
.question-page #fmanswer label {
  font-size: 13px;
}
.question-page .message {
  padding: 5px;
  margin: 0px 0 10px 0;
}
.admin-comments-btn {
  color: #ddd;
  cursor: pointer;
  border: 3px solid #ddd;
  font-weight: bold;
  border-radius: 20px;
  -ms-border-radius: 20px;
  -moz-border-radius: 20px;
  -webkit-border-radius: 20px;
  -khtml-border-radius: 20px;
  height: 20px;
  margin-top: 4px !important;
  width: 20px;
}
.admin-comments-btn:hover {
  color: #666;
  border-color: #f43535;
  background: pink;
}
.vote-buttons {
  display: table-cell;
  text-align: center;
  padding-top: 2px;
  width: 25px;
  margin-right: 13px;
  /* small IE fixes */

  *margin: 0;
  *height: 210px;
  *width: 30px;
}
.vote-buttons * {
  margin: 0;
}
.box.vote-buttons {
  display: block;
  width: 100% !important;
}
.question-img-upvote,
.question-img-downvote,
.answer-img-upvote,
.answer-img-downvote {
  width: 25px;
  height: 20px;
  cursor: pointer;
}
.question-img-upvote,
.answer-img-upvote {
  background: url(../images/vote-arrow-up-new.png) no-repeat;
}
.question-img-downvote,
.answer-img-downvote {
  background: url(../images/vote-arrow-down-new.png) no-repeat;
}
.question-img-upvote:hover,
.question-img-upvote.on,
.answer-img-upvote:hover,
.answer-img-upvote.on {
  background: url(../images/vote-arrow-up-on-new.png) no-repeat;
}
.question-img-downvote:hover,
.question-img-downvote.on,
.answer-img-downvote:hover,
.answer-img-downvote.on {
  background: url(../images/vote-arrow-down-on-new.png) no-repeat;
}
.vote-number {
  font-family: 'Open Sans Condensed', Arial, sans-serif;
  padding: 2px 0 5px 0;
  font-size: 25px;
  font-weight: bold;
  color: #777;
}
.facebook-share.icon,
.twitter-share.icon,
.linkedin-share.icon,
.identica-share.icon {
  background: url(../images/socialsprite.png) no-repeat;
  display: block;
  text-indent: -100em;
  height: 25px;
  width: 25px;
  margin-bottom: 3px;
}
.facebook-share.icon:hover,
.twitter-share.icon:hover,
.linkedin-share.icon:hover,
.identica-share.icon:hover {
  opacity: 0.8;
  filter: alpha(opacity=80);
}
.facebook-share.icon {
  background-position: -26px 0px;
}
.identica-share.icon {
  background-position: -78px 0px;
}
.twitter-share.icon {
  margin-top: 10px;
  background-position: 0px 0px;
}
.linkedin-share.icon {
  background-position: -52px 0px;
}
/* -----Content pages, Login, About, FAQ, Users----- */
<<<<<<< HEAD
.openid-signin input[type="text"],
.openid-signin input[type="password"] {
  color: #525252;
  font-size: 12px;
  line-height: 25px;
  height: 25px;
  margin: 0px;
  padding: 0 5px;
  width: 200px;
}
.registration-page .login input[type="text"] {
  height: 22px;
  font-size: 12px;
  line-height: 22px;
  color: #525252;
  padding: 0 5px;
  width: 200px;
}
.openid-signin,
.meta,
.user-profile-edit-page {
  font-size: 13px;
  line-height: 1.3;
  color: #525252;
}
.openid-signin p,
.meta p,
.user-profile-edit-page p {
  font-size: 13px;
  color: #707070;
  line-height: 1.3;
  font-family: Arial;
  color: #525252;
  margin-bottom: 12px;
}
.openid-signin h2,
=======
>>>>>>> b440c06b
.meta h2,
.user-profile-edit-page h2 {
  padding-left: 0;
  font-size: 16px;
}
.meta form,
.users-page form,
.user-profile-edit-page form,
.user-profile-page form {
  margin-bottom: 15px;
}
.meta input[type="text"],
.users-page input[type="text"],
.user-profile-edit-page input[type="text"],
.user-profile-page input[type="text"],
.meta input[type="password"],
.users-page input[type="password"],
.user-profile-edit-page input[type="password"],
.user-profile-page input[type="password"],
.meta select,
.users-page select,
.user-profile-edit-page select,
.user-profile-page select {
  height: 25px;
  line-height: 25px;
  padding-left: 5px;
  width: 395px;
  font-size: 14px;
}
.meta select,
.users-page select,
.user-profile-edit-page select,
.user-profile-page select {
  width: 405px;
  height: 30px;
}
.meta textarea,
.users-page textarea,
.user-profile-edit-page textarea,
.user-profile-page textarea {
  padding-left: 5px;
  padding-top: 5px;
  width: 395px;
  font-size: 14px;
}
.meta input.submit,
.users-page input.submit,
.user-profile-edit-page input.submit,
.user-profile-page input.submit {
  font-weight: normal;
  margin: 5px 0px;
}
.meta .cancel,
.users-page .cancel,
.user-profile-edit-page .cancel,
.user-profile-page .cancel {
  background: url(../images/small-button-cancel.png) repeat-x top !important;
  color: #525252 !important;
}
.meta .cancel:hover,
.users-page .cancel:hover,
.user-profile-edit-page .cancel:hover,
.user-profile-page .cancel:hover {
  background: url(../images/small-button-cancel.png) repeat-x bottom !important;
}
.meta .re,
.users-page .re,
.user-profile-edit-page .re,
.user-profile-page .re {
  float: left;
  width: 960px;
}
.user-profile-page.inbox-group-join-requests form {
  margin-bottom: 0;
}
.user-profile-page.inbox-group-join-requests table {
  margin-bottom: 13px;
}
.user-profile-page.inbox-group-join-requests td {
  padding-right: 10px;
}
.inbox-flags.user-profile-page .re {
  width: 810px;
}
.inbox-flags.user-profile-page .post-moderation-controls {
  float: left;
  width: 150px;
  margin-top: 23px;
  text-align: right;
}
.inbox-flags.user-profile-page .dropdown:hover ul.dropdown-menu {
  display: block;
}
.openid-signin form {
  margin-bottom: 5px;
}
#local_login_buttons input[type="text"],
#password-fs input[type="text"],
#openid-fs input[type="text"],
#signup-form input[type="text"],
#local_login_buttons input[type="password"],
#password-fs input[type="password"],
#openid-fs input[type="password"],
#signup-form input[type="password"] {
  color: #525252;
  font-size: 12px;
  line-height: 25px;
  height: 25px;
  margin: 0px;
  padding: 0 5px;
  width: 200px;
}
#email-input-fs,
#local_login_buttons,
#password-fs,
#openid-fs {
  margin-top: 10px;
}
.openid-input {
  background: url(../images/openid.gif) no-repeat;
  padding-left: 15px;
  cursor: pointer;
}
.openid-login-input {
  background-position: center left;
  background: url(../images/openid.gif) no-repeat 0% 50%;
  padding: 5px 5px 5px 15px;
  cursor: pointer;
  font-family: Trebuchet MS;
  font-weight: 300;
  font-size: 150%;
  width: 500px;
}
.openid-login-submit {
  height: 40px;
  width: 80px;
  line-height: 40px;
  cursor: pointer;
  border: 1px solid #777;
  font-weight: bold;
  font-size: 120%;
}
/* People page */
/*.users-page .tabBar{
    width:375px;
}*/
.users-page #group-openness-selector {
  width: 200px;
}
.user {
  padding: 5px 10px 5px 0;
  line-height: 140%;
  width: 166px;
  height: 32px;
  margin-bottom: 5px;
}
.user .user-micro-info {
  color: #525252;
}
.user ul {
  margin: 0;
  list-style-type: none;
}
.user .thumb {
  clear: both;
  float: left;
  margin-right: 4px;
  display: inline;
}
/* tags page */
.tabBar-tags {
  margin-bottom: 15px;
}
/* badges page */
a.medal {
  font-size: 17px;
  line-height: 250%;
  margin-right: 5px;
  color: #333;
  text-decoration: none;
  background: url(../images/medala.gif) no-repeat;
  border-left: 1px solid #EEE;
  border-top: 1px solid #EEE;
  border-bottom: 1px solid #CCC;
  border-right: 1px solid #CCC;
  padding: 4px 12px 4px 6px;
}
a:hover.medal {
  color: #333;
  text-decoration: none;
  background: url(../images/medala_on.gif) no-repeat;
  border-left: 1px solid #E7E296;
  border-top: 1px solid #E7E296;
  border-bottom: 1px solid #D1CA3D;
  border-right: 1px solid #D1CA3D;
}
#award-list .user {
  float: left;
  margin: 5px;
}
/* profile page */
.tabBar-profile {
  width: 100%;
  margin-bottom: 5px;
  float: left;
}
.user-profile-page {
  color: #525252;
}
.user-profile-page p {
  font-size: 13px;
  line-height: 1.3;
  color: #525252;
}
.user-profile-page .avatar img {
  border: #eee 1px solid;
  padding: 5px;
}
.user-profile-page form {
  margin-bottom: 0;
}
.user-profile-page h2 {
<<<<<<< HEAD
  padding: 4px 0px 10px 0px;
  font-family: 'Open Sans Condensed', Arial, sans-serif;
}
.user-profile-page h3 {
  padding: 0;
  margin-top: -3px;
}
.user-profile-page .submit-row {
  margin-bottom: 0;
}
=======
  padding: 30px 0px 10px 0px;
  font-family: 'Open Sans Condensed', Arial, sans-serif;
}
>>>>>>> b440c06b
.user-profile-page .user-stats-table h2 {
  padding-top: 10px;
}
.user-profile-page .user-stats-table.badges {
  margin-bottom: 30px;
}
<<<<<<< HEAD
=======
.user-profile-page select {
  margin-bottom: 12px;
}
>>>>>>> b440c06b
.user-profile-page .up-votes,
.user-profile-page .down-votes {
  display: inline-block;
  font-size: 18px;
  font-weight: bold;
  height: 30px;
  padding-left: 27px;
  line-height: 22px;
  margin: 0 15px 0 2px;
}
.user-profile-page .up-votes {
  background: url(../images/vote-arrow-up-on.png) no-repeat;
}
.user-profile-page .down-votes {
  background: url(../images/vote-arrow-down-on.png) no-repeat;
}
.user-profile-page .inputs {
  margin-top: 10px;
  margin-bottom: 10px;
}
.user-profile-page .pager {
  margin-bottom: 0;
}
.user-profile-page .paginator {
  margin-bottom: 0;
  padding-bottom: 0;
}
.user-profile-page .users-questions {
  margin-top: -10px;
<<<<<<< HEAD
}
.user-profile-page .avatar p {
  margin-bottom: 0px;
}
.user-profile-page .tabBar a#stats {
  margin-left: 0;
}
.user-profile-page img.gravatar {
  margin: 2px 0 3px 0;
}
.user-profile-page .vote-notification h3 {
  padding: 10px;
=======
>>>>>>> b440c06b
}
.user-details {
  font-size: 13px;
}
.user-details h3 {
  font-size: 16px;
}
.user-details td {
  padding-right: 10px;
  vertical-align: top;
}
.user-about {
  background-color: #EEEEEE;
  height: 200px;
  line-height: 20px;
  overflow: auto;
  padding: 10px;
  width: 90%;
}
.user-about p {
  font-size: 13px;
}
.follow-toggle {
  height: auto;
}
.follow-toggle,
.submit {
  font-weight: bold;
  line-height: 26px;
  margin-top: -2px;
}
.follow-toggle:hover,
.submit:hover {
  text-decoration: none !important;
}
.follow-toggle .follow {
  font-color: #000;
  font-style: normal;
}
.follow-toggle .unfollow div.unfollow-red {
  display: none;
}
.follow-toggle .unfollow:hover div.unfollow-red {
  display: inline;
  color: #fff;
  font-weight: bold;
  color: #A05736;
}
.follow-toggle .unfollow:hover div.unfollow-green {
  display: none;
}
.count {
  font-family: 'Open Sans Condensed', Arial, sans-serif;
  font-size: 200%;
  font-weight: 700;
  color: #777777;
}
.scoreNumber {
  font-family: 'Open Sans Condensed', Arial, sans-serif;
  font-size: 35px;
  font-weight: 800;
  color: #777;
  line-height: 40px;
  /*letter-spacing:0px*/

  margin-top: 3px;
}
.vote-count {
  font-family: Arial;
  font-size: 160%;
  font-weight: 700;
  color: #777;
}
.answer-summary {
  display: block;
  clear: both;
  padding: 3px;
}
.answer-votes {
  background-color: #EEEEEE;
  color: #555555;
  float: left;
  font-family: Arial;
  font-size: 15px;
  font-weight: bold;
  height: 17px;
  padding: 2px 4px 5px;
  text-align: center;
  text-decoration: none;
  width: 20px;
  margin-right: 10px;
  border-radius: 4px;
  -ms-border-radius: 4px;
  -moz-border-radius: 4px;
  -webkit-border-radius: 4px;
  -khtml-border-radius: 4px;
}
.karma-summary {
  padding: 5px;
  font-size: 13px;
}
.karma-summary h3 {
  text-align: center;
  font-weight: bold;
  padding: 5px;
}
.karma-diagram {
  width: 477px;
  height: 300px;
  float: left;
  margin-right: 10px;
}
.karma-details {
  float: right;
  width: 450px;
  height: 250px;
  overflow-y: auto;
  word-wrap: break-word;
}
.karma-details p {
  margin-bottom: 10px;
}
.karma-gained {
  font-weight: bold;
  background: #eee;
  width: 25px;
  margin-right: 5px;
  color: green;
  padding: 3px;
  display: block;
  float: left;
  text-align: center;
  border-radius: 3px;
  -ms-border-radius: 3px;
  -moz-border-radius: 3px;
  -webkit-border-radius: 3px;
  -khtml-border-radius: 3px;
}
.karma-lost {
  font-weight: bold;
  background: #eee;
  width: 25px;
  color: red;
  padding: 3px;
  display: block;
  margin-right: 5px;
  float: left;
  text-align: center;
  border-radius: 3px;
  -ms-border-radius: 3px;
  -moz-border-radius: 3px;
  -webkit-border-radius: 3px;
  -khtml-border-radius: 3px;
}
.submit-row {
  margin-bottom: 10px;
}
/*-----  Revision pages ----- */
.revision {
  margin: 10px 0 10px 0;
  font-size: 13px;
  color: #525252;
}
.revision p {
  font-size: 13px;
  line-height: 1.3;
  color: #525252;
}
.revision h3 {
  font-family: 'Open Sans Condensed', Arial, sans-serif;
  font-size: 21px;
  padding-left: 0px;
}
.revision .header {
  background-color: #F5F5F5;
  padding: 5px;
  cursor: pointer;
}
.revision .author {
  background-color: #e9f3f5;
}
.revision .summary {
  padding: 5px 0 10px 0;
}
.revision .summary span {
  background-color: #fde785;
  padding: 6px;
  border-radius: 4px;
  -ms-border-radius: 4px;
  -moz-border-radius: 4px;
  -webkit-border-radius: 4px;
  -khtml-border-radius: 4px;
  display: inline;
  -webkit-box-shadow: 1px 1px 4px #cfb852;
  -moz-box-shadow: 1px 1px 4px #cfb852;
  box-shadow: 1px 1px 4px #cfb852;
}
.revision .answerbody {
  padding: 10px 0 5px 10px;
}
.revision .revision-mark {
  width: 150px;
  text-align: left;
  display: inline-block;
  font-size: 11px;
  overflow: hidden;
}
.revision .revision-mark .gravatar {
  float: left;
  margin-right: 4px;
  padding-top: 5px;
}
.revision .revision-number {
  font-size: 300%;
  font-weight: bold;
  font-family: sans-serif;
}
del,
del .post-tag {
  color: #C34719;
}
ins .post-tag,
ins p,
ins {
  background-color: #E6F0A2;
}
body.question-page ins,
body.main-page ins {
  /* a hack for google adwords
     * todo: make rule above more specific
     * and remove this one */

  background: transparent;
}
/* ----- Red Popup notification ----- */
.vote-notification {
  z-index: 1;
  background-color: #8e0000;
  color: white;
  cursor: pointer;
  display: none;
  font-family: Arial;
  font-size: 14px;
  font-weight: normal;
  padding-bottom: 10px;
  position: absolute;
  text-align: center;
  -webkit-box-shadow: 0px 2px 4px #370000;
  -moz-box-shadow: 0px 2px 4px #370000;
  box-shadow: 0px 2px 4px #370000;
  border-radius: 4px;
  -ms-border-radius: 4px;
  -moz-border-radius: 4px;
  -webkit-border-radius: 4px;
  -khtml-border-radius: 4px;
}
.vote-notification h3 {
  background: url(../images/notification.png) repeat-x top;
  padding: 10px 10px 10px 10px;
  font-size: 13px;
  margin-bottom: 5px;
  border-top: #8e0000 1px solid;
  color: #fff;
  line-height: 20px;
  font-weight: normal;
  border-top-right-radius: 4px;
  border-top-left-radius: 4px;
  -moz-border-radius-topright: 4px;
  -moz-border-radius-topleft: 4px;
  -webkit-border-top-left-radius: 4px;
  -webkit-border-top-right-radius: 4px;
}
.vote-notification a {
  color: #fb7321;
  text-decoration: underline;
  font-weight: bold;
}
/* ----- Footer links , check blocks/footer.html----- */
#ground {
  width: 100%;
  clear: both;
  border-top: 1px solid #000;
  padding: 16px 0 0 0;
  background: #16160f;
  font-size: 16px;
  font-family: 'Open Sans Condensed', Arial, sans-serif;
}
#ground p {
  margin-bottom: 0;
}
.footer-links {
  color: #EEE;
  text-align: left;
  width: 450px;
  float: left;
}
.footer-links a {
  color: #e7e8a8;
}
.powered-link {
  width: 450px;
  float: left;
  text-align: left;
}
.powered-link a {
  color: #8ebcc7;
}
.copyright {
  color: #616161;
  width: 500px;
  float: right;
  text-align: right;
}
.copyright a {
  color: #8ebcc7;
}
.copyright img.license-logo {
  margin: 6px 0px 20px 10px;
  float: right;
}
.notify-me {
  float: left;
}
span.text-counter {
  margin-right: 20px;
}
span.form-error {
  color: #990000;
  font-weight: normal;
}
ul.errorlist {
  margin-bottom: 0;
}
p.form-item {
  margin: 0px;
}
.deleted {
  background: #F4E7E7 none repeat scroll 0 0;
}
/* openid styles */
.form-row {
  line-height: 25px;
}
table.form-as-table {
  margin-top: 5px;
}
table.form-as-table ul {
  list-style-type: none;
  display: inline;
}
table.form-as-table li {
  display: inline;
}
table.form-as-table td {
  text-align: right;
}
table.form-as-table th {
  text-align: left;
  font-weight: normal;
}
.submit-row {
  line-height: 30px;
  padding-top: 10px;
  display: block;
  clear: both;
}
.errors {
  line-height: 20px;
  color: #990000;
}
.error {
  color: darkred;
  margin: 0;
  font-size: 12px;
  font-weight: bold;
  text-align: left;
}
label.retag-error {
  color: darkred;
  padding-left: 5px;
  font-size: 10px;
}
.fieldset {
  border: none;
  margin-top: 10px;
  padding: 10px;
}
/*
.favorites-count-off {
    color: #919191;
    float: left;
    text-align: center;
}

.favorites-count {
    color: #D4A849;
    float: left;
    text-align: center;
}
*/
/* todo: get rid of this in html */
.favorites-empty {
  width: 32px;
  height: 45px;
  float: left;
}
.user-info-table {
  margin: 10px 0;
  border-spacing: 0;
  display: table;
}
.user-info-table .col1,
.user-info-table .col2,
.user-info-table .col3 {
  display: table-cell;
  vertical-align: top;
}
.user-info-table .col1 {
  width: 140px;
  text-align: center;
}
.user-info-table .col2 {
  padding: 0 0 0 10px;
  width: 400px;
}
.user-info-table .col3 {
  width: 460px;
}
.user-info-table .gravatar {
  margin: 0;
}
/* todo: remove this hack? */
.user-stats-table .narrow {
  width: 660px;
}
.narrow .summary h3 {
  padding: 0px;
  margin: 0px;
}
.timeago {
  font-weight: bold;
  text-decoration: none;
}
.narrow .tags {
  float: left;
}
.user-activity {
  margin-top: 12px;
  width: 100%;
}
.user-activity td {
  padding: 3px 11px;
  vertical-align: top;
}
.user-activity .timestamp {
  width: 80px;
}
.user-activity .action-type {
  width: 150px;
  font-size: 13px;
}
.user-activity .description {
  width: auto;
}
.question-title-link a {
  font-weight: bold;
  color: #0077CC;
}
.answer-title-link a {
  color: #333;
}
.hilite {
  background-color: #ff0;
}
.hilite1 {
  background-color: #ff0;
}
.hilite2 {
  background-color: #f0f;
}
.hilite3 {
  background-color: #0ff;
}
.gold,
.badge1 {
  color: #FFCC00;
}
.silver,
.badge2 {
  color: #CCCCCC;
}
.bronze,
.badge3 {
  color: #CC9933;
}
.score {
  font-weight: 800;
  color: #333;
}
a.comment {
  background: #EEE;
  color: #993300;
  padding: 5px;
}
a.offensive {
  color: #999;
}
.message h1 {
  padding-top: 0px;
  font-size: 15px;
}
.message p {
  margin-bottom: 0px;
}
.system-messages {
  color: red;
  background: yellow;
  font-size: 21px;
  font-weight: bold;
  line-height: 25px;
  padding: 0 5px;
}
p.space-above {
  margin-top: 10px;
}
.warning {
  color: red;
}
button::-moz-focus-inner {
  padding: 0;
  border: none;
}
.submit {
  cursor: pointer;
  /*letter-spacing:1px;*/

  background-color: #D4D0C8;
  height: 30px;
  border: 1px solid #777777;
  /*	width:100px; */

  font-weight: bold;
  font-size: 120%;
}
.submit:hover {
  text-decoration: underline;
}
.submit.small {
  margin-right: 5px;
  height: 20px;
  font-weight: normal;
  font-size: 12px;
  padding: 1px 5px;
}
.submit.small:hover {
  text-decoration: none;
}
.question-page a.submit {
  display: -moz-inline-stack;
  display: inline-block;
  line-height: 30px;
  padding: 0 5px;
  *display: inline;
}
.noscript {
  position: fixed;
  top: 0px;
  left: 0px;
  width: 100%;
  z-index: 100;
  padding: 5px 0;
  text-align: center;
  font-family: sans-serif;
  font-size: 120%;
  font-weight: Bold;
  color: #FFFFFF;
  background-color: #AE0000;
}
.big {
  font-size: 14px;
}
.strong {
  font-weight: bold;
}
.orange {
  /* used in django.po */

  color: #d64000;
  font-weight: bold;
}
.grey {
  color: #808080;
}
.about div {
  padding: 10px 5px 10px 5px;
  border-top: 1px dashed #aaaaaa;
}
.highlight {
  background-color: #FFF8C6;
}
.nomargin {
  margin: 0;
}
.margin-bottom {
  margin-bottom: 10px;
}
.margin-top {
  margin-top: 10px;
}
.inline-block {
  display: inline-block;
}
.action-status {
  margin: 0;
  border: none;
  text-align: center;
  line-height: 10px;
  font-size: 12px;
  padding: 0;
}
.action-status span {
  padding: 3px 5px 3px 5px;
  background-color: #fff380;
  /* nice yellow */

  font-weight: normal;
  -moz-border-radius: 5px;
  -khtml-border-radius: 5px;
  -webkit-border-radius: 5px;
}
.list-table {
  border-spacing: 0;
}
.list-table td {
  vertical-align: top;
}
/* these need to go */
table.form-as-table .errorlist {
  display: block;
  margin: 0;
  padding: 0 0 0 5px;
  text-align: left;
  font-size: 10px;
  color: darkred;
}
table.form-as-table input {
  display: inline;
  margin-left: 4px;
}
table.form-as-table th {
  vertical-align: bottom;
  padding-bottom: 4px;
}
.form-row-vertical {
  margin-top: 8px;
  display: block;
}
.form-row-vertical label {
  margin-bottom: 3px;
  display: block;
}
/* above stuff needs to go */
.text-align-right {
  text-align: center;
}
ul.form-horizontal-rows {
  list-style: none;
  margin: 0;
}
ul.form-horizontal-rows li {
  position: relative;
  height: 40px;
}
ul.form-horizontal-rows label {
  display: inline-block;
}
ul.form-horizontal-rows ul.errorlist {
  list-style: none;
  color: darkred;
  font-size: 10px;
  line-height: 10px;
  position: absolute;
  top: 2px;
  left: 180px;
  text-align: left;
  margin: 0;
}
ul.form-horizontal-rows ul.errorlist li {
  height: 10px;
}
ul.form-horizontal-rows label {
  position: absolute;
  left: 0px;
  bottom: 6px;
  margin: 0px;
  line-height: 12px;
  font-size: 12px;
}
ul.form-horizontal-rows li input {
  position: absolute;
  bottom: 0px;
  left: 180px;
  margin: 0px;
}
.narrow .summary {
  float: left;
}
.user-profile-tool-links {
  font-weight: bold;
  vertical-align: top;
}
ul.post-tags {
  margin: 2px 0 0 3px;
}
ul.post-tags li {
  margin-top: 4px;
  margin-bottom: 3px;
}
ul.post-retag {
  margin-bottom: 0px;
  margin-left: 5px;
}
ul.post-retag input {
  width: 400px;
  height: 22px;
  margin: 3px 0 0 -5px;
  padding: 0 5px;
}
#question-controls .tags {
  margin: 0 0 3px 0;
}
#tagSelector {
  padding-bottom: 2px;
  margin-bottom: 0;
}
#related-tags {
  padding-left: 3px;
}
#hideIgnoredTagsControl {
  margin: 5px 0 0 0;
}
#hideIgnoredTagsControl label {
  font-size: 12px;
  color: #666;
}
#hideIgnoredTagsCb {
  margin: 0 2px 0 1px;
}
#recaptcha_widget_div {
  width: 318px;
  float: left;
  clear: both;
}
p.signup_p {
  margin: 20px 0px 0px 0px;
}
.simple-subscribe-options ul {
  list-style: none;
  list-style-position: outside;
  margin: 0;
}
.simple-subscribe-options input {
  display: inline;
}
.search-result-summary {
  font-weight: bold;
  font-size: 18px;
  line-height: 22px;
  margin: 0px 0px 0px 0px;
  padding: 2px 0 0 0;
  float: left;
}
.faq-rep-item {
  text-align: right;
  padding-right: 5px;
}
#responses {
  clear: both;
  line-height: 18px;
  margin-bottom: 15px;
}
#responses h2 {
  margin: 0;
  padding: 0;
}
#responses div.face {
  float: left;
  text-align: center;
  width: 54px;
  padding: 3px;
  overflow: hidden;
}
.response-parent {
  margin-top: 8px;
}
.response-parent strong {
  font-size: 20px;
}
.re {
  min-height: 57px;
  clear: both;
  margin-top: 10px;
}
#responses input {
  float: left;
}
#re_sections {
  margin-bottom: 6px;
}
#re_sections .on {
  font-weight: bold;
}
.avatar-page ul {
  list-style: none;
}
.avatar-page li {
  display: inline;
}
<<<<<<< HEAD
.userList {
=======
.user-profile-page .avatar p {
  margin-bottom: 0px;
}
.user-profile-page .tabBar a#stats {
  margin-left: 0;
}
.user-profile-page img.gravatar {
  margin: 2px 0 3px 0;
}
.user-profile-page h3 {
  padding: 0;
  margin-top: -3px;
}
.user-profile-page .vote-notification h3 {
  padding: 10px;
}
.user-profile-page ul.tags {
  margin-left: 5px;
}
.user-list {
>>>>>>> b440c06b
  font-size: 13px;
}
.user-list {
  margin: 0;
  list-style: none;
}
.user-list li {
  margin: 5px 10px 15px 0;
  display: inline-block;
}
.user-card {
  display: inline-block;
  height: 35px;
  width: 166px;
  overflow: hidden;
}
.user-card .avatar-box {
  float: left;
  margin: 0px 6px 0 2px;
}
.user-card .info {
  height: 32px;
  width: 134px;
}
img.flag {
  border: 1px solid #eee;
  vertical-align: text-top;
}
.main-page img.flag {
  vertical-align: text-bottom;
}
a.edit {
  padding-left: 3px;
  color: #145bff;
}
/* Pretty printing styles. Used with prettify.js. minified in one line */
.pln {
  color: #000000;
}
@media screen {
  .str {
    color: #008800;
  }
  .kwd {
    color: #000088;
  }
  .com {
    color: #880000;
  }
  .typ {
    color: #660066;
  }
  .lit {
    color: #006666;
  }
  .pun,
  .opn,
  .clo {
    color: #666600;
  }
  .tag {
    color: #000088;
  }
  .atn {
    color: #660066;
  }
  .atv {
    color: #008800;
  }
  .dec,
  .var {
    color: #660066;
  }
  .fun {
    color: #ff0000;
  }
}
@media print, projection {
  .str {
    color: #006600;
  }
  .kwd {
    color: #006;
    font-weight: bold;
  }
  .com {
    color: #600;
    font-style: italic;
  }
  .typ {
    color: #404;
    font-weight: bold;
  }
  .lit {
    color: #004444;
  }
  .pun,
  .opn,
  .clo {
    color: #444400;
  }
  .tag {
    color: #006;
    font-weight: bold;
  }
  .atn {
    color: #440044;
  }
  .atv {
    color: #006600;
  }
}
pre.prettyprint {
  padding: 2px;
  border: 1px solid #888888;
}
ol.linenums {
  margin-top: 0;
  margin-bottom: 0;
}
li.L0,
li.L1,
li.L2,
li.L3,
li.L5,
li.L6,
li.L7,
li.L8 {
  list-style-type: none;
}
li.L1,
li.L3,
li.L5,
li.L7,
li.L9 {
  background: #eeeeee;
}
#leading-sidebar {
  float: left;
}
/* user groups */
#user-groups input[type="text"] {
  height: 21px;
  width: 100px;
}
#user-groups ul {
  margin-bottom: 0px;
}
#user-groups .delete-icon {
  background: url(../images/close-small.png) no-repeat;
  border: none;
  display: inline-block;
  height: 14px;
  margin-top: 4px;
  width: 14px;
}
#user-groups .delete-icon:hover {
  background: url(../images/close-small-hover.png) no-repeat;
}
.question-page .post-update-info a.primary-group-name,
a.primary-group-name {
  color: #990E08;
  font-weight: bold;
}
.post-update-info .user-info {
  margin-top: -2px;
}
.users-page .wmd-prompt-dialog {
  background: #ccc;
}
.group-wiki .content > p:last-child {
  margin-bottom: 5px;
}
.group-wiki .group-logo {
  float: left;
  margin: 0 5px 3px 0;
}
.group-wiki .follow-toggle.group-join-btn {
  margin: 4px auto 10px auto;
  display: block;
}
.group-wiki .controls {
  margin: 0 0 10px 0;
}
img.group-logo {
  height: 60px;
  /* important to align with the line spacing */

}
.groups-list {
  margin-left: 0px;
}
.groups-list .group-name {
  padding-right: 20px;
}
.groups-page .groups-list th,
.groups-page .groups-list td {
  padding-right: 20px;
}
.groups-page .groups-list th {
  font-weight: bold;
}
.groups-page .groups-list th:nth-child(2),
.groups-page .groups-list td:nth-child(2) {
  text-align: center;
}
#reject-edit-modal input,
#reject-edit-modal textarea {
  width: 514px;
}
input.tipped-input,
textarea.tipped-input {
  padding-left: 5px;
}
.tipped-input.blank {
  color: #707070;
}
.select-box {
  margin: 0;
}
.select-box li {
  list-style-type: none;
  list-style-position: inside;
  padding-left: 7px;
  font-size: 14px;
  line-height: 25px;
}
.select-box li input {
  margin: 0 0 2px -5px;
  font-size: 14px;
  line-height: 14px;
  vertical-align: middle;
  color: #707070;
}
.select-box li.selected,
.select-box li.selected:hover {
  background-color: #fcf8e3;
  color: #c09853;
}
.select-box li:hover {
  background-color: #cecece;
  color: white;
}
/* category selector */
.category-selector {
  border-spacing: 0;
  width: 100%;
}
.category-selector ul.select-box {
  height: 150px;
  width: 100%;
  overflow: auto;
  border: #ccc 3px solid;
  box-sizing: border-box;
  -moz-box-sizing: border-box;
  -webkit-box-sizing: border-box;
}
.category-selector td {
  vertical-align: top;
  width: 33.333%;
}
.category-selector li {
  position: relative;
  color: #707070;
}
.category-selector li.tree:after {
  content: ">>";
  position: absolute;
  right: 5px;
  font-weight: bold;
}
.category-selector li.selected.tree:after {
  color: #C09853;
}
.category-selector th {
  color: #707070;
  font-style: italic;
  font-size: 16px;
  font-weight: normal;
  padding-top: 5px;
  text-align: left;
}
.question-page .category-selector ul.select-box {
  width: 217px;
}
.question-page .category-selector ul.select-box input {
  width: 95px;
}
.question-page .tag-editor {
  width: 660px;
  margin-left: 0;
}
.editor-status {
  float: left;
  margin: -22px 0 0 5px;
  font-weight: bold;
}
.editor-status span {
  display: none;
}
/* tag editor */
.tag-editor {
  height: 32px;
  border: #cce6ec 3px solid;
  padding-left: 6px;
  -webkit-box-shadow: inset 0 1px 1px rgba(0, 0, 0, 0.075);
  -moz-box-shadow: inset 0 1px 1px rgba(0, 0, 0, 0.075);
  box-shadow: inset 0 1px 1px rgba(0, 0, 0, 0.075);
}
.tag-editor ul.tags {
  margin: 0;
}
.tag-editor ul.tags li {
  margin-top: 6px;
  height: 13px;
}
.tag-editor input.new-tags-input,
.tag-editor input.new-tags-input:focus {
  border: none;
  box-shadow: none;
  font-size: 14px;
  font-color: #707070;
  height: 16px;
  line-height: 16px;
  margin: 9px 0 0 -6px;
  -webkit-box-shadow: none;
  /* undo bootstrap glow */

  -moz-box-shadow: none;
  padding: 0 0 0 6px;
}
/* fixes for bootstrap */
.caret {
  margin-bottom: 7px;
}
.btn-group {
  text-align: left;
}
.btn-toolbar {
  margin: 0;
}
.modal-footer {
  text-align: left;
}
.modal p {
  font-size: 14px;
}
.modal-body > textarea {
  width: 515px;
  margin-bottom: 0px;
}
.tag-subscriptions {
  border-spacing: 10px;
  border-collapse: separate;
}
.tag-subscriptions form {
  display: inline-block;
  margin-bottom: 0;
}
.tag-subscriptions td {
  vertical-align: middle;
}
.tag-subscriptions .action {
  cursor: pointer;
  color: #4A757F;
  font-family: 'Open Sans Condensed', Arial, sans-serif;
  text-decoration: none;
}
.tag-subscriptions ul.tags li {
  margin: 2px 5px;
}
.auto-tweeting select {
  width: auto;
  margin-bottom: 0;
}
.settings-nav,
.settings-main {
  box-sizing: border-box;
  -moz-box-sizing: border-box;
  -webkit-box-sizing: border-box;
  margin: 6px 0 10px;
}
.settings-nav *,
.settings-main * {
  box-sizing: border-box;
  -moz-box-sizing: border-box;
  -webkit-box-sizing: border-box;
}
.settings-main {
  float: right;
  padding: 11px 0 11px 15px;
  width: 80%;
}
.settings-main .help {
  font-size: 12px;
  line-height: 1.3;
  margin: 10px 0;
}
.settings-main label {
  font-weight: bold;
  line-height: 1.2;
}
.settings-main img {
  margin: 0 0 10px 0;
}
.settings-nav {
  background: #e9e9e1;
  border: 1px solid #d3d3c2;
  float: left;
  padding: 0;
  width: 20%;
}
.settings-nav h2 {
  background: #777;
  color: #eaeaea;
  font-size: 16px;
  font-weight: normal;
  line-height: 1.35;
  padding: 10px;
}
.settings-nav ul {
  list-style: none;
  margin: 10px 0;
}
.settings-nav li {
  line-height: 1.45;
  padding: 0 10px;
}
.settings-nav li.on,
.settings-nav li:hover {
  background: white;
}
.settings-nav li.on a,
.settings-nav li:hover a {
  text-decoration: none;
}
table.settings {
  width: 100%;
}
table.settings td {
  vertical-align: top;
  padding-bottom: 10px;
}
td.setting-label {
  width: 30%;
}
td.setting-input {
  padding-left: 10px;
  width: 70%;
}
td.setting-input input[type="text"] {
  font-size: 13px;
  height: 25px;
  line-height: 25px;
  padding-left: 5px;
  width: 50%;
}
td.setting-input textarea {
  width: 100%;
  -webkit-box-shadow: inset 0 1px 1px rgba(0, 0, 0, 0.075);
  -moz-box-shadow: inset 0 1px 1px rgba(0, 0, 0, 0.075);
  box-shadow: inset 0 1px 1px rgba(0, 0, 0, 0.075);
  -webkit-transition: border linear 0.2s, box-shadow linear 0.2s;
  -moz-transition: border linear 0.2s, box-shadow linear 0.2s;
  -ms-transition: border linear 0.2s, box-shadow linear 0.2s;
  -o-transition: border linear 0.2s, box-shadow linear 0.2s;
  transition: border linear 0.2s, box-shadow linear 0.2s;
}
#recaptcha_area,
#recaptcha_table {
  line-height: 0!important;
}
.acInput {
  width: 200px;
}
.acResults {
  padding: 0px;
  border: 1px solid WindowFrame;
  background-color: #fff;
  overflow: hidden;
  -webkit-box-shadow: 0px  1px 1px #A7A7A7;
  -moz-box-shadow: 0px  1px 1px #BFBFBF;
  box-shadow: 0px  1px 1px #BFBFBF;
}
.acResults ul {
  width: 100%;
  list-style-position: outside;
  list-style: none;
  padding: 0;
  margin: 0;
}
.acResults li {
  margin: 0px;
  padding: 2px 5px;
  cursor: pointer;
  display: block;
  width: 100%;
  font: menu;
  font-size: 14px;
  overflow: hidden;
}
.acLoading {
  background: url('../images/indicator.gif') right center no-repeat;
}
.acSelect {
  background-color: Highlight;
  color: HighlightText;
}
/* modifications for small screens */
@media screen and (max-width: 960px) {
  /* content margins touch viewport */
  * {
    box-sizing: border-box;
    -webkit-box-sizing: border-box;
    -moz-box-sizing: border-box;
  }
  #homeButton {
    background: 1px -36px url(../images/sprites.png) no-repeat;
  }
  #homeButton:hover {
    background: -44px -36px url(../images/sprites.png) no-repeat;
  }
  #ContentLeft,
  #ContentFull {
    padding-left: 6px;
  }
  #ContentRight,
  #ContentFull {
    padding-right: 6px;
  }
  .short-summary {
    width: 100%;
  }
  .short-summary .answers,
  .short-summary .views,
  .short-summary .votes {
    height: 51px;
  }
  .question-page .vote-buttons {
    margin-right: 2px;
  }
  .tag-right {
    height: 20px;
  }
}
@media screen and (max-width: 800px) {
  body {
    padding: 0;
  }
  input[type="submit"].searchBtn {
    margin-right: 0;
  }
  .content-wrapper {
    width: 100%;
  }
  #ContentRight {
    display: none;
  }
  #ContentLeft {
    width: 100%;
    padding-right: 6px;
  }
  .edit-question-page #ContentLeft,
  .edit-answer-page #ContentLeft,
  .openid-signin #ContentLeft,
  .meta #ContentLeft {
    padding: 0 10px;
  }
  .main-page h1,
  #askButton,
  #metaNav #navBadges,
  .copyright,
  .counts .views,
  .counts .votes,
  .help,
  .rss,
  .scope-selector,
  .settings,
  .tabBar,
  .tags,
  .userinfo,
  .widgets {
    display: none;
  }
  .ask-page input[type="submit"].searchBtn,
  .edit-question-page input[type="submit"].searchBtn {
    display: none;
  }
  .ask-page .preview-toggle,
  .edit-answer-page .preview-toggle,
  .edit-question-page .preview-toggle,
  .ask-page .question-options,
  .edit-answer-page .question-options,
  .edit-question-page .question-options,
  .ask-page .revision-comment,
  .edit-answer-page .revision-comment,
  .edit-question-page .revision-comment,
  .ask-page .wmd-preview,
  .edit-answer-page .wmd-preview,
  .edit-question-page .wmd-preview,
  .ask-page #wmd-hr-button,
  .edit-answer-page #wmd-hr-button,
  .edit-question-page #wmd-hr-button,
  .ask-page #wmd-heading-button,
  .edit-answer-page #wmd-heading-button,
  .edit-question-page #wmd-heading-button {
    display: none;
  }
  .edit-answer-page label[for="id_title"],
  .edit-question-page label[for="id_title"],
  .edit-answer-page label[for="id_revision"],
  .edit-question-page label[for="id_revision"],
  .edit-answer-page #id_revision,
  .edit-question-page #id_revision {
    display: none;
  }
  .edit-answer-page #fmedit #id_title,
  .edit-question-page #fmedit #id_title {
    margin: 15px 0 0 0;
  }
  .edit-answer-page .after-editor {
    margin-top: 8px;
  }
  .question-page .comment-votes {
    display: none;
  }
  .question-page .comments form.post-comments {
    margin: 0 10px 0 0;
  }
  .question-page .comments .comment .comment-body {
    margin-left: 5px;
  }
  .question-page .post-update-info-container {
    float: none;
    width: 100%;
  }
  .question-page .post-update-info {
    float: none;
    margin-left: 0;
    width: auto;
  }
  .question-page .post-update-info br,
  .question-page .post-update-info .badge1,
  .question-page .post-update-info .badge2,
  .question-page .post-update-info .badge3,
  .question-page .post-update-info .gravatar,
  .question-page .post-update-info .reputation-score,
  .question-page .post-update-info .user-card,
  .question-page .post-update-info .badge-count {
    display: none;
  }
  .user-profile-page td {
    display: block;
  }
  .footer-links,
  .powered-link {
    text-align: center;
    width: 100%;
  }
  #userToolsNav {
    margin-left: 10px;
  }
  #metaNav {
    float: left;
  }
  #metaNav a#navUsers,
  #metaNav a#navTags,
  #metaNav a#navGroups {
    background: none;
    color: #d0e296;
    font-size: 16px;
    text-decoration: underline;
    margin-left: 20px;
    padding-left: 0;
  }
  .powered-link {
    margin-bottom: 15px;
  }
  .short-summary:first-child {
    padding-top: 0;
  }
  .short-summary {
    width: 100%;
  }
  #secondaryHeader td.search-bar {
    padding: 0 6px;
  }
}
@media screen and (max-width: 540px) {
  .question-page .post-controls {
    float: left;
    margin-left: -8px;
    padding-left: 0;
    text-align: left;
  }
  .question-page .post-controls .question-close {
    display: none;
  }
  .question-page div.comments.empty {
    margin-top: 0;
  }
}
/* signin form styles */
.federated-login-methods {
  margin-bottom: 30px;
}
.federated-login-methods button {
  background: 0 0 url(../jquery-openid/images/login-provider-logos-small.png) no-repeat;
  border: none;
  -webkit-box-shadow: 0 0 0 #929292;
  -moz-box-shadow: 0 0 0 #929292;
  box-shadow: 0 0 0 #929292;
  height: 45px;
  text-indent: -10000px;
  width: 48px;
}
.federated-login-methods li {
  float: left;
  margin: 0 10px 0 0;
}
.federated-login-methods li label {
  text-align: center;
}
.federated-login-methods p {
  margin-bottom: 1.5em;
}
.federated-login-methods ul {
  padding: 0;
  list-style: none;
  margin: 0;
}
.federated-login-methods .aol {
  background-position: -40px 0;
}
.federated-login-methods .aol:hover {
  background-position: -40px 0;
}
.federated-login-methods .facebook {
  background-position: -237px 0;
  margin-left: 10px;
}
.federated-login-methods .facebook:hover {
  background-position: -237px 0;
}
.federated-login-methods .google {
  background-position: 5px 0;
  width: 40px;
}
.federated-login-methods .google:hover {
  background-position: 5px 0;
}
.federated-login-methods .identi-ca {
  background-position: -333px 0;
  margin-left: 2px;
}
.federated-login-methods .identi-ca:hover {
  background-position: -333px 0;
}
.federated-login-methods .linkedin {
  background-position: -183px 0;
}
.federated-login-methods .linkedin:hover {
  background-position: -183px 0;
}
.federated-login-methods .livejournal {
  background-position: -379px 0;
  margin-left: 10px;
}
.federated-login-methods .livejournal:hover {
  background-position: -379px 0;
}
.federated-login-methods .openid {
  background-position: -287px 0;
}
.federated-login-methods .openid:hover {
  background-position: -287px 0;
}
.federated-login-methods .twitter {
  background-position: -138px 0;
}
.federated-login-methods .twitter:hover {
  background-position: -138px 0;
}
.federated-login-methods .yahoo {
  background-position: -87px 0;
  margin: 0 5px;
}
.federated-login-methods .yahoo:hover {
  background-position: -87px 0;
}
.extra-openid-info {
  display: none;
}
.account-recovery {
  margin: 2.5em 0 0 0;
}
.auth-menu button,
.complete-registration button,
.establish-login-menu button,
.auth-menu input,
.complete-registration input,
.establish-login-menu input,
.auth-menu label,
.complete-registration label,
.establish-login-menu label,
.auth-menu li,
.complete-registration li,
.establish-login-menu li {
  display: block;
}
.auth-menu .submit,
.complete-registration .submit,
.establish-login-menu .submit {
  margin: -9px 0 0 0;
}
.auth-menu {
  min-width: 430px;
}
.auth-menu .col1,
.auth-menu .col2 {
  -webkit-box-sizing: border-box;
  -moz-box-sizing: border-box;
  -ms-box-sizing: border-box;
  box-sizing: border-box;
  width: 50%;
  float: left;
}
.auth-menu .col1 {
  padding-right: 19px;
}
.auth-menu .col2 {
  padding-left: 20px;
  border-left: 1px solid #aaa;
}
.auth-menu .col1.single-column {
  width: 100%;
  padding: 0;
}
.extra-openid-info {
  padding: 20px;
  padding-top: 30px;
  border: 1px solid #aaa;
  border-top: 1px dashed #ccc;
  -moz-box-shadow: -1px 3px 5px 2px #cccccc;
  -webkit-box-shadow: -1px 3px 5px 2px #cccccc;
  box-shadow: -1px 3px 5px 2px #cccccc;
  margin-top: 10px;
}
.openid-signin .password-login input[type="text"],
.complete-federated-registration .password-login input[type="text"],
.modal .password-login input[type="text"],
.openid-signin .password-registration input[type="text"],
.complete-federated-registration .password-registration input[type="text"],
.modal .password-registration input[type="text"],
.openid-signin .complete-registration input[type="text"],
.complete-federated-registration .complete-registration input[type="text"],
.modal .complete-registration input[type="text"],
.openid-signin .extra-openid-info input[type="text"],
.complete-federated-registration .extra-openid-info input[type="text"],
.modal .extra-openid-info input[type="text"],
.openid-signin .establish-login-menu input[type="text"],
.complete-federated-registration .establish-login-menu input[type="text"],
.modal .establish-login-menu input[type="text"],
.openid-signin .account-recovery input[type="text"],
.complete-federated-registration .account-recovery input[type="text"],
.modal .account-recovery input[type="text"],
.openid-signin .password-login input[type="password"],
.complete-federated-registration .password-login input[type="password"],
.modal .password-login input[type="password"],
.openid-signin .password-registration input[type="password"],
.complete-federated-registration .password-registration input[type="password"],
.modal .password-registration input[type="password"],
.openid-signin .complete-registration input[type="password"],
.complete-federated-registration .complete-registration input[type="password"],
.modal .complete-registration input[type="password"],
.openid-signin .extra-openid-info input[type="password"],
.complete-federated-registration .extra-openid-info input[type="password"],
.modal .extra-openid-info input[type="password"],
.openid-signin .establish-login-menu input[type="password"],
.complete-federated-registration .establish-login-menu input[type="password"],
.modal .establish-login-menu input[type="password"],
.openid-signin .account-recovery input[type="password"],
.complete-federated-registration .account-recovery input[type="password"],
.modal .account-recovery input[type="password"] {
  color: #707070;
  -webkit-box-sizing: border-box;
  -moz-box-sizing: border-box;
  -ms-box-sizing: border-box;
  box-sizing: border-box;
  font-size: 14px;
  height: 2em;
  line-height: 1.5em;
  margin-bottom: 2.5em;
  padding-left: .3em;
  width: 100%;
}
.openid-signin .password-login p,
.complete-federated-registration .password-login p,
.modal .password-login p,
.openid-signin .password-registration p,
.complete-federated-registration .password-registration p,
.modal .password-registration p,
.openid-signin .complete-registration p,
.complete-federated-registration .complete-registration p,
.modal .complete-registration p,
.openid-signin .extra-openid-info p,
.complete-federated-registration .extra-openid-info p,
.modal .extra-openid-info p,
.openid-signin .establish-login-menu p,
.complete-federated-registration .establish-login-menu p,
.modal .establish-login-menu p,
.openid-signin .account-recovery p,
.complete-federated-registration .account-recovery p,
.modal .account-recovery p {
  color: #7ea9b3;
  font-family: 'Open Sans Condensed', Arial, sans-serif;
  font-size: 16px;
  line-height: 1em;
  margin-bottom: 2em;
}
.openid-signin .password-registration input[type="text"],
.complete-federated-registration .password-registration input[type="text"],
.modal .password-registration input[type="text"],
.openid-signin .account-recovery input[type="text"],
.complete-federated-registration .account-recovery input[type="text"],
.modal .account-recovery input[type="text"],
.openid-signin .password-registration input[type="password"],
.complete-federated-registration .password-registration input[type="password"],
.modal .password-registration input[type="password"],
.openid-signin .account-recovery input[type="password"],
.complete-federated-registration .account-recovery input[type="password"],
.modal .account-recovery input[type="password"] {
  width: 100%;
}
.openid-signin .complete-registration,
.complete-federated-registration .complete-registration,
.modal .complete-registration {
  margin-top: 1em;
  width: 250px;
}
.openid-signin .complete-registration input[type="text"],
.complete-federated-registration .complete-registration input[type="text"],
.modal .complete-registration input[type="text"],
.openid-signin .complete-registration input[type="password"],
.complete-federated-registration .complete-registration input[type="password"],
.modal .complete-registration input[type="password"] {
  width: 80%;
}
.openid-signin .auth-menu,
.complete-federated-registration .auth-menu,
.openid-signin .complete-registration,
.complete-federated-registration .complete-registration {
  margin: 20px 0;
  width: 280px;
}
.tag-subscriptions {
  border-spacing: 10px;
  border-collapse: separate;
}
.tag-subscriptions form {
  display: inline-block;
  margin-bottom: 0;
}
.tag-subscriptions td {
  vertical-align: middle;
}
.tag-subscriptions .action {
  cursor: pointer;
  color: #4A757F;
  font-family: 'Open Sans Condensed', Arial, sans-serif;
  text-decoration: none;
}
.tag-subscriptions ul.tags li {
  margin: 2px 5px;
}
@media screen and (max-width: 480px) {
  .openid-signin h1,
  .openid-signin h2 {
    line-height: 1.1;
    margin-bottom: 12px;
  }
  .openid-signin textarea,
  .meta textarea,
  .users-page textarea,
  .user-profile-edit-page textarea,
  .user-profile-page textarea,
  .openid-signin input[type="text"],
  .meta input[type="text"],
  .users-page input[type="text"],
  .user-profile-edit-page input[type="text"],
  .user-profile-page input[type="text"] {
    width: 100%;
  }
}
@media screen and (max-width: 380px) {
  .wmd-button-bar .wmd-hr-button,
  .wmd-button-bar .wmd-heading-button {
    display: none;
  }
  .editor-status {
    margin-right: 0;
  }
}
@media screen and (max-width: 338px) {
  #scopeNav {
    display: none;
  }
  .ask-page #id_post_author_username,
  .question-page #id_post_author_username,
  .edit-question-page #id_post_author_username,
  .edit-answer-page #id_post_author_username,
  .ask-page #id_post_author_email,
  .question-page #id_post_author_email,
  .edit-question-page #id_post_author_email,
  .edit-answer-page #id_post_author_email {
    width: 100%;
    margin: 6px 0;
  }
  .question-page .post-controls .offensive-flag {
    display: none;
  }
}
/* language-specific fixes */
body.lang-zh .box .inputs #interestingTagInput,
body.lang-zh_CN .box .inputs #interestingTagInput,
body.lang-zh-cn .box .inputs #interestingTagInput,
body.lang-zh-tw .box .inputs #interestingTagInput,
body.lang-zh_TW .box .inputs #interestingTagInput,
body.lang-zh .box .inputs #ignoredTagInput,
body.lang-zh_CN .box .inputs #ignoredTagInput,
body.lang-zh-cn .box .inputs #ignoredTagInput,
body.lang-zh-tw .box .inputs #ignoredTagInput,
body.lang-zh_TW .box .inputs #ignoredTagInput,
body.lang-zh .box .inputs #subscribedTagInput,
body.lang-zh_CN .box .inputs #subscribedTagInput,
body.lang-zh-cn .box .inputs #subscribedTagInput,
body.lang-zh-tw .box .inputs #subscribedTagInput,
body.lang-zh_TW .box .inputs #subscribedTagInput,
body.lang-zh .box .inputs #ab-tag-search,
body.lang-zh_CN .box .inputs #ab-tag-search,
body.lang-zh-cn .box .inputs #ab-tag-search,
body.lang-zh-tw .box .inputs #ab-tag-search,
body.lang-zh_TW .box .inputs #ab-tag-search {
  width: 140px;
}
body.lang-zh button,
body.lang-zh_CN button,
body.lang-zh-cn button,
body.lang-zh-tw button,
body.lang-zh_TW button,
body.lang-zh input[type="submit"],
body.lang-zh_CN input[type="submit"],
body.lang-zh-cn input[type="submit"],
body.lang-zh-tw input[type="submit"],
body.lang-zh_TW input[type="submit"],
body.lang-zh input[type="button"],
body.lang-zh_CN input[type="button"],
body.lang-zh-cn input[type="button"],
body.lang-zh-tw input[type="button"],
body.lang-zh_TW input[type="button"],
body.lang-zh input[type="reset"],
body.lang-zh_CN input[type="reset"],
body.lang-zh-cn input[type="reset"],
body.lang-zh-tw input[type="reset"],
body.lang-zh_TW input[type="reset"],
body.lang-zh .button,
body.lang-zh_CN .button,
body.lang-zh-cn .button,
body.lang-zh-tw .button,
body.lang-zh_TW .button {
  line-height: 24px;
}
body.lang-zh .box a.followed,
body.lang-zh_CN .box a.followed,
body.lang-zh-cn .box a.followed,
body.lang-zh-tw .box a.followed,
body.lang-zh_TW .box a.followed,
body.lang-zh .box a.follow,
body.lang-zh_CN .box a.follow,
body.lang-zh-cn .box a.follow,
body.lang-zh-tw .box a.follow,
body.lang-zh_TW .box a.follow {
  line-height: 34px !important;
}
body.lang-zh.question-page a.submit,
body.lang-zh_CN.question-page a.submit,
body.lang-zh-cn.question-page a.submit,
body.lang-zh-tw.question-page a.submit,
body.lang-zh_TW.question-page a.submit {
  line-height: 30px !important;
}
body.lang-hu .scope-selector {
  font-size: 17px;
  margin-left: 10px;
}
body.lang-hu #searchBar,
body.lang-hu .search-drop-menu {
  margin-left: 252px;
}
body.lang-hu .box .inputs #interestingTagInput,
body.lang-hu .box .inputs #ignoredTagInput,
body.lang-hu .box .inputs #subscribedTagInput,
body.lang-hu .box .inputs #ab-tag-search {
  width: 111px;
}
body.lang-hu .users-input,
body.lang-hu .groups-input {
  width: 100px;
}
body.lang-es .scope-selector {
  font-size: 18px;
}
body.lang-es .box .inputs #interestingTagInput,
body.lang-es .box .inputs #ignoredTagInput {
  width: 130px;
}
body.lang-es .users-input,
body.lang-es .groups-input {
  width: 130px;
}
body.lang-es .short-summary .counts .answers div,
body.lang-es .short-summary .counts .views div,
body.lang-es .short-summary .counts .votes div {
  font-size: 10px;
}
body.lang-de .scope-selector {
  font-size: 17px;
}
body.lang-de #metaNav a {
  font-size: 16px;
}
body.lang-de .box h2 {
  font-size: 17px !important;
}
body.lang-de .box .inputs #interestingTagInput,
body.lang-de .box .inputs #ignoredTagInput,
body.lang-de .box .inputs #subscribedTagInput,
body.lang-de .box .inputs #ab-tag-search {
  width: 153px;
}
body.lang-gl .box .inputs #interestingTagInput,
body.lang-gl .box .inputs #ignoredTagInput,
body.lang-gl .box .inputs #subscribedTagInput,
body.lang-gl .box .inputs #ab-tag-search {
  width: 127px;
}
body.lang-pt_BR .box .inputs #interestingTagInput,
body.lang-pt_BR .box .inputs #ignoredTagInput,
body.lang-pt_BR .box .inputs #subscribedTagInput,
body.lang-pt_BR .box .inputs #ab-tag-search {
  width: 116px;
}
body.lang-fr .box .inputs #interestingTagInput,
body.lang-fr .box .inputs #ignoredTagInput,
body.lang-fr .box .inputs #subscribedTagInput,
body.lang-fr .box .inputs #ab-tag-search {
  width: 127px;
}
body.lang-fr #metaNav a {
  font-size: 16px;
}
body.lang-fi #scopeNav {
  width: 315px;
}
body.lang-fi .scope-selector {
  font-size: 17px;
}
body.lang-fi .box .inputs #interestingTagInput,
body.lang-fi .box .inputs #ignoredTagInput,
body.lang-fi .box .inputs #subscribedTagInput,
body.lang-fi .box .inputs #ab-tag-search {
  width: 142px;
}
body.lang-ru .scope-selector {
  font-size: 17px;
}
body.lang-ru .box .inputs #interestingTagInput,
body.lang-ru .box .inputs #ignoredTagInput,
body.lang-ru .box .inputs #subscribedTagInput,
body.lang-ru .box .inputs #ab-tag-search {
  width: 146px;
}
body.lang-ko #scopeNav {
  width: 315px;
}
body.lang-ko .box .inputs #interestingTagInput,
body.lang-ko .box .inputs #ignoredTagInput,
body.lang-ko .box .inputs #subscribedTagInput,
body.lang-ko .box .inputs #ab-tag-search {
  width: 144px;
}
body.lang-nb_NO .box .inputs #interestingTagInput,
body.lang-nb_NO .box .inputs #interestingTagInput,
body.lang-nb_NO .box .inputs #ignoredTagInput,
body.lang-nb_NO .box .inputs #ignoredTagInput,
body.lang-nb_NO .box .inputs #subscribedTagInput,
body.lang-nb_NO .box .inputs #subscribedTagInput,
body.lang-nb_NO .box .inputs #ab-tag-search,
body.lang-nb_NO .box .inputs #ab-tag-search {
  width: 133px;
}<|MERGE_RESOLUTION|>--- conflicted
+++ resolved
@@ -613,8 +613,6 @@
   top: 0;
 }
 .search-drop-menu {
-  -webkit-box-sizing: border-box;
-  -moz-box-sizing: border-box;
   -ms-box-sizing: border-box;
   box-sizing: border-box;
   -moz-box-sizing: border-box;
@@ -874,55 +872,9 @@
   padding: 5px 10px 6px 0;
 }
 #scopeNav {
-<<<<<<< HEAD
   height: 54px;
   display: inline-block;
   white-space: nowrap;
-=======
-  height: 41px;
-  float: left;
-  width: 280px;
-}
-.ask-page #scopeNav {
-  width: 280px !important;
-}
-.scopes-True-True-False #searchBar,
-.scopes-True-True-False .search-drop-menu {
-  margin-left: 228px;
-}
-.scopes-True-True-False #scopeNav {
-  width: 180px;
-}
-.scopes-True-False-True #searchBar,
-.scopes-True-False-True .search-drop-menu {
-  margin-left: 203px;
-}
-.scopes-True-False-True #scopeNav {
-  width: 150px;
-}
-.scopes-False-True-True #searchBar,
-.scopes-False-True-True .search-drop-menu {
-  margin-left: 286px;
-}
-.scopes-False-True-True #scopeNav {
-  width: 238px;
-}
-.scopes-True-False-False #searchBar,
-.scopes-False-True-False #searchBar,
-.scopes-False-False-True #searchBar,
-.scopes-False-False-False #searchBar,
-.scopes-True-False-False .search-drop-menu,
-.scopes-False-True-False .search-drop-menu,
-.scopes-False-False-True .search-drop-menu,
-.scopes-False-False-False .search-drop-menu {
-  margin-left: 52px;
-}
-.scopes-True-False-False #scopeNav,
-.scopes-False-True-False #scopeNav,
-.scopes-False-False-True #scopeNav,
-.scopes-False-False-False #scopeNav {
-  width: 0;
->>>>>>> b440c06b
 }
 /* ----- Content layout, check two_column_body.html or one_column_body.html ----- */
 #ContentLeft {
@@ -1133,11 +1085,7 @@
   -webkit-box-shadow: 1px 1px 3px #999999;
   -moz-box-shadow: 1px 1px 3px #999999;
   box-shadow: 1px 1px 3px #999999;
-<<<<<<< HEAD
   padding: 7px 10px 9px 0;
-=======
-  padding: 7px 10px 10px 14px;
->>>>>>> b440c06b
   margin-bottom: 10px;
   width: 100%;
 }
@@ -1448,13 +1396,8 @@
 .paginator .page a,
 .paginator .page a:visited,
 .paginator .curr {
-<<<<<<< HEAD
   padding: 0 .25em;
   margin: 0em .15em 0 0;
-=======
-  padding: .25em;
-  margin: 0em .25em;
->>>>>>> b440c06b
 }
 .paginator .curr {
   /*background-color: #8ebcc7;*/
@@ -1465,21 +1408,13 @@
 .paginator .curr a {
   background: #8ebcc7;
   color: white;
-<<<<<<< HEAD
   /*padding: 0;*/
 
-=======
-  padding: 0;
->>>>>>> b440c06b
 }
 .paginator .curr.page a:hover {
   background: #8ebcc7;
   color: white;
-<<<<<<< HEAD
   padding: 0 0.25em;
-=======
-  padding: 0;
->>>>>>> b440c06b
 }
 .paginator .page a:hover,
 .paginator .prev a:hover,
@@ -2912,45 +2847,6 @@
   background-position: -52px 0px;
 }
 /* -----Content pages, Login, About, FAQ, Users----- */
-<<<<<<< HEAD
-.openid-signin input[type="text"],
-.openid-signin input[type="password"] {
-  color: #525252;
-  font-size: 12px;
-  line-height: 25px;
-  height: 25px;
-  margin: 0px;
-  padding: 0 5px;
-  width: 200px;
-}
-.registration-page .login input[type="text"] {
-  height: 22px;
-  font-size: 12px;
-  line-height: 22px;
-  color: #525252;
-  padding: 0 5px;
-  width: 200px;
-}
-.openid-signin,
-.meta,
-.user-profile-edit-page {
-  font-size: 13px;
-  line-height: 1.3;
-  color: #525252;
-}
-.openid-signin p,
-.meta p,
-.user-profile-edit-page p {
-  font-size: 13px;
-  color: #707070;
-  line-height: 1.3;
-  font-family: Arial;
-  color: #525252;
-  margin-bottom: 12px;
-}
-.openid-signin h2,
-=======
->>>>>>> b440c06b
 .meta h2,
 .user-profile-edit-page h2 {
   padding-left: 0;
@@ -3173,7 +3069,6 @@
   margin-bottom: 0;
 }
 .user-profile-page h2 {
-<<<<<<< HEAD
   padding: 4px 0px 10px 0px;
   font-family: 'Open Sans Condensed', Arial, sans-serif;
 }
@@ -3184,23 +3079,12 @@
 .user-profile-page .submit-row {
   margin-bottom: 0;
 }
-=======
-  padding: 30px 0px 10px 0px;
-  font-family: 'Open Sans Condensed', Arial, sans-serif;
-}
->>>>>>> b440c06b
 .user-profile-page .user-stats-table h2 {
   padding-top: 10px;
 }
 .user-profile-page .user-stats-table.badges {
   margin-bottom: 30px;
 }
-<<<<<<< HEAD
-=======
-.user-profile-page select {
-  margin-bottom: 12px;
-}
->>>>>>> b440c06b
 .user-profile-page .up-votes,
 .user-profile-page .down-votes {
   display: inline-block;
@@ -3230,7 +3114,6 @@
 }
 .user-profile-page .users-questions {
   margin-top: -10px;
-<<<<<<< HEAD
 }
 .user-profile-page .avatar p {
   margin-bottom: 0px;
@@ -3243,8 +3126,6 @@
 }
 .user-profile-page .vote-notification h3 {
   padding: 10px;
-=======
->>>>>>> b440c06b
 }
 .user-details {
   font-size: 13px;
@@ -4063,9 +3944,6 @@
 .avatar-page li {
   display: inline;
 }
-<<<<<<< HEAD
-.userList {
-=======
 .user-profile-page .avatar p {
   margin-bottom: 0px;
 }
@@ -4086,7 +3964,6 @@
   margin-left: 5px;
 }
 .user-list {
->>>>>>> b440c06b
   font-size: 13px;
 }
 .user-list {
