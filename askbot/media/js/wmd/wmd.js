﻿var Attacklab = Attacklab || {};

Attacklab.wmdBase = function(){

	// A few handy aliases for readability.
	var wmd  = self.Attacklab;
	var doc  = self.document;
	var re   = self.RegExp;
	var nav  = self.navigator;
	
	// Some namespaces.
	wmd.Util = {};
	wmd.Position = {};
	wmd.Command = {};
	wmd.Global = {};
	
	var util = wmd.Util;
	var position = wmd.Position;
	var command = wmd.Command;
	var global = wmd.Global;
	
	
	// Used to work around some browser bugs where we can't use feature testing.
    global.isChrome = /chrome/.test(nav.userAgent.toLowerCase());
	global.isIE = /msie/.test(nav.userAgent.toLowerCase());
	global.isIE_5or6 = /msie 6/.test(nav.userAgent.toLowerCase()) || /msie 5/.test(nav.userAgent.toLowerCase());
	global.isIE_7plus = global.isIE && !global.isIE_5or6;
	global.isOpera = /opera/.test(nav.userAgent.toLowerCase());
	global.isKonqueror = /konqueror/.test(nav.userAgent.toLowerCase());
	
	var toolbar_strong_label = gettext('bold') + " <strong> Ctrl-B";
    var toolbar_emphasis_label = gettext('italic') + " <em> Ctrl-I";
    var toolbar_hyperlink_label = gettext('link') + " <a> Ctrl-L";
    var toolbar_blockquote_label = gettext('quote') + " <blockquote> Ctrl-.";
    var toolbar_code_label = gettext('preformatted text') + " <pre><code> Ctrl-K";
    var toolbar_image_label = gettext('image') + " <img> Ctrl-G";
    var toolbar_attachment_label = gettext('attachment') + " Ctrl-F";
    var toolbar_numbered_label = gettext('numbered list') + " <ol> Ctrl-O";
    var toolbar_bulleted_label = gettext('bulleted list') + " <ul> Ctrl-U";
    var toolbar_heading_label = gettext('heading') + " <h1>/<h2> Ctrl-H";
    var toolbar_horizontal_label = gettext('horizontal bar') + " <hr> Ctrl-R";
    var toolbar_undo_label = gettext('undo') + " Ctrl-Z";
    var toolbar_redo_label = gettext('redo') + " Ctrl-Y";
    
	// -------------------------------------------------------------------
	//  YOUR CHANGES GO HERE
	//
	// I've tried to localize the things you are likely to change to 
	// this area.
	// -------------------------------------------------------------------
	
	// The text that appears on the upper part of the dialog box when
	// entering links.
	var imageDialogText = "<p style='margin-top: 0px'>" + gettext('enter image url') + '</p>';
	var linkDialogText = "<p style='margin-top: 0px'>" + gettext('enter url') + '</p>';
    var fileDialogText = "<p>" + gettext('upload file attachment') + '</p>';
	// The default text that appears in the dialog input box when entering
	// links.
	var imageDefaultText = "http://";
	var linkDefaultText = "http://";
	
	// The location of your button images relative to the base directory.
	var imageDirectory = "images/";
	
	// Some intervals in ms.  These can be adjusted to reduce the control's load.
	var previewPollInterval = 500;
	var pastePollInterval = 100;
	
	// The link and title for the help button
	var helpLink = "http://wmd-editor.com/";
	var helpHoverTitle = "WMD website";
	var helpTarget = "_blank";
    var localUploadFileName = null;

	// -------------------------------------------------------------------
	//  END OF YOUR CHANGES
	// -------------------------------------------------------------------
	
	// A collection of the important regions on the page.
	// Cached so we don't have to keep traversing the DOM.
	wmd.PanelCollection = function(){
		this.buttonBar = doc.getElementById(util.makeId("wmd-button-bar"));
		this.preview = doc.getElementById(util.makeId("previewer"));
		this.output = doc.getElementById(util.makeId("wmd-output"));
		this.input = doc.getElementById(util.makeId("editor"));
	};
	
	// This PanelCollection object can't be filled until after the page
	// has loaded.
	wmd.panels = undefined;
	
	// Internet explorer has problems with CSS sprite buttons that use HTML
	// lists.  When you click on the background image "button", IE will 
	// select the non-existent link text and discard the selection in the
	// textarea.  The solution to this is to cache the textarea selection
	// on the button's mousedown event and set a flag.  In the part of the
	// code where we need to grab the selection, we check for the flag
	// and, if it's set, use the cached area instead of querying the
	// textarea.
	//
	// This ONLY affects Internet Explorer (tested on versions 6, 7
	// and 8) and ONLY on button clicks.  Keyboard shortcuts work
	// normally since the focus never leaves the textarea.
	wmd.ieCachedRange = null;		// cached textarea selection
	wmd.ieRetardedClick = false;	// flag
	
	// Returns true if the DOM element is visible, false if it's hidden.
	// Checks if display is anything other than none.
	util.isVisible = function (elem) {
	
	    if (window.getComputedStyle) {
	        // Most browsers
			return window.getComputedStyle(elem, null).getPropertyValue("display") !== "none";
		}
		else if (elem.currentStyle) {
		    // IE
			return elem.currentStyle.display !== "none";
		}
	};
	
	
	// Adds a listener callback to a DOM element which is fired on a specified
	// event.
	util.addEvent = function(elem, event, listener){
		if (elem && elem.attachEvent) {
			// IE only.  The "on" is mandatory.
			elem.attachEvent("on" + event, listener);
		}
		else {
			// Other browsers.
			elem.addEventListener(event, listener, false);
		}
	};

	
	// Removes a listener callback from a DOM element which is fired on a specified
	// event.
	util.removeEvent = function(elem, event, listener){
		if (elem.detachEvent) {
			// IE only.  The "on" is mandatory.
			elem.detachEvent("on" + event, listener);
		}
		else {
			// Other browsers.
			elem.removeEventListener(event, listener, false);
		}
	};

	// Converts \r\n and \r to \n.
	util.fixEolChars = function(text){
		text = text.replace(/\r\n/g, "\n");
		text = text.replace(/\r/g, "\n");
		return text;
	};

	// Extends a regular expression.  Returns a new RegExp
	// using pre + regex + post as the expression.
	// Used in a few functions where we have a base
	// expression and we want to pre- or append some
	// conditions to it (e.g. adding "$" to the end).
	// The flags are unchanged.
	//
	// regex is a RegExp, pre and post are strings.
	util.extendRegExp = function(regex, pre, post){
		
		if (pre === null || pre === undefined)
		{
			pre = "";
		}
		if(post === null || post === undefined)
		{
			post = "";
		}
		
		var pattern = regex.toString();
		var flags;
		
		// Replace the flags with empty space and store them.
		pattern = pattern.replace(/\/([gim]*)$/, "");
		flags = re.$1;
		
		// Remove the slash delimiters on the regular expression.
		pattern = pattern.replace(/(^\/|\/$)/g, "");
		pattern = pre + pattern + post;
		
		return new re(pattern, flags);
	};

	
	// Sets the image for a button passed to the WMD editor.
	// Returns a new element with the image attached.
	// Adds several style properties to the image.
	util.createImage = function(img){
		
		var imgPath = imageDirectory + img;
		
		var elem = doc.createElement("img");
		elem.className = "wmd-button wmd-image-button";
		elem.src = imgPath;

		return elem;
	};
	

// This simulates a modal dialog box and asks for the URL when you
// click the hyperlink or image buttons.
//
// text: The html for the input box.
// defaultInputText: The default value that appears in the input box.
// makeLinkMarkdown: The function which is executed when the prompt is dismissed, either via OK or Cancel
util.prompt = function(text, defaultInputText, makeLinkMarkdown, dialogType){

    // These variables need to be declared at this level since they are used
    // in multiple functions.
    var dialog;// The dialog box.
    var background;// The background beind the dialog box.
    var input;// The text box where you enter the hyperlink.

    if (defaultInputText === undefined) {
        defaultInputText = "";
    }
    
    // Used as a keydown event handler. Esc dismisses the prompt.
    // Key code 27 is ESC.
    var checkEscape = function(key){
        var code = (key.charCode || key.keyCode);
        if (code === 27) {
            close(true);
        }
    };
    
    // Dismisses the hyperlink input box.
    // isCancel is true if we don't care about the input text.
    // isCancel is false if we are going to keep the text.
    var close = function(isCancel){
        util.removeEvent(doc.body, "keydown", checkEscape);
        var text = input.value;

        if (isCancel){
            text = null;
        }
        else{
            // Fixes common pasting errors.
            text = text.replace('http://http://', 'http://');
            text = text.replace('http://https://', 'https://');
            text = text.replace('http://ftp://', 'ftp://');
            
            if (text.indexOf('http://') === -1 && text.indexOf('ftp://') === -1 && text.indexOf('https://') === -1) {
                if (dialogType == 'link'){
                    //add http only to urls
                    text = 'http://' + text;
                }
            }
        }
        
        dialog.parentNode.removeChild(dialog);
        background.parentNode.removeChild(background);
        makeLinkMarkdown(text);
        return false;
    };
    
    // Creates the background behind the hyperlink text entry box.
    // Most of this has been moved to CSS but the div creation and
    // browser-specific hacks remain here.
    var createBackground = function(){
    
        background = doc.createElement("div");
        background.className = "wmd-prompt-background";
        style = background.style;
        style.position = "absolute";
        style.top = "0";
        
        style.zIndex = "1000";
        
        // Some versions of Konqueror don't support transparent colors
        // so we make the whole window transparent.
        //
        // Is this necessary on modern konqueror browsers?
        if (global.isKonqueror) {
            style.backgroundColor = "transparent";
        } else if (global.isIE) {
            style.filter = "alpha(opacity=50)";
        } else {
            style.opacity = "0.5";
        }
        
        var pageSize = position.getPageSize();
        style.height = pageSize[1] + "px";
        
        if(global.isIE) {
            style.left = doc.documentElement.scrollLeft;
            style.width = doc.documentElement.clientWidth;
        } else {
            style.left = "0";
            style.width = "100%";
        }
        
        doc.body.appendChild(background);
    };
    
    // Create the text input box form/window.
    var createDialog = function(){
    
        // The main dialog box.
        dialog = doc.createElement("div");
        dialog.className = "wmd-prompt-dialog";
        dialog.style.padding = "10px;";
        dialog.style.position = "fixed";
        dialog.style.width = "400px";
        dialog.style.zIndex = "1001";
        
        // The dialog text.
        var question = doc.createElement("div");
        question.innerHTML = text;
        question.style.padding = "5px";
        dialog.appendChild(question);
        
        // The web form container for the text box and buttons.
        var form = doc.createElement("form");
        form.onsubmit = function(){ return close(false); };
        style = form.style;
        style.padding = "0";
        style.margin = "0";
        style.cssFloat = "left";
        style.width = "100%";
        style.textAlign = "center";
        style.position = "relative";
        dialog.appendChild(form);
        
        // The input text box
        input = doc.createElement("input");
        if(dialogType == 'image' || dialogType == 'file'){
            input.id = util.makeId("image-url");
        }
        input.type = "text";
        if (dialogType == 'file'){
            input.disabled = "disabled";
        };

        input.value = defaultInputText;
        style = input.style;
        style.display = "block";
        style.width = "80%";
        style.marginLeft = style.marginRight = "auto";
        form.appendChild(input);

        //EF. fucus at the end of the input box
        //putCursorAtEnd($(input));

        // The upload file input
        if(dialogType == 'image' || dialogType == 'file'){
            var upload_container = $('<div></div>');
            var upload_input = $('<input type="file" />');
            upload_input.attr('name', 'file-upload');
            upload_input.attr('id', 'file-upload');
            upload_input.attr('size', 26);

            var spinner = $('<img />');
            spinner.attr('id', 'loading');
            spinner.attr('src', mediaUrl("media/images/indicator.gif"));
            spinner.css('display', 'none');

            var startUploadHandler = function(){
                localUploadFileName = $(this).val();//this is a local var
                /* 
                 * startUploadHandler is passed into the ajaxFileUpload
                 * in order to re-install the onchange handler
                 * because the jquery extension ajaxFileUpload removes the handler
                 */
                var options = {
                    spinner: spinner,
                    uploadInputId: 'file-upload',
                    urlInput: $(input),
                    startUploadHandler: startUploadHandler
                };
                return ajaxFileUpload(options);
                //$('#image-url'), startUploadHandler);
            };

            upload_input.change(startUploadHandler);

            upload_container.append(upload_input);
            upload_container.append($('<br/>'));

            upload_container.append(spinner);

            upload_container.css('padding', '5px');
            $(form).append(upload_container);   
        }

        // The ok button
        var okButton = doc.createElement("input");
        okButton.type = "button";
        okButton.onclick = function(){
            var isCancel = false;
            if ($.trim($(input).val()) === ''){
                isCancel = true;
            }
            return close(isCancel);
        };
        okButton.value = "OK";
        style = okButton.style;
        style.margin = "10px";
        style.display = "inline";
        style.width = "7em";

        // The cancel button
        var cancelButton = doc.createElement("input");
        cancelButton.type = "button";
        cancelButton.onclick = function(){ return close(true); };
        cancelButton.value = "Cancel";
        style = cancelButton.style;
        style.margin = "10px";
        style.display = "inline";
        style.width = "7em";

        // The order of these buttons is different on macs.
        if (/mac/.test(nav.platform.toLowerCase())) {
            form.appendChild(cancelButton);
            form.appendChild(okButton);
        }
        else {
            form.appendChild(okButton);
            form.appendChild(cancelButton);
        }

        util.addEvent(doc.body, "keydown", checkEscape);
        dialog.style.top = "50%";
        dialog.style.left = "50%";
        dialog.style.display = "block";
        if(global.isIE_5or6){
            dialog.style.position = "absolute";
            dialog.style.top = doc.documentElement.scrollTop + 200 + "px";
            dialog.style.left = "50%";
        }
        doc.body.appendChild(dialog);
        
        // This has to be done AFTER adding the dialog to the form if you
        // want it to be centered.
        dialog.style.marginTop = -(position.getHeight(dialog) / 2) + "px";
        dialog.style.marginLeft = -(position.getWidth(dialog) / 2) + "px";
        
    };
    
    createBackground();
    
    // Why is this in a zero-length timeout?
    // Is it working around a browser bug?
    top.setTimeout(function(){
        createDialog();
        var defTextLen = defaultInputText.length;
        if (input.type == 'text' && input.selectionStart !== undefined) {
            input.selectionStart = 0;
            input.selectionEnd = defTextLen;
        }
        else if (input.createTextRange) {
            var range = input.createTextRange();
            range.collapse(false);
            range.moveStart("character", -defTextLen);
            range.moveEnd("character", defTextLen);
            range.select();
        }
        
        input.focus();
    }, 0);
};
	
	
	// UNFINISHED
	// The assignment in the while loop makes jslint cranky.
	// I'll change it to a better loop later.
	position.getTop = function(elem, isInner){
		var result = elem.offsetTop;
		if (!isInner) {
        while (elem.offsetParent) {
            elem = elem.offsetParent;
            result += elem.offsetTop;
        }
		}
		return result;
	};
	
	position.getHeight = function (elem) {
		return elem.offsetHeight || elem.scrollHeight;
	};

	position.getWidth = function (elem) {
		return elem.offsetWidth || elem.scrollWidth;
	};

	position.getPageSize = function(){
		
		var scrollWidth, scrollHeight;
		var innerWidth, innerHeight;
		
		// It's not very clear which blocks work with which browsers.
		if(self.innerHeight && self.scrollMaxY){
			scrollWidth = doc.body.scrollWidth;
			scrollHeight = self.innerHeight + self.scrollMaxY;
		}
		else if(doc.body.scrollHeight > doc.body.offsetHeight){
			scrollWidth = doc.body.scrollWidth;
			scrollHeight = doc.body.scrollHeight;
		}
		else{
			scrollWidth = doc.body.offsetWidth;
			scrollHeight = doc.body.offsetHeight;
		}
		
		if(self.innerHeight){
			// Non-IE browser
			innerWidth = self.innerWidth;
			innerHeight = self.innerHeight;
		}
		else if(doc.documentElement && doc.documentElement.clientHeight){
			// Some versions of IE (IE 6 w/ a DOCTYPE declaration)
			innerWidth = doc.documentElement.clientWidth;
			innerHeight = doc.documentElement.clientHeight;
		}
		else if(doc.body){
			// Other versions of IE
			innerWidth = doc.body.clientWidth;
			innerHeight = doc.body.clientHeight;
		}
		
        var maxWidth = Math.max(scrollWidth, innerWidth);
        var maxHeight = Math.max(scrollHeight, innerHeight);
        return [maxWidth, maxHeight, innerWidth, innerHeight];
	};
	
	// Watches the input textarea, polling at an interval and runs
	// a callback function if anything has changed.
	wmd.inputPoller = function(callback, interval){
	
		var pollerObj = this;
		var inputArea = wmd.panels.input;
		
		// Stored start, end and text.  Used to see if there are changes to the input.
		var lastStart;
		var lastEnd;
		var markdown;
		
		var killHandle; // Used to cancel monitoring on destruction.
		// Checks to see if anything has changed in the textarea.
		// If so, it runs the callback.
		this.tick = function(){
		
			if (!util.isVisible(inputArea)) {
				return;
			}
			
			// Update the selection start and end, text.
			if (inputArea.selectionStart || inputArea.selectionStart === 0) {
				var start = inputArea.selectionStart;
				var end = inputArea.selectionEnd;
				if (start != lastStart || end != lastEnd) {
					lastStart = start;
					lastEnd = end;
					
					if (markdown != inputArea.value) {
						markdown = inputArea.value;
						return true;
					}
				}
			}
			return false;
		};
		
		
		var doTickCallback = function(){
		
			if (!util.isVisible(inputArea)) {
				return;
			}
			
			// If anything has changed, call the function.
			if (pollerObj.tick()) {
				callback();
			}
		};
		
		// Set how often we poll the textarea for changes.
		var assignInterval = function(){
			// previewPollInterval is set at the top of the namespace.
			killHandle = top.setInterval(doTickCallback, interval);
		};
		
		this.destroy = function(){
			top.clearInterval(killHandle);
		};
		
		assignInterval();
	};
	
	// Handles pushing and popping TextareaStates for undo/redo commands.
	// I should rename the stack variables to list.
	wmd.undoManager = function(callback){
	
		var undoObj = this;
		var undoStack = []; // A stack of undo states
		var stackPtr = 0; // The index of the current state
		var mode = "none";
		var lastState; // The last state
		var poller;
		var timer; // The setTimeout handle for cancelling the timer
		var inputStateObj;
		
		// Set the mode for later logic steps.
		var setMode = function(newMode, noSave){
		
			if (mode != newMode) {
				mode = newMode;
				if (!noSave) {
					saveState();
				}
			}
			
			if (!global.isIE || mode != "moving") {
				timer = top.setTimeout(refreshState, 1);
			}
			else {
				inputStateObj = null;
			}
		};
		
		var refreshState = function(){
			inputStateObj = new wmd.TextareaState();
			poller.tick();
			timer = undefined;
		};
		
		this.setCommandMode = function(){
			mode = "command";
			saveState();
			timer = top.setTimeout(refreshState, 0);
		};
		
		this.canUndo = function(){
			return stackPtr > 1;
		};
		
		this.canRedo = function(){
			if (undoStack[stackPtr + 1]) {
				return true;
			}
			return false;
		};
		
		// Removes the last state and restores it.
		this.undo = function(){
		
			if (undoObj.canUndo()) {
				if (lastState) {
					// What about setting state -1 to null or checking for undefined?
					lastState.restore();
					lastState = null;
				}
				else {
					undoStack[stackPtr] = new wmd.TextareaState();
					undoStack[--stackPtr].restore();
					
					if (callback) {
						callback();
					}
				}
			}
			
			mode = "none";
			wmd.panels.input.focus();
			refreshState();
		};
		
		// Redo an action.
		this.redo = function(){
		
			if (undoObj.canRedo()) {
			
				undoStack[++stackPtr].restore();
				
				if (callback) {
					callback();
				}
			}
			
			mode = "none";
			wmd.panels.input.focus();
			refreshState();
		};
		
		// Push the input area state to the stack.
		var saveState = function(){
		
			var currState = inputStateObj || new wmd.TextareaState();
			
			if (!currState) {
				return false;
			}
			if (mode == "moving") {
				if (!lastState) {
					lastState = currState;
				}
				return;
			}
			if (lastState) {
				if (undoStack[stackPtr - 1].text != lastState.text) {
					undoStack[stackPtr++] = lastState;
				}
				lastState = null;
			}
			undoStack[stackPtr++] = currState;
			undoStack[stackPtr + 1] = null;
			if (callback) {
				callback();
			}
		};
		
		var handleCtrlYZ = function(event){
		
			var handled = false;
			
			if (event.ctrlKey || event.metaKey) {
			
				// IE and Opera do not support charCode.
				var keyCode = event.charCode || event.keyCode;
				var keyCodeChar = String.fromCharCode(keyCode);
				
				switch (keyCodeChar) {
				
					case "y":
						undoObj.redo();
						handled = true;
						break;
						
					case "z":
						if (!event.shiftKey) {
							undoObj.undo();
						}
						else {
							undoObj.redo();
						}
						handled = true;
						break;
				}
			}
			
			if (handled) {
				if (event.preventDefault) {
					event.preventDefault();
				}
				if (top.event) {
					top.event.returnValue = false;
				}
				return;
			}
		};
		
		// Set the mode depending on what is going on in the input area.
		var handleModeChange = function(event){
		
			if (!event.ctrlKey && !event.metaKey) {
			
				var keyCode = event.keyCode;
				
				if ((keyCode >= 33 && keyCode <= 40) || (keyCode >= 63232 && keyCode <= 63235)) {
					// 33 - 40: page up/dn and arrow keys
					// 63232 - 63235: page up/dn and arrow keys on safari
					setMode("moving");
				}
				else if (keyCode == 8 || keyCode == 46 || keyCode == 127) {
					// 8: backspace
					// 46: delete
					// 127: delete
					setMode("deleting");
				}
				else if (keyCode == 13) {
					// 13: Enter
					setMode("newlines");
				}
				else if (keyCode == 27) {
					// 27: escape
					setMode("escape");
				}
				else if ((keyCode < 16 || keyCode > 20) && keyCode != 91) {
					// 16-20 are shift, etc. 
					// 91: left window key
					// I think this might be a little messed up since there are
					// a lot of nonprinting keys above 20.
					setMode("typing");
				}
			}
		};
		
		var setEventHandlers = function(){
		
			util.addEvent(wmd.panels.input, "keypress", function(event){
				// keyCode 89: y
				// keyCode 90: z
				if ((event.ctrlKey || event.metaKey) && (event.keyCode == 89 || event.keyCode == 90)) {
					event.preventDefault();
				}
			});
			
			var handlePaste = function(){
				if (global.isIE || (inputStateObj && inputStateObj.text != wmd.panels.input.value)) {
					if (timer === undefined) {
						mode = "paste";
						saveState();
						refreshState();
					}
				}
			};
			
			// pastePollInterval is specified at the beginning of this namespace.
			poller = new wmd.inputPoller(handlePaste, pastePollInterval);
			
			util.addEvent(wmd.panels.input, "keydown", handleCtrlYZ);
			util.addEvent(wmd.panels.input, "keydown", handleModeChange);
			
			util.addEvent(wmd.panels.input, "mousedown", function(){
				setMode("moving");
			});
			wmd.panels.input.onpaste = handlePaste;
			wmd.panels.input.ondrop = handlePaste;
		};
		
		var init = function(){
			setEventHandlers();
			refreshState();
			saveState();
		};
		
		this.destroy = function(){
			if (poller) {
				poller.destroy();
			}
		};
		
		init();
	};
	
	// I think my understanding of how the buttons and callbacks are stored in the array is incomplete.
	wmd.editor = function(previewRefreshCallback){
	
		if (!previewRefreshCallback) {
			previewRefreshCallback = function(){};
		}
		
		var inputBox = wmd.panels.input;
		
		var offsetHeight = 0;
		
		var editObj = this;
		
		var mainDiv;
		var mainSpan;
		
		var div; // This name is pretty ambiguous.  I should rename this.
		
		// Used to cancel recurring events from setInterval.
		var creationHandle;
		
		var undoMgr; // The undo manager

        var isButtonUsed = function(button){
            var buttons = $.trim(wmd.wmd_env.buttons).split(/\s+/);
            return $.inArray(button, buttons) !== -1;
        };
		
		// Perform the button's action.
		var doClick = function(button){
		
			inputBox.focus();
			
			if (button.textOp) {
				
				if (undoMgr) {
					undoMgr.setCommandMode();
				}
				
				var state = new wmd.TextareaState();
				
				if (!state) {
					return;
				}
				
				var chunks = state.getChunks();
				
				// Some commands launch a "modal" prompt dialog.  Javascript
				// can't really make a modal dialog box and the WMD code
				// will continue to execute while the dialog is displayed.
				// This prevents the dialog pattern I'm used to and means
				// I can't do something like this:
				//
				// var link = CreateLinkDialog();
				// makeMarkdownLink(link);
				// 
				// Instead of this straightforward method of handling a
				// dialog I have to pass any code which would execute
				// after the dialog is dismissed (e.g. link creation)
				// in a function parameter.
				//
				// Yes this is awkward and I think it sucks, but there's
				// no real workaround.  Only the image and link code
				// create dialogs and require the function pointers.
				var fixupInputArea = function(){
				
					inputBox.focus();
					
					if (chunks) {
						state.setChunks(chunks);
					}
					
					state.restore();
					previewRefreshCallback();
				};
				
				var noCleanup = button.textOp(chunks, fixupInputArea);
				
				if(!noCleanup) {
					fixupInputArea();
				}
				
			}
			
			if (button.execute) {
				button.execute(editObj);
			}
		};
			
		var setUndoRedoButtonStates = function(){
			if(undoMgr){
				setupButton(document.getElementById(util.makeId("wmd-undo-button")), undoMgr.canUndo());
				setupButton(document.getElementById(util.makeId("wmd-redo-button")), undoMgr.canRedo());
			}
		};
		
		var setupButton = function(button, isEnabled) {
		
			var normalYShift = "0px";
			var disabledYShift = "-20px";
			var highlightYShift = "-40px";
			
			if(isEnabled) {
				button.style.backgroundPosition = button.XShift + " " + normalYShift;
				button.onmouseover = function(){
					this.style.backgroundPosition = this.XShift + " " + highlightYShift;
				};
							
				button.onmouseout = function(){
					this.style.backgroundPosition = this.XShift + " " + normalYShift;
				};
				
				// IE tries to select the background image "button" text (it's
				// implemented in a list item) so we have to cache the selection
				// on mousedown.
				if(global.isIE) {
					button.onmousedown =  function() { 
						wmd.ieRetardedClick = true;
						wmd.ieCachedRange = document.selection.createRange(); 
					};
				}
				
				if (!button.isHelp)
				{
					button.onclick = function() {
						if (this.onmouseout) {
							this.onmouseout();
						}
						doClick(this);
						return false;
					};
				}
			}
			else {
				button.style.backgroundPosition = button.XShift + " " + disabledYShift;
				button.onmouseover = button.onmouseout = button.onclick = function(){};
			}
		};

		var makeSpritedButtonRow = function(){
			var buttonBar = document.getElementById(util.makeId("wmd-button-bar"));
            buttonBar.className = 'wmd-button-bar';
			var normalYShift = "0px";
			var disabledYShift = "-20px";
			var highlightYShift = "-40px";
			
			var buttonRow = document.createElement("ul");
            buttonRow.className = 'wmd-button-row';
			buttonRow.id = util.makeId("wmd-button-row");
			buttonRow = buttonBar.appendChild(buttonRow);

            if (isButtonUsed('bold')){
                var boldButton = document.createElement("li");
                boldButton.className = "wmd-button wmd-bold-button";
                boldButton.id = util.makeId("wmd-bold-button");
                boldButton.title = toolbar_strong_label;
                boldButton.XShift = "0px";
                boldButton.textOp = command.doBold;
                setupButton(boldButton, true);
                buttonRow.appendChild(boldButton);
            }
			
            if (isButtonUsed('italic')){
                var italicButton = document.createElement("li");
                italicButton.className = "wmd-button wmd-italic-button";
                italicButton.id = util.makeId("wmd-italic-button");
                italicButton.title = toolbar_emphasis_label;
                italicButton.XShift = "-20px";
                italicButton.textOp = command.doItalic;
                setupButton(italicButton, true);
                buttonRow.appendChild(italicButton);
            }

            if (
                isButtonUsed('link') ||
                isButtonUsed('blockquote') ||
                isButtonUsed('code') ||
                isButtonUsed('image') ||
                isButtonUsed('attachment')
            ) {
                var spacer1 = document.createElement("li");
                spacer1.className = "wmd-spacer wmd-spacer1";
                spacer1.id = util.makeId("wmd-spacer1");
                buttonRow.appendChild(spacer1); 
            }

            if (isButtonUsed('link')){
                var linkButton = document.createElement("li");
                linkButton.className = "wmd-button wmd-link-button";
                linkButton.id = util.makeId("wmd-link-button");
                linkButton.title = toolbar_hyperlink_label;
                linkButton.XShift = "-40px";
                linkButton.textOp = function(chunk, postProcessing){
                    return command.doLinkOrImage(chunk, postProcessing, 'link');
                };
                setupButton(linkButton, true);
                buttonRow.appendChild(linkButton);
            }

            if (isButtonUsed('blockquote')){
                var quoteButton = document.createElement("li");
                quoteButton.className = "wmd-button wmd-quote-button";
                quoteButton.id = util.makeId("wmd-quote-button");
                quoteButton.title = toolbar_blockquote_label;
                quoteButton.XShift = "-60px";
                quoteButton.textOp = command.doBlockquote;
                setupButton(quoteButton, true);
                buttonRow.appendChild(quoteButton);
            }
			
            if (isButtonUsed('code')){
                var codeButton = document.createElement("li");
                codeButton.className = "wmd-button wmd-code-button";
                codeButton.id = util.makeId("wmd-code-button");
                codeButton.title = toolbar_code_label;
                codeButton.XShift = "-80px";
                codeButton.textOp = command.doCode;
                setupButton(codeButton, true);
                buttonRow.appendChild(codeButton);
            }

            if (isButtonUsed('image')){
                var imageButton = document.createElement("li");
                imageButton.className = "wmd-button wmd-image-button";
                imageButton.id = util.makeId("wmd-image-button");
                imageButton.title = toolbar_image_label;
                imageButton.XShift = "-100px";
                imageButton.textOp = function(chunk, postProcessing){
                    return command.doLinkOrImage(chunk, postProcessing, 'image');
                };
                setupButton(imageButton, true);
                buttonRow.appendChild(imageButton);
            }

            if (isButtonUsed('attachment')){
                var attachmentButton = document.createElement("li");
                attachmentButton.className = "wmd-button wmd-attachment-button";
                attachmentButton.id = util.makeId("wmd-attachment-button");
                attachmentButton.title = toolbar_attachment_label;
                attachmentButton.XShift = "-120px";
                attachmentButton.textOp = function(chunk, postProcessing){
                    return command.doLinkOrImage(chunk, postProcessing, 'file');
                };
                setupButton(attachmentButton, true);
                buttonRow.appendChild(attachmentButton);
            }

            if (
                isButtonUsed('ol') ||
                isButtonUsed('ul') ||
                isButtonUsed('heading') ||
                isButtonUsed('hr')
            ) {
                var spacer2 = document.createElement("li");
                spacer2.className = "wmd-spacer wmd-spacer2";
                spacer2.id = util.makeId("wmd-spacer2");
                buttonRow.appendChild(spacer2); 
            }

            if (isButtonUsed('ol')) {
                var olistButton = document.createElement("li");
                olistButton.className = "wmd-button wmd-olist-button";
                olistButton.id = util.makeId("wmd-olist-button");
                olistButton.title = toolbar_numbered_label;
                olistButton.XShift = "-140px";
                olistButton.textOp = function(chunk, postProcessing){
                    command.doList(chunk, postProcessing, true);
                };
                setupButton(olistButton, true);
                buttonRow.appendChild(olistButton);
            }
			
            if (isButtonUsed('ul')) {
                var ulistButton = document.createElement("li");
                ulistButton.className = "wmd-button wmd-ulist-button";
                ulistButton.id = util.makeId("wmd-ulist-button");
                ulistButton.title = toolbar_bulleted_label;
                ulistButton.XShift = "-160px";
                ulistButton.textOp = function(chunk, postProcessing){
                    command.doList(chunk, postProcessing, false);
                };
                setupButton(ulistButton, true);
                buttonRow.appendChild(ulistButton);
            }
			
            if (isButtonUsed('heading')) {
                var headingButton = document.createElement("li");
                headingButton.className = "wmd-button wmd-heading-button";
                headingButton.id = util.makeId("wmd-heading-button");
                headingButton.title = toolbar_heading_label;
                headingButton.XShift = "-180px";
                headingButton.textOp = command.doHeading;
                setupButton(headingButton, true);
                buttonRow.appendChild(headingButton); 
            }
			
            if (isButtonUsed('hr')) {
                var hrButton = document.createElement("li");
                hrButton.className = "wmd-button wmd-hr-button";
                hrButton.id = util.makeId("wmd-hr-button");
                hrButton.title = toolbar_horizontal_label;
                hrButton.XShift = "-200px";
                hrButton.textOp = command.doHorizontalRule;
                setupButton(hrButton, true);
                buttonRow.appendChild(hrButton); 
            }
			
            if (isButtonUsed('undo')){
                var spacer3 = document.createElement("li");
                spacer3.className = "wmd-spacer wmd-spacer3";
                spacer3.id = util.makeId("wmd-spacer3");
                buttonRow.appendChild(spacer3); 
                
                var undoButton = document.createElement("li");
                undoButton.className = "wmd-button wmd-undo-button";
                undoButton.id = util.makeId("wmd-undo-button");
                undoButton.title = toolbar_undo_label;
                undoButton.XShift = "-220px";
                undoButton.execute = function(manager){
                    manager.undo();
                };
                setupButton(undoButton, true);
                buttonRow.appendChild(undoButton); 
                
                var redoButton = document.createElement("li");
                redoButton.className = "wmd-button wmd-redo-button";
                redoButton.id = util.makeId("wmd-redo-button");
                redoButton.title = toolbar_redo_label;
                if (/win/.test(nav.platform.toLowerCase())) {
                    redoButton.title = toolbar_redo_label;
                }
                else {
                    // mac and other non-Windows platforms
                    redoButton.title = gettext('redo') + " - Ctrl+Shift+Z";
                }
                redoButton.XShift = "-240px";
                redoButton.execute = function(manager){
                    manager.redo();
                };
                setupButton(redoButton, true);
                buttonRow.appendChild(redoButton); 
			    setUndoRedoButtonStates();
            }
			/*
			var helpButton = document.createElement("li");
			helpButton.className = "wmd-button wmd-help-button";
			helpButton.id = util.makeId("wmd-help-button");
			helpButton.XShift = "-240px";
			helpButton.isHelp = true;
			
			var helpAnchor = document.createElement("a");
			helpAnchor.href = helpLink;
			helpAnchor.target = helpTarget
			helpAnchor.title = helpHoverTitle;
			helpButton.appendChild(helpAnchor);
			
			setupButton(helpButton, true);
			buttonRow.appendChild(helpButton);
			*/
		};
		
		var setupEditor = function(){
		
			if (/\?noundo/.test(doc.location.href)) {
				wmd.nativeUndo = true;
			}
			
			if (!wmd.nativeUndo && isButtonUsed('undo')) {
				undoMgr = new wmd.undoManager(function(){
					previewRefreshCallback();
					setUndoRedoButtonStates();
				});
			}
			
			makeSpritedButtonRow();
			
			
			var keyEvent = "keydown";
			if (global.isOpera) {
				keyEvent = "keypress";
			}
			
			util.addEvent(inputBox, keyEvent, function(key){
				
				// Check to see if we have a button key and, if so execute the callback.
				if (key.ctrlKey || key.metaKey) {
				
					var keyCode = key.charCode || key.keyCode;
					var keyCodeStr = String.fromCharCode(keyCode).toLowerCase();
					
					// Bugfix for messed up DEL and .
					if (keyCode === 46) {
						keyCodeStr = "";
					}
					if (keyCode === 190) {
						keyCodeStr = ".";
					}
					
					switch(keyCodeStr) {
						case "b":
							doClick(document.getElementById(util.makeId("wmd-bold-button")));
							break;
						case "i":
							doClick(document.getElementById(util.makeId("wmd-italic-button")));
							break;
						case "l":
							doClick(document.getElementById(util.makeId("wmd-link-button")));
							break;
						case ".":
							doClick(document.getElementById(util.makeId("wmd-quote-button")));
							break;
						case "k":
							doClick(document.getElementById(util.makeId("wmd-code-button")));
							break;
						case "g":
							doClick(document.getElementById(util.makeId("wmd-image-button")));
							break;
						case "o":
							doClick(document.getElementById(util.makeId("wmd-olist-button")));
							break;
						case "u":
							doClick(document.getElementById(util.makeId("wmd-ulist-button")));
							break;
						case "h":
							doClick(document.getElementById(util.makeId("wmd-heading-button")));
							break;
						case "r":
							doClick(document.getElementById(util.makeId("wmd-hr-button")));
							break;
						case "y":
							doClick(document.getElementById(util.makeId("wmd-redo-button")));
							break;
						case "z":
							if(key.shiftKey) {
								doClick(document.getElementById(util.makeId("wmd-redo-button")));
							}
							else {
								doClick(document.getElementById(util.makeId("wmd-undo-button")));
							}
							break;
						default:
							return;
					}
					

					if (key.preventDefault) {
						key.preventDefault();
					}
					
					if (top.event) {
						top.event.returnValue = false;
					}
				}
			});
			
			// Auto-indent on shift-enter
			util.addEvent(inputBox, "keyup", function(key){
				if (key.shiftKey && !key.ctrlKey && !key.metaKey) {
					var keyCode = key.charCode || key.keyCode;
					// Character 13 is Enter
					if (keyCode === 13) {
						fakeButton = {};
						fakeButton.textOp = command.doAutoindent;
						doClick(fakeButton);
					}
				}
			});
			
			if (inputBox.form) {
				var submitCallback = inputBox.form.onsubmit;
				inputBox.form.onsubmit = function(){
					convertToHtml();
					if (submitCallback) {
						return submitCallback.apply(this, arguments);
					}
				};
			}
		};
		
		// Convert the contents of the input textarea to HTML in the output/preview panels.
		var convertToHtml = function(){
		
			if (wmd.showdown) {
				var markdownConverter = new wmd.showdown.converter();
			}
			var text = inputBox.value;
			
			var callback = function(){
				inputBox.value = text;
        //value is assigned here
			};
			
			if (!/markdown/.test(wmd.wmd_env.output.toLowerCase())) {
				if (markdownConverter) {
					inputBox.value = markdownConverter.makeHtml(text);
          //value is assigned here
					top.setTimeout(callback, 0);
				}
			}
			return true;
		};
		
		
		this.undo = function(){
			if (undoMgr) {
				undoMgr.undo();
			}
		};
		
		this.redo = function(){
			if (undoMgr) {
				undoMgr.redo();
			}
		};
		
		// This is pretty useless.  The setupEditor function contents
		// should just be copied here.
		var init = function(){
			setupEditor();
		};
		
		this.destroy = function(){
			if (undoMgr) {
				undoMgr.destroy();
			}
			if (div.parentNode) {
				div.parentNode.removeChild(div);
			}
			if (inputBox) {
				inputBox.style.marginTop = "";
			}
			top.clearInterval(creationHandle);
		};
		
		init();
	};
	
	// The input textarea state/contents.
	// This is used to implement undo/redo by the undo manager.
	wmd.TextareaState = function(){
	
		// Aliases
		var stateObj = this;
		var inputArea = wmd.panels.input;
		
		this.init = function() {
		
			if (!util.isVisible(inputArea)) {
				return;
			}
				
			this.setInputAreaSelectionStartEnd();
			this.scrollTop = inputArea.scrollTop;
			if (!this.text && inputArea.selectionStart || inputArea.selectionStart === 0) {
				this.text = inputArea.value;
			}
			
		};
		
		// Sets the selected text in the input box after we've performed an
		// operation.
		this.setInputAreaSelection = function(){
		
			if (!util.isVisible(inputArea)) {
				return;
			}
			
			if (inputArea.selectionStart !== undefined && !global.isOpera) {
			
				inputArea.focus();
				inputArea.selectionStart = stateObj.start;
				inputArea.selectionEnd = stateObj.end;
				inputArea.scrollTop = stateObj.scrollTop;
			}
			else if (doc.selection) {
				
				if (doc.activeElement && doc.activeElement !== inputArea) {
					return;
				}
					
				inputArea.focus();
				var range = inputArea.createTextRange();
				range.moveStart("character", -inputArea.value.length);
				range.moveEnd("character", -inputArea.value.length);
				range.moveEnd("character", stateObj.end);
				range.moveStart("character", stateObj.start);
				range.select();
			}
		};
		
		this.setInputAreaSelectionStartEnd = function(){
		
			if (inputArea.selectionStart || inputArea.selectionStart === 0) {
			
				stateObj.start = inputArea.selectionStart;
				stateObj.end = inputArea.selectionEnd;
			}
			else if (doc.selection) {
				
				stateObj.text = util.fixEolChars(inputArea.value);
				
				// IE loses the selection in the textarea when buttons are
				// clicked.  On IE we cache the selection and set a flag
				// which we check for here.
				var range;
				if(wmd.ieRetardedClick && wmd.ieCachedRange) {
					range = wmd.ieCachedRange;
					wmd.ieRetardedClick = false;
				}
				else {
					range = doc.selection.createRange();
				}

				var fixedRange = util.fixEolChars(range.text);
				var marker = "\x07";
				var markedRange = marker + fixedRange + marker;
				range.text = markedRange;
				var inputText = util.fixEolChars(inputArea.value);
					
				range.moveStart("character", -markedRange.length);
				range.text = fixedRange;

				stateObj.start = inputText.indexOf(marker);
				stateObj.end = inputText.lastIndexOf(marker) - marker.length;
					
				var len = stateObj.text.length - util.fixEolChars(inputArea.value).length;
					
				if (len) {
					range.moveStart("character", -fixedRange.length);
					while (len--) {
						fixedRange += "\n";
						stateObj.end += 1;
					}
					range.text = fixedRange;
				}
					
				this.setInputAreaSelection();
			}
		};
		
		// Restore this state into the input area.
		this.restore = function(){
		
			if (stateObj.text !== undefined && stateObj.text != inputArea.value) {
				inputArea.value = stateObj.text;
        //value is assigned here
			}
			this.setInputAreaSelection();
			inputArea.scrollTop = stateObj.scrollTop;
		};
		
		// Gets a collection of HTML chunks from the inptut textarea.
		this.getChunks = function(){
		
			var chunk = new wmd.Chunks();
			
			chunk.before = util.fixEolChars(stateObj.text.substring(0, stateObj.start));
			chunk.startTag = "";
			chunk.selection = util.fixEolChars(stateObj.text.substring(stateObj.start, stateObj.end));
			chunk.endTag = "";
			chunk.after = util.fixEolChars(stateObj.text.substring(stateObj.end));
			chunk.scrollTop = stateObj.scrollTop;
			
			return chunk;
		};
		
		// Sets the TextareaState properties given a chunk of markdown.
		this.setChunks = function(chunk){
		
			chunk.before = chunk.before + chunk.startTag;
			chunk.after = chunk.endTag + chunk.after;
			
			if (global.isOpera) {
				chunk.before = chunk.before.replace(/\n/g, "\r\n");
				chunk.selection = chunk.selection.replace(/\n/g, "\r\n");
				chunk.after = chunk.after.replace(/\n/g, "\r\n");
			}
			
			this.start = chunk.before.length;
			this.end = chunk.before.length + chunk.selection.length;
			this.text = chunk.before + chunk.selection + chunk.after;
			this.scrollTop = chunk.scrollTop;
		};

		this.init();
	};
	
	// before: contains all the text in the input box BEFORE the selection.
	// after: contains all the text in the input box AFTER the selection.
	wmd.Chunks = function(){
	};
	
	// startRegex: a regular expression to find the start tag
	// endRegex: a regular expresssion to find the end tag
	wmd.Chunks.prototype.findTags = function(startRegex, endRegex){
	
		var chunkObj = this;
		var regex;
		
		if (startRegex) {
			
			regex = util.extendRegExp(startRegex, "", "$");
			
			this.before = this.before.replace(regex, 
				function(match){
					chunkObj.startTag = chunkObj.startTag + match;
					return "";
				});
			
			regex = util.extendRegExp(startRegex, "^", "");
			
			this.selection = this.selection.replace(regex, 
				function(match){
					chunkObj.startTag = chunkObj.startTag + match;
					return "";
				});
		}
		
		if (endRegex) {
			
			regex = util.extendRegExp(endRegex, "", "$");
			
			this.selection = this.selection.replace(regex,
				function(match){
					chunkObj.endTag = match + chunkObj.endTag;
					return "";
				});

			regex = util.extendRegExp(endRegex, "^", "");
			
			this.after = this.after.replace(regex,
				function(match){
					chunkObj.endTag = match + chunkObj.endTag;
					return "";
				});
		}
	};
	
	// If remove is false, the whitespace is transferred
	// to the before/after regions.
	//
	// If remove is true, the whitespace disappears.
	wmd.Chunks.prototype.trimWhitespace = function(remove){
	
		this.selection = this.selection.replace(/^(\s*)/, "");
		
		if (!remove) {
			this.before += re.$1;
		}
		
		this.selection = this.selection.replace(/(\s*)$/, "");
		
		if (!remove) {
			this.after = re.$1 + this.after;
		}
	};
	
	
	wmd.Chunks.prototype.skipLines = function(nLinesBefore, nLinesAfter, findExtraNewlines){
	
		if (nLinesBefore === undefined) {
			nLinesBefore = 1;
		}
		
		if (nLinesAfter === undefined) {
			nLinesAfter = 1;
		}
		
		nLinesBefore++;
		nLinesAfter++;
		
		var regexText;
		var replacementText;

        if (global.isChrome) {//Chrome bug workaround
            'X'.match(/()./);
        }
		
		this.selection = this.selection.replace(/(^\n*)/, "");
		this.startTag = this.startTag + re.$1;
		this.selection = this.selection.replace(/(\n*$)/, "");
		this.endTag = this.endTag + re.$1;
		this.startTag = this.startTag.replace(/(^\n*)/, "");
		this.before = this.before + re.$1;
		this.endTag = this.endTag.replace(/(\n*$)/, "");
		this.after = this.after + re.$1;
		
		if (this.before) {
		
			regexText = replacementText = "";
			
			while (nLinesBefore--) {
				regexText += "\\n?";
				replacementText += "\n";
			}
			
			if (findExtraNewlines) {
				regexText = "\\n*";
			}
			this.before = this.before.replace(new re(regexText + "$", ""), replacementText);
		}
		
		if (this.after) {
		
			regexText = replacementText = "";
			
			while (nLinesAfter--) {
				regexText += "\\n?";
				replacementText += "\n";
			}
			if (findExtraNewlines) {
				regexText = "\\n*";
			}
			
			this.after = this.after.replace(new re(regexText, ""), replacementText);
		}
	};
	
	// The markdown symbols - 4 spaces = code, > = blockquote, etc.
	command.prefixes = "(?:\\s{4,}|\\s*>|\\s*-\\s+|\\s*\\d+\\.|=|\\+|-|_|\\*|#|\\s*\\[[^\n]]+\\]:)";
	
	// Remove markdown symbols from the chunk selection.
	command.unwrap = function(chunk){
		var txt = new re("([^\\n])\\n(?!(\\n|" + command.prefixes + "))", "g");
		chunk.selection = chunk.selection.replace(txt, "$1 $2");
	};
	
	command.wrap = function(chunk, len){
		command.unwrap(chunk);
		var regex = new re("(.{1," + len + "})( +|$\\n?)", "gm");
		
		chunk.selection = chunk.selection.replace(regex, function(line, marked){
			if (new re("^" + command.prefixes, "").test(line)) {
				return line;
			}
			return marked + "\n";
		});
		
		chunk.selection = chunk.selection.replace(/\s+$/, "");
	};
	
	command.doBold = function(chunk, postProcessing){
		return command.doBorI(chunk, postProcessing, 2, "strong text");
	};
	
	command.doItalic = function(chunk, postProcessing){
		return command.doBorI(chunk, postProcessing, 1, "emphasized text");
	};
	
	// chunk: The selected region that will be enclosed with */**
	// nStars: 1 for italics, 2 for bold
	// insertText: If you just click the button without highlighting text, this gets inserted
	command.doBorI = function(chunk, postProcessing, nStars, insertText){
	
		// Get rid of whitespace and fixup newlines.
		chunk.trimWhitespace();
		chunk.selection = chunk.selection.replace(/\n{2,}/g, "\n");
		
		// Look for stars before and after.  Is the chunk already marked up?
		chunk.before.search(/(\**$)/);
		var starsBefore = re.$1;
		
		chunk.after.search(/(^\**)/);
		var starsAfter = re.$1;
		
		var prevStars = Math.min(starsBefore.length, starsAfter.length);
		
		// Remove stars if we have to since the button acts as a toggle.
		if ((prevStars >= nStars) && (prevStars != 2 || nStars != 1)) {
			chunk.before = chunk.before.replace(re("[*]{" + nStars + "}$", ""), "");
			chunk.after = chunk.after.replace(re("^[*]{" + nStars + "}", ""), "");
		}
		else if (!chunk.selection && starsAfter) {
			// It's not really clear why this code is necessary.  It just moves
			// some arbitrary stuff around.
			chunk.after = chunk.after.replace(/^([*_]*)/, "");
			chunk.before = chunk.before.replace(/(\s?)$/, "");
			var whitespace = re.$1;
			chunk.before = chunk.before + starsAfter + whitespace;
		}
		else {
		
			// In most cases, if you don't have any selected text and click the button
			// you'll get a selected, marked up region with the default text inserted.
			if (!chunk.selection && !starsAfter) {
				chunk.selection = insertText;
			}
			
			// Add the true markup.
			var markup = nStars <= 1 ? "*" : "**"; // shouldn't the test be = ?
			chunk.before = chunk.before + markup;
			chunk.after = markup + chunk.after;
		}
		
		return;
	};
	
	command.stripLinkDefs = function(text, defsToAdd){
	
		text = text.replace(/^[ ]{0,3}\[(\d+)\]:[ \t]*\n?[ \t]*<?(\S+?)>?[ \t]*\n?[ \t]*(?:(\n*)["(](.+?)[")][ \t]*)?(?:\n+|$)/gm, 
			function(totalMatch, id, link, newlines, title){	
				defsToAdd[id] = totalMatch.replace(/\s*$/, "");
				if (newlines) {
					// Strip the title and return that separately.
					defsToAdd[id] = totalMatch.replace(/["(](.+?)[")]$/, "");
					return newlines + title;
				}
				return "";
			});
		
		return text;
	};
	
	command.addLinkDef = function(chunk, linkDef){
	
		var refNumber = 0; // The current reference number
		var defsToAdd = {}; //
		// Start with a clean slate by removing all previous link definitions.
		chunk.before = command.stripLinkDefs(chunk.before, defsToAdd);
		chunk.selection = command.stripLinkDefs(chunk.selection, defsToAdd);
		chunk.after = command.stripLinkDefs(chunk.after, defsToAdd);
		
		var defs = "";
		var regex = /(\[(?:\[[^\]]*\]|[^\[\]])*\][ ]?(?:\n[ ]*)?\[)(\d+)(\])/g;
		
		var addDefNumber = function(def){
			refNumber++;
			def = def.replace(/^[ ]{0,3}\[(\d+)\]:/, "  [" + refNumber + "]:");
			defs += "\n" + def;
		};
		
		var getLink = function(wholeMatch, link, id, end){
		
			if (defsToAdd[id]) {
				addDefNumber(defsToAdd[id]);
				return link + refNumber + end;
				
			}
			return wholeMatch;
		};
		
		chunk.before = chunk.before.replace(regex, getLink);
		
		if (linkDef) {
			addDefNumber(linkDef);
		}
		else {
			chunk.selection = chunk.selection.replace(regex, getLink);
		}
		
		var refOut = refNumber;
		
		chunk.after = chunk.after.replace(regex, getLink);
		
		if (chunk.after) {
			chunk.after = chunk.after.replace(/\n*$/, "");
		}
		if (!chunk.after) {
			chunk.selection = chunk.selection.replace(/\n*$/, "");
		}
		
		chunk.after += "\n\n" + defs;
		
		return refOut;
	};
	
	command.doLinkOrImage = function(chunk, postProcessing, itemType){
	
		chunk.trimWhitespace();
		chunk.findTags(/\s*!?\[/, /\][ ]?(?:\n[ ]*)?(\[.*?\])?/);
		
		if (chunk.endTag.length > 1) {
		
			chunk.startTag = chunk.startTag.replace(/!?\[/, "");
			chunk.endTag = "";
			command.addLinkDef(chunk, null);
			
		}
		else {
		
			if (/\n\n/.test(chunk.selection)) {
				command.addLinkDef(chunk, null);
				return;
			}
			
			// The function to be executed when you enter a link and press OK or Cancel.
			// Marks up the link and adds the ref.
    var makeLinkMarkdown = function(link){

        if (link !== null) {
        
            chunk.startTag = chunk.endTag = "";
            //var linkDef = " [999]: " + link;
            
            //var num = command.addLinkDef(chunk, linkDef);
            chunk.startTag = (itemType == 'image') ? "![" : "[";
            chunk.endTag = "](" + link + ")";
            
            if (!chunk.selection) {
                if (itemType == 'image') {
                    chunk.selection = gettext("image description");
                }
                else if (itemType == 'file'){
                    chunk.selection = localUploadFileName || gettext("file name");
                    localUploadFileName = null;
                }
                else {
                    chunk.selection = gettext("link text");
                }
            }
        }
        else {
            if (itemType == 'image' || itemType == 'file'){
                return;
            }
        }
        postProcessing();
    };
        
    if (itemType == 'image') {
        // add forth param to identify image window
        util.prompt(imageDialogText, imageDefaultText, makeLinkMarkdown, 'image');
    }
    else if (itemType == 'file'){
        util.prompt(fileDialogText, '', makeLinkMarkdown, 'file');
    }
    else {
        util.prompt(linkDialogText, linkDefaultText, makeLinkMarkdown, 'link');
    }
    return true;
    }
};
	
	util.makeAPI = function(){
		wmd.wmd = {};
		wmd.wmd.editor = wmd.editor;
		wmd.wmd.previewManager = wmd.previewManager;
	};

    util.makeId = function(idToken) {
        if (wmd.wmd_env['idSeed']) {
            return askbotMakeId(idToken, wmd.wmd_env['idSeed']);
        }
        return idToken;
    };
	
	util.startEditor = function(start_now, buttons, idSeed){

        wmd.wmd_env['idSeed'] = idSeed;
	
		if (wmd.wmd_env.autostart === false) {
			util.makeAPI();
			return;
		}

        if (buttons){
            wmd.wmd_env.buttons = buttons;
        }

		var edit;		// The editor (buttons + input + outputs) - the main object.
		var previewMgr;	// The preview manager.
		
		// Fired after the page has fully loaded.
		var loadListener = function(){
		
			wmd.panels = new wmd.PanelCollection();
			
			previewMgr = new wmd.previewManager();
			var previewRefreshCallback = previewMgr.refresh;
						
			edit = new wmd.editor(previewRefreshCallback);
			
			previewMgr.refresh(true);
			
		};
		
        if (start_now){
            loadListener();
        } else {
		    util.addEvent(top, "load", loadListener);
        }
	};
	
	wmd.previewManager = function(){
		
		var managerObj = this;
		var converter;
		var poller;
		var timeout;
		var elapsedTime;
		var oldInputText;
		var htmlOut;
		var maxDelay = 3000;
		var startType = "delayed"; // The other legal value is "manual"
		
		// Adds event listeners to elements and creates the input poller.
		var setupEvents = function(inputElem, listener){
		
			util.addEvent(inputElem, "input", listener);
			inputElem.onpaste = listener;
			inputElem.ondrop = listener;
			
			util.addEvent(inputElem, "keypress", listener);
			util.addEvent(inputElem, "keydown", listener);
			// previewPollInterval is set at the top of this file.
			poller = new wmd.inputPoller(listener, previewPollInterval);
		};
		
		var getDocScrollTop = function(){
		
			var result = 0;
			
			if (top.innerHeight) {
				result = top.pageYOffset;
			}
			else 
				if (doc.documentElement && doc.documentElement.scrollTop) {
					result = doc.documentElement.scrollTop;
				}
				else 
					if (doc.body) {
						result = doc.body.scrollTop;
					}
			
			return result;
		};
		
		var makePreviewHtml = function(){
		
			// If there are no registered preview and output panels
			// there is nothing to do.
			if (!wmd.panels.preview && !wmd.panels.output) {
				return;
			}
			
			var text = wmd.panels.input.value;
			if (text && text == oldInputText) {
				return; // Input text hasn't changed.
			}
			else {
				oldInputText = text;
			}
			
			var prevTime = new Date().getTime();
			
			if (!converter && wmd.showdown) {
				converter = new wmd.showdown.converter();
			}
			
			if (converter) {
				text = converter.makeHtml(text);
			}
			
			// Calculate the processing time of the HTML creation.
			// It's used as the delay time in the event listener.
			var currTime = new Date().getTime();
			elapsedTime = currTime - prevTime;
			
			pushPreviewHtml(text);
			htmlOut = text;
		};
		
		// setTimeout is already used.  Used as an event listener.
		var applyTimeout = function(){
		
			if (timeout) {
				top.clearTimeout(timeout);
				timeout = undefined;
			}
			
			if (startType !== "manual") {
			
				var delay = 0;
				
				if (startType === "delayed") {
					delay = elapsedTime;
				}
				
				if (delay > maxDelay) {
					delay = maxDelay;
				}
				timeout = top.setTimeout(makePreviewHtml, delay);
			}
		};
		
		var getScaleFactor = function(panel){
			if (panel.scrollHeight <= panel.clientHeight) {
				return 1;
			}
			return panel.scrollTop / (panel.scrollHeight - panel.clientHeight);
		};
		
		var setPanelScrollTops = function(){
		
			if (wmd.panels.preview) {
				wmd.panels.preview.scrollTop = (wmd.panels.preview.scrollHeight - wmd.panels.preview.clientHeight) * getScaleFactor(wmd.panels.preview);
			}
			
			if (wmd.panels.output) {
				wmd.panels.output.scrollTop = (wmd.panels.output.scrollHeight - wmd.panels.output.clientHeight) * getScaleFactor(wmd.panels.output);
			}
		};
		
		this.refresh = function(requiresRefresh){
		
			if (requiresRefresh) {
				oldInputText = "";
				makePreviewHtml();
			}
			else {
				applyTimeout();
			}
		};
		
		this.processingTime = function(){
			return elapsedTime;
		};
		
		// The output HTML
		this.output = function(){
			return htmlOut;
		};
		
		// The mode can be "manual" or "delayed"
		this.setUpdateMode = function(mode){
			startType = mode;
			managerObj.refresh();
		};
		
		var isFirstTimeFilled = true;
		
		var pushPreviewHtml = function(text){
		
			var emptyTop = position.getTop(wmd.panels.input) - getDocScrollTop();
			
			// Send the encoded HTML to the output textarea/div.
			if (wmd.panels.output) {
				// The value property is only defined if the output is a textarea.
				if (wmd.panels.output.value !== undefined) {
					wmd.panels.output.value = text;
          //value is assigned here
					wmd.panels.output.readOnly = true;
				}
				// Otherwise we are just replacing the text in a div.
				// Send the HTML wrapped in <pre><code>
				else {
					var newText = text.replace(/&/g, "&amp;");
					newText = newText.replace(/</g, "&lt;");
					wmd.panels.output.innerHTML = "<pre><code>" + newText + "</code></pre>";
				}
			}
			
			if (wmd.panels.preview) {
				wmd.panels.preview.innerHTML = text;
			}
			
			setPanelScrollTops();
			
			if (isFirstTimeFilled) {
				isFirstTimeFilled = false;
				return;
			}
			
			var fullTop = position.getTop(wmd.panels.input) - getDocScrollTop();
			
			if (global.isIE) {
				top.setTimeout(function(){
					top.scrollBy(0, fullTop - emptyTop);
				}, 0);
			}
			else {
				top.scrollBy(0, fullTop - emptyTop);
			}
		};
		
		var init = function(){
		
			setupEvents(wmd.panels.input, applyTimeout);
			makePreviewHtml();
			
			if (wmd.panels.preview) {
				wmd.panels.preview.scrollTop = 0;
			}
			if (wmd.panels.output) {
				wmd.panels.output.scrollTop = 0;
			}
		};
		
		this.destroy = function(){
			if (poller) {
				poller.destroy();
			}
		};
		
		init();
	};

	// When making a list, hitting shift-enter will put your cursor on the next line
	// at the current indent level.
	command.doAutoindent = function(chunk, postProcessing){
		
		chunk.before = chunk.before.replace(/(\n|^)[ ]{0,3}([*+-]|\d+[.])[ \t]*\n$/, "\n\n");
		chunk.before = chunk.before.replace(/(\n|^)[ ]{0,3}>[ \t]*\n$/, "\n\n");
		chunk.before = chunk.before.replace(/(\n|^)[ \t]+\n$/, "\n\n");
		
		if(/(\n|^)[ ]{0,3}([*+-]|\d+[.])[ \t]+.*\n$/.test(chunk.before)){
			if(command.doList){
				command.doList(chunk);
			}
		}
		if(/(\n|^)[ ]{0,3}>[ \t]+.*\n$/.test(chunk.before)){
			if(command.doBlockquote){
				command.doBlockquote(chunk);
			}
		}
		if(/(\n|^)(\t|[ ]{4,}).*\n$/.test(chunk.before)){
			if(command.doCode){
				command.doCode(chunk);
			}
		}
	};
	
	command.doBlockquote = function(chunk, postProcessing){
		
		chunk.selection = chunk.selection.replace(/^(\n*)([^\r]+?)(\n*)$/,
			function(totalMatch, newlinesBefore, text, newlinesAfter){
				chunk.before += newlinesBefore;
				chunk.after = newlinesAfter + chunk.after;
				return text;
			});
			
		chunk.before = chunk.before.replace(/(>[ \t]*)$/,
			function(totalMatch, blankLine){
				chunk.selection = blankLine + chunk.selection;
				return "";
			});
			
		chunk.selection = chunk.selection.replace(/^(\s|>)+$/ ,"");
		chunk.selection = chunk.selection || "Blockquote";
		
		if(chunk.before){
			chunk.before = chunk.before.replace(/\n?$/,"\n");
		}
		if(chunk.after){
			chunk.after = chunk.after.replace(/^\n?/,"\n");
		}
		
		chunk.before = chunk.before.replace(/(((\n|^)(\n[ \t]*)*>(.+\n)*.*)+(\n[ \t]*)*$)/,
			function(totalMatch){
				chunk.startTag = totalMatch;
				return "";
			});
			
		chunk.after = chunk.after.replace(/^(((\n|^)(\n[ \t]*)*>(.+\n)*.*)+(\n[ \t]*)*)/,
			function(totalMatch){
				chunk.endTag = totalMatch;
				return "";
			});
		
		var replaceBlanksInTags = function(useBracket){
			
			var replacement = useBracket ? "> " : "";
			
			if(chunk.startTag){
				chunk.startTag = chunk.startTag.replace(/\n((>|\s)*)\n$/,
					function(totalMatch, markdown){
						return "\n" + markdown.replace(/^[ ]{0,3}>?[ \t]*$/gm, replacement) + "\n";
					});
			}
			if(chunk.endTag){
				chunk.endTag = chunk.endTag.replace(/^\n((>|\s)*)\n/,
					function(totalMatch, markdown){
						return "\n" + markdown.replace(/^[ ]{0,3}>?[ \t]*$/gm, replacement) + "\n";
					});
			}
		};
		
		if(/^(?![ ]{0,3}>)/m.test(chunk.selection)){
			command.wrap(chunk, wmd.wmd_env.lineLength - 2);
			chunk.selection = chunk.selection.replace(/^/gm, "> ");
			replaceBlanksInTags(true);
			chunk.skipLines();
		}
		else{
			chunk.selection = chunk.selection.replace(/^[ ]{0,3}> ?/gm, "");
			command.unwrap(chunk);
			replaceBlanksInTags(false);
			
			if(!/^(\n|^)[ ]{0,3}>/.test(chunk.selection) && chunk.startTag){
				chunk.startTag = chunk.startTag.replace(/\n{0,2}$/, "\n\n");
			}
			
			if(!/(\n|^)[ ]{0,3}>.*$/.test(chunk.selection) && chunk.endTag){
				chunk.endTag=chunk.endTag.replace(/^\n{0,2}/, "\n\n");
			}
		}
		
		if(!/\n/.test(chunk.selection)){
			chunk.selection = chunk.selection.replace(/^(> *)/,
			function(wholeMatch, blanks){
				chunk.startTag += blanks;
				return "";
			});
		}
	};

	command.doCode = function(chunk, postProcessing){
		
		var hasTextBefore = /\S[ ]*$/.test(chunk.before);
		var hasTextAfter = /^[ ]*\S/.test(chunk.after);
		
		// Use 'four space' markdown if the selection is on its own
		// line or is multiline.
		if((!hasTextAfter && !hasTextBefore) || /\n/.test(chunk.selection)){
			
			chunk.before = chunk.before.replace(/[ ]{4}$/,
				function(totalMatch){
					chunk.selection = totalMatch + chunk.selection;
					return "";
				});
				
			var nLinesBack = 1;
			var nLinesForward = 1;
			
			if(/\n(\t|[ ]{4,}).*\n$/.test(chunk.before)){
				nLinesBack = 0;
			}
			if(/^\n(\t|[ ]{4,})/.test(chunk.after)){
				nLinesForward = 0;
			}
			
			chunk.skipLines(nLinesBack, nLinesForward);
			
			if(!chunk.selection){
				chunk.startTag = "    ";
				chunk.selection = "enter code here";
			}
			else {
				if(/^[ ]{0,3}\S/m.test(chunk.selection)){
					chunk.selection = chunk.selection.replace(/^/gm, "    ");
				}
				else{
					chunk.selection = chunk.selection.replace(/^[ ]{4}/gm, "");
				}
			}
		}
		else{
			// Use backticks (`) to delimit the code block.
			
			chunk.trimWhitespace();
			chunk.findTags(/`/, /`/);
			
			if(!chunk.startTag && !chunk.endTag){
				chunk.startTag = chunk.endTag="`";
				if(!chunk.selection){
					chunk.selection = "enter code here";
				}
			}
			else if(chunk.endTag && !chunk.startTag){
				chunk.before += chunk.endTag;
				chunk.endTag = "";
			}
			else{
				chunk.startTag = chunk.endTag="";
			}
		}
	};
	
	command.doList = function(chunk, postProcessing, isNumberedList){
				
		// These are identical except at the very beginning and end.
		// Should probably use the regex extension function to make this clearer.
		var previousItemsRegex = /(\n|^)(([ ]{0,3}([*+-]|\d+[.])[ \t]+.*)(\n.+|\n{2,}([*+-].*|\d+[.])[ \t]+.*|\n{2,}[ \t]+\S.*)*)\n*$/;
		var nextItemsRegex = /^\n*(([ ]{0,3}([*+-]|\d+[.])[ \t]+.*)(\n.+|\n{2,}([*+-].*|\d+[.])[ \t]+.*|\n{2,}[ \t]+\S.*)*)\n*/;
		
		// The default bullet is a dash but others are possible.
		// This has nothing to do with the particular HTML bullet,
		// it's just a markdown bullet.
		var bullet = "-";
		
		// The number in a numbered list.
		var num = 1;
		
		// Get the item prefix - e.g. " 1. " for a numbered list, " - " for a bulleted list.
		var getItemPrefix = function(){
			var prefix;
			if(isNumberedList){
				prefix = " " + num + ". ";
				num++;
			}
			else{
				prefix = " " + bullet + " ";
			}
			return prefix;
		};
		
		// Fixes the prefixes of the other list items.
		var getPrefixedItem = function(itemText){
		
			// The numbering flag is unset when called by autoindent.
			if(isNumberedList === undefined){
				isNumberedList = /^\s*\d/.test(itemText);
			}
			
			// Renumber/bullet the list element.
			itemText = itemText.replace(/^[ ]{0,3}([*+-]|\d+[.])\s/gm,
				function( _ ){
					return getItemPrefix();
				});
				
			return itemText;
		};
		
		chunk.findTags(/(\n|^)*[ ]{0,3}([*+-]|\d+[.])\s+/, null);
		
		if(chunk.before && !/\n$/.test(chunk.before) && !/^\n/.test(chunk.startTag)){
			chunk.before += chunk.startTag;
			chunk.startTag = "";
		}
		
		if(chunk.startTag){
			
			var hasDigits = /\d+[.]/.test(chunk.startTag);
			chunk.startTag = "";
			chunk.selection = chunk.selection.replace(/\n[ ]{4}/g, "\n");
			command.unwrap(chunk);
			chunk.skipLines();
			
			if(hasDigits){
				// Have to renumber the bullet points if this is a numbered list.
				chunk.after = chunk.after.replace(nextItemsRegex, getPrefixedItem);
			}
			if(isNumberedList == hasDigits){
				return;
			}
		}
		
		var nLinesUp = 1;
		
		chunk.before = chunk.before.replace(previousItemsRegex,
			function(itemText){
				if(/^\s*([*+-])/.test(itemText)){
					bullet = re.$1;
				}
				nLinesUp = /[^\n]\n\n[^\n]/.test(itemText) ? 1 : 0;
				return getPrefixedItem(itemText);
			});
			
		if(!chunk.selection){
			chunk.selection = "List item";
		}
		
		var prefix = getItemPrefix();
		
		var nLinesDown = 1;
		
		chunk.after = chunk.after.replace(nextItemsRegex,
			function(itemText){
				nLinesDown = /[^\n]\n\n[^\n]/.test(itemText) ? 1 : 0;
				return getPrefixedItem(itemText);
			});
			
		chunk.trimWhitespace(true);
		chunk.skipLines(nLinesUp, nLinesDown, true);
		chunk.startTag = prefix;
		var spaces = prefix.replace(/./g, " ");
		command.wrap(chunk, wmd.wmd_env.lineLength - spaces.length);
		chunk.selection = chunk.selection.replace(/\n/g, "\n" + spaces);
		
	};
	
	command.doHeading = function(chunk, postProcessing){
		
		// Remove leading/trailing whitespace and reduce internal spaces to single spaces.
		chunk.selection = chunk.selection.replace(/\s+/g, " ");
		chunk.selection = chunk.selection.replace(/(^\s+|\s+$)/g, "");
		
		// If we clicked the button with no selected text, we just
		// make a level 2 hash header around some default text.
		if(!chunk.selection){
			chunk.startTag = "## ";
			chunk.selection = "Heading";
			chunk.endTag = " ##";
			return;
		}
		
		var headerLevel = 0;		// The existing header level of the selected text.
		
		// Remove any existing hash heading markdown and save the header level.
		chunk.findTags(/#+[ ]*/, /[ ]*#+/);
		if(/#+/.test(chunk.startTag)){
			headerLevel = re.lastMatch.length;
		}
		chunk.startTag = chunk.endTag = "";
		
		// Try to get the current header level by looking for - and = in the line
		// below the selection.
		chunk.findTags(null, /\s?(-+|=+)/);
		if(/=+/.test(chunk.endTag)){
			headerLevel = 1;
		}
		if(/-+/.test(chunk.endTag)){
			headerLevel = 2;
		}
		
		// Skip to the next line so we can create the header markdown.
		chunk.startTag = chunk.endTag = "";
		chunk.skipLines(1, 1);

		// We make a level 2 header if there is no current header.
		// If there is a header level, we substract one from the header level.
		// If it's already a level 1 header, it's removed.
		var headerLevelToCreate = headerLevel == 0 ? 2 : headerLevel - 1;
		
		if(headerLevelToCreate > 0){
			
			// The button only creates level 1 and 2 underline headers.
			// Why not have it iterate over hash header levels?  Wouldn't that be easier and cleaner?
			var headerChar = headerLevelToCreate >= 2 ? "-" : "=";
			var len = chunk.selection.length;
			if(len > wmd.wmd_env.lineLength){
				len = wmd.wmd_env.lineLength;
			}
			chunk.endTag = "\n";
			while(len--){
				chunk.endTag += headerChar;
			}
		}
	};	
	
	command.doHorizontalRule = function(chunk, postProcessing){
		chunk.startTag = "----------\n";
		chunk.selection = "";
		chunk.skipLines(2, 1, true);
	}
};


Attacklab.wmd_env = {};
Attacklab.account_options = {};
Attacklab.wmd_defaults = {version:1, output:"Markdown", lineLength:40, delayLoad:false};

<<<<<<< HEAD
//@todo: this needs to be moved out of the wmd.js as we have askbot-specific code here
if(!Attacklab.wmd && askbot['settings']['editorType'] === 'markdown') {
=======
if (askbot['settings']['editorType'] == 'markdown' && !Attacklab.wmd) {
>>>>>>> 60bc578f
	Attacklab.wmd = function() {
		Attacklab.loadEnv = function() {
			var mergeEnv = function(env) {
				if(!env) {
					return;
				}
			
				for(var key in env) {
					Attacklab.wmd_env[key] = env[key];
				}
			};
			
			mergeEnv(Attacklab.wmd_defaults);
			mergeEnv(Attacklab.account_options);
			mergeEnv(top["wmd_options"]);
			Attacklab.full = true;
			
			var defaultButtons = "bold italic link blockquote code image attachment ol ul heading hr";
			Attacklab.wmd_env.buttons = Attacklab.wmd_env.buttons || defaultButtons;
		};
		Attacklab.loadEnv();

	};
	
	Attacklab.wmd();
	Attacklab.wmdBase();
	Attacklab.Util.startEditor();
};<|MERGE_RESOLUTION|>--- conflicted
+++ resolved
@@ -2480,12 +2480,7 @@
 Attacklab.account_options = {};
 Attacklab.wmd_defaults = {version:1, output:"Markdown", lineLength:40, delayLoad:false};
 
-<<<<<<< HEAD
-//@todo: this needs to be moved out of the wmd.js as we have askbot-specific code here
-if(!Attacklab.wmd && askbot['settings']['editorType'] === 'markdown') {
-=======
 if (askbot['settings']['editorType'] == 'markdown' && !Attacklab.wmd) {
->>>>>>> 60bc578f
 	Attacklab.wmd = function() {
 		Attacklab.loadEnv = function() {
 			var mergeEnv = function(env) {
