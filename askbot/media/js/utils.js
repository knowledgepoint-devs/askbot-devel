/**
 * attention - this function needs to be retired
 * as it cannot accurately give url to the media file
 */
var mediaUrl = function(resource){
    return askbot['settings']['static_url'] + 'default' + '/' + resource;
};

var getCookie = function(name) {
    var cookieValue = null;
    if (document.cookie && document.cookie != '') {
        var cookies = document.cookie.split(';');
        for (var i = 0; i < cookies.length; i++) {
            var cookie = $.trim(cookies[i]);
            // Does this cookie string begin with the name we want?
            if (cookie.substring(0, name.length + 1) == (name + '=')) {
                return decodeURIComponent(cookie.substring(name.length + 1));
            }
        }
    }
    return cookieValue;
};

<<<<<<< HEAD
=======
var disableAllInputs = function() {
    $('input').attr('disabled', 'disabled');
    $('button').attr('disabled', 'disabled');
    $('textarea').attr('disabled', 'disabled');
};

var enableAllInputs = function() {
    $('input').removeAttr('disabled');
    $('button').removeAttr('disabled');
    $('textarea').removeAttr('disabled');
};

var csrfSafeMethod = function(method) {
    return (/^(GET|HEAD|OPTIONS|TRACE)$/.test(method));
};

var sameOrigin = function(url) {
    var host = document.location.host;
    var protocol = document.location.protocol;
    var sr_origin = '//' + host;
    var origin = protocol + sr_origin;
    return (
        (url == origin || url.slice(0, origin.length + 1) == origin + '/') ||
        (url == sr_origin || url.slice(0, sr_origin.length + 1) == sr_origin + '/') ||
        !(/^(\/\/|http:|https:).*/.test(url))

    );
};

$.ajaxSetup({
    beforeSend: function(xhr, settings) {
        if (!csrfSafeMethod(settings.type) && sameOrigin(settings.url)) {
            // Send the token to same-origin, relative URLs only.
            // Send the token only if the method warrants CSRF protection
            // Using the CSRFToken value acquired earlier
            var csrfCookieName = askbot['settings']['csrfCookieName'];
            xhr.setRequestHeader("X-CSRFToken", getCookie(csrfCookieName));
        }
    }
});

/* Returns "next" parameter from the window.location.search
 * or default post-signin redirect url */
var getNextUrl = function() {
    var search = window.location.search;
    search = search.slice(1);
    var searchBits = search.split('&');
    for (i = 0; i < searchBits.length; i++) {
        var keyVal = searchBits[i].split('=');
        if (keyVal[0] === 'next') {
            return decodeURIComponent(keyVal[1]);
        }
    }
    return askbot['settings']['loginRedirectUrl'];
};

>>>>>>> b440c06b
var cleanUrl = function(url){
    var re = new RegExp('//', 'g');
    return url.replace(re, '/');
};

var copyAltToTitle = function(sel){
    sel.attr('title', sel.attr('alt'));
};

var pxToInt = function(pixels) {
    return parseInt(pixels.replace('px', ''));
};

var animateHashes = function(){
    var id_value = window.location.hash;
    if (id_value != ""){
        var previous_color = $(id_value).css('background-color');
        $(id_value).css('backgroundColor', '#FFF8C6');
        $(id_value)
            .animate({backgroundColor: '#ff7f2a'}, 500)
            .animate({backgroundColor: '#FFF8C6'}, 500, function(){
                $(id_value).css('backgroundColor', previous_color);
            });
    }
};

/**
 * logs a message, if console is available
 */
var debug = function(message) {
    if (window.console) {
        console.log(message)
    }
};

/**
 * @param {string} id_token - any token
 * @param {string} unique_seed - the unique part
 * @returns {string} unique id that can be used in DOM
 */
var askbotMakeId = function(id_token, unique_seed) {
    return id_token + '-' + unique_seed;
};

var getNewUniqueInt = function() {
    var num = askbot['data']['uniqueInt'] || 0;
    num = num + 1;
    askbot['data']['uniqueInt'] = num;
    return num;
};

/**
 * generic tag cleaning function, settings
 * are from askbot live settings and askbot.const
 */
var cleanTag = function(tag_name, settings) {
    var tag_regex = new RegExp(settings['tag_regex']);
    if (tag_regex.test(tag_name) === false) {
        var firstChar = tag_name.substring(0, 1);
        if (settings['tag_forbidden_first_chars'].indexOf(firstChar) > -1) {
            throw settings['messages']['wrong_first_char'];
        } else {
            throw settings['messages']['wrong_chars'];
        }
    }

    var max_length = settings['max_tag_length'];
    if (tag_name.length > max_length) {
        throw interpolate(
            ngettext(
                'must be shorter than %(max_chars)s character',
                'must be shorter than %(max_chars)s characters',
                max_length
            ),
            {'max_chars': max_length },
            true
        );
    }
    if (settings['force_lowercase_tags']) {
        return tag_name.toLowerCase();
    } else {
        return tag_name;
    }
};


var getSingletonController = function(controllerClass, name) {
    askbot['controllers'] = askbot['controllers'] || {};
    var controller = askbot['controllers'][name];
    if (controller === undefined) {
        controller = new controllerClass();
        askbot['controllers'][name] = controller;
    }
    return controller;
};

var setController = function(controller, name) {
    askbot['controllers'] = askbot['controllers'] || {};
    askbot['controllers'][name] = controller;
};

var sortChildNodes = function(node, cmpFunc) {
    var items = node.children().sort(cmpFunc);
    node.append(items);
};

var getUniqueValues = function(values) {
    var uniques = new Object();
    var out = new Array();
    $.each(values, function(idx, value){
        if (!(value in uniques)){
            uniques[value] = 1;
            out.push(value);
        };
    });
    return out;
}

var getUniqueWords = function(value){
    var words = $.trim(value).split(/\s+/);
    return getUniqueValues(words);
};

/**
 * comma-joins items and uses "and'
 * between the last and penultimate items
 * @param {Array<string>} values
 * @return {string}
 */
var joinAsPhrase = function(values) {
    var count = values.length;
    if (count === 0) {
        return '';
    } else if (count === 1) {
        return values[0];
    } else {
        var last = values.pop();
        var prev = values.pop();
        return values.join(', ') + prev + gettext('and') + last;
    }
};

/**
 * @return {boolean}
 */
var inArray = function(item, itemsList) {
    for (var i = 0; i < itemsList.length; i++) {
        if (item === itemsList[i]) {
            return true;
        }
    }
    return false;
};

var showMessage = function(element, msg, where) {
    var div = $('<div class="vote-notification"><h3>' + msg + '</h3>(' +
    gettext('click to close') + ')</div>');

    div.click(function(event) {
        $(".vote-notification").fadeOut("fast", function() { $(this).remove(); });
    });

    var where = where || 'parent';

    if (where == 'parent'){
        element.parent().append(div);
    }
    else {
        element.after(div);
    }

    div.fadeIn("fast");
};

//outer html hack - https://github.com/brandonaaron/jquery-outerhtml/
(function($){
    var div;
    $.fn.outerHTML = function() {
        var elem = this[0],
        tmp;
        return !elem ? null
        : typeof ( tmp = elem.outerHTML ) === 'string' ? tmp
        : ( div = div || $('<div/>') ).html( this.eq(0).clone() ).html();
    };
})(jQuery);

/**
 * @return {number} key code of the event or `undefined`
 */
var getKeyCode = function(e) {
    if (e.which) {
        return e.which;
    } else if (e.keyCode) {
        return e.keyCode;
    }
    return undefined;
};

var makeKeyHandler = function(key, callback){
    return function(e){
        if ((e.which && e.which == key) || (e.keyCode && e.keyCode == key)){
            if(!e.shiftKey){
                callback();
                return false;
            }
        }
    };
};


var setupButtonEventHandlers = function(button, callback){
    button.keydown(makeKeyHandler(13, callback));
    button.click(callback);
};

var removeButtonEventHandlers = function(button) {
    button.unbind('click');
    button.unbind('keydown');
};

var decodeHtml = function(encodedText) {
    return $('<div/>').html(encodedText).text();
};

var putCursorAtEnd = function(element){
    var el = $(element).get()[0];
    if (el === undefined) {
        return;
    }
    var jEl = $(el);
    if (el.setSelectionRange){
        var len = jEl.val().length * 2;
        el.setSelectionRange(len, len);
    }
    else{
        jEl.val(jEl.val());
    }
    jEl.scrollTop(999999);
};

var setCheckBoxesIn = function(selector, value){
    return $(selector + '> input[type=checkbox]').attr('checked', value);
};

var removeModalMenu = function() {
    $('.modal').remove();
    $('.modal-backdrop').remove();
};

var setModalMenuHtml = function(html) {
    removeModalMenu();
    var div = $('<div></div>');
    div.html(html);
    $('body').append(div);
};


/*
 * Old style notify handler
 */
var notify = function() {
    var visible = false;
    return {
        show: function(html, autohide) {
            if (html) {
                $("body").addClass('user-messages');
                var par = $('<p class="notification"></p>');
                par.html(html);
                $(".notify").prepend(par);
            }          
            $(".notify").fadeIn("slow");
            visible = true;
            if (autohide) {
                setTimeout(
                    function() { 
                        notify.close(false);
                        notify.clear();
                    },
                    3000
                );
            }
        },       
        clear: function() {
            $('.notify').empty();
        },
        close: function(doPostback) {
            if (doPostback) {
               $.post(
                   askbot['urls']['mark_read_message'],
                   { formdata: "required" }
               );
            }
            $(".notify").fadeOut("fast");
            $('body').removeClass('user-messages');
            visible = false;
        },     
        isVisible: function() { return visible; }     
    };
}();


/* **************************************************** */
// Search query-string manipulation utils
/* **************************************************** */

var QSutils = QSutils || {};  // TODO: unit-test me

QSutils.TAG_SEP = ','; // should match const.TAG_SEP; TODO: maybe prepopulate this in javascript.html ?

QSutils.get_query_string_selector_value = function (query_string, selector) {
    var params = query_string.split('/');
    for(var i=0; i<params.length; i++) {
        var param_split = params[i].split(':');
        if(param_split[0] === selector) {
            return param_split[1];
        }
    }
    return undefined;
};

QSutils.patch_query_string = function (query_string, patch, remove) {
    var params = query_string.split('/');
    var patch_split = patch.split(':');

    var new_query_string = '';
    var mapping = {};

    if(!remove) {
        // prepopulate the patched selector if it's not meant to be removed
        mapping[patch_split[0]] = patch_split[1];
    }

    for (var i = 0; i < params.length; i++) {
        var param_split = params[i].split(':');
        if(param_split[0] !== patch_split[0] && param_split[1]) {
            mapping[param_split[0]] = param_split[1];
        }
    }

    var add_selector = function(name) {
        if(name in mapping) {
            new_query_string += name + ':' + mapping[name] + '/';
        }
    };

    /* The order of selectors should match the Django URL */
    add_selector('scope');
    add_selector('sort');
    add_selector('tags');
    add_selector('author');
    add_selector('page');
    add_selector('page-size');
    add_selector('query');

    return new_query_string;
};

QSutils.remove_search_tag = function(query_string, tag){
    var tag_string = this.get_query_string_selector_value(query_string, 'tags');
    if(!tag_string) {
        return query_string;
    }

    var tags = tag_string.split(this.TAG_SEP);

    var pos = $.inArray(encodeURIComponent(tag), tags);
    if(pos > -1) {
        tags.splice(pos, 1); /* array.splice() works in-place */
    }

    if(tags.length === 0) {
        return this.patch_query_string(query_string, 'tags:', true);
    } else {
        return this.patch_query_string(query_string, 'tags:' + tags.join(this.TAG_SEP));
    }
};

QSutils.add_search_tag = function(query_string, tag){
    var tag_string = this.get_query_string_selector_value(query_string, 'tags');
    tag = encodeURIComponent(tag);
    if(!tag_string) {
        tag_string = tag;
    } else {
        tag_string = [tag_string, tag].join(this.TAG_SEP);
    }

    return this.patch_query_string(query_string, 'tags:' + tag_string);
};

/* **************************************************** */

/* some google closure-like code for the ui elements */
var inherits = function(childCtor, parentCtor) {
  /** @constructor taken from google closure */
    function tempCtor() {};
    tempCtor.prototype = parentCtor.prototype;
    childCtor.superClass_ = parentCtor.prototype;
    childCtor.prototype = new tempCtor();
    childCtor.prototype.constructor = childCtor;
};

/* helper function to access superclass */
var superClass = function(cls) {
    return cls.superClass_;
};

/** wrapper around jQuery object
 * @constructor
 * the top level "class" for other elements
 * I.e. all other things must inherit this class.
 * For an example of the inheritance pattern,
 * please see the "TippedInput" below.
 */
var WrappedElement = function(){
    this._element = null;
    this._in_document = false;
    this._idSeed = null;
};
/* note that we do not call inherits() here
 * See TippedInput as an example of a subclass
 */

/**
 * returns a unique integer for any instance of WrappedElement
 * which can be used to construct a unique id for use in the DOM
 * @return {string}
 */
WrappedElement.prototype.getIdSeed = function() {
    var seed = this._idSeed || parseInt(getNewUniqueInt());
    this._idSeed = seed;
    return seed;
};

/**
 * returns unique ide based on the prefix and the id seed
 * @param {string} prefix
 * @return {string}
 */
WrappedElement.prototype.makeId = function(prefix) {
    return askbotMakeId(prefix, this.getIdSeed());
};

/**
 * notice that we use ObjCls.prototype.someMethod = function()
 * notation - as we use Javascript's prototypal inheritance
 * explicitly. The point of this is to be able to eventually
 * use the Closure Compiler
 */
WrappedElement.prototype.setElement = function(element){
    this._element = element;
};

/** 
 * this function must be overridden for any object
 * what will use "DOM generation" pattern
 *
 * Inside this function two things can happen:
 * 1) dom structure creation
 * 2) event handlers attached to the dom structure
 */
WrappedElement.prototype.createDom = function(){
    /* inside at the very least you must assign
     * a jQuery object to a parameter called _element
     */
    this._element = $('<div></div>');
};

/**
 * @param {object} element, a jQuery object wrapping a single
 * DOM element.
 *
 * This function must be overridden in the subclasses
 * that are used in the "decoration" pattern
 */
WrappedElement.prototype.decorate = function(element){
    this._element = element;
};

/**
 * This method should not be overridden
 * Normally you call this method to generate the dom
 * structure, if applicable, or just obtain the
 * jQuery object encapsulating the dom.
 * 
 * @return {object} jQuery
 */
WrappedElement.prototype.getElement = function(){
    if (this._element === null){
        this.createDom();
    }
    return this._element;
};

WrappedElement.prototype.hasElement = function() {
    return (this._element !== undefined);
};
WrappedElement.prototype.inDocument = function(){
    return (this._element && this._element.is(':hidden') === false);
};
WrappedElement.prototype.enterDocument = function(){
    return this._in_document = true;
};
WrappedElement.prototype.hasElement = function(){
    return (this._element !== null);
};
/**
 * A utility method, returning a new jQuery object for
 * some HTML tag
 *
 * Example:
 * var ageInput = this.makeElement('input');
 */
WrappedElement.prototype.makeElement = function(html_tag){
    //makes jQuery element with tags
    return $('<' + html_tag + '></' + html_tag + '>');
};
/**
 * Removes object's DOM element from the DOM tree
 * should be overridden to remove the event handlers
 * and properly destroy the dom structure
 * as well as any other included sub-elements
 */
WrappedElement.prototype.dispose = function(){
    this._element.remove();
    this._in_document = false;
};


/**
 * @constructor
 * @param {object} data (keys: src, contents)
 */
var ScriptElement = function(data) {
    WrappedElement.call(this);
    this._src = data['src'] || undefined;
    this._contents = data['contents'] || undefined;
    if (this._src === undefined && this._contents === undefined) {
        debug('Error! either contents or src must be defined');
    }
};
inherits(ScriptElement, WrappedElement);

ScriptElement.prototype.activate = function() {
    var element = this.getElement();
    $('head').append(element);
};

ScriptElement.prototype.createDom = function() {
    this._element = this.makeElement('script');
    this._element.attr('type', 'text/javascript');
    if (this._src) {
        this._element.attr('src', this._src);
    }
    if (this._contents) {
        this._element.html(this._contents);
    }
};

/** 
 * @constructor
 * a loader
 */
var WaitIcon = function() {
    WrappedElement.call(this);
    this._isVisible = false;
};
inherits(WaitIcon, WrappedElement);

WaitIcon.prototype.setVisible = function(isVisible) {
    this._isVisible = isVisible;
    if (this._element) {
        if (this._isVisible === true) {
            this._element.show();
        } else {
            this._element.hide();
        }
    }
};

WaitIcon.prototype.hide = function() {
    this.setVisible(false);
};

WaitIcon.prototype.show = function() {
    this.setVisible(true);
};

WaitIcon.prototype.createDom = function() {
    var box = this.makeElement('div');
    box.addClass('wait-icon-box');
    this._element = box;
    var img = this.makeElement('img');
    img.attr('src', mediaUrl('media/images/ajax-loader.gif'));
    box.append(img);
    this.setVisible(this._isVisible); 
};

var Paginator = function() {
    WrappedElement.call(this);
};
inherits(Paginator, WrappedElement);

/** 
 * A mandotory method.
 * this method needs to be implemented by the subclass
 * @interface
 * @param data is json dict returted by the server
 */
Paginator.prototype.renderPage = function(data) {
    throw 'implement me in the subclass';
};

/**
 * A mandatory method.
 * @interface - implement in subclass
 * returns url that can be used to retrieve page data
 */
Paginator.prototype.getPageDataUrl = function(pageNo) {
    throw 'implement me in the subclass';
};

/** 
 * Optional method
 * @interface - implement in subclass
 * returns url parameters for the page request
 */
Paginator.prototype.getPageDataUrlParams = function(pageNo) {};

Paginator.prototype.setIsLoading = function(isLoading) {
    this._isLoading = isLoading;
};

Paginator.prototype.startLoadingPageData = function(pageNo) {
    if (this._isLoading) {
        return;
    }
    var me = this;
    var requestParams = {
        type: 'GET',
        dataType: 'json',
        url: this.getPageDataUrl(pageNo),
        cache: false,
        success: function(data) {
            me.renderPage(data);
            me.setCurrentPage(pageNo);
            me.setIsLoading(false);
        },
        failure: function() {
            me.setIsLoading(false);
        }
    };
    var urlParams = this.getPageDataUrlParams(pageNo);
    if (urlParams) {
        requestParams['data'] = urlParams;
    }
    $.ajax(requestParams);
    me.setIsLoading(true);
    return false;
};

Paginator.prototype.getCurrentPageNo = function() {
    var page = this._element.find('.curr');
<<<<<<< HEAD
    return parseInt(page.attr('data-page'));
=======
    return parseInt(page.data('page'));
>>>>>>> b440c06b
};

Paginator.prototype.getIncrementalPageHandler = function(direction) {
    var me = this;
    return function() {
        var pageNo = me.getCurrentPageNo();
        if (direction === 'next') {
            pageNo = pageNo + 1;
        } else {
            pageNo = pageNo - 1;
        }
        me.startLoadingPageData(pageNo);
        return false;
    };
};

<<<<<<< HEAD
Paginator.prototype.getWindowStart = function(pageNo) {
    var totalPages = this._numPages;
    var activePages = this._numActivePages;

    //paginator is "short" w/o prev or next, no need to rerender
    if (totalPages === activePages) {
        return 1;
    }

    //we are in leading range
    if (pageNo < activePages) {
        return 1;
    }

    //we are in trailing range
    var lastWindowStart = totalPages - activePages + 1;
    if (pageNo > lastWindowStart) {
        return lastWindowStart;
    }

    return pageNo - Math.floor(activePages/2);
};

Paginator.prototype.renderPaginatorWindow = function(windowStart) {
    var anchors = this._paginatorAnchors;
    for (var i = 0; i < anchors.length; i++) {
        var anchor = $(anchors[i]);
        removeButtonEventHandlers(anchor);
        var pageNo = windowStart + i;
        //re-render displayed number
        anchor.html(pageNo);
        //re-render the tooltip text
        var labelTpl = gettext('page %s');
        anchor.attr('title', interpolate(labelTpl, [pageNo]));
        //re-render the "page" data value
        anchor.parent().attr('data-page', pageNo);
        //setup new event handler
        var pageHandler = this.getPageButtonHandler(pageNo);
        setupButtonEventHandlers(anchor, pageHandler);
    }
};

Paginator.prototype.renderPaginatorEdges = function(windowStart, pageNo) {
    //first page button
    var first = this._firstPageNav;
    if (windowStart === 1) {
        first.hide();
    } else {
        first.show();
    }

    //last page button
    var lastWindowStart = this._numPages - this._numActivePages + 1;
    var last = this._lastPageNav;
    if (windowStart === lastWindowStart) {
        last.hide();
    } else {
        last.show();
    }

    //show or hide "prev" and "next" buttons
    if (this._numPages === this._numActivePages) {
        this._prevPageButton.hide();
        this._nextPageButton.hide();
    } else {
=======
Paginator.prototype.setCurrentPage = function(pageNo) {
    //naive - assuming all pages are shown and not "dotted out"
    var page = this._element.find('[data-page="' + pageNo + '"]');
    if (page.length === 1) {
        var curr = this._element.find('.curr');
        curr.removeClass('curr');
        page.addClass('curr');
>>>>>>> b440c06b
        if (pageNo === 1) {
            this._prevPageButton.hide();
        } else {
            this._prevPageButton.show();
        }
        if (pageNo === this._numPages) {
            this._nextPageButton.hide();
        } else {
            this._nextPageButton.show();
        }
    }
};

<<<<<<< HEAD
Paginator.prototype.setCurrentPage = function(pageNo) {

    var currPageNo = this.getCurrentPageNo();
    var currWindow = this.getWindowStart(currPageNo);
    var newWindow = this.getWindowStart(pageNo);
    if (newWindow !== currWindow) {
        this.renderPaginatorWindow(newWindow);
    }

    //select the current page
    var page = this._mainPagesNav.find('[data-page="' + pageNo + '"]');
    if (page.length === 1) {
        var curr = this._element.find('.curr');
        curr.removeClass('curr');
        page.addClass('curr');
    }

    //show or hide ellipses (...) and the last/first page buttons
    //newWindow is starting page of the new paginator window
    this.renderPaginatorEdges(newWindow, pageNo);
};

=======
>>>>>>> b440c06b
Paginator.prototype.createButton = function(cls, label) {
    var btn = this.makeElement('span');
    btn.addClass(cls);
    var link = this.makeElement('a');
    link.html(label);
    btn.append(link);
    return btn;
};

Paginator.prototype.getPageButtonHandler = function(pageNo) {
    var me = this;
    return function() { 
        if (me.getCurrentPageNo() !== pageNo) {
            me.startLoadingPageData(pageNo); 
        }
        return false;
    };
};

Paginator.prototype.decorate = function(element) {
    this._element = element;
    var pages = element.find('.page');
<<<<<<< HEAD
    this._firstPageNav = element.find('.first-page-nav');
    this._lastPageNav = element.find('.last-page-nav');
    this._mainPagesNav = element.find('.main-pages-nav');
    var paginatorButtons = element.find('.paginator');
    this._numPages = paginatorButtons.data('numPages');

    var mainNavButtons = element.find('.main-pages-nav a');
    this._paginatorAnchors =  mainNavButtons;
    this._numActivePages = mainNavButtons.length;

=======
    var paginatorButtons = element.find('.paginator');
    this._numPages = paginatorButtons.data('numPages');
>>>>>>> b440c06b
    for (var i = 0; i < pages.length; i++) {
        var page = $(pages[i]);
        var pageNo = page.data('page');
        var link = page.find('a');
<<<<<<< HEAD
=======
        var me = this;
>>>>>>> b440c06b
        var pageHandler = this.getPageButtonHandler(pageNo);
        setupButtonEventHandlers(link, pageHandler);
    }

    var currPageNo = element.find('.curr').data('page');
    
<<<<<<< HEAD
    //next page button
    var nextPage = element.find('.next');
    this._nextPageButton = nextPage;
=======
    //dom for the next page button
    var nextPage = element.find('.next');
    if (nextPage.length) {
        this._nextPageButton = nextPage;
    } else {
        var btn = this.createButton('next', gettext('next') + ' &raquo;');
        this._nextPageButton = btn;
        paginatorButtons.append(btn);
    }
>>>>>>> b440c06b
    if (currPageNo === this._numPages) {
        this._nextPageButton.hide();
    }

    setupButtonEventHandlers(
        this._nextPageButton,
        this.getIncrementalPageHandler('next')
    );

<<<<<<< HEAD
    var prevPage = element.find('.prev');
    this._prevPageButton = prevPage;
=======
    var prevPage = element.find('prev');
    if (prevPage.length) {
        this._prevPageButton = prevPage;
    } else {
        var btn = this.createButton('prev', '&laquo; ' + gettext('previous'));
        this._prevPageButton = btn;
        paginatorButtons.prepend(btn);
    }
>>>>>>> b440c06b
    if (currPageNo === 1) {
        this._prevPageButton.hide();
    }

    setupButtonEventHandlers(
        this._prevPageButton,
        this.getIncrementalPageHandler('prev')
    );
};

<<<<<<< HEAD
=======
/**
 * @contsructor
 * a form helper that disables submit button
 * after it is submitted the first time
 * to prevent double submits
 */
var OneShotForm = function() {
    WrappedElement.call(this);
    this._submitBtn = undefined;
};
inherits(OneShotForm, WrappedElement);

OneShotForm.prototype.setSubmitButton = function(button) {
    this._submitBtn = button;
};

OneShotForm.prototype.enable = function() {
    this._element.data('submitted', false);
    this._submitBtn.removeClass('disabled');
};

OneShotForm.prototype.disable = function() {
    this._element.data('submitted', true);
    this._submitBtn.addClass('disabled');
};

OneShotForm.prototype.decorate = function(element) {
    this._element = element;
    var me = this;
    var button = this._submitBtn;
    var disabler = function(evt) {
        if (element.data('submitted') === true) {
            evt.preventDefault();
        } else {
            me.disable();
            return true;
        }
    };
    element.submit(disabler);
};

/**
 * @constructor
 * a simple link
 */
var Link = function() {
    WrappedElement.call(this);
};
inherits(Link, WrappedElement);

Link.prototype.setUrl = function(url) {
    this._url = url;
};

Link.prototype.setText = function(text) {
    this._text = text;
};

Link.prototype.createDom = function() {
    var link = this.makeElement('a');
    this._element = link;
    link.attr('href', this._url);
    link.html(this._text);
};

/**
 * @constructor
 * Widget is a Wrapped element with state
 */
var Widget = function() {
    WrappedElement.call(this);
    this._state = undefined;
};
inherits(Widget, WrappedElement);

Widget.prototype.setState = function(state) {
    this._state = state;
};

Widget.prototype.getState = function() {
    return this._state;
};

Widget.prototype.makeButton = function(label, handler) {
    var button = this.makeElement('button');
    button.html(label);
    setupButtonEventHandlers(button, handler);
    return button;
};

/**
 * @constructor
 * A button that allows to validate email
 * associated with some text that advises user to validate
 * email address
 */
var EmailValidator = function() {
    Widget.call(this);
    this._waitInterval = undefined;
};
inherits(EmailValidator, Widget);

EmailValidator.prototype.setCloseHandler = function(handler) {
    this._closeHandler = handler;
};

EmailValidator.prototype.close = function() {
    if (this._closeHandler) {
        this._closeHandler();
    };
};

EmailValidator.prototype.startWaiting = function() {
    var state = this.getState();
    if (state === 'waiting') {
        return;
    };
    this._prompt.html(gettext(
        'Thanks! An email with a validation link sent. ' +
        'Please open your email account and click the link.'
    ));
    this._button.html(gettext('Check status or resend the link'));
    this.setState('waiting');
};

EmailValidator.prototype.getStartValidationHandler = function() {
    var me = this;
    return function() {
        $.ajax({
            type: 'POST',
            dataType: 'json',
            url: askbot['urls']['validateEmail'],
            success: function(data) {
                if (data['success']) {
                    if (data['status'] === 'done') {
                        me.close();
                        me.dispose();
                    } else {
                        me.startWaiting();
                    }
                }
            }
        });
    };
};

EmailValidator.prototype.decorate = function(element) {
    this._element = element;
    this._prompt = element.find('.prompt');
    var btn = element.find('button');
    btn.removeAttr('disabled');
    this._button = btn;
    setupButtonEventHandlers(btn, this.getStartValidationHandler());
};


/**
 * @constructor
 * similar to TippedInput, but the label
 * is the actual label element immediately preceding the
 * input and placed over the input by css.
 * When user has something typed,
 * label goes above the input
 */
var LabeledInput = function() {
    WrappedElement.call(this);
};
inherits(LabeledInput, WrappedElement);

LabeledInput.prototype.setLabelText = function(text) {
    this._label.html(text);
};

LabeledInput.prototype.setError = function(errorText) {
    this._label.addClass('error');
    if (errorText) {
        this.setLabelText(errorText);
    };
};

LabeledInput.prototype.putLabelInside = function() {
    if (this._label === undefined) {
        return;
    }
    if (this._label.hasClass('active') === false) {
        return;
    }
    //tried using .offset but had hard time reproducing the position
    this._label.css('top', 0);
    this._label.removeClass('active');
};

LabeledInput.prototype.putLabelOutside = function() {
    if (this._label.hasClass('active')) {
        return;
    }
    var coor = this._element.offset();
    coor.top = coor.top - this._label.outerHeight();
    this._label.offset(coor);
    this._label.addClass('active');
};

LabeledInput.prototype.reset = function() {
    if (this._label === undefined) {
        return;
    }
    this.putLabelInside();
    this._label.removeClass('error');
    this.setLabelText(this._originalLabelText);
    this._element.val('');
    this._element.blur();
};

LabeledInput.prototype.focus = function() {
    this._element.focus();
};

LabeledInput.prototype.decorate = function(element) {
    var label = $('label[for="' + element.attr('id') + '"]');
    if (label.length !== 1) {
        debug('could not find label!!!');
        return;
    }
    this._element = element;
    this._label = label;
    this._originalLabelText = label.html();

    element.attr('autocomplete', 'off');

    var me = this;
    element.keydown(function() {
        me.putLabelOutside();//could be more complex
    });
    element.change(function() {
        if (element.val().length > 0) {
            me.putLabelOutside();
        }
    });
};


/**
 * @constructor
 * A form that is posted to some url
 * Each field is labeled and errors show in
 * place of the labels.
 * When form is submitted either error messages
 * are set/cleared or function handleSuccess is run.
 * .handleSuccess() must be defined in the subclass.
 */
var AjaxForm = function() {
    WrappedElement.call(this);
    this._fieldNames = [];//define fields in subclasses
    this._inputs = {};//all keyed by field name
    this._labels = {};
    this._labeledInputObjects = {};
    this._labelDefaultTexts = {};
    this._formPrefix = undefined;//set to string (folowed by dash in django)
};
inherits(AjaxForm, WrappedElement);

/**
 * returns value of the field by the name attribute
 */
AjaxForm.prototype.getValueByFieldName = function(name) {
    var field = this._inputs[name];
    if (field.attr('type') === 'checkbox') {
        return field.is(':checked');
    } else {
        return field.val() || '';
    }
};

AjaxForm.prototype.getValues = function() {
    var fieldNames = this._fieldNames;
    var data = {};
    for (var i=0; i < fieldNames.length; i++) {
        var name = fieldNames[i];
        data[name] = this.getValueByFieldName(name);
    }
    return data;
};

AjaxForm.prototype.getSubmitHandler = function() {
    var me = this;
    var inputs = this._inputs;
    var fieldNames = this._fieldNames;
    var url = this._url;
    return function (evt) {
        var data = me.getValues();
        $.ajax({
            type: 'POST',
            url: url,
            data: JSON.stringify(data),
            dataType: 'json',
            success: function(data) {
                if (data['success']) {
                    if (data['errors']) {
                        me.setErrors(data['errors']);
                    } else {
                        me.handleSuccess(data);
                    }
                }
            }
        });
    };
};

AjaxForm.prototype.reset = function() {
    this.setErrors();
    for (var i = 0; i < this._fieldNames.length; i++) {
        var fieldName = this._fieldNames[i];
        this._labeledInputObjects[fieldName].reset();
    }
};

AjaxForm.prototype.setErrors = function(errors) {
    errors = errors || {};
    for (var i = 0; i < this._fieldNames.length; i++) {
        var fieldName = this._fieldNames[i];

        var label = this._labels[fieldName];
        if (errors[fieldName]) {
            label.html(errors[fieldName][0]);
            label.addClass('error');
        } else {
            var defaultText = this._labelDefaultTexts[fieldName];
            label.html(defaultText);
            label.removeClass('error');
        }
    };
};

AjaxForm.prototype.decorate = function(element) {
    this._element = element;

    //init labels, inputs and default texts
    var formPrefix = this._formPrefix;
    for (var i = 0; i < this._fieldNames.length; i++) {
        var fieldName = this._fieldNames[i];
        var domFieldName = fieldName;
        if (formPrefix) {
            domFieldName = formPrefix + fieldName;
        }
        var input = element.find('input[name="' + domFieldName + '"]');
        var label = element.find('label[for="' + input.attr('id') + '"]');
        this._inputs[fieldName] = input;
        this._labels[fieldName] = label;
        this._labelDefaultTexts[fieldName] = label.html();
        var activeLabel = new LabeledInput();
        activeLabel.decorate(input);
        this._labeledInputObjects[fieldName] = activeLabel;
    }

    this._button = element.find('input[type="submit"]');
    this._url = this._button.data('url');

    var submitHandler = this.getSubmitHandler();
    var enterKeyHandler = makeKeyHandler(13, submitHandler);

    $.each(this._inputs, function(idx, inputItem) {
        $(inputItem).keyup(enterKeyHandler);
    });

    setupButtonEventHandlers(this._button, submitHandler);
    this._submitHandler = submitHandler
};

AjaxForm.prototype.dispose = function() {
    removeButtonEventHandlers(this._button);
    this._button.remove();
    $.each(this._inputs, function(idx, inputItem) {
        $(inputItem).unbind('keyup');
    });
    for (var i = 0; i < this._fieldNames.length; i++) {
        var fieldName = this._fieldNames[i];
        this._labeledInputObjects[fieldName].dispose();
    }
    this._labels = null;
    this._element.remove();
};

/**
 * @constructor
 * this makes login buttons e.g. Google work
 */
var FederatedLoginMenu = function() {
    WrappedElement.call(this);
    this._parent = undefined;
};
inherits(FederatedLoginMenu, WrappedElement);

FederatedLoginMenu.prototype.setParent = function(parentMenu) {
    this._parent = parentMenu;
};

FederatedLoginMenu.prototype.reset = function() {
    this._openidLoginTokenLabeledInput.reset();
    this._extraInfo.hide();
};

FederatedLoginMenu.prototype.getLoginHandler = function() {
    var providerInput = this._providerNameElement;
    return function(providerName) {
        providerInput.val(providerName);
    };
};

>>>>>>> b440c06b
/**
 * displays a field where user can enter username
 * and a button activating the signing with the openid provier
 */
FederatedLoginMenu.prototype.getOpenidUsernameLoginHandler = function() {
    var providerInput = this._providerNameElement;
    var openidLoginTokenInput = this._openidLoginTokenInput;
    var tokenLabeledInput = this._openidLoginTokenLabeledInput;
    var extraInfo = this._extraInfo;
    return function(providerName, providerNameText) {
        providerInput.val(providerName);
        //@todo: move selectors to the decorator function
        var button = $('button[name="' + providerName + '"]')
        var position = button.position();
        extraInfo.css('position', 'absolute');
        var offsetLeft = position.left - 20;
        extraInfo.css('margin-left', offsetLeft + 'px');
        extraInfo.css('background', 'white');
        extraInfo.css('z-index', 1);
        extraInfo.show();
        //important - his must be after "show"
        tokenLabeledInput.reset();//clear errors if any
        //set the label text; important - must be after "reset"
        if (providerName === 'openid') {
            var labelText = gettext('enter OpenID url');
        } else {
            var formatStr = gettext('enter %s user name');
            var labelText = interpolate(formatStr, [providerNameText]);
        }
        tokenLabeledInput.setLabelText(labelText);
        openidLoginTokenInput.focus();
    };
};

FederatedLoginMenu.prototype.getOpenidLoginWithTokenHandler = function() {
    var tokenInput = this._openidLoginTokenInput;
    var tokenLabeledInput = this._openidLoginTokenLabeledInput;
    var form = this._form;
    return function() {
        if ($.trim(tokenInput.val()) === '') {
            tokenLabeledInput.putLabelInside();
            tokenLabeledInput.setError();
            tokenLabeledInput.focus();
            return false;
        } else {
            form.submit();
        }
    };
};

FederatedLoginMenu.prototype.decorate = function(element) {
    this._element = element;
    this._providerNameElement = element.find('input[name="login-login_provider_name"]');
    this._openidLoginTokenInput = $('input[name="login-openid_login_token"]');
    this._form = element.find('form');
    this._extraInfo = element.find('.extra-openid-info');

    var labeledInput = new LabeledInput();
    labeledInput.decorate(this._openidLoginTokenInput);
    this._openidLoginTokenLabeledInput = labeledInput;


    var buttons = element.find('li > button');
    var me = this;
    var loginWith = this.getLoginHandler();
    var loginWithOpenidUsername = this.getOpenidUsernameLoginHandler();
    $.each(buttons, function(idx, item) {
        var button = $(item);
        var providerName = button.attr('name');
        var providerNameLabel = $('label[for="' + button.attr('id') + '"]');
        if (button.hasClass('openid-username') || button.hasClass('openid-generic')) {
            setupButtonEventHandlers(
                button,
                function() { 
                    loginWithOpenidUsername(providerName, providerNameLabel.html());
                    return false;
                }
            );
        } else {
            setupButtonEventHandlers(
                                button,
                                function() { loginWith(providerName) }
                            );
        }
    });

    //event handlers for the AOL type of openid (with extra token)
    //1) enter key handler for the extra user name popup input
    var openidLoginWithTokenHandler = this.getOpenidLoginWithTokenHandler();
    var submitHandler = makeKeyHandler(13, openidLoginWithTokenHandler);
    this._openidLoginTokenInput.keydown(submitHandler);

    //2) submit button handler for the little popup form
    setupButtonEventHandlers( 
        this._extraInfo.find('input[type="submit"]'),
        openidLoginWithTokenHandler
    )
    //3) prevent menu closure upon click (click on the big menu closes the popup)
    this._extraInfo.click(function(evt){
        evt.stopPropagation();
    });

    //4) update csrf token value so that "button logins" work
    var csrfCookieValue = getCookie(askbot['settings']['csrfCookieName']);
    element.find('input[name="csrfmiddlewaretoken"]').val(csrfCookieValue);
};


/**
 * @constructor
 * expects a specific response from the server
 */
var LoginOrRegisterForm = function() {
    AjaxForm.call(this);
    this._parent = undefined;
    this._objectId = getNewUniqueInt();
};
inherits(LoginOrRegisterForm, AjaxForm);

LoginOrRegisterForm.prototype.setParent = function(parentMenu) {
    this._parent = parentMenu;
};

/*
 * @note: this function is a hack and has no access to the modal
 * menu object itself.
 */
LoginOrRegisterForm.prototype.closeModalMenu = function() {
    if (this._parent) {
        this._parent.closeModalMenu();
    } else {
        $('.modal').modal('hide');
        $('.modal').hide();
        $('.modal-backdrop').hide();
    }
};


LoginOrRegisterForm.prototype.isModal = function() {
    return ($('.modal').length > 0);
};

LoginOrRegisterForm.prototype.handleSuccess = function(data) {
    if (this._successHandled) {
        return;
    }
    this._successHandled = true;
    /* two redirect conditions - in this case 
     * we don't need to clean up any js-built objects */
    if (data['redirectUrl']) {
        window.location.href = data['redirectUrl'];
    }
    if (this.isModal() === false) {
        //go to the next page
        window.location.href = getNextUrl();
        return;
    }

    // redraw the user link in the header
    this._userToolsNav.html(data['userToolsNavHTML']);
    /* if login form is not part of the modal menu, then
     * redirect either based on the query part of the url
     * or to the default post-login redirect page */
    var logoutBtn = $('a.logout');
    if (logoutBtn.length === 1) {
        var logoutLink = new LogoutLink();
        logoutLink.decorate(logoutBtn);
    }

    /* lastly - we need to destroy entire form
     * if it is modal - including remove all event handlers */
    if (this.isModal()) {
        this.closeModalMenu();
        if (this._parent) {
            //this won't touch the modal, but only the contents
            this._parent.dispose();
            //now remove the modal menu itself
            $('.modal').remove();
            $('.modal-backdrop').remove();
        }
    };
    askbot['controllers']['fullTextSearch'].refresh();
};

LoginOrRegisterForm.prototype.decorate = function(element) {
    LoginOrRegisterForm.superClass_.decorate.call(this, element);
    this._userToolsNav = $('#userToolsNav');
};


/**
 * @constructor
 */
var PasswordLoginForm = function() {
    LoginOrRegisterForm.call(this);
    this._fieldNames = ['username', 'password'];
    this._formPrefix = 'login-'
};
inherits(PasswordLoginForm, LoginOrRegisterForm);

/**
 * @contstructor
 */
var PasswordRegisterForm = function() {
    LoginOrRegisterForm.call(this);
    this._fieldNames = ['username', 'email', 'password1', 'password2'];
    this._formPrefix = 'register-';
};
inherits(PasswordRegisterForm, LoginOrRegisterForm);

/**
 * @constructor
 * makes images never take more spaces then they can take
 * @param {<Array>} breakPoints
 * @param {number} maxWidth
 * an array of array values like (min-width, width-offset) 
 * where min-width is screen minimum width
 * width-offset - difference between the actual screen width and
 * max-width of the image.
 * width-offset may be undefined - this way we know that this is
 * the widest breakpoint and we apply the default max-width
 * instead.
 * We use this offset to calculate max-width in order to
 * have the images fit the layout no matter the size of the image
 */
var LimitedWidthImage = function(breakPoints, maxWidth) {
    /**
     * breakPoints must be sorted in decreasing
     * order of min-width
     */
    this._breakPoints = breakPoints;
    /**
     * this is width for the fully stretched
     * window, above the first widest breakpoint
     */
    this._maxWidth = maxWidth;
    WrappedElement.call(this);
};
inherits(LimitedWidthImage, WrappedElement);

LimitedWidthImage.prototype.getImageWidthOffset = function(width) {
    var numBreaks = this._breakPoints.length;
    var offset = this._breakPoints[0][1];
    for (var i = 0; i < numBreaks; i++) {
        var point = this._breakPoints[i];
        var minWidth = point[0];
        if (width >= minWidth) {
            break;
        } else {
            offset = point[1];
        }
    }
    return offset;
};

LimitedWidthImage.prototype.autoResize = function() {
    var windowWidth = $(window).width();
    //1) find the offset for the nearest breakpoint
    var widthOffset = this.getImageWidthOffset(windowWidth);
    var maxWidth = '100%';
    if (widthOffset !== undefined) {
        maxWidth = windowWidth - widthOffset;
    } else {
        maxWidth = this._maxWidth;
    }
    this._element.css('max-width', maxWidth);
    this._element.css('height', 'auto');
};

LimitedWidthImage.prototype.decorate = function(element) {
    this._element = element;
    this.autoResize();
    var me = this;
    $(window).resize(function() { me.autoResize(); });
};

/**
 * @contsructor
 * a form helper that disables submit button
 * after it is submitted the first time
 * to prevent double submits
 */
var AccountRecoveryForm = function() {
    AjaxForm.call(this);
    this._fieldNames = ['email'];
    this._formPrefix = 'recover-';
};
inherits(AccountRecoveryForm, AjaxForm);

AccountRecoveryForm.prototype.show = function() {
    this._prompt.hide();
    this._form.show();
    this._inputs['email'].focus();
};

AccountRecoveryForm.prototype.hide = function() {
    this._prompt.show();
    this._form.hide();
    this._inputs['email'].blur();
};

AccountRecoveryForm.prototype.reset = function() {
    this._inputs['email'].val('');
    this.hide();
};

AccountRecoveryForm.prototype.handleSuccess = function() {
    this._prompt.html(gettext('Email sent. Please follow the enclosed recovery link'));
    this.hide();
};

AccountRecoveryForm.prototype.decorate = function(element) {
    this._prompt = element.find('.prompt');
    this._form = element.find('.form');
    //this.show();
    AccountRecoveryForm.superClass_.decorate.call(this, element);
    this.hide();
    var me = this;
    setupButtonEventHandlers(this._prompt, function() { me.show() });
};


/**
 * @constructor
 */
var CompleteRegistrationForm = function() {
    LoginOrRegisterForm.call(this);
    this._fieldNames = ['username', 'email'];
};
inherits(CompleteRegistrationForm, LoginOrRegisterForm);

CompleteRegistrationForm.prototype.handleSuccess = function(data) {
    CompleteRegistrationForm.superClass_.handleSuccess.call(this, data);
    this.dispose();
}

CompleteRegistrationForm.prototype.dispose = function() {
    $('.modal .close').unbind('click');
    this.closeModalMenu();
    this._element.remove();
};

CompleteRegistrationForm.prototype.restoreLoginMenu = function() {
    $.ajax({
        type: 'POST',
        dataType: 'json',
        url: askbot['urls']['getLoginMenuHtml'],
        success: function(data) {
            if (data['success']) {
                setModalMenuHtml(data['loginMenuHtml']);
                var loginElement = $('#userToolsNav .login');
                removeButtonEventHandlers(loginElement);
                var loginLink = new LoginLink();
                loginLink.decorate(loginElement);
            }
        }
    });
    return false;
};

CompleteRegistrationForm.prototype.decorate = function(element) {
    CompleteRegistrationForm.superClass_.decorate.call(this, element);
    //a hack that makes registration menu closable
    var me = this;
    $('#id_username').focus();
    $('.modal .close').click(function() {
        //todo - if not logged in - reinstall the login link
        me.dispose();
        me.restoreLoginMenu();
    });
    //todo: move this to the html template
    var modal = $('.modal');
    modal.find('h3').html(gettext('Finish registration'));
    modal.find('.modal-footer').remove();
};

/**
 * @constructor
 * creates or changes password
 */
var SetPasswordForm = function() {
    AjaxForm.call(this);
    this._fieldNames = ['password1', 'password2'];
    this._formPrefix = 'set_password-';
};
inherits(SetPasswordForm, AjaxForm);

SetPasswordForm.prototype.setParent = function(parentMenu) {
    this._parent = parentMenu;
}

SetPasswordForm.prototype.handleSuccess = function(data) {
    if (this._parent.isModal()) {
        this._parent.closeModalMenu();
    }
    if (data['message']) {
        notify.show(data['message']);
    }
    if (this._parent) {
        this._parent.dispose();
    }
};


/**
 * @constructor
 * menu with forms, that may be inside
 * a modal dialog or in a 'static' in page dialog
 */
var MaybeModalMenu = function() {
    WrappedElement.call(this);
};
inherits(MaybeModalMenu, WrappedElement);

MaybeModalMenu.prototype.isModal = function() {
    var count = $('.modal').length;
    if (count > 1) {
        throw 'too many modal menues open!!!';
    } else {
        return count === 1;
    }
};

MaybeModalMenu.prototype.dispose = function() {
    if (this.isModal()) {
        $('.modal').remove();
        $('.modal-backdrop').remove();
    }
    MaybeModalMenu.superClass_.dispose.call(this);
};

MaybeModalMenu.prototype.closeModalMenu = function() {
    $('.modal').modal('hide');
    $('.modal').hide();
    $('.modal-backdrop').hide();
};


/**
 * @constructor
 * Composite authentication menu with:
 * - login buttons
 * - password login form
 * - password registration form
 * - account recovery form
 */
var AuthMenu = function() {
    MaybeModalMenu.call(this);
};
inherits(AuthMenu, MaybeModalMenu);

AuthMenu.prototype.reset = function() {
    this._federatedLogins.reset();
    this._passwordLogin.reset();
    this._passwordRegister.reset();
    this._accountRecoveryForm.reset();
    if (this.isModal()) {
        this.closeModalMenu();
    }
};

AuthMenu.prototype.decorate = function(element) {
    this._element = element;

    var federatedLogins = new FederatedLoginMenu();
    federatedLogins.setParent(this);
    federatedLogins.decorate($('.federated-login-methods'));
    this._federatedLogins = federatedLogins;

    var passwordLogin = new PasswordLoginForm();
    passwordLogin.setParent(this);
    passwordLogin.decorate($('.password-login'));
    this._passwordLogin = passwordLogin;

    var passwordRegister = new PasswordRegisterForm();
    passwordRegister.setParent(this);
    passwordRegister.decorate($('.password-registration'));
    this._passwordRegister = passwordRegister;

    var recoveryForm = new AccountRecoveryForm();
    recoveryForm.decorate($('.account-recovery'));
    //this one does not need setParent(), b/c it does not close on success
    this._accountRecoveryForm = recoveryForm;

    //need this to close the extra username popup
    element.click(function(){ federatedLogins.reset(); });
};

AuthMenu.prototype.dispose = function() {
    this._federatedLogins.dispose();
    this._passwordLogin.dispose();
    this._passwordRegister.dispose();
    this._accountRecoveryForm.dispose();
    this._element.unbind('click');
    this._element.remove();
};

/**
 * @constructor
 * Composite menu for establishing login methods with:
 * - login buttons
 * - password change form
 * @todo: add listing of existing login methods
 */
var EstablishLoginMenu = function() {
    MaybeModalMenu.call(this);
};
inherits(EstablishLoginMenu, MaybeModalMenu);

EstablishLoginMenu.prototype.reset = function() {
    this._federatedLogins.reset();
    this._setPasswordForm.reset();
    if (this.isModal()) {
        this.closeModalMenu();
    }
};

EstablishLoginMenu.prototype.decorate = function(element) {
    this._element = element;

    var federatedLogins = new FederatedLoginMenu();
    federatedLogins.setParent(this);
    federatedLogins.decorate($('.federated-login-methods'));
    this._federatedLogins = federatedLogins;

    var setPasswordForm = new SetPasswordForm();
    setPasswordForm.setParent(this);
    setPasswordForm.decorate($('.set-password'));
    this._setPasswordForm = setPasswordForm;

    element.click(function(){ federatedLogins.reset(); });
};



/**
 * @todo: probably decommission tis in favor of LabeledInput
 * Can be used for an input box or textarea.
 * The original value will be treated as an instruction.
 * When user focuses on the field, the tip will be gone,
 * when the user escapes without typing anything besides 
 * perhaps empty text, the instruction is restored.
 * When instruction is shown, class "blank" is present
 * in the input/textare element.
 *
 * For the usage examples - search for "new TippedInput"
 * there is at least one example for both - decoration and
 * the "dom creation" patterns.
 * 
 * Also - in the FileUploadDialog the TippedInput is used
 * as a sub-element - the widget composition use case.
 */
var TippedInput = function(){
    /* the call below is part 1 of the inheritance pattern */
    WrappedElement.call(this);
    this._instruction = null;
    this._attrs = {};
    //this._is_one_shot = false;//if true on starting typing effect is gone
};
inherits(TippedInput, WrappedElement);
/* the line above is part 2 of the inheritance pattern
 see definition of the function "inherits" for more details
*/

/* Below are all the custom methods of the
  TippedInput class, as well as some required functions
*/

TippedInput.prototype.reset = function(){
    $(this._element).val(this._instruction);
    $(this._element).addClass('blank');
};

/*TippedInput.prototype.setIsOneShot = function(boolValue) {
    this._is_one_shot = boolValue;
};*/

TippedInput.prototype.setInstruction = function(text) {
    this._instruction = text;
};

TippedInput.prototype.setAttr = function(key, value) {
    this._attrs[key] = value;
};

TippedInput.prototype.isBlank = function(){
    return this.getVal() === this._instruction;
};

TippedInput.prototype.getVal = function(){
    return this._element.val();
};

TippedInput.prototype.setVal = function(value){
    if (value) {
        this._element.val(value);
        if (this.isBlank()){
            this._element.addClass('blank');
        } else {
            this._element.removeClass('blank');
        }
    }
};
/**
 * Creates the DOM of tipped input from scratch
 * Notice that there is also a "decorate" method.
 * At least one - createDom or decorate is required,
 * depending on the usage.
 */
TippedInput.prototype.createDom = function() {
    this._element = this.makeElement('input');
    var element = this._element;
    element.val(this._instruction);

    //here we re-use the decorate call (next method)
    //to avoid copy-pasting code
    this.decorate(element);
};

/**
 * Attaches the TippedInput behavior to
 * a pre-existing <input> element
 * 
 * decorate() method normally does not create
 * new dom elements, but it might add some missing elements,
 * if necessary.
 *
 * for example the decorate might be composing inside
 * a more complex widget, in which case other elements
 * can be added via a "composition" pattern, or 
 * just "naked dom elements" added to the current widget's element
 *
 */
TippedInput.prototype.decorate = function(element){
    this._element = element;//mandatory line

    //part 1 - initialize some values and create dom
    element.attr(this._attrs);

    var instruction_text = this.getVal();
    this._instruction = instruction_text;
    this.reset();
    var me = this;

    //part 2 - attach event handlers
    $(element).focus(function(){
        if (me.isBlank()){
            $(element)
                .val('')
                .removeClass('blank');
        }
    });
    $(element).blur(function(){
        var val = $(element).val();
        if ($.trim(val) === ''){
            $(element)
                .val(instruction_text)
                .addClass('blank');
        }
    });
    $(element).keydown(
        makeKeyHandler(27, function(){
            $(element).blur();
        })
    );
};

/**
 * creates an alert that will momentarily flash
 * and then self-destruct
 */
var FlashAlert = function(text) {
    WrappedElement.call(this);
    this._text = text;
};
inherits(FlashAlert, WrappedElement);

FlashAlert.prototype.setPostRunHandler = function(handler) {
    this._postRunHandler = handler;
};

FlashAlert.prototype.setText = function(text) {
    this._text = text;
    if (this.hasElement()) {
        this._element.html(text);
    };
};

FlashAlert.prototype.run = function() {
    var element = this._element;
    var me = this;
    var postRunHandler = this._postRunHandler;
    var finish = function() {
        element.fadeOut();
        me.dispose();
        if (postRunHandler) {
            postRunHandler();
        }
    };
    element.fadeIn(function() { setTimeout(finish, 1000) });
};

FlashAlert.prototype.createDom = function() {
    var element = this.makeElement('div');
    element.addClass('flash-alert');
    element.hide();
    this._element = element;
    if (this._text) {
        element.html(this._text);
    }
};

/**
 * will setup a bootstrap.js alert
 * programmatically
 */
var AlertBox = function(){
    WrappedElement.call(this);
    this._text = null;
};
inherits(AlertBox, WrappedElement);

AlertBox.prototype.setClass = function(classes){
    this._classes = classes;
    if (this._element){
        this._element.addClass(classes);
    }
};

AlertBox.prototype.setError = function(state){
    this._is_error = state;
    if (this._element) {
        if (state === true) {
            this._element.addClass('alert-error');
        } else {
            this._element.removeClass('alert-error');
        }
    }
};

AlertBox.prototype.setText = function(text){
    this._text = text;
    if (this._content){
        this._content.html(text);
    }
};

AlertBox.prototype.getContent = function(){
    if (this._content){
        return this._content;
    } else {
        this._content = this.makeElement('div');
        return this._content;
    }
};

AlertBox.prototype.setContent = function(content){
    var container = this.getContent();
    container.empty()
    container.append(content);
};

AlertBox.prototype.addContent = function(content){
    var container = this.getContent();
    container.append(content);
};

AlertBox.prototype.createDom = function(){
    this._element = this.makeElement('div');
    this._element.addClass('alert fade in');

    if (this._is_error) {
        this.setError(this._is_error);
    }

    if (this._classes){
        this._element.addClass(this._classes);
    }

    this._cancel_button = this.makeElement('button');
    this._cancel_button
        .addClass('close')
        .attr('data-dismiss', 'alert')
        .html('&times;');
    this._element.append(this._cancel_button);

    this._element.append(this.getContent());
    if (this._text){
        this.setText(this._text);
    }

    this._element.alert();//bootstrap.js alert
};

/**
 * @constructor
 * just a span with content
 * useful for subclassing
 */
var SimpleContent = function(){
    WrappedElement.call(this);
    this._content = '';
};
inherits(SimpleContent, WrappedElement);

SimpleContent.prototype.setContent = function(text) {
    this._content = text;
    if (this._element) {
        this._element.html(text);
    }
};

SimpleContent.prototype.getContent = function() {
    return this._content;
};

SimpleContent.prototype.createDom = function() {
    this._element = this.makeElement('span');
    this._element.html(this._content);
};

var SimpleControl = function(){
    WrappedElement.call(this);
    this._handler = null;
    this._title = null;
};
inherits(SimpleControl, WrappedElement);

SimpleControl.prototype.setHandler = function(handler){
    this._handler = handler;
    if (this.hasElement()){
        this.setHandlerInternal();
    }
};

SimpleControl.prototype.getHandler = function(){
    return this._handler;
};

SimpleControl.prototype.setHandlerInternal = function(){
    //default internal setHandler behavior
    setupButtonEventHandlers(this._element, this._handler);
};

SimpleControl.prototype.setTitle = function(title){
    this._title = title;
};

SimpleControl.prototype.decorate = function(element) {
    this._element = element;
    this.setHandlerInternal();
};

<<<<<<< HEAD
/**
 * @constructor
 */
var PostExpander = function() {
    SimpleControl.call(this);
    this._handler = this.getExpandHandler();
};
inherits(PostExpander, SimpleControl);

PostExpander.prototype.setPostId = function(postId) {
    this._postId = postId;
};

PostExpander.prototype.getPostId = function() {
    return this._postId;
};

PostExpander.prototype.showWaitIcon = function() {
    var icon = new WaitIcon();
    this._element.html(icon.getElement());
    icon.show();
};

PostExpander.prototype.updateTheDots = function() {
    var numDots = this._cNumDots + 1;
    if (numDots > this._maxNumDots) {
        numDots = 1;
    }
    this._cNumDots = numDots;
    var dots = '';
    for (var i = 0; i < numDots; i++) {
        dots += '&bull;';
    }
    for (; i < this._maxNumDots; i++) {
        dots += '&nbsp;';
    }
    this._element.html(dots);
};

PostExpander.prototype.stopTheDots = function() {
    clearInterval(this._dotsInterval);
};

PostExpander.prototype.startTheDots = function() {
    var numDots = this._element.find('a').html().length + 2;
    this._maxNumDots = numDots;
    this._cNumDots = 0;
    var dots = '';
    for (var i = 0; i < numDots; i++) {
        dots += '&nbsp;';
    }
    this._element.html(dots);
    var me = this;
    var handler = function() {
        me.updateTheDots();
    };
    this._dotsInterval = setInterval(handler, 150);
};

PostExpander.prototype.getExpandHandler = function() {
    var me = this;
    return function() {
        var element = me.getElement();
        var snippet = $(element.parents('.snippet')[0]);
        $.ajax({
            type: 'GET',
            dataType: 'json',
            data: {'post_id': me.getPostId()},
            url: askbot['urls']['getPostHtml'],
            success: function(data) {
                if (data['post_html']) {
                    snippet.hide();
                    snippet.html(data['post_html']);
                    snippet.fadeIn();
                }
            }
        });
        me.showWaitIcon();
    };
};

=======
>>>>>>> b440c06b
var EditLink = function(){
    SimpleControl.call(this)
};
inherits(EditLink, SimpleControl);

EditLink.prototype.createDom = function(){
    var element = $('<a></a>');
    element.addClass('edit');
    this.decorate(element);
};

EditLink.prototype.decorate = function(element){
    this._element = element;
    this._element.attr('title', gettext('click to edit this comment'));
    this._element.html(gettext('edit'));
    this.setHandlerInternal();
};

var CommentConvertLink = function(comment_id){
    WrappedElement.call(this)
    this._comment_id = comment_id;
};
inherits(CommentConvertLink, WrappedElement);

CommentConvertLink.prototype.createDom = function(){
    var element = this.makeElement('form');
    element.addClass('convert-comment');
    element.attr('method', 'POST');
    element.attr('action', askbot['urls']['convertComment']);
    var hidden_input = this.makeElement('input');
    hidden_input.attr('type', 'hidden');
    hidden_input.attr('value', this._comment_id);
    hidden_input.attr('name', 'comment_id');
    hidden_input.attr('id', 'id_comment_id');
    element.append(hidden_input);

    var csrf_token = this.makeElement('input');
    csrf_token.attr('type', 'hidden');
    csrf_token.attr('name', 'csrfmiddlewaretoken');
    csrf_token.attr('value', getCookie(askbot['settings']['csrfCookieName']));
    element.append(csrf_token);

    var submit = this.makeElement('input');
    submit.attr('type', 'submit');
    submit.addClass('convert-comment');
    submit.attr('value', gettext('convert to answer'));
    element.append(submit);
    this.decorate(element);
};


CommentConvertLink.prototype.decorate = function(element){
    this._element = element;
};

var DeleteIcon = function(title){
    SimpleControl.call(this);
    this._title = title;
    this._content = null;
};
inherits(DeleteIcon, SimpleControl);

DeleteIcon.prototype.decorate = function(element){
    this._element = element;
    this._element.attr('class', 'delete-icon');
    this._element.attr('title', this._title);
    if (this._handler !== null){
        this.setHandlerInternal();
    }
};

DeleteIcon.prototype.setHandlerInternal = function(){
    setupButtonEventHandlers(this._element, this._handler);
};

DeleteIcon.prototype.createDom = function(){
    this._element = this.makeElement('span');
    this.decorate(this._element);
    if (this._content !== null){
        this.setContent(this._content);
    }
};

DeleteIcon.prototype.setContent = function(content){
    if (this._element === null){
        this._content = content;
    } else {
        this._content = content;
        this._element.html(content);
    }
}

/**
 * @contstructor
 * Simple modal dialog with Ok/Cancel buttons by default
 */
var ModalDialog = function(customOptions) {
    WrappedElement.call(this);
    this._options = {//@todo: move other vars below to options
        useFooter: true,
        headingText: 'Add heading via option headingText or setHeadingText()'
    };
    $.extend(this._options, customOptions);
    this._useFooter = true;
    this._accept_button_text = gettext('Ok');
    this._reject_button_text = gettext('Cancel');
    this._initial_content = undefined;
    this._accept_handler = function(){};
    var me = this;
    this._reject_handler = function() { me.hide(); };
    this._content_element = undefined;
    askbot['vars'] = {} || askbot['vars'];
    askbot['vars']['modalDialog'] = this;
    this._headerEnabled = true;
    this._className = undefined;
};
inherits(ModalDialog, WrappedElement);

ModalDialog.prototype.show = function() {
    this._element.modal('show');
};

ModalDialog.prototype.hide = function() {
    this._element.modal('hide');
};

ModalDialog.prototype.setContent = function(content) {
    this._initial_content = content;
    if (this._content_element) {
        this._content_element.html(content);
    }
};

ModalDialog.prototype.prependContent = function(content) {
    this._content_element.prepend(content);
};

ModalDialog.prototype.setHeadingText = function(text) {
    this._options.headingText = text;
    if (this._headingTextElement) {
        this._headingTextElement.html(text);
    }
};

ModalDialog.prototype.setAcceptButtonText = function(text) {
    this._accept_button_text = text;
};

ModalDialog.prototype.setRejectButtonText = function(text) {
    this._reject_button_text = text;
};

ModalDialog.prototype.setAcceptHandler = function(handler) {
    this._accept_handler = handler;
};

ModalDialog.prototype.setRejectHandler = function(handler) {
    this._reject_handler = handler;
};

ModalDialog.prototype.clearMessages = function() {
    this._element.find('.alert').remove();
};

ModalDialog.prototype.setMessage = function(text, message_type) {
    var box = new AlertBox();
    box.setText(text);
    if (message_type === 'error') {
        box.setError(true);
    }
    this.prependContent(box.getElement());
};

/**
 * this function is to be used to activate a pre-rendered
 * modal menu
 * @param {object} jQuery object of the modal menu
 */
ModalDialog.prototype.decorate = function(element) {
    
    if (element.length > 1) {
        element = $(element[0]);
        debug('strange too many modal menues found!!!');
    } else if (element.length === 0) {
        debug('no modal menues found, instead check for length of this selector outside');
        return;
    }

    this._element = element;
    this._content_element = element.find('.modal-body');

    if (this._options.useFooter) {
        var accept_btn = element.find('.btn.btn-primary');
        setupButtonEventHandlers(accept_btn, this._accept_handler);

        var cancel_btn = element.find('.btn.cancel');
        if (cancel_btn.length) {
            setupButtonEventHandlers(cancel_btn, this._reject_handler);
        }
    }
};

/** 
 * creates a modal menu DOM programmatically
 */
ModalDialog.prototype.createDom = function() {
    this._element = this.makeElement('div')
    var element = this._element;

    element.addClass('modal');
    if (this._className) {
        element.addClass(this._className);
    }

    //1) create header
    if (this._headerEnabled) {
        var header = this.makeElement('div')
        header.addClass('modal-header');
        element.append(header);
        var close_link = this.makeElement('div');
        close_link.addClass('close');
        close_link.attr('data-dismiss', 'modal');
        close_link.html('x');
        header.append(close_link);
        var title = this.makeElement('h3');
        title.html(this._options.headingText);
        this._headingTextElement = title;
        header.append(title);
    }

    //2) create content
    var body = this.makeElement('div')
    body.addClass('modal-body');
    element.append(body);
    this._content_element = body;
    if (this._initial_content) {
        this._content_element.append(this._initial_content);
    }

    if (this._options.useFooter) {
        //3) create footer with accept and reject buttons (ok/cancel).
        var footer = this.makeElement('div');
        footer.addClass('modal-footer');
        element.append(footer);

        var accept_btn = this.makeElement('button');
        accept_btn.addClass('submit');
        accept_btn.html(this._accept_button_text);
        footer.append(accept_btn);

        if (this._reject_button_text) {
            var reject_btn = this.makeElement('button');
            reject_btn.addClass('submit cancel');
            reject_btn.html(this._reject_button_text);
            footer.append(reject_btn);
            this._rejectButton = reject_btn;
        }

        //4) attach event handlers to the buttons
        setupButtonEventHandlers(accept_btn, this._accept_handler);
        if (this._reject_button_text) {
            setupButtonEventHandlers(reject_btn, this._reject_handler);
        }
        setupButtonEventHandlers(close_link, this._reject_handler);
    }

    if (this._headerEnabled) {
        setupButtonEventHandlers(close_link, this._reject_handler);
    }

    this.hide();
};

/**
 * @constructor
 */
var FileUploadDialog = function() {
    ModalDialog.call(this);
    this._className = 'file-upload-dialog';
    this._post_upload_handler = undefined;
    this._fileType = 'image';
    this._headerEnabled = false;
};
inherits(FileUploadDialog, ModalDialog);

/**
 * allowed values: 'image', 'attachment'
 */
FileUploadDialog.prototype.setFileType = function(fileType) {
    this._fileType = fileType;
};

FileUploadDialog.prototype.getFileType = function() {
    return this._fileType;
};

FileUploadDialog.prototype.setButtonText = function(text) {
    this._fakeInput.val(text);
};

FileUploadDialog.prototype.setPostUploadHandler = function(handler) {
    this._post_upload_handler = handler;
};

FileUploadDialog.prototype.runPostUploadHandler = function(url, descr) {
    this._post_upload_handler(url, descr);
};

FileUploadDialog.prototype.setInputId = function(id) {
    this._input_id = id;
};

FileUploadDialog.prototype.getInputId = function() {
    return this._input_id;
};

FileUploadDialog.prototype.setErrorText = function(text) {
    this.setLabelText(text);
    this._label.addClass('error');
};

FileUploadDialog.prototype.setLabelText= function(text) {
    this._label.html(text);
    this._label.removeClass('error');
};

FileUploadDialog.prototype.setUrlInputTooltip = function(text) {
    this._url_input_tooltip = text;
};

FileUploadDialog.prototype.getUrl = function() {
    var url_input = this._url_input;
    if (url_input.isBlank() === false) {
        return url_input.getVal();
    }
    return '';
};

//disable description for now
//FileUploadDialog.prototype.getDescription = function() {
//    return this._description_input.getVal();
//};

FileUploadDialog.prototype.resetInputs = function() {
    this._url_input.reset();
    //this._description_input.reset();
    this._upload_input.val('');
};

FileUploadDialog.prototype.getInputElement = function() {
    return $('#' + this.getInputId());
};

FileUploadDialog.prototype.installFileUploadHandler = function(handler) {
    var upload_input = this.getInputElement();
    upload_input.unbind('change');
    //todo: fix this - make event handler reinstall work
    upload_input.change(handler);
};

FileUploadDialog.prototype.show = function() {
    //hack around the ajaxFileUpload plugin
    FileUploadDialog.superClass_.show.call(this);
    var handler = this.getStartUploadHandler();
    this.installFileUploadHandler(handler);
};

FileUploadDialog.prototype.getUrlInputElement = function() {
    return this._url_input.getElement();
};

/*
 * argument startUploadHandler is very special it must
 * be a function calling this one!!! Todo: see if there
 * is a more civilized way to do this.
 */
FileUploadDialog.prototype.startFileUpload = function(startUploadHandler) {

    var spinner = this._spinner;
    var label = this._label;

    spinner.ajaxStart(function(){ 
        spinner.show();
        label.hide();
    });
    spinner.ajaxComplete(function(){
        spinner.hide();
        label.show();
    });

    /* important!!! upload input must be loaded by id
     * because ajaxFileUpload monkey-patches the upload form */
    var uploadInput = this.getInputElement();
    uploadInput.ajaxStart(function(){ uploadInput.hide(); });
    uploadInput.ajaxComplete(function(){ uploadInput.show(); });

    //var localFilePath = upload_input.val();

    var me = this;

    $.ajaxFileUpload({
        url: askbot['urls']['upload'],
        secureuri: false,//todo: check on https
        fileElementId: this.getInputId(),
        dataType: 'xml',
        success: function (data, status) {

            var fileURL = $(data).find('file_url').text();
            var origFileName = $(data).find('orig_file_name').text();
            var newStatus = interpolate(
                                gettext('Uploaded file: %s'),
                                [origFileName]
                            );
            /*
            * hopefully a fix for the "fakepath" issue
            * https://www.mediawiki.org/wiki/Special:Code/MediaWiki/83225
            */
            fileURL = fileURL.replace(/\w:.*\\(.*)$/,'$1');
            var error = $(data).find('error').text();
            if (error != ''){
                me.setErrorText(error);
            } else {
                me.getUrlInputElement().attr('value', fileURL);
                me.setLabelText(newStatus);
                if (me.getFileType() === 'image') {
                    var buttonText = gettext('Choose a different image');
                } else {
                    var buttonText = gettext('Choose a different file');
                }
                me.setButtonText(buttonText);
            }

            /* re-install this as the upload extension
             * will remove the handler to prevent double uploading
             * this hack is a manipulation around the 
             * ajaxFileUpload jQuery plugin. */
            me.installFileUploadHandler(startUploadHandler);
        },
        error: function (data, status, e) {
            /* re-install this as the upload extension
            * will remove the handler to prevent double uploading */
            me.setErrorText(gettext('Oops, looks like we had an error. Sorry.'));
            me.installFileUploadHandler(startUploadHandler);
        }
    });
    return false;
};

FileUploadDialog.prototype.getStartUploadHandler = function(){
    var me = this;
    var handler = function() {
        /* the trick is that we need inside the function call
         * to have a reference to itself
         * in order to reinstall the handler later
         * because ajaxFileUpload jquery extension might be destroying it */
        return me.startFileUpload(handler);
    };
    return handler;
};

FileUploadDialog.prototype.createDom = function() {

    var superClass = FileUploadDialog.superClass_;

    var me = this;
    superClass.setAcceptHandler.call(this, function(){
        var url = $.trim(me.getUrl());
        //var description = me.getDescription();
        //@todo: have url cleaning code here
        if (url.length > 0) {
            me.runPostUploadHandler(url);//, description);
            me.resetInputs();
        }
        me.hide();
    });
    superClass.setRejectHandler.call(this, function(){
        me.resetInputs();
        me.hide();
    });
    superClass.createDom.call(this);

    var form = this.makeElement('form');
    form.addClass('ajax-file-upload');
    form.css('margin-bottom', 0);
    this.prependContent(form);

    // Browser native file upload field
    var upload_input = this.makeElement('input');
    upload_input.attr({
        id: this._input_id,
        type: 'file',
        name: 'file-upload'
        //size: 26???
    });
    form.append(upload_input);
    this._upload_input = upload_input;

    var fakeInput = this.makeElement('input');
    fakeInput.attr('type', 'button');
    fakeInput.addClass('submit');
    fakeInput.addClass('fake-file-input');
    if (this._fileType === 'image') {
        var buttonText = gettext('Choose an image to insert');
    } else {
        var buttonText = gettext('Choose a file to insert');
    }
    fakeInput.val(buttonText);
    this._fakeInput = fakeInput;
    form.append(fakeInput);

    setupButtonEventHandlers(fakeInput, function() { upload_input.click() });

    // Label which will also serve as status display
    var label = this.makeElement('label');
    label.attr('for', this._input_id);
    var types = askbot['settings']['allowedUploadFileTypes'];
    types = types.join(', ');
    label.html(gettext('Allowed file types are:') + ' ' + types + '.');
    form.append(label);
    this._label = label;

    // The url input text box, probably unused in fact
    var url_input = new TippedInput();
    url_input.setInstruction(this._url_input_tooltip || gettext('Or paste file url here'));
    var url_input_element = url_input.getElement();
    url_input_element.css({
        'width': '200px',
        'display': 'none'
    });
    form.append(url_input_element);
    //form.append($('<br/>'));
    this._url_input = url_input;

    /* //Description input box
    var descr_input = new TippedInput();
    descr_input.setInstruction(gettext('Describe the image here'));
    this.makeElement('input');
    form.append(descr_input.getElement());
    form.append($('<br/>'));
    this._description_input = descr_input;
    */
    var spinner = this.makeElement('img');
    spinner.attr('src', mediaUrl('media/images/ajax-loader.gif'));
    spinner.css('display', 'none');
    spinner.addClass('spinner');
    form.append(spinner);
    this._spinner = spinner;

    upload_input.change(this.getStartUploadHandler());
};


/**
 * @constructor
 * NOTE: this class is just loading the dialog.
 * the login functionality itself is part of
 * the AuthMenu class defined elsewhere.
 */
var LoginDialog = function(customOpts) {
    var opts = {
        useFooter: false,
        headingText: gettext('Login or Register'),
        infoText: undefined
    }
    if (customOpts) {
        $.extend(opts, customOpts);
    }
    ModalDialog.call(this, opts);
};
inherits(LoginDialog, ModalDialog);

LoginDialog.prototype.decorate = function(element) {
    superClass(LoginDialog).decorate.call(this, element);
    var authMenu = new AuthMenu();
    authMenu.decorate(element.find('.auth-menu'));
};

/**
 * @constructor
 */
var ModalDialogTrigger = function() {
    SimpleControl.call(this);
    this._handler = this.getOpenDialogHandler();
    this._dialog = undefined;
    this._dialogClass = undefined;//assign this in the subclass's constructor
    this._dialogOpts = {};
};
inherits(ModalDialogTrigger, SimpleControl);

ModalDialogTrigger.prototype.setDialog = function(dialog) {
    this._dialog = dialog;
};

ModalDialogTrigger.prototype.getDialog = function() {
    this._dialog = new this._dialogClass();
    this._dialog.decorate($('.modal'));
    return this._dialog;
};

ModalDialogTrigger.prototype.getDialogClass = function() {
    return this._dialogClass;
};

ModalDialogTrigger.prototype.getOpenDialogHandler = function() {
    var me = this;
    var dialogOpts = this._dialogOpts;
    return function() {
        var dialog = me.getDialog();
        dialog.show();
        return false;
    };
};

var LoginLink = function() {
    ModalDialogTrigger.call(this);
    this._dialogClass = LoginDialog;
};
inherits(LoginLink, ModalDialogTrigger);

/**
 * @constructor
 * base class for logged in and anonymous ask buttons
 * todo: factor out the editor and consider merging
 * with the editor class defined elsewhere
 */
var BaseAskBtn = function() {
    SimpleControl.call(this);
};
inherits(BaseAskBtn, SimpleControl);

/**
 * @todo: display errors properly
 */
BaseAskBtn.prototype.setEditorErrors = function(errors) {
    var html = '<ul>';
    $.each(errors, function(idx, error) {
        html += '<li>' + error + '</li>';
    });
    html += '</ul>';
    notify.show(html);
};

BaseAskBtn.prototype.getEditorText = function() {
    if (askbot['settings']['editorType'] == 'markdown') {
        return $('#editor').val();
    } else {
        return tinyMCE.activeEditor.getContent();
    }
};

BaseAskBtn.prototype.askQuestion = function(callback) {
    //@todo: create js class for the question form
    var data = {
        title: $('#id_title').val(),
        text: this.getEditorText(),
        tags: $('#id_tags').val(),
        wiki: $('#id_wiki').is(':checked'),
        post_privately: $('#id_post_privately').is(':checked'),
        group_id: $('#id_group_id').val(),
        ask_anonymously: $('#id_ask_anonymously').is(':checked'),
    };
    var me = this;
    $.ajax({
        type: 'POST',
        dataType: 'json',
        url: this._url,
        data: JSON.stringify(data),
        cache: false,
        success: function(data) {
            if (data['errors']) {
                me.setEditorErrors(data['errors']);
            } else {
                callback(data);
            }
        }
    });
};

BaseAskBtn.prototype.decorate = function(element) {
    BaseAskBtn.superClass_.decorate.call(this, element);
    this._url = element.data('url');
};

/**
 * @constructor
 */
var AskBtn = function() {
    BaseAskBtn.call(this);
    var me = this;
    this._handler = function() {
        me.askQuestion(function(data) {
            window.location.href = data['redirectUrl'];
        });
    };
};
inherits(AskBtn, BaseAskBtn);

var AskAnonBtn = function() {
    BaseAskBtn.call(this);
    this._dialogOpts = {
        'infoText': gettext('Your question will be posted after you log in')
    };
    this._handler = this.getAskAnonHandler();
};
inherits(AskAnonBtn, BaseAskBtn);

AskAnonBtn.prototype.getAskAnonHandler = function() {
    var loginDialog = new LoginDialog();
    $(document).append(loginDialog.getElement());
    var me = this;
    return function() {
        me.askQuestion(function() { 
            loginDialog.startOpening();
        });
    };
};

var LogoutLink = function() {
    SimpleControl.call(this);
    this._handler = this.getLogoutHandler();
};
inherits(LogoutLink, SimpleControl);

LogoutLink.prototype.getUrl = function() {
    return this._url;
};

LogoutLink.prototype.setUserToolsNavHtml = function(html) {
    var nav = $('#userToolsNav');
    nav.empty();
    nav.html(html);
};

LogoutLink.prototype.activateLoginLink = function() {
    var nav = $('#userToolsNav');
    var loginLink = new LoginLink();
    loginLink.decorate(nav.find('.login'));
};

LogoutLink.prototype.getLogoutHandler = function() {
    var me = this;
    var url = this._url;
    return function() {
        $.ajax({
            type: 'POST',
            dataType: 'json',
            url: me.getUrl(),
            success: function(data) {
                if (data['success']) {
                    //if we have closed mode we redirect to the login page
                    if (askbot['settings']['closedForumMode']) {
                        window.location.href = askbot['urls']['userSignin'];
                        return;
                    }
                    //otherwise - repaint the login link and the login menu
                    me.setUserToolsNavHtml(data['userToolsNavHtml']);
                    setModalMenuHtml(data['loginMenuHtml']);
                    //NOTE: no need to do below as dialog is inited on login link click
                    //var loginDialog = new LoginDialog();
                    //loginDialog.decorate($('.modal'));
                    //activate the login menu
                    me.activateLoginLink();
                    askbot['controllers']['fullTextSearch'].refresh();
                }
            }
        });
        return false;
    };
};

LogoutLink.prototype.decorate = function(element) {
    this._element = element;
    this._url = element.data('url');
    this.setHandlerInternal();
};

/**
 * attaches a modal menu with a text editor
 * to a link. The modal menu is from bootstrap.js
 * todo: this should probably be a subclass of ModalDialog,
 * triggered by a link click, then a whole bunch of methods
 * would be simply inherited from the modal dialog:
 * clearMessages, etc.
 */
var TextPropertyEditor = function(){
    WrappedElement.call(this);
    this._editor = null;
};
inherits(TextPropertyEditor, WrappedElement);

TextPropertyEditor.prototype.getWidgetData = function(){
    var data = this._element.data();
    return {
        object_id: data['objectId'],
        model_name: data['modelName'],
        property_name: data['propertyName'],
        url: data['url'],
        help_text: data['helpText'],
        editor_heading: data['editorHeading']
    };
};

TextPropertyEditor.prototype.makeEditor = function(){
    if (this._editor) {
        return this._editor;
    }
    var editor = new ModalDialog();
    this._editor = editor;
    editor.setHeadingText(this.getWidgetData()['editor_heading']);

    //create main content for the editor
    var textarea = this.makeElement('textarea');
    textarea.addClass('tipped-input blank');
    textarea.val(this.getWidgetData()['help_text']);

    var tipped_input = new TippedInput();
    tipped_input.decorate(textarea);
    this._text_input = tipped_input;

    editor.setContent(textarea);
    //body.append(textarea);

    editor.setAcceptButtonText(gettext('Save'));
    editor.setRejectButtonText(gettext('Cancel'));

    var me = this;
    editor.setAcceptHandler(function(){
        me.saveData();
    });

    $(document).append(editor.getElement());
    return editor;
};

TextPropertyEditor.prototype.openEditor = function(){
    this._editor.show();
};

TextPropertyEditor.prototype.clearMessages = function(){
    this._editor.clearMessages()
};

TextPropertyEditor.prototype.showAlert = function(text){
    this._editor.setMessage(text, 'alert');
};

TextPropertyEditor.prototype.showError = function(text){
    this._editor.setMessage(text, 'error');
};

TextPropertyEditor.prototype.setText = function(text){
    this._text_input.setVal(text);
};

TextPropertyEditor.prototype.getText = function(){
    return this._text_input.getVal();
};

TextPropertyEditor.prototype.hideDialog = function(){
    this._editor.hide();
};

TextPropertyEditor.prototype.startOpeningEditor = function(){
    var me = this;
    $.ajax({
        type: 'GET',
        dataType: 'json',
        cache: false,
        url: me.getWidgetData()['url'],
        data: me.getWidgetData(),
        success: function(data){
            if (data['success']) {
                me.makeEditor();
                me.setText($.trim(data['text']));
                me.openEditor();
            } else {
                showMessage(me.getElement(), data['message']);
            }
        }
    });
};

TextPropertyEditor.prototype.saveData = function(){
    var data = this.getWidgetData();
    data['text'] = this.getText();
    var me = this;
    $.ajax({
        type: 'POST',
        dataType: 'json',
        cache: false,
        url: me.getWidgetData()['url'],
        data: data,
        success: function(data) {
            if (data['success']) {
                me.showAlert(gettext('saved'));
                setTimeout(function(){
                    me.clearMessages();
                    me.hideDialog();
                }, 1000);
            } else {
                me.showError(data['message']);
            }
        }
    });
};

TextPropertyEditor.prototype.decorate = function(element){
    this._element = element;
    var me = this;
    setupButtonEventHandlers(element, function(){ me.startOpeningEditor() });
};

/**
 * A button on which user can click
 * and become added to some group (followers, group members, etc.)
 * or toggle some state on/off
 * The button has four states on-prompt, off-prompt, on-state and off-state
 * on-prompt is activated on mouseover, when user is not part of group
 * off-prompt - on mouseover, when user is part of group
 * on-state - when user is part of group and mouse is not over the button
 * off-state - same as above, but when user is not part of the group
 */
var TwoStateToggle = function(){
    SimpleControl.call(this);
    this._state = null;
    this._state_messages = {};
    this._states = [
        'on-state',
        'off-state',
        'on-prompt',
        'off-prompt'
    ];
    this._handler = this.getDefaultHandler();
    this._post_data = {};
    this.toggleUrl = '';//public property
};
inherits(TwoStateToggle, SimpleControl);

TwoStateToggle.prototype.setPostData = function(data){
    this._post_data = data;
};

TwoStateToggle.prototype.getPostData = function(){
    return this._post_data;
};

TwoStateToggle.prototype.resetStyles = function(){
    var element = this._element;
    var states = this._states;
    $.each(states, function(idx, state){
        element.removeClass(state);
    });
    this._element.html('');
};

TwoStateToggle.prototype.isOn = function(){
    return this._element.hasClass('on');
};

TwoStateToggle.prototype.getDefaultHandler = function(){
    var me = this;
    return function(){
        var data = me.getPostData();
        data['disable'] = me.isOn();
        $.ajax({
            type: 'POST',
            dataType: 'json',
            cache: false,
            url: me.toggleUrl,
            data: data,
            success: function(data) {
                if (data['success']) {
                    if ( data['is_enabled'] ) {
                        me.setState('on-state');
                    } else {
                        me.setState('off-state');
                    }
                } else {
                    showMessage(me.getElement(), data['message']);
                }
            }
        });
    };
};

TwoStateToggle.prototype.isCheckBox = function(){
    var element = this._element;
    return element.attr('type') === 'checkbox';
};

TwoStateToggle.prototype.setState = function(state){
    var element = this._element;
    this._state = state;
    if (element) {
        this.resetStyles();
        element.addClass(state);
        if (state === 'on-state') {
            element.addClass('on');
        } else if (state === 'off-state') {
            element.removeClass('on');
        }
        if ( this.isCheckBox() ) {
            if (state === 'on-state') {
                element.attr('checked', true);
            } else if (state === 'off-state') {
                element.attr('checked', false);
            }
        } else {
            this._element.html(this._state_messages[state]);
        }
    }
};

TwoStateToggle.prototype.decorate = function(element){
    this._element = element;
    //read messages for all states
    var messages = {};
    messages['on-state'] =
        element.attr('data-on-state-text') || gettext('enabled');
    messages['off-state'] = 
        element.attr('data-off-state-text') || gettext('disabled');
    messages['on-prompt'] =
        element.attr('data-on-prompt-text') || messages['on-state'];
    messages['off-prompt'] = 
        element.attr('data-off-prompt-text') || messages['off-state'];
    this._state_messages = messages;

    this.toggleUrl = element.attr('data-toggle-url');

    //detect state and save it
    if (this.isCheckBox()) {
        this._state = element.attr('checked') ? 'state-on' : 'state-off';
    } else {
        var text = $.trim(element.html());
        for (var i = 0; i < this._states.length; i++){
            var state = this._states[i];
            if (text === messages[state]){
                this._state = state;
                break;
            }
        }
    }

    //set mouseover handler only for non-checkbox version
    if (this.isCheckBox() === false) {
        var me = this;
        element.mouseover(function(){
            var is_on = me.isOn();
            if (is_on){
                me.setState('off-prompt');
            } else {
                me.setState('on-prompt');
            }
            //element.css('background-color', 'red');
            return false;
        });
        element.mouseout(function(){
            var is_on = me.isOn();
            if (is_on){
                me.setState('on-state');
            } else {
                me.setState('off-state');
            }
            //element.css('background-color', 'white');
            return false;
        });
    }

    setupButtonEventHandlers(element, this.getHandler());
};

/**
 * @contstructor
 * a simple dropdown select element
 * which saves data to the server on change
 */
var DropdownSelect = function() {
    WrappedElement.call(this);
};
inherits(DropdownSelect, WrappedElement);

DropdownSelect.prototype.setPostData = function(data) {
    this._postData = data;
};

/**
 * posts value of selection to the url given
 * with data-url and parameter called "value"
 */
DropdownSelect.prototype.saveChoice = function() {
    var element = this._element;
    var url = this._url;
    var data = this._postData;
    data['value'] = element.val();
    $.ajax({
        type: 'POST',
        dataType: 'json',
        data: data,
        cache: false,
        url: url,
        success: function(data) {
            if (!data['success']) {
                showMessage(element, data['message']);
            }
        }
    });
};

DropdownSelect.prototype.decorate = function(element) {
    this._element = element;
    this._url = $(element).data('url');
    var me = this;
    this._element.change(function() {
        me.saveChoice();
    });
};

var BoxItemContent = function() {
    SimpleContent.call(this);
};
inherits(BoxItemContent, SimpleContent);

/**
 * @override to allow for more complex content
 */
BoxItemContent.prototype.setName = function(name) {
    BoxItemContent.superClass_.setContent.call(this, name);
};
BoxItemContent.prototype.getName = function() {
    return BoxItemContent.superClass_.getContent.call(this);
};

/**
 * @constructor
 * an item used for the select box described below
 */
var SelectBoxItem = function() {
    Widget.call(this);
    this._id = null;
    this._name = null;
    this._description = null;
    this._content_class = BoxItemContent;//default expects a single text node
    //content element - instance of this._content_class
    this._content = undefined;
    this._selector = undefined;//the selector object
};
inherits(SelectBoxItem, Widget);

SelectBoxItem.prototype.setId = function(id) {
    this._id = id;
    if (this._element) {
        this._element.data('itemId', id);
    }
};

SelectBoxItem.prototype.getId = function() {
    return this._id;
};

SelectBoxItem.prototype.setName = function(name) {
    this._name = name;
    if (this._content) {
        this._content.setName(name);
    }
};

SelectBoxItem.prototype.setDescription = function(description) {
    this._description = description;
    if (this._element) {
        this._element.data('originalTitle');
    }
};

SelectBoxItem.prototype.getData = function () {
    //todo: stuck using old key names, change after merge
    //with the user-groups branch
    return {
        id: this._id,
        title: this._name,
        details: this._description
    };
};

SelectBoxItem.prototype.setSelector = function(sel) {
    this._selector = sel;
};

SelectBoxItem.prototype.getSelector = function(sel) {
    return this._selector;
};

SelectBoxItem.prototype.getContent = function() {
    return this._content;
};

SelectBoxItem.prototype.isSelected = function() {
    return this._element.hasClass('selected');
};

SelectBoxItem.prototype.setSelected = function(is_selected) {
    if (is_selected) {
        this._element.addClass('selected');
    } else {
        this._element.removeClass('selected');
    }
}

SelectBoxItem.prototype.detach = function() {
    this._element.detach();
};

SelectBoxItem.prototype.createDom = function() {
    var elem = this.makeElement('li');
    this._element = elem;
    elem.data('itemId', this._id);
    elem.data('itemOriginalTitle', this._description);
    var content = new this._content_class();
    content.setName(this._name);
    elem.append(content.getElement());
    this._content = content;
}
/**
 * this method sets css class to the item's DOM element
 */
SelectBoxItem.prototype.addCssClass = function(css_class) {
    this._element.addClass(css_class);
};

SelectBoxItem.prototype.decorate = function(element) {
    this._element = element;
    //set id and description
    this._id = element.data('itemId');
    this._description = element.data('originalTitle');

    //work on setting name
    var content_source = element.contents().detach();
    var content = new this._content_class();
    //assume that we want first node only
    content.setContent(content_source[0]);
    this._content = content;
    this._name = content.getName();//allows to abstract from structure

    this._element.append(content.getElement());
};

/**
 * A list of items from where one can be selected
 */
var SelectBox = function(){
    Widget.call(this);
    this._items = [];
    this._select_handler = function(){};//empty default
    this._is_editable = false;
    this._item_class = SelectBoxItem;
};
inherits(SelectBox, Widget);

SelectBox.prototype.setItemClass = function(itemClass) {
    this._item_class = itemClass;
};

SelectBox.prototype.setEditable = function(is_editable) {
    this._is_editable = is_editable;
};

SelectBox.prototype.isEditable = function() {
    return this._is_editable;
};

SelectBox.prototype.detachAllItems = function() {
    var items = this._items;
    $.each(items, function(idx, item){
        item.detach();
    });
    this._items = [];
};

SelectBox.prototype.getItem = function(id){
    var items = this._items;
    for (var i = 0; i < items.length; i++) {
        if (items[i].getId() === id) {
            return items[i];
        }
    }
    return undefined;
};

SelectBox.prototype.getItemByIndex = function(idx) {
    return this._items[idx];
};

/**
 * removes all items
 */
SelectBox.prototype.empty = function() {
    var items = this._items;
    $.each(items, function(idx, item){
        item.dispose();
    });
    this._items = [];
};

/* 
 * why do we have these two almost identical methods?
 * the difference seems to be remove/vs fade out
 */
SelectBox.prototype.removeItem = function(id){
    var item = this.getItem(id);
    item.getElement().fadeOut();
    item.dispose();
    var idx = $.inArray(item, this._items);
    if (idx !== -1) {
        this._items.splice(idx, 1);
    }
};
SelectBox.prototype.deleteItem = function(id) {
    var item = this.getItem(id);
    if (item === undefined) {
        return;
    }
    item.dispose();
    var idx = $.inArray(item, this._items);
    if (idx !== -1) {
        this._items.splice(idx, 1);
    }
};

SelectBox.prototype.createItem = function() {
    return new this._item_class();
};

SelectBox.prototype.getItemIndex = function(item) {
    var idx = $.inArray(item, this._items);
    if (idx === -1) {
        throw "index error";
    }
    return idx;
};

SelectBox.prototype.addItemObject = function(item) {
    this._items.push(item);
    this._element.append(item.getElement());
    this.selectItem(item);
    item.setSelector(this);
    //set event handler
    var me = this;
    setupButtonEventHandlers(
        item.getElement(),
        me.getSelectHandler(item)
    );
};

/** @todo: rename to setItem?? have a problem when id's are all say 0 */
SelectBox.prototype.addItem = function(id, name, description){

    if (this.hasElement() === false) {
        return;
    }
    //delete old item
    this.deleteItem(id);
    //create new item
    var item = this.createItem();
    item.setId(id);
    item.setName(name);
    item.setDescription(description);
    //add item to the SelectBox
    this.addItemObject(item);

    return item;
};

SelectBox.prototype.getSelectedItem = function() {
    for (var i = 0; i < this._items.length; i++) {
        var item = this._items[i];
        if (item.isSelected()) {
            return item;
        }
    }
    return undefined;
};

SelectBox.prototype.getSelectedItemData = function() {
    var item = this.getSelectedItem();
    if (item) {
        return item.getData() || undefined;
    } else {
        return undefined;
    }
};

SelectBox.prototype.selectItem = function(item){
    this.clearSelection();
    item.setSelected(true);
};

SelectBox.prototype.clearSelection = function(){
    $.each(this._items, function(idx, item) {
        item.setSelected(false);
    });
};

SelectBox.prototype.setSelectHandler = function(handler) {
    this._select_handler = handler;
};

SelectBox.prototype.getSelectHandler = function(item) {
    var me = this;
    var handler = this._select_handler;
    return function(){
        me.selectItem(item);
        handler(item.getData());
    };
};

SelectBox.prototype.decorate = function(element){
    this._element = element;
    var me = this;
    var box_items = this._items;
    var item_elements = this._element.find('.select-box-item');
    item_elements.each(function(idx, item_element){
        var item = me.createItem();
        item.decorate($(item_element));
        box_items.push(item);
        setupButtonEventHandlers(
            item.getElement(),
            me.getSelectHandler(item)
        );
    });
};

SelectBox.prototype.createDom = function() {
    var element = this.makeElement('ul');
    this._element = element;
    element.addClass('select-box');
};

/**
 * This is a dropdown list elment 
 */

var GroupDropdown = function(groups){
    WrappedElement.call(this);
    this._group_list = groups; 
};
inherits(GroupDropdown, WrappedElement);

GroupDropdown.prototype.createDom =  function(){
    this._element = this.makeElement('ul');
    this._element.attr('class', 'dropdown-menu');
    this._element.attr('id', 'groups-dropdown');
    this._element.attr('role', 'menu');
    this._element.attr('aria-labelledby', 'navGroups');

    this._input_box = new TippedInput();
    this._input_box.setInstruction(gettext('group name'));
    this._input_box.createDom();
    this._input_box_element = this._input_box.getElement();
    this._input_box_element.attr('class', 'group-name');
    this._input_box_element.hide();
    this._add_link = this.makeElement('a');
    this._add_link.attr('href', '#');
    this._add_link.attr('class', 'group-name');
    this._add_link.text(gettext('add new group'));

    for (var i=0; i<this._group_list.length; i++){
        var li = this.makeElement('li');
        var a = this.makeElement('a');
        a.text(this._group_list[i].name);
        a.attr('href', this._group_list[i].link);
        a.attr('class', 'group-name');
        li.append(a);
        this._element.append(li);
    }
    if (askbot['data']['userIsAdmin']) {
        this.enableAddGroups();
    }
};

/**
 * inserts a link to group with a given url to the group page
 * and name
 */
GroupDropdown.prototype.insertGroup = function(group_name, url){

    //1) take out first and last list elements: 
    // everyone and the "add group" item
    var list = this._element.children();
    var everyoneGroup = list.first().detach();
    var groupAdder = list.last().detach();
    var divider = this._element.find('.divider').detach();

    //2) append group link into the list
    var li = this.makeElement('li');
    var a = this.makeElement('a');
    a.attr('href', url);
    a.attr('class', 'group-name');
    a.text(group_name);
    li.append(a);
    li.hide();
    this._element.append(li);

    //3) sort rest of the list alphanumerically
    sortChildNodes(
        this._element,
        function(a, b) {
            var valA = $(a).find('a').text().toLowerCase();
            var valB = $(b).find('a').text().toLowerCase();
            return (valA < valB) ? -1: (valA > valB) ? 1: 0;
        }
    );

    //a dramatic effect
    li.fadeIn();

    //4) reinsert the first and last elements of the list:
    this._element.prepend(everyoneGroup);
    this._element.append(divider);
    this._element.append(groupAdder);
};

GroupDropdown.prototype.setState = function(state) {
    if (state === 'display') {
        this._input_box_element.hide();
        this._add_link.show();
    }
};

GroupDropdown.prototype.hasGroup = function(groupName) {
    var items = this._element.find('li');
    for (var i=1; i < items.length - 1; i++) {
        var cGroupName = $(items[i]).find('a').text();
        if (cGroupName.toLowerCase() === groupName.toLowerCase()) {
            return true;
        }
    }
    return false;
};

GroupDropdown.prototype._add_group_handler = function(group_name){
    var group_name = this._input_box_element.val();
    var me = this;
    if (!group_name){
        return;
    }

    $.ajax({
        type: 'POST',
        url: askbot['urls']['add_group'],
        data: {group: group_name},
        success: function(data){
            if (data['success']){
                var groupName = data['group_name'];
                if (me.hasGroup(groupName)) {
                    var message = interpolate(gettext(
                            'Group %(name)s already exists. Group names are case-insensitive.'
                        ), {'name': groupName}, true
                    );
                    notify.show(message);
                    return false;
                } else {
                    me.insertGroup(data['group_name'], data['url']);
                    me.setState('display');
                    return true; 
                }
            } else{
                notify.show(data['message']);
                return false;
            }
        },
        error: function(){console.log('error');}
    });
};

GroupDropdown.prototype.enableAddGroups = function(){
    var self = this;
    this._add_link.click(function(){ 
        self._add_link.hide();
        self._input_box_element.show(); 
        self._input_box_element.focus(); 
    });
    this._input_box_element.keydown(function(event){
        if (event.which == 13 || event.keyCode==13){
            self._add_group_handler(); 
            self._input_box_element.val('');
        }
    });

    var divider = this.makeElement('li');
    divider.attr('class', 'divider');
    this._element.append(divider);

    var container = this.makeElement('li');
    container.append(this._add_link);
    container.append(this._input_box_element);

    this._element.append(container);
};

var Tag = function(){
    SimpleControl.call(this);
    this._deletable = false;
    this._delete_handler = null;
    this._delete_icon_title = null;
    this._tag_title = null;
    this._name = null;
    this._url_params = null;
    this._inner_html_tag = 'a';
    this._html_tag = 'li';
}
inherits(Tag, SimpleControl);

Tag.prototype.setName = function(name){
    this._name = name;
};

Tag.prototype.getName = function(){
    return this._name;
};

Tag.prototype.setHtmlTag = function(html_tag){
    this._html_tag = html_tag;
};

Tag.prototype.setDeletable = function(is_deletable){
    this._deletable = is_deletable;
};

Tag.prototype.setLinkable = function(is_linkable){
    if (is_linkable === true){
        this._inner_html_tag = 'a';
    } else {
        this._inner_html_tag = 'span';
    }
};

Tag.prototype.isLinkable = function(){
    return (this._inner_html_tag === 'a');
};

Tag.prototype.isDeletable = function(){
    return this._deletable;
};

Tag.prototype.isWildcard = function(){
    return (this.getName().substr(-1) === '*');
};

Tag.prototype.setUrlParams = function(url_params){
    this._url_params = url_params;
};

Tag.prototype.setHandlerInternal = function(){
    setupButtonEventHandlers(this._element.find('.tag'), this._handler);
};

/* delete handler will be specific to the task */
Tag.prototype.setDeleteHandler = function(delete_handler){
    this._delete_handler = delete_handler;
    if (this.hasElement() && this.isDeletable()){
        this._delete_icon.setHandler(delete_handler);
    }
};

Tag.prototype.getDeleteHandler = function(){
    return this._delete_handler;
};

Tag.prototype.setDeleteIconTitle = function(title){
    this._delete_icon_title = title;
};

Tag.prototype.decorate = function(element){
    this._element = element;
    var del = element.find('.delete-icon');
    if (del.length === 1){
        this.setDeletable(true);
        this._delete_icon = new DeleteIcon();
        if (this._delete_icon_title != null){
            this._delete_icon.setTitle(this._delete_icon_title);
        }
        //do not set the delete handler here
        this._delete_icon.decorate(del);
    }
    this._inner_element = this._element.find('.tag');
    this._name = this.decodeTagName(
        $.trim(this._inner_element.attr('data-tag-name'))
    );
    if (this._title !== null){
        this._inner_element.attr('title', this._title);
    }
    if (this._handler !== null){
        this.setHandlerInternal();
    }
};

Tag.prototype.getDisplayTagName = function(){
    //replaces the trailing * symbol with the unicode asterisk
    return this._name.replace(/\*$/, '&#10045;');
};

Tag.prototype.decodeTagName = function(encoded_name){
    return encoded_name.replace('\u273d', '*');
};

Tag.prototype.createDom = function(){
    this._element = this.makeElement(this._html_tag);
    //render the outer element
    if (this._deletable){
        this._element.addClass('deletable-tag');
    }
    this._element.addClass('tag-left');

    //render the inner element
    this._inner_element = this.makeElement(this._inner_html_tag);
    if (this.isLinkable()){
        var url = askbot['urls']['questions'];
        var flag = false
        var author = ''
        if (this._url_params){
            url += QSutils.add_search_tag(this._url_params, this.getName());
        }
        this._inner_element.attr('href', url);
    }
    this._inner_element.addClass('tag tag-right');
    this._inner_element.attr('rel', 'tag');
    if (this._title === null) {
        var name = this.getName();
        this.setTitle(interpolate(gettext("see questions tagged '%s'"), [name,]));
    }
    this._inner_element.attr('title', this._title);
    this._inner_element.html(this.getDisplayTagName());
    this._inner_element.data('tagName', this.getName());

    this._element.append(this._inner_element);

    if (!this.isLinkable() && this._handler !== null){
        this.setHandlerInternal();
    }

    if (this._deletable){
        this._delete_icon = new DeleteIcon();
        this._delete_icon.setHandler(this.getDeleteHandler());
        if (this._delete_icon_title !== null){
            this._delete_icon.setTitle(this._delete_icon_title);
        }
        var del_icon_elem = this._delete_icon.getElement();
        del_icon_elem.text('x'); // HACK by Tomasz
        this._element.append(del_icon_elem);
    }
};

var PermsHoverCard = function() {
    WrappedElement.call(this);
    this._isLoaded = false;
};
inherits(PermsHoverCard, WrappedElement);

PermsHoverCard.prototype.setContent = function(data) {
    this._element.html(data['html']);
};

PermsHoverCard.prototype.setTrigger = function(trigger) {
    this._trigger = trigger;
};

PermsHoverCard.prototype.setPosition = function() {
    var trigger = this._trigger.getElement();
    var coors = trigger.offset();
    var height = trigger.outerHeight();
    var triangle = this._element.find('.triangle')
    var triangleHeight = triangle.outerHeight();
    this._element.css({
        'top': coors.top + height + triangleHeight,
        'left': coors.left
    });
};

PermsHoverCard.prototype.setUrl = function(url) {
    this._url = url;
};

PermsHoverCard.prototype.startLoading = function(onLoad) {
    var me = this;
    $.ajax({
        type: 'GET',
        dataType: 'json',
        cache: false,
        url: this._url,
        success: function(data) {
            if (data['success']) {
                me.setContent(data);
                me.setPosition();
                onLoad();
                me.setIsLoaded();
            } else {
                notify.show(data['message']);
            }
        }
    });
};

PermsHoverCard.prototype.isLoaded = function() {
    return this._isLoaded;
};

PermsHoverCard.prototype.setIsLoaded = function() {
    this._isLoaded = true;
};

PermsHoverCard.prototype.getOpenHandler = function() {
    var me = this;
    return function() {
        me.clearCancelOpenTimeout();
        if (me.isLoaded()) {
            me.getElement().show();
        } else {
            var onload = function() {
                me.getElement().show();
            }
            me.startLoading(onload);
        }
    };
};

PermsHoverCard.prototype.setCancelOpenTimoutId = function(timeoutId) {
    this._cancelOpenTimeoutId = timeoutId;
};

PermsHoverCard.prototype.clearCancelOpenTimeout = function() {
    var timeout = this._cancelOpenTimeoutId;
    if (timeout) {
        clearTimeout(timeout);
    }
};

PermsHoverCard.prototype.getCloseHandler = function() {
    var me = this;
    return function() {
        var element = me.getElement();
        //start timeout to close
        var timeout = setTimeout(function() {
            element.hide();
            //element.fadeOut('fast');
        }, 200);
        me.setCancelOpenTimoutId(timeout);
    };
};

PermsHoverCard.prototype.getImmediateCloseHandler = function() {
    var me = this;
    return function() {
        me.getElement().hide();
    };
};

PermsHoverCard.prototype.getKeepHandler = function() {
    var me = this;
    return function() {
        me.clearCancelOpenTimeout();
    };
};

PermsHoverCard.prototype.createDom = function() {
    var element = this.makeElement('div');
    this._element = element;
    element.addClass('hovercard');
    element.hover(
        this.getKeepHandler(),
        this.getCloseHandler()
    );
    this._element.hide();
};

var ShowPermsTrigger = function() {
    WrappedElement.call(this);
};
inherits(ShowPermsTrigger, WrappedElement);

ShowPermsTrigger.prototype.decorate = function(element) {
    this._element = element;
    var hoverCard = new PermsHoverCard();
    this._hoverCard = hoverCard;
    $('body').append(hoverCard.getElement());

    hoverCard.setTrigger(this);
    hoverCard.setUrl(element.data('url'));

    var onEnter = hoverCard.getOpenHandler();
    var onExit = hoverCard.getCloseHandler();
    element.hover(onEnter, onExit);
    var onClose = hoverCard.getImmediateCloseHandler();
    $('body').click(onClose);
};

//Search Engine Keyword Highlight with Javascript
//http://scott.yang.id.au/code/se-hilite/
Hilite={elementid:"content",exact:true,max_nodes:1000,onload:true,style_name:"hilite",style_name_suffix:true,debug_referrer:""};Hilite.search_engines=[["local","q"],["cnprog\\.","q"],["google\\.","q"],["search\\.yahoo\\.","p"],["search\\.msn\\.","q"],["search\\.live\\.","query"],["search\\.aol\\.","userQuery"],["ask\\.com","q"],["altavista\\.","q"],["feedster\\.","q"],["search\\.lycos\\.","q"],["alltheweb\\.","q"],["technorati\\.com/search/([^\\?/]+)",1],["dogpile\\.com/info\\.dogpl/search/web/([^\\?/]+)",1,true]];Hilite.decodeReferrer=function(d){var g=null;var e=new RegExp("");for(var c=0;c<Hilite.search_engines.length;c++){var f=Hilite.search_engines[c];e.compile("^http://(www\\.)?"+f[0],"i");var b=d.match(e);if(b){var a;if(isNaN(f[1])){a=Hilite.decodeReferrerQS(d,f[1])}else{a=b[f[1]+1]}if(a){a=decodeURIComponent(a);if(f.length>2&&f[2]){a=decodeURIComponent(a)}a=a.replace(/\'|"/g,"");a=a.split(/[\s,\+\.]+/);return a}break}}return null};Hilite.decodeReferrerQS=function(f,d){var b=f.indexOf("?");var c;if(b>=0){var a=new String(f.substring(b+1));b=0;c=0;while((b>=0)&&((c=a.indexOf("=",b))>=0)){var e,g;e=a.substring(b,c);b=a.indexOf("&",c)+1;if(e==d){if(b<=0){return a.substring(c+1)}else{return a.substring(c+1,b-1)}}else{if(b<=0){return null}}}}return null};Hilite.hiliteElement=function(f,e){if(!e||f.childNodes.length==0){return}var c=new Array();for(var b=0;b<e.length;b++){e[b]=e[b].toLowerCase();if(Hilite.exact){c.push("\\b"+e[b]+"\\b")}else{c.push(e[b])}}c=new RegExp(c.join("|"),"i");var a={};for(var b=0;b<e.length;b++){if(Hilite.style_name_suffix){a[e[b]]=Hilite.style_name+(b+1)}else{a[e[b]]=Hilite.style_name}}var d=function(m){var j=c.exec(m.data);if(j){var n=j[0];var i="";var h=m.splitText(j.index);var g=h.splitText(n.length);var l=m.ownerDocument.createElement("SPAN");m.parentNode.replaceChild(l,h);l.className=a[n.toLowerCase()];l.appendChild(h);return l}else{return m}};Hilite.walkElements(f.childNodes[0],1,d)};Hilite.hilite=function(){var a=Hilite.debug_referrer?Hilite.debug_referrer:document.referrer;var b=null;a=Hilite.decodeReferrer(a);if(a&&((Hilite.elementid&&(b=document.getElementById(Hilite.elementid)))||(b=document.body))){Hilite.hiliteElement(b,a)}};Hilite.walkElements=function(d,f,e){var a=/^(script|style|textarea)/i;var c=0;while(d&&f>0){c++;if(c>=Hilite.max_nodes){var b=function(){Hilite.walkElements(d,f,e)};setTimeout(b,50);return}if(d.nodeType==1){if(!a.test(d.tagName)&&d.childNodes.length>0){d=d.childNodes[0];f++;continue}}else{if(d.nodeType==3){d=e(d)}}if(d.nextSibling){d=d.nextSibling}else{while(f>0){d=d.parentNode;f--;if(d.nextSibling){d=d.nextSibling;break}}}}};if(Hilite.onload){if(window.attachEvent){window.attachEvent("onload",Hilite.hilite)}else{if(window.addEventListener){window.addEventListener("load",Hilite.hilite,false)}else{var __onload=window.onload;window.onload=function(){Hilite.hilite();__onload()}}}};

if(!this.JSON){this.JSON={}}(function(){function f(n){return n<10?"0"+n:n}if(typeof Date.prototype.toJSON!=="function"){Date.prototype.toJSON=function(key){return isFinite(this.valueOf())?this.getUTCFullYear()+"-"+f(this.getUTCMonth()+1)+"-"+f(this.getUTCDate())+"T"+f(this.getUTCHours())+":"+f(this.getUTCMinutes())+":"+f(this.getUTCSeconds())+"Z":null};String.prototype.toJSON=Number.prototype.toJSON=Boolean.prototype.toJSON=function(key){return this.valueOf()}}var cx=/[\u0000\u00ad\u0600-\u0604\u070f\u17b4\u17b5\u200c-\u200f\u2028-\u202f\u2060-\u206f\ufeff\ufff0-\uffff]/g,escapable=/[\\\"\x00-\x1f\x7f-\x9f\u00ad\u0600-\u0604\u070f\u17b4\u17b5\u200c-\u200f\u2028-\u202f\u2060-\u206f\ufeff\ufff0-\uffff]/g,gap,indent,meta={"\b":"\\b","\t":"\\t","\n":"\\n","\f":"\\f","\r":"\\r",'"':'\\"',"\\":"\\\\"},rep;function quote(string){escapable.lastIndex=0;return escapable.test(string)?'"'+string.replace(escapable,function(a){var c=meta[a];return typeof c==="string"?c:"\\u"+("0000"+a.charCodeAt(0).toString(16)).slice(-4)})+'"':'"'+string+'"'}function str(key,holder){var i,k,v,length,mind=gap,partial,value=holder[key];if(value&&typeof value==="object"&&typeof value.toJSON==="function"){value=value.toJSON(key)}if(typeof rep==="function"){value=rep.call(holder,key,value)}switch(typeof value){case"string":return quote(value);case"number":return isFinite(value)?String(value):"null";case"boolean":case"null":return String(value);case"object":if(!value){return"null"}gap+=indent;partial=[];if(Object.prototype.toString.apply(value)==="[object Array]"){length=value.length;for(i=0;i<length;i+=1){partial[i]=str(i,value)||"null"}v=partial.length===0?"[]":gap?"[\n"+gap+partial.join(",\n"+gap)+"\n"+mind+"]":"["+partial.join(",")+"]";gap=mind;return v}if(rep&&typeof rep==="object"){length=rep.length;for(i=0;i<length;i+=1){k=rep[i];if(typeof k==="string"){v=str(k,value);if(v){partial.push(quote(k)+(gap?": ":":")+v)}}}}else{for(k in value){if(Object.hasOwnProperty.call(value,k)){v=str(k,value);if(v){partial.push(quote(k)+(gap?": ":":")+v)}}}}v=partial.length===0?"{}":gap?"{\n"+gap+partial.join(",\n"+gap)+"\n"+mind+"}":"{"+partial.join(",")+"}";gap=mind;return v}}if(typeof JSON.stringify!=="function"){JSON.stringify=function(value,replacer,space){var i;gap="";indent="";if(typeof space==="number"){for(i=0;i<space;i+=1){indent+=" "}}else{if(typeof space==="string"){indent=space}}rep=replacer;if(replacer&&typeof replacer!=="function"&&(typeof replacer!=="object"||typeof replacer.length!=="number")){throw new Error("JSON.stringify")}return str("",{"":value})}}if(typeof JSON.parse!=="function"){JSON.parse=function(text,reviver){var j;function walk(holder,key){var k,v,value=holder[key];if(value&&typeof value==="object"){for(k in value){if(Object.hasOwnProperty.call(value,k)){v=walk(value,k);if(v!==undefined){value[k]=v}else{delete value[k]}}}}return reviver.call(holder,key,value)}text=String(text);cx.lastIndex=0;if(cx.test(text)){text=text.replace(cx,function(a){return"\\u"+("0000"+a.charCodeAt(0).toString(16)).slice(-4)})}if(/^[\],:{}\s]*$/.test(text.replace(/\\(?:["\\\/bfnrt]|u[0-9a-fA-F]{4})/g,"@").replace(/"[^"\\\n\r]*"|true|false|null|-?\d+(?:\.\d*)?(?:[eE][+\-]?\d+)?/g,"]").replace(/(?:^|:|,)(?:\s*\[)+/g,""))){j=eval("("+text+")");return typeof reviver==="function"?walk({"":j},""):j}throw new SyntaxError("JSON.parse")}}}());

//jquery fieldselection
/*
 * jQuery plugin: fieldSelection - v0.1.0 - last change: 2006-12-16
 * (c) 2006 Alex Brem <alex@0xab.cd> - http://blog.0xab.cd
 */

(function() {

	var fieldSelection = {

		getSelection: function() {

			var e = this.jquery ? this[0] : this;
            var isMoz = function() {
                try {
                    if ('selectionStart' in e) {
                        e.selectionEnd;
                        return true;
                    } else {
                        return false;
                    }
                } catch (err) {
                    return false;
                }
            };

			return (

				/* mozilla / dom 3.0 */
				(isMoz() && function() {
					var l = e.selectionEnd - e.selectionStart;
					return { start: e.selectionStart, end: e.selectionEnd, length: l, text: e.value.substr(e.selectionStart, l) };
				}) ||

				/* exploder */
				(document.selection && function() {

					e.focus();

					var r = document.selection.createRange();
					if (r == null) {
						return { start: 0, end: e.value.length, length: 0 }
					}

					var re = e.createTextRange();
					var rc = re.duplicate();
					re.moveToBookmark(r.getBookmark());
					rc.setEndPoint('EndToStart', re);

					return { start: rc.text.length, end: rc.text.length + r.text.length, length: r.text.length, text: r.text };
				}) ||

				/* browser not supported */
				function() {
					return { start: 0, end: e.value.length, length: 0 };
				}

			)();

		},

		replaceSelection: function() {

			var e = this.jquery ? this[0] : this;
			var text = arguments[0] || '';

			return (

				/* mozilla / dom 3.0 */
				('selectionStart' in e && function() {
					e.value = e.value.substr(0, e.selectionStart) + text + e.value.substr(e.selectionEnd, e.value.length);
					return this;
				}) ||

				/* exploder */
				(document.selection && function() {
					e.focus();
					document.selection.createRange().text = text;
					return this;
				}) ||

				/* browser not supported */
				function() {
					e.value += text;
					return this;
				}

			)();

		}

	};

	jQuery.each(fieldSelection, function(i) { jQuery.fn[i] = this; });

})();
/**
 * AutoCompleter Object, refactored closure style from
 * jQuery autocomplete plugin
 * @param {Object=} options Settings
 * @constructor
 * @inherits LabeledInput
 */
var AutoCompleter = function(options) {

    LabeledInput.call(this);

    /**
     * Default options for autocomplete plugin
     */
    var defaults = {
        autocompleteMultiple: true,
        multipleSeparator: ' ',//a single character
        inputClass: 'acInput',
        loadingClass: 'acLoading',
        resultsClass: 'acResults',
        selectClass: 'acSelect',
        queryParamName: 'q',
        limitParamName: 'limit',
        extraParams: {},
        lineSeparator: '\n',
        cellSeparator: '|',
        minChars: 2,
        maxItemsToShow: 10,
        delay: 400,
        useCache: true,
        maxCacheLength: 10,
        matchSubset: true,
        matchCase: false,
        matchInside: true,
        mustMatch: false,
        preloadData: false,
        selectFirst: false,
        stopCharRegex: /\s+/,
        selectOnly: false,
        formatItem: null,           // TBD
        onItemSelect: false,
        autoFill: false,
        filterResults: true,
        sortResults: true,
        sortFunction: false,
        onNoMatch: false
    };

    /**
     * Options dictionary
     * @type Object
     * @private
     */
    this.options = $.extend({}, defaults, options);

    /**
     * Cached data
     * @type Object
     * @private
     */
    this.cacheData_ = {};

    /**
     * Number of cached data items
     * @type number
     * @private
     */
    this.cacheLength_ = 0;

    /**
     * Class name to mark selected item
     * @type string
     * @private
     */
    this.selectClass_ = 'jquery-autocomplete-selected-item';

    /**
     * Handler to activation timeout
     * @type ?number
     * @private
     */
    this.keyTimeout_ = null;

    /**
     * Last key pressed in the input field (store for behavior)
     * @type ?number
     * @private
     */
    this.lastKeyPressed_ = null;

    /**
     * Last value processed by the autocompleter
     * @type ?string
     * @private
     */
    this.lastProcessedValue_ = null;

    /**
     * Last value selected by the user
     * @type ?string
     * @private
     */
    this.lastSelectedValue_ = null;

    /**
     * Is this autocompleter active?
     * @type boolean
     * @private
     */
    this.active_ = false;

    /**
     * Is it OK to finish on blur?
     * @type boolean
     * @private
     */
    this.finishOnBlur_ = true;

    this._isRunning = false;

    this.options.minChars = parseInt(this.options.minChars, 10);
    if (isNaN(this.options.minChars) || this.options.minChars < 1) {
        this.options.minChars = 2;
    }

    this.options.maxItemsToShow = parseInt(this.options.maxItemsToShow, 10);
    if (isNaN(this.options.maxItemsToShow) || this.options.maxItemsToShow < 1) {
        this.options.maxItemsToShow = 10;
    }

    this.options.maxCacheLength = parseInt(this.options.maxCacheLength, 10);
    if (isNaN(this.options.maxCacheLength) || this.options.maxCacheLength < 1) {
        this.options.maxCacheLength = 10;
    }

    if (this.options['preloadData'] === true){
        this.fetchRemoteData('', function(){});
    }
};
inherits(AutoCompleter, LabeledInput);

AutoCompleter.prototype.decorate = function(element){

    AutoCompleter.superClass_.decorate.call(this, element);

    /**
     * Init DOM elements repository
     */
    this._element = element;

    /**
     * Switch off the native autocomplete
     */
    this._element.attr('autocomplete', 'off');

    /**
     * Create DOM element to hold results
     */
    this._results = $('<div></div>').hide();
    if (this.options.resultsClass) {
        this._results.addClass(this.options.resultsClass);
    }
    this._results.css({
        position: 'absolute'
    });
    $('body').append(this._results);

    this.setEventHandlers();
};

AutoCompleter.prototype.setEventHandlers = function(){
    /**
     * Shortcut to self
     */
    var self = this;

    /**
     * Attach keyboard monitoring to $elem
     */
    self._element.keydown(function(e) {

        self.lastKeyPressed_ = e.keyCode;
        switch(self.lastKeyPressed_) {

            case 38: // up
                e.preventDefault();
                if (self.active_) {
                    self.focusPrev();
                } else {
                    self.activate();
                }
                return false;
            break;

            case 40: // down
                e.preventDefault();
                if (self.active_) {
                    self.focusNext();
                } else {
                    self.activate();
                }
                return false;
            break;

            case 9: // tab
            case 13: // return
                if (self.active_) {
                    e.preventDefault();
                    self.selectCurrent();
                    return false;
                }
            break;

            case 27: // escape
                if ($.trim(self._element.val()) === '') {
                    self._element.blur();
                    return false;
                }
                if (self.active_) {
                    e.preventDefault();
                    self.finish();
                    return false;
                }
            break;

            default:
                self.activate();

        }
    });
    self._element.blur(function() {
        if ($.trim(self._element.val()) === '') {
            self._results.hide();
            return true;
        }
        if (self.finishOnBlur_) {
            setTimeout(function() { self.finish(); }, 200);
        }
    });
};

AutoCompleter.prototype.position = function() {
    var offset = this._element.offset();
    this._results.css({
        top: offset.top + this._element.outerHeight(),
        left: offset.left
    });
};

AutoCompleter.prototype.cacheRead = function(filter) {
    var filterLength, searchLength, search, maxPos, pos;
    if (this.options.useCache) {
        filter = String(filter);
        filterLength = filter.length;
        if (this.options.matchSubset) {
            searchLength = 1;
        } else {
            searchLength = filterLength;
        }
        while (searchLength <= filterLength) {
            if (this.options.matchInside) {
                maxPos = filterLength - searchLength;
            } else {
                maxPos = 0;
            }
            pos = 0;
            while (pos <= maxPos) {
                search = filter.substr(0, searchLength);
                if (this.cacheData_[search] !== undefined) {
                    return this.cacheData_[search];
                }
                pos++;
            }
            searchLength++;
        }
    }
    return false;
};

AutoCompleter.prototype.cacheWrite = function(filter, data) {
    if (this.options.useCache) {
        if (this.cacheLength_ >= this.options.maxCacheLength) {
            this.cacheFlush();
        }
        filter = String(filter);
        if (this.cacheData_[filter] !== undefined) {
            this.cacheLength_++;
        }
        return this.cacheData_[filter] = data;
    }
    return false;
};

AutoCompleter.prototype.cacheFlush = function() {
    this.cacheData_ = {};
    this.cacheLength_ = 0;
};

AutoCompleter.prototype.callHook = function(hook, data) {
    var f = this.options[hook];
    if (f && $.isFunction(f)) {
        return f(data, this);
    }
    return false;
};

AutoCompleter.prototype.activate = function() {
    var self = this;
    var activateNow = function() {
        self.activateNow();
    };
    var delay = parseInt(this.options.delay, 10);
    if (isNaN(delay) || delay <= 0) {
        delay = 250;
    }
    if (this.keyTimeout_) {
        clearTimeout(this.keyTimeout_);
    }
    this.keyTimeout_ = setTimeout(activateNow, delay);
};

AutoCompleter.prototype.activateNow = function() {
    if (this._isRunning) {
        return;
    }
    var value = this.getValue();
    if (value.length === 0) {
        this.finish();
    }
    if (value !== this.lastProcessedValue_ && value !== this.lastSelectedValue_) {
        if (value.length >= this.options.minChars) {
            this.active_ = true;
            this.lastProcessedValue_ = value;
            this.fetchData(value);
        }
    }
};

AutoCompleter.prototype.setIsRunning = function(isRunning) {
    this._isRunning = isRunning;
};

AutoCompleter.prototype.fetchData = function(value) {
    var self = this;
    this.fetchRemoteData(value, function(remoteData) {
        self.filterAndShowResults(remoteData, value);
    });
};

AutoCompleter.prototype.fetchRemoteData = function(filter, callback) {
    var data = this.cacheRead(filter);
    if (data) {
        callback(data);
    } else {
        var self = this;
        if (this._element){
            this._element.addClass(this.options.loadingClass);
        }
        var ajaxCallback = function(data) {
            var parsed = false;
            if (data !== false) {
                parsed = self.parseRemoteData(data);
                self.options.data = parsed;//cache data forever - E.F.
                self.cacheWrite(filter, parsed);
            }
            if (self._element){
                self._element.removeClass(self.options.loadingClass);
            }
            callback(parsed);
        };
        $.ajax({
            url: this.makeUrl(filter),
            success: function(data) {
                ajaxCallback(data);
                self.setIsRunning(false);
                //if query changed - rerun the search immediately
                var newQuery = self.getValue();
                if (newQuery && newQuery !== filter) {
                    self.activateNow();
                }
            },
            error: function() {
                ajaxCallback(false);
                self.setIsRunning(false);
            }
        });
        self.setIsRunning(true);
    }
};

AutoCompleter.prototype.setOption = function(name, value){
    this.options[name] = value;
};

AutoCompleter.prototype.setExtraParam = function(name, value) {
    var index = $.trim(String(name));
    if (index) {
        if (!this.options.extraParams) {
            this.options.extraParams = {};
        }
        if (this.options.extraParams[index] !== value) {
            this.options.extraParams[index] = value;
            this.cacheFlush();
        }
    }
};

AutoCompleter.prototype.makeUrl = function(param) {
    var self = this;
    var url = this.options.url;
    var params = $.extend({}, this.options.extraParams);
    // If options.queryParamName === false, append query to url
    // instead of using a GET parameter
    if (this.options.queryParamName === false) {
        url += encodeURIComponent(param);
    } else {
        params[this.options.queryParamName] = param;
    }

    if (this.options.limitParamName && this.options.maxItemsToShow) {
        params[this.options.limitParamName] = this.options.maxItemsToShow;
    }

    var urlAppend = [];
    $.each(params, function(index, value) {
        urlAppend.push(self.makeUrlParam(index, value));
    });
    if (urlAppend.length) {
        url += url.indexOf('?') == -1 ? '?' : '&';
        url += urlAppend.join('&');
    }
    return url;
};

AutoCompleter.prototype.makeUrlParam = function(name, value) {
    return String(name) + '=' + encodeURIComponent(value);
};

/**
 * Sanitize CR and LF, then split into lines
 */
AutoCompleter.prototype.splitText = function(text) {
    return String(text).replace(/(\r\n|\r|\n)/g, '\n').split(this.options.lineSeparator);
};

AutoCompleter.prototype.parseRemoteData = function(remoteData) {
    var value, lines, i, j, data;
    var results = [];
    var lines = this.splitText(remoteData);
    for (i = 0; i < lines.length; i++) {
        var line = lines[i].split(this.options.cellSeparator);
        data = [];
        for (j = 0; j < line.length; j++) {
            data.push(unescape(line[j]));
        }
        value = data.shift();
        results.push({ value: unescape(value), data: data });
    }
    return results;
};

AutoCompleter.prototype.filterAndShowResults = function(results, filter) {
    this.showResults(this.filterResults(results, filter), filter);
};

AutoCompleter.prototype.filterResults = function(results, filter) {

    var filtered = [];
    var value, data, i, result, type, include;
    var regex, pattern, testValue;

    for (i = 0; i < results.length; i++) {
        result = results[i];
        type = typeof result;
        if (type === 'string') {
            value = result;
            data = {};
        } else if ($.isArray(result)) {
            value = result[0];
            data = result.slice(1);
        } else if (type === 'object') {
            value = result.value;
            data = result.data;
        }
        value = String(value);
        if (value > '') {
            if (typeof data !== 'object') {
                data = {};
            }
            if (this.options.filterResults) {
                pattern = String(filter);
                testValue = String(value);
                if (!this.options.matchCase) {
                    pattern = pattern.toLowerCase();
                    testValue = testValue.toLowerCase();
                }
                include = testValue.indexOf(pattern);
                if (this.options.matchInside) {
                    include = include > -1;
                } else {
                    include = include === 0;
                }
            } else {
                include = true;
            }
            if (include) {
                filtered.push({ value: value, data: data });
            }
        }
    }

    if (this.options.sortResults) {
        filtered = this.sortResults(filtered, filter);
    }

    if (this.options.maxItemsToShow > 0 && this.options.maxItemsToShow < filtered.length) {
        filtered.length = this.options.maxItemsToShow;
    }

    return filtered;

};

AutoCompleter.prototype.sortResults = function(results, filter) {
    var self = this;
    var sortFunction = this.options.sortFunction;
    if (!$.isFunction(sortFunction)) {
        sortFunction = function(a, b, f) {
            return self.sortValueAlpha(a, b, f);
        };
    }
    results.sort(function(a, b) {
        return sortFunction(a, b, filter);
    });
    return results;
};

AutoCompleter.prototype.sortValueAlpha = function(a, b, filter) {
    a = String(a.value);
    b = String(b.value);
    if (!this.options.matchCase) {
        a = a.toLowerCase();
        b = b.toLowerCase();
    }
    if (a > b) {
        return 1;
    }
    if (a < b) {
        return -1;
    }
    return 0;
};

AutoCompleter.prototype.showResults = function(results, filter) {
    var self = this;
    var $ul = $('<ul></ul>');
    var i, result, $li, extraWidth, first = false, $first = false;
    var numResults = results.length;
    for (i = 0; i < numResults; i++) {
        result = results[i];
        $li = $('<li>' + this.showResult(result.value, result.data) + '</li>');
        $li.data('value', result.value);
        $li.data('data', result.data);
        $li.click(function() {
            var $this = $(this);
            self.selectItem($this);
        }).mousedown(function() {
            self.finishOnBlur_ = false;
        }).mouseup(function() {
            self.finishOnBlur_ = true;
        });
        $ul.append($li);
        if (first === false) {
            first = String(result.value);
            $first = $li;
            $li.addClass(this.options.firstItemClass);
        }
        if (i == numResults - 1) {
            $li.addClass(this.options.lastItemClass);
        }
    }

    // Alway recalculate position before showing since window size or
    // input element location may have changed. This fixes #14
    this.position();

    this._results.html($ul).show();
    extraWidth = this._results.outerWidth() - this._results.width();
    this._results.width(this._element.outerWidth() - extraWidth);
    $('li', this._results).hover(
        function() { self.focusItem(this); },
        function() { /* void */ }
    );
    if (this.autoFill(first, filter)) {
        this.focusItem($first);
    }
};

AutoCompleter.prototype.showResult = function(value, data) {
    if ($.isFunction(this.options.showResult)) {
        return this.options.showResult(value, data);
    } else {
        return value;
    }
};

AutoCompleter.prototype.autoFill = function(value, filter) {
    var lcValue, lcFilter, valueLength, filterLength;
    if (this.options.autoFill && this.lastKeyPressed_ != 8) {
        lcValue = String(value).toLowerCase();
        lcFilter = String(filter).toLowerCase();
        valueLength = value.length;
        filterLength = filter.length;
        if (lcValue.substr(0, filterLength) === lcFilter) {
            this._element.val(value);
            this.selectRange(filterLength, valueLength);
            return true;
        }
    }
    return false;
};

AutoCompleter.prototype.focusNext = function() {
    this.focusMove(+1);
};

AutoCompleter.prototype.focusPrev = function() {
    this.focusMove(-1);
};

AutoCompleter.prototype.focusMove = function(modifier) {
    var i, $items = $('li', this._results);
    modifier = parseInt(modifier, 10);
    for (var i = 0; i < $items.length; i++) {
        if ($($items[i]).hasClass(this.selectClass_)) {
            this.focusItem(i + modifier);
            return;
        }
    }
    this.focusItem(0);
};

AutoCompleter.prototype.focusItem = function(item) {
    var $item, $items = $('li', this._results);
    if ($items.length) {
        $items.removeClass(this.selectClass_).removeClass(this.options.selectClass);
        if (typeof item === 'number') {
            item = parseInt(item, 10);
            if (item < 0) {
                item = 0;
            } else if (item >= $items.length) {
                item = $items.length - 1;
            }
            $item = $($items[item]);
        } else {
            $item = $(item);
        }
        if ($item) {
            $item.addClass(this.selectClass_).addClass(this.options.selectClass);
        }
    }
};

AutoCompleter.prototype.selectCurrent = function() {
    var $item = $('li.' + this.selectClass_, this._results);
    if ($item.length == 1) {
        this.selectItem($item);
    } else {
        this.finish();
    }
};

AutoCompleter.prototype.selectItem = function($li) {
    var value = $li.data('value');
    var data = $li.data('data');
    var displayValue = this.displayValue(value, data);
    this.lastProcessedValue_ = displayValue;
    this.lastSelectedValue_ = displayValue;

    this.setValue(displayValue);

    this.setCaret(displayValue.length);
    this.callHook('onItemSelect', { value: value, data: data });
    this.finish();
};

/**
 * @return {boolean} true if the symbol matches something that is
 *                   considered content and false otherwise
 * @param {string} symbol - a single char string
 */
AutoCompleter.prototype.isContentChar = function(symbol){
    if (this.options['stopCharRegex'] && symbol.match(this.options['stopCharRegex'])){
        return false;
    } else if (symbol === this.options['multipleSeparator']){
        return false;
    } else {
        return true;
    }
};

/**
 * takes value from the input box
 * and saves _selection_start and _selection_end coordinates
 * respects settings autocompleteMultiple and
 * multipleSeparator
 * @return {string} the current word in the 
 * autocompletable word
 */
AutoCompleter.prototype.getValue = function(){
    if (this._element === undefined) {
        return '';
    }
    var sel = this._element.getSelection();
    var text = this._element.val();
    var pos = sel.start;//estimated start
    //find real start
    var start = pos;
    for (cpos = pos; cpos >= 0; cpos = cpos - 1){
        if (cpos === text.length){
            continue;
        }
        var symbol = text.charAt(cpos);
        if (!this.isContentChar(symbol)){
            break;
        }
        start = cpos;
    }
    //find real end
    var end = pos;
    for (cpos = pos; cpos < text.length; cpos = cpos + 1){
        if (cpos === 0){
            continue;
        }
        var symbol = text.charAt(cpos);
        if (!this.isContentChar(symbol)){
            break;
        }
        end = cpos;
    }
    this._selection_start = start;
    this._selection_end = end;
    return text.substring(start, end);
}

/** 
 * sets value of the input box
 * by replacing the previous selection
 * with the value from the autocompleter
 */
AutoCompleter.prototype.setValue = function(val){
    var prefix = this._element.val().substring(0, this._selection_start);
    var postfix = this._element.val().substring(this._selection_end + 1);
    this._element.val(prefix + val + postfix);
};

AutoCompleter.prototype.displayValue = function(value, data) {
    if ($.isFunction(this.options.displayValue)) {
        return this.options.displayValue(value, data);
    } else {
        return value;
    }
};

AutoCompleter.prototype.clear = function() {
    this._element.val('');
    this._results.hide();
    this.lastKeyPressed_ = null;
    this.lastProcessedValue_ = null;
    if (this._keyTimeout_) {
        clearTimeout(this._keyTimeout);
    }
    this._active = false;
};

AutoCompleter.prototype.finish = function() {
    if (this.keyTimeout_) {
        clearTimeout(this.keyTimeout_);
    }
    if (this._element.val() !== this.lastSelectedValue_) {
        if (this.options.mustMatch) {
            this._element.val('');
        }
        this.callHook('onNoMatch');
    }
    this._results.hide();
    this.lastKeyPressed_ = null;
    this.lastProcessedValue_ = null;
    if (this.active_) {
        this.callHook('onFinish');
    }
    this.active_ = false;
};

AutoCompleter.prototype.selectRange = function(start, end) {
    var input = this._element.get(0);
    if (input.setSelectionRange) {
        input.focus();
        input.setSelectionRange(start, end);
    } else if (this.createTextRange) {
        var range = this.createTextRange();
        range.collapse(true);
        range.moveEnd('character', end);
        range.moveStart('character', start);
        range.select();
    }
};

AutoCompleter.prototype.setCaret = function(pos) {
    this.selectRange(pos, pos);
};

(function($){function isRGBACapable(){var $script=$("script:first"),color=$script.css("color"),result=false;if(/^rgba/.test(color)){result=true}else{try{result=(color!=$script.css("color","rgba(0, 0, 0, 0.5)").css("color"));$script.css("color",color)}catch(e){}}return result}$.extend(true,$,{support:{rgba:isRGBACapable()}});var properties=["color","backgroundColor","borderBottomColor","borderLeftColor","borderRightColor","borderTopColor","outlineColor"];$.each(properties,function(i,property){$.fx.step[property]=function(fx){if(!fx.init){fx.begin=parseColor($(fx.elem).css(property));fx.end=parseColor(fx.end);fx.init=true}fx.elem.style[property]=calculateColor(fx.begin,fx.end,fx.pos)}});$.fx.step.borderColor=function(fx){if(!fx.init){fx.end=parseColor(fx.end)}var borders=properties.slice(2,6);$.each(borders,function(i,property){if(!fx.init){fx[property]={begin:parseColor($(fx.elem).css(property))}}fx.elem.style[property]=calculateColor(fx[property].begin,fx.end,fx.pos)});fx.init=true};function calculateColor(begin,end,pos){var color="rgb"+($.support.rgba?"a":"")+"("+parseInt((begin[0]+pos*(end[0]-begin[0])),10)+","+parseInt((begin[1]+pos*(end[1]-begin[1])),10)+","+parseInt((begin[2]+pos*(end[2]-begin[2])),10);if($.support.rgba){color+=","+(begin&&end?parseFloat(begin[3]+pos*(end[3]-begin[3])):1)}color+=")";return color}function parseColor(color){var match,triplet;if(match=/#([0-9a-fA-F]{2})([0-9a-fA-F]{2})([0-9a-fA-F]{2})/.exec(color)){triplet=[parseInt(match[1],16),parseInt(match[2],16),parseInt(match[3],16),1]}else{if(match=/#([0-9a-fA-F])([0-9a-fA-F])([0-9a-fA-F])/.exec(color)){triplet=[parseInt(match[1],16)*17,parseInt(match[2],16)*17,parseInt(match[3],16)*17,1]}else{if(match=/rgb\(\s*([0-9]{1,3})\s*,\s*([0-9]{1,3})\s*,\s*([0-9]{1,3})\s*\)/.exec(color)){triplet=[parseInt(match[1]),parseInt(match[2]),parseInt(match[3]),1]}else{if(match=/rgba\(\s*([0-9]{1,3})\s*,\s*([0-9]{1,3})\s*,\s*([0-9]{1,3})\s*,\s*([0-9\.]*)\s*\)/.exec(color)){triplet=[parseInt(match[1],10),parseInt(match[2],10),parseInt(match[3],10),parseFloat(match[4])]}else{if(color=="transparent"){triplet=[0,0,0,0]}}}}}return triplet}})(jQuery);

/**
 * Timeago is a jQuery plugin that makes it easy to support automatically
 * updating fuzzy timestamps (e.g. "4 minutes ago" or "about 1 day ago").
 *
 * @name timeago
 * @version 0.11.1
 * @requires jQuery v1.2.3+
 * @author Ryan McGeary
 * @license MIT License - http://www.opensource.org/licenses/mit-license.php
 *
 * For usage and examples, visit:
 * http://timeago.yarp.com/
 *
 * Copyright (c) 2008-2011, Ryan McGeary (ryanonjavascript -[at]- mcgeary [*dot*] org)
 */
(function($) {
  $.timeago = function(timestamp) {
    if (timestamp instanceof Date) {
      return inWords(timestamp);
    } else if (typeof timestamp === "string") {
      return inWords($.timeago.parse(timestamp));
    } else {
      return inWords($.timeago.datetime(timestamp));
    }
  };
  var $t = $.timeago;

  $.extend($.timeago, {
    settings: {
      refreshMillis: 60000,
      allowFuture: false,
      strings: {
        prefixAgo: null,
        prefixFromNow: null,
        suffixAgo: gettext("ago"),
        suffixFromNow: gettext("from now"),
        seconds: gettext("just now"),
        minute: gettext("about a minute"),
        minutes: gettext("%d minutes"),
        hour: gettext("about an hour"),
        hours: gettext("%d hours"),
        day: gettext("yesterday"),
        days: gettext("%d days"),
        month: gettext("about a month"),
        months: gettext("%d months"),
        year: gettext("about a year"),
        years: gettext("%d years"),
        wordSeparator: " ",
        numbers: []
      }
    },
    inWords: function(distanceMillis) {
      var $l = this.settings.strings;
      var prefix = $l.prefixAgo;
      var suffix = $l.suffixAgo;
      if (this.settings.allowFuture) {
        if (distanceMillis < 0) {
          prefix = $l.prefixFromNow;
          suffix = $l.suffixFromNow;
        }
      }

      var seconds = Math.abs(distanceMillis) / 1000;
      var minutes = seconds / 60;
      var hours = minutes / 60;
      var days = hours / 24;
      var years = days / 365;

      function substitute(stringOrFunction, number) {
        var string = $.isFunction(stringOrFunction) ? stringOrFunction(number, distanceMillis) : stringOrFunction;
        var value = ($l.numbers && $l.numbers[number]) || number;
        return string.replace(/%d/i, value);
      }

      var words = seconds < 45 && substitute($l.seconds, Math.round(seconds)) ||
        seconds < 90 && substitute($l.minute, 1) ||
        minutes < 45 && substitute($l.minutes, Math.round(minutes)) ||
        minutes < 90 && substitute($l.hour, 1) ||
        hours < 24 && substitute($l.hours, Math.round(hours)) ||
        hours < 42 && substitute($l.day, 1) ||
        days < 30 && substitute($l.days, Math.round(days)) ||
        days < 45 && substitute($l.month, 1) ||
        days < 365 && substitute($l.months, Math.round(days / 30)) ||
        years < 1.5 && substitute($l.year, 1) ||
        substitute($l.years, Math.round(years));

      var separator = $l.wordSeparator === undefined ?  " " : $l.wordSeparator;
      return $.trim([prefix, words, suffix].join(separator));
    },
    parse: function(iso8601) {
      var s = $.trim(iso8601);
      s = s.replace(/\.\d\d\d+/,""); // remove milliseconds
      s = s.replace(/-/,"/").replace(/-/,"/");
      s = s.replace(/T/," ").replace(/Z/," UTC");
      s = s.replace(/([\+\-]\d\d)\:?(\d\d)/," $1$2"); // -04:00 -> -0400
      return new Date(s);
    },
    datetime: function(elem) {
      // jQuery's `is()` doesn't play well with HTML5 in IE
      var isTime = $(elem).get(0).tagName.toLowerCase() === "time"; // $(elem).is("time");
      var iso8601 = isTime ? $(elem).attr("datetime") : $(elem).attr("title");
      return $t.parse(iso8601);
    }
  });

  $.fn.timeago = function() {
    var self = this;
    self.each(refresh);

    var $s = $t.settings;
    if ($s.refreshMillis > 0) {
      setInterval(function() { self.each(refresh); }, $s.refreshMillis);
    }
    return self;
  };

  function refresh() {
    var data = prepareData(this);
    if (!isNaN(data.datetime)) {
      $(this).text(inWords(data.datetime));
    }
    return this;
  }

  function prepareData(element) {
    element = $(element);
    if (!element.data("timeago")) {
      element.data("timeago", { datetime: $t.datetime(element) });
      var text = $.trim(element.text());
      if (text.length > 0) {
        element.attr("title", text);
      }
    }
    return element.data("timeago");
  }

  function inWords(date) {
    var distanceMillis = distance(date);
    var seconds = Math.abs(distanceMillis) / 1000;
    var minutes = seconds / 60;
    var hours = minutes / 60;
    var days = hours / 24;
    var years = days / 365;
    var months = [
        gettext('Jan'),
        gettext('Feb'),
        gettext('Mar'),
        gettext('Apr'),
        gettext('May'),
        gettext('Jun'),
        gettext('Jul'),
        gettext('Aug'),
        gettext('Sep'),
        gettext('Oct'),
        gettext('Nov'),
        gettext('Dec')
    ];
    //todo: rewrite this in javascript
    if (days > 2){
        var month_date = months[date.getMonth()] + ' ' + date.getDate()
        if (years == 0){
            //how to do this in js???
            return month_date;
        } else {
            return month_date + ' ' + "'" + date.getYear() % 20;
        }
    } else if (days == 2) {
        return gettext('2 days ago')
    } else if (days == 1) {
        return gettext('yesterday')
    } else if (minutes >= 60) {
        var wholeHours = Math.floor(hours);
        return interpolate(
                    ngettext(
                        '%s hour ago',
                        '%s hours ago',
                        wholeHours
                    ),
                    [wholeHours,]
                )
    } else if (seconds > 90){
        var wholeMinutes = Math.floor(minutes);
        return interpolate(
                    ngettext(
                        '%s min ago',
                        '%s mins ago',
                        wholeMinutes
                    ),
                    [wholeMinutes,]
                )
    } else {
        return gettext('just now')
    }
  }

  function distance(date) {
    return (new Date() - date);
  }

  // fix for IE6 suckage
  document.createElement("abbr");
  document.createElement("time");
}(jQuery));<|MERGE_RESOLUTION|>--- conflicted
+++ resolved
@@ -21,8 +21,6 @@
     return cookieValue;
 };
 
-<<<<<<< HEAD
-=======
 var disableAllInputs = function() {
     $('input').attr('disabled', 'disabled');
     $('button').attr('disabled', 'disabled');
@@ -79,7 +77,6 @@
     return askbot['settings']['loginRedirectUrl'];
 };
 
->>>>>>> b440c06b
 var cleanUrl = function(url){
     var re = new RegExp('//', 'g');
     return url.replace(re, '/');
@@ -742,11 +739,7 @@
 
 Paginator.prototype.getCurrentPageNo = function() {
     var page = this._element.find('.curr');
-<<<<<<< HEAD
     return parseInt(page.attr('data-page'));
-=======
-    return parseInt(page.data('page'));
->>>>>>> b440c06b
 };
 
 Paginator.prototype.getIncrementalPageHandler = function(direction) {
@@ -763,7 +756,6 @@
     };
 };
 
-<<<<<<< HEAD
 Paginator.prototype.getWindowStart = function(pageNo) {
     var totalPages = this._numPages;
     var activePages = this._numActivePages;
@@ -829,15 +821,6 @@
         this._prevPageButton.hide();
         this._nextPageButton.hide();
     } else {
-=======
-Paginator.prototype.setCurrentPage = function(pageNo) {
-    //naive - assuming all pages are shown and not "dotted out"
-    var page = this._element.find('[data-page="' + pageNo + '"]');
-    if (page.length === 1) {
-        var curr = this._element.find('.curr');
-        curr.removeClass('curr');
-        page.addClass('curr');
->>>>>>> b440c06b
         if (pageNo === 1) {
             this._prevPageButton.hide();
         } else {
@@ -851,7 +834,6 @@
     }
 };
 
-<<<<<<< HEAD
 Paginator.prototype.setCurrentPage = function(pageNo) {
 
     var currPageNo = this.getCurrentPageNo();
@@ -874,8 +856,6 @@
     this.renderPaginatorEdges(newWindow, pageNo);
 };
 
-=======
->>>>>>> b440c06b
 Paginator.prototype.createButton = function(cls, label) {
     var btn = this.makeElement('span');
     btn.addClass(cls);
@@ -898,7 +878,6 @@
 Paginator.prototype.decorate = function(element) {
     this._element = element;
     var pages = element.find('.page');
-<<<<<<< HEAD
     this._firstPageNav = element.find('.first-page-nav');
     this._lastPageNav = element.find('.last-page-nav');
     this._mainPagesNav = element.find('.main-pages-nav');
@@ -909,39 +888,19 @@
     this._paginatorAnchors =  mainNavButtons;
     this._numActivePages = mainNavButtons.length;
 
-=======
-    var paginatorButtons = element.find('.paginator');
-    this._numPages = paginatorButtons.data('numPages');
->>>>>>> b440c06b
     for (var i = 0; i < pages.length; i++) {
         var page = $(pages[i]);
         var pageNo = page.data('page');
         var link = page.find('a');
-<<<<<<< HEAD
-=======
-        var me = this;
->>>>>>> b440c06b
         var pageHandler = this.getPageButtonHandler(pageNo);
         setupButtonEventHandlers(link, pageHandler);
     }
 
     var currPageNo = element.find('.curr').data('page');
     
-<<<<<<< HEAD
     //next page button
     var nextPage = element.find('.next');
     this._nextPageButton = nextPage;
-=======
-    //dom for the next page button
-    var nextPage = element.find('.next');
-    if (nextPage.length) {
-        this._nextPageButton = nextPage;
-    } else {
-        var btn = this.createButton('next', gettext('next') + ' &raquo;');
-        this._nextPageButton = btn;
-        paginatorButtons.append(btn);
-    }
->>>>>>> b440c06b
     if (currPageNo === this._numPages) {
         this._nextPageButton.hide();
     }
@@ -951,19 +910,8 @@
         this.getIncrementalPageHandler('next')
     );
 
-<<<<<<< HEAD
     var prevPage = element.find('.prev');
     this._prevPageButton = prevPage;
-=======
-    var prevPage = element.find('prev');
-    if (prevPage.length) {
-        this._prevPageButton = prevPage;
-    } else {
-        var btn = this.createButton('prev', '&laquo; ' + gettext('previous'));
-        this._prevPageButton = btn;
-        paginatorButtons.prepend(btn);
-    }
->>>>>>> b440c06b
     if (currPageNo === 1) {
         this._prevPageButton.hide();
     }
@@ -974,8 +922,6 @@
     );
 };
 
-<<<<<<< HEAD
-=======
 /**
  * @contsructor
  * a form helper that disables submit button
@@ -1384,7 +1330,6 @@
     };
 };
 
->>>>>>> b440c06b
 /**
  * displays a field where user can enter username
  * and a button activating the signing with the openid provier
@@ -1435,6 +1380,33 @@
     };
 };
 
+FederatedLoginMenu.prototype.setupMozillaPersona = function() {
+    var providerName = this._providerNameElement;
+    var form = this._form;
+    navigator.id.watch({
+        loggedInUser: askbot['data']['userEmail'],
+        onlogin: function(assertion) {
+            var assertionElement = signin_form.find('input[name=persona_assertion]');
+            assertionElement.val(assertion);
+            providerName.val('mozilla-persona');
+            form.submit();
+            return false;
+        },
+        onlogout: function() {
+            if (askbot['data']['userIsAuthenticated']) {
+                window.location.href = askbot['urls']['signOut'];
+            }
+        }
+    });
+}
+
+FederatedLoginMenu.prototype.getMozillaPersonaLoginHandler = function() {
+    return function() {
+        navigator.id.request();
+        return false;
+    };
+};
+
 FederatedLoginMenu.prototype.decorate = function(element) {
     this._element = element;
     this._providerNameElement = element.find('input[name="login-login_provider_name"]');
@@ -1463,6 +1435,9 @@
                     return false;
                 }
             );
+        } else if (button.hasClass('mozilla-persona') {
+            this.setupMozillaPersonaProtocol();
+            setupButtonEventHandlers(button, this.getMozillaPersonaLoginHandler());
         } else {
             setupButtonEventHandlers(
                                 button,
@@ -2238,7 +2213,6 @@
     this.setHandlerInternal();
 };
 
-<<<<<<< HEAD
 /**
  * @constructor
  */
@@ -2320,8 +2294,6 @@
     };
 };
 
-=======
->>>>>>> b440c06b
 var EditLink = function(){
     SimpleControl.call(this)
 };
