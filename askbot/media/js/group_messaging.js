--- conflicted
+++ resolved
@@ -409,8 +409,6 @@
 };
 inherits(ThreadContainer, HideableWidget);
 
-<<<<<<< HEAD
-=======
 ThreadContainer.prototype.show = function() {
     ThreadContainer.superClass_.show.call(this);
     this._editor.close();
@@ -457,7 +455,6 @@
     this._editor = editor;
 };
 
->>>>>>> 23ac9ee8
 
 /**
  * @constructor
@@ -467,8 +464,6 @@
 };
 inherits(Thread, WrappedElement);
 
-<<<<<<< HEAD
-=======
 Thread.prototype.getLastMessageId = function() {
     return this._messages.slice(-1)[0].getId();
 };
@@ -497,7 +492,6 @@
     this._messages = messages;
 };
 
->>>>>>> 23ac9ee8
 
 /**
  * @constructor
@@ -592,30 +586,10 @@
     }
 };
 
-<<<<<<< HEAD
-MessageCenter.prototype.clearThread = function() {
-    if (this._thread) {
-        this._thread.dispose();
-    }
-    this._threadContainer.html('');
-};
-
-MessageCenter.prototype.setThreadHTML = function(html) {
-    this._threadContainer.html(html);
-    var thread = new Thread();
-    thread.decorate($(this._threadContainer.children()[0]));
-    this._thread = thread;
-};
-
 MessageCenter.prototype.openThread = function(threadId) {
     var url = this._urls['getThreads'] + threadId + '/';
     var me = this;
-=======
-MessageCenter.prototype.openThread = function(threadId) {
-    var url = this._urls['getThreads'] + threadId + '/';
-    var me = this;
     var threadContainer = this._threadContainer;
->>>>>>> 23ac9ee8
     $.ajax({
         type: 'GET',
         dataType: 'json',
@@ -623,12 +597,7 @@
         cache: false,
         success: function(data) {
             if (data['success']) {
-<<<<<<< HEAD
-                me.clearThread();
-                me.setThreadHTML(data['html']);
-=======
                 threadContainer.setContent(data['html']);
->>>>>>> 23ac9ee8
                 me.setState('show-thread');
             }
         }
@@ -661,12 +630,8 @@
 
     this._urls = {
         getThreads: element.data('getThreadsUrl'),
-<<<<<<< HEAD
-        getThreadDetails: element.data('getThreadDetailsUrl')
-=======
         getThreadDetails: element.data('getThreadDetailsUrl'),
         reply: element.data('replyUrl')
->>>>>>> 23ac9ee8
     };
 
     //read sender list
@@ -681,14 +646,9 @@
     this._threadsList = threads;
     //add empty thread container
     var threadContainer = new ThreadContainer();
-<<<<<<< HEAD
-    this._secondCol.append(threadContainer.getElement());
-    this._threadContainer = threadContainer.getElement();
-=======
     this._threadContainer = threadContainer;
     threadContainer.setReplyUrl(this._urls['reply']);
     this._secondCol.append(threadContainer.getElement());
->>>>>>> 23ac9ee8
 
     var me = this;
     //create editor
