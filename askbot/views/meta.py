--- conflicted
+++ resolved
@@ -16,11 +16,8 @@
 from askbot import skins
 from askbot.conf import settings as askbot_settings
 from askbot.forms import FeedbackForm
-<<<<<<< HEAD
-=======
 from askbot.utils.url_utils import get_login_url
 from askbot.utils.forms import get_next_url
->>>>>>> e2942754
 from askbot.mail import mail_moderators
 from askbot.models import BadgeData, Award, User, Tag
 from askbot.models import badges as badge_data
