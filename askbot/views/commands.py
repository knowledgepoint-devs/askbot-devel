--- conflicted
+++ resolved
@@ -52,11 +52,7 @@
 from askbot.models.tag import get_tags_by_names
 
 
-<<<<<<< HEAD
-@csrf.csrf_protect
-=======
-@csrf.csrf_exempt
->>>>>>> ac721d1a
+@csrf.csrf_protect
 def manage_inbox(request):
     """delete, mark as new or seen user's
     response memo objects, excluding flags
