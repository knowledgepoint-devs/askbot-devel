"""
:synopsis: most ajax processors for askbot

This module contains most (but not all) processors for Ajax requests.
Not so clear if this subdivision was necessary as separation of Ajax and non-ajax views
is not always very clean.
"""
import datetime
import logging
from bs4 import BeautifulSoup
from django.conf import settings as django_settings
from django.core import exceptions
#from django.core.management import call_command
from django.core.urlresolvers import reverse
from django.contrib.auth.decorators import login_required
from django.contrib.sites.models import Site
from django.db.models import Q
from django.http import Http404
from django.http import HttpResponse
from django.http import HttpResponseBadRequest
from django.http import HttpResponseRedirect
from django.http import HttpResponseForbidden
from django.forms import ValidationError, IntegerField, CharField
from django.shortcuts import get_object_or_404
from django.shortcuts import render
from django.template.loader import get_template
from django.views.decorators import csrf
from django.utils import simplejson
from django.utils.html import escape
from django.utils import translation
from django.utils.translation import ugettext as _
from django.utils.translation import string_concat
from askbot.utils.slug import slugify
from askbot import models
from askbot import forms
from askbot import conf
from askbot import const
from askbot import mail
from askbot.conf import settings as askbot_settings
from askbot.utils import category_tree
from askbot.utils import decorators
from askbot.utils import url_utils
from askbot.utils.forms import get_db_object_or_404
from django.template import RequestContext
from askbot.skins.loaders import render_into_skin_as_string
from askbot.skins.loaders import render_text_into_skin
from askbot.models.tag import get_tags_by_names



@csrf.csrf_exempt
def manage_inbox(request):
    """delete, mark as new or seen user's
    response memo objects, excluding flags
    request data is memo_list  - list of integer id's of the ActivityAuditStatus items
    and action_type - string - one of delete|mark_new|mark_seen
    """

    response_data = dict()
    try:
        if request.is_ajax():
            if request.method == 'POST':
                post_data = simplejson.loads(request.raw_post_data)
                if request.user.is_authenticated():
                    activity_types = const.RESPONSE_ACTIVITY_TYPES_FOR_DISPLAY
                    activity_types += (
                        const.TYPE_ACTIVITY_MENTION,
                        const.TYPE_ACTIVITY_MARK_OFFENSIVE,
                        const.TYPE_ACTIVITY_MODERATED_NEW_POST,
                        const.TYPE_ACTIVITY_MODERATED_POST_EDIT
                    )
                    user = request.user
                    memo_set = models.ActivityAuditStatus.objects.filter(
                        id__in = post_data['memo_list'],
                        activity__activity_type__in = activity_types,
                        user = user
                    )

                    action_type = post_data['action_type']
                    if action_type == 'delete':
                        memo_set.delete()
                    elif action_type == 'mark_new':
                        memo_set.update(status = models.ActivityAuditStatus.STATUS_NEW)
                    elif action_type == 'mark_seen':
                        memo_set.update(status = models.ActivityAuditStatus.STATUS_SEEN)
                    elif action_type == 'remove_flag':
                        for memo in memo_set:
                            activity_type = memo.activity.activity_type
                            if activity_type == const.TYPE_ACTIVITY_MARK_OFFENSIVE:
                                request.user.flag_post(
                                    post = memo.activity.content_object,
                                    cancel_all = True
                                )
                            elif activity_type in \
                                (
                                    const.TYPE_ACTIVITY_MODERATED_NEW_POST,
                                    const.TYPE_ACTIVITY_MODERATED_POST_EDIT
                                ):
                                post_revision = memo.activity.content_object
                                request.user.approve_post_revision(post_revision)
                                memo.delete()

                    #elif action_type == 'close':
                    #    for memo in memo_set:
                    #        if memo.activity.content_object.is_question():
                    #            request.user.close_question(question = memo.activity.content_object, reason = 7)
                    #            memo.delete()
                    elif action_type == 'delete_post':
                        for memo in memo_set:
                            content_object = memo.activity.content_object
                            if isinstance(content_object, models.PostRevision):
                                post = content_object.post
                            else:
                                post = content_object
                            request.user.delete_post(post)
                            reject_reason = models.PostFlagReason.objects.get(
                                                    id = post_data['reject_reason_id']
                                                )
                            template = get_template('email/rejected_post.html')
                            data = {
                                    'post': post.html,
                                    'reject_reason': reject_reason.details.html
                                   }
                            body_text = template.render(RequestContext(request, data))
                            mail.send_mail(
                                subject_line=_('your post was not accepted'),
                                body_text=unicode(body_text),
                                recipient=post.author,
                            )
                            memo.delete()

                    user.update_response_counts()

                    response_data['success'] = True
                    data = simplejson.dumps(response_data)
                    return HttpResponse(data, content_type="application/json")
                else:
                    raise exceptions.PermissionDenied(
                        _('Sorry, but anonymous users cannot access the inbox')
                    )
            else:
                raise exceptions.PermissionDenied('must use POST request')
        else:
            #todo: show error page but no-one is likely to get here
            return HttpResponseRedirect(reverse('index'))
    except Exception, e:
        message = unicode(e)
        if message == '':
            message = _('Oops, apologies - there was some error')
        response_data['message'] = message
        response_data['success'] = False
        data = simplejson.dumps(response_data)
        return HttpResponse(data, content_type="application/json")


def process_vote(user = None, vote_direction = None, post = None):
    """function (non-view) that actually processes user votes
    - i.e. up- or down- votes

    in the future this needs to be converted into a real view function
    for that url and javascript will need to be adjusted

    also in the future make keys in response data be more meaningful
    right now they are kind of cryptic - "status", "count"
    """
    if user.is_anonymous():
        raise exceptions.PermissionDenied(_(
            'Sorry, anonymous users cannot vote'
        ))

    user.assert_can_vote_for_post(post = post, direction = vote_direction)
    vote = user.get_old_vote_for_post(post)
    response_data = {}
    if vote != None:
        user.assert_can_revoke_old_vote(vote)
        score_delta = vote.cancel()
        response_data['count'] = post.points+ score_delta
        response_data['status'] = 1 #this means "cancel"

    else:
        #this is a new vote
        votes_left = user.get_unused_votes_today()
        if votes_left <= 0:
            raise exceptions.PermissionDenied(
                            _('Sorry you ran out of votes for today')
                        )

        votes_left -= 1
        if votes_left <= \
            askbot_settings.VOTES_LEFT_WARNING_THRESHOLD:
            msg = _('You have %(votes_left)s votes left for today') \
                    % {'votes_left': votes_left }
            response_data['message'] = msg

        if vote_direction == 'up':
            vote = user.upvote(post = post)
        else:
            vote = user.downvote(post = post)

        response_data['count'] = post.points
        response_data['status'] = 0 #this means "not cancel", normal operation

    response_data['success'] = 1

    return response_data


@csrf.csrf_exempt
def vote(request):
    """
    todo: this subroutine needs serious refactoring it's too long and is hard to understand

    vote_type:
        acceptAnswer : 0,
        questionUpVote : 1,
        questionDownVote : 2,
        favorite : 4,
        answerUpVote: 5,
        answerDownVote:6,
        offensiveQuestion : 7,
        remove offensiveQuestion flag : 7.5,
        remove all offensiveQuestion flag : 7.6,
        offensiveAnswer:8,
        remove offensiveAnswer flag : 8.5,
        remove all offensiveAnswer flag : 8.6,
        removeQuestion: 9,
        removeAnswer:10
        questionSubscribeUpdates:11
        questionUnSubscribeUpdates:12

    accept answer code:
        response_data['allowed'] = -1, Accept his own answer   0, no allowed - Anonymous    1, Allowed - by default
        response_data['success'] =  0, failed                                               1, Success - by default
        response_data['status']  =  0, By default                       1, Answer has been accepted already(Cancel)

    vote code:
        allowed = -3, Don't have enough votes left
                  -2, Don't have enough reputation score
                  -1, Vote his own post
                   0, no allowed - Anonymous
                   1, Allowed - by default
        status  =  0, By default
                   1, Cancel
                   2, Vote is too old to be canceled

    offensive code:
        allowed = -3, Don't have enough flags left
                  -2, Don't have enough reputation score to do this
                   0, not allowed
                   1, allowed
        status  =  0, by default
                   1, can't do it again
    """
    response_data = {
        "allowed": 1,
        "success": 1,
        "status" : 0,
        "count"  : 0,
        "message" : ''
    }

    try:
        if request.is_ajax() and request.method == 'POST':
            vote_type = request.POST.get('type')
        else:
            raise Exception(_('Sorry, something is not right here...'))

        id = request.POST.get('postId')

        if vote_type == '0':
            if askbot_settings.ACCEPTING_ANSWERS_ENABLED is False:
                return
            if request.user.is_authenticated():
                answer_id = request.POST.get('postId')
                answer = get_object_or_404(
                                    models.Post,
                                    post_type__endswith='answer',
                                    id=answer_id
                                )
                # make sure question author is current user
                if answer.accepted():
                    request.user.unaccept_best_answer(answer)
                    response_data['status'] = 1 #cancelation
                else:
                    request.user.accept_best_answer(answer)

                ####################################################################
                answer.thread.update_summary_html() # regenerate question/thread summary html
                ####################################################################

            else:
                raise exceptions.PermissionDenied(
                    _('Sorry, but anonymous users cannot %(perform_action)s') % {
                        'perform_action': askbot_settings.WORDS_ACCEPT_OR_UNACCEPT_THE_BEST_ANSWER
                    }
                )
        elif vote_type in ('1', '2', '5', '6'):#Q&A up/down votes

            ###############################
            # all this can be avoided with
            # better query parameters
            vote_direction = 'up'
            if vote_type in ('2','6'):
                vote_direction = 'down'

            if vote_type in ('5', '6'):
                #todo: fix this weirdness - why postId here
                #and not with question?
                post_id = request.POST.get('postId')
                post = get_object_or_404(models.Post, post_type__endswith='answer', id=post_id)
            else:
                post = get_object_or_404(models.Post, post_type__endswith='question', id=id)
            #
            ######################

            response_data = process_vote(
                                        user = request.user,
                                        vote_direction = vote_direction,
                                        post = post
                                    )

            ####################################################################
            if vote_type in ('1', '2'): # up/down-vote question
                post.thread.update_summary_html() # regenerate question/thread summary html
            ####################################################################

        elif vote_type in ['7', '8']:
            #flag question or answer
            if vote_type == '7':
                post = get_object_or_404(models.Post, post_type__endswith='question', id=id)
            if vote_type == '8':
                id = request.POST.get('postId')
                post = get_object_or_404(models.Post, post_type__endswith='answer', id=id)

            request.user.flag_post(post)

            response_data['count'] = post.offensive_flag_count
            response_data['success'] = 1

        elif vote_type in ['7.5', '8.5']:
            #flag question or answer
            if vote_type == '7.5':
                post = get_object_or_404(models.Post, post_type__endswith='question', id=id)
            if vote_type == '8.5':
                id = request.POST.get('postId')
                post = get_object_or_404(models.Post, post_type__endswith='answer', id=id)

            request.user.flag_post(post, cancel = True)

            response_data['count'] = post.offensive_flag_count
            response_data['success'] = 1

        elif vote_type in ['7.6', '8.6']:
            #flag question or answer
            if vote_type == '7.6':
                post = get_object_or_404(models.Post, id=id)
            if vote_type == '8.6':
                id = request.POST.get('postId')
                post = get_object_or_404(models.Post, id=id)

            request.user.flag_post(post, cancel_all = True)

            response_data['count'] = post.offensive_flag_count
            response_data['success'] = 1

        elif vote_type in ['9', '10']:
            #delete question or answer
            post = get_object_or_404(models.Post, post_type__endswith='question', id=id)
            if vote_type == '10':
                id = request.POST.get('postId')
                post = get_object_or_404(models.Post, post_type__endswith='answer', id=id)

            if post.deleted == True:
                request.user.restore_post(post = post)
            else:
                request.user.delete_post(post = post)

        elif request.is_ajax() and request.method == 'POST':

            if not request.user.is_authenticated():
                response_data['allowed'] = 0
                response_data['success'] = 0

            question = get_object_or_404(models.Post, post_type__endswith='question', id=id)
            vote_type = request.POST.get('type')

            if vote_type == '4':
                #follow question
                fave = request.user.toggle_favorite_question(question)
                response_data['count'] = models.FavoriteQuestion.objects.filter(thread = question.thread).count()
                if fave == False:
                    response_data['status'] = 1

            elif vote_type == '11':#subscribe q updates
                #todo: this branch is not used anymore
                #now we just follow question, we don't have the
                #separate "subscribe" function
                user = request.user
                if user.is_authenticated():
                    if user not in question.thread.followed_by.all():
                        user.follow_question(question)
                        if askbot_settings.EMAIL_VALIDATION == True \
                            and user.email_isvalid == False:

                            response_data['message'] = \
                                    _(
                                        'Your subscription is saved, but email address '
                                        '%(email)s needs to be validated, please see '
                                        '<a href="%(details_url)s">more details here</a>'
                                    ) % {'email':user.email,'details_url':reverse('faq') + '#validate'}

                    subscribed = user.subscribe_for_followed_question_alerts()
                    if subscribed:
                        if 'message' in response_data:
                            response_data['message'] += '<br/>'
                        response_data['message'] += _('email update frequency has been set to daily')
                    #response_data['status'] = 1
                    #responst_data['allowed'] = 1
                else:
                    pass
                    #response_data['status'] = 0
                    #response_data['allowed'] = 0
            elif vote_type == '12':#unsubscribe q updates
                user = request.user
                if user.is_authenticated():
                    user.unfollow_question(question)
        else:
            response_data['success'] = 0
            response_data['message'] = u'Request mode is not supported. Please try again.'

        if vote_type not in (1, 2, 4, 5, 6, 11, 12):
            #favorite or subscribe/unsubscribe
            #upvote or downvote question or answer - those
            #are handled within user.upvote and user.downvote
            post = models.Post.objects.get(id = id)
            post.thread.invalidate_cached_data()

        data = simplejson.dumps(response_data)

    except Exception, e:
        response_data['message'] = unicode(e)
        response_data['success'] = 0
        data = simplejson.dumps(response_data)
    return HttpResponse(data, content_type="application/json")

#internally grouped views - used by the tagging system
@csrf.csrf_exempt
@decorators.post_only
@decorators.ajax_login_required
def mark_tag(request, **kwargs):#tagging system
    action = kwargs['action']
    post_data = simplejson.loads(request.raw_post_data)
    raw_tagnames = post_data['tagnames']
    reason = post_data['reason']
    assert reason in ('good', 'bad', 'subscribed')
    #separate plain tag names and wildcard tags
    tagnames, wildcards = forms.clean_marked_tagnames(raw_tagnames)

    if request.user.is_administrator() and 'user' in post_data:
        user = get_object_or_404(models.User, pk=post_data['user'])
    else:
        user = request.user

    cleaned_tagnames, cleaned_wildcards = user.mark_tags(
                                                         tagnames,
                                                         wildcards,
                                                         reason = reason,
                                                         action = action
                                                        )

    #lastly - calculate tag usage counts
    tag_usage_counts = dict()
    for name in tagnames:
        if name in cleaned_tagnames:
            tag_usage_counts[name] = 1
        else:
            tag_usage_counts[name] = 0

    for name in wildcards:
        if name in cleaned_wildcards:
            tag_usage_counts[name] = models.Tag.objects.filter(
                                        name__startswith = name[:-1],
                                        language_code=translation.get_language()
                                    ).count()
        else:
            tag_usage_counts[name] = 0

    return HttpResponse(simplejson.dumps(tag_usage_counts), content_type="application/json")

#@decorators.ajax_only
@decorators.get_only
def get_tags_by_wildcard(request):
    """returns an json encoded array of tag names
    in the response to a wildcard tag name
    """
    wildcard = request.GET.get('wildcard', None)
    if wildcard is None:
        return HttpResponseForbidden()

    matching_tags = models.Tag.objects.get_by_wildcards( [wildcard,] )
    count = matching_tags.count()
    names = matching_tags.values_list('name', flat = True)[:20]
    re_data = simplejson.dumps({'tag_count': count, 'tag_names': list(names)})
    return HttpResponse(re_data, mimetype = 'application/json')

@decorators.get_only
def get_thread_shared_users(request):
    """returns snippet of html with users"""
    thread_id = request.GET['thread_id']
    thread_id = IntegerField().clean(thread_id)
    thread = models.Thread.objects.get(id=thread_id)
    users = thread.get_users_shared_with()
    data = {
        'users': users,
    }
    html = render_into_skin_as_string('widgets/user_list.html', data, request)
    re_data = simplejson.dumps({
        'html': html,
        'users_count': users.count(),
        'success': True
    })
    return HttpResponse(re_data, content_type='application/json')

@decorators.get_only
def get_thread_shared_groups(request):
    """returns snippet of html with groups"""
    thread_id = request.GET['thread_id']
    thread_id = IntegerField().clean(thread_id)
    thread = models.Thread.objects.get(id=thread_id)
    groups = thread.get_groups_shared_with()
    data = {'groups': groups}
    html = render_into_skin_as_string('widgets/groups_list.html', data, request)
    re_data = simplejson.dumps({
        'html': html,
        'groups_count': groups.count(),
        'success': True
    })
    return HttpResponse(re_data, content_type='application/json')

@decorators.ajax_only
def get_html_template(request):
    """returns rendered template"""
    template_name = request.REQUEST.get('template_name', None)
    allowed_templates = (
        'widgets/tag_category_selector.html',
    )
    #have allow simple context for the templates
    if template_name not in allowed_templates:
        raise Http404
    return {
        'html': get_template(template_name).render()
    }

@decorators.get_only
def get_tag_list(request):
    """returns tags to use in the autocomplete
    function
    """
<<<<<<< HEAD
    tag_filter = {
        'deleted': False,
        'status': models.Tag.STATUS_ACCEPTED
    }
    tag_isolation = getattr(django_settings, 'ASKBOT_TAG_ISOLATION', None)
    if tag_isolation == 'per-site':
        tag_filter['askbot_site_links__site'] = Site.objects.get_current()
=======
    tags = models.Tag.objects.filter(
                        deleted=False,
                        status=models.Tag.STATUS_ACCEPTED,
                        language_code=translation.get_language()
                    )
>>>>>>> bfd4497f

    tags = models.Tag.objects.filter(**tag_filter)
    tag_names = tags.values_list('name', flat=True)

    output = '\n'.join(map(escape, tag_names))
    return HttpResponse(output, mimetype = 'text/plain')

@decorators.get_only
def load_object_description(request):
    """returns text of the object description in text"""
    obj = get_db_object_or_404(request.GET)#askbot forms utility
    text = getattr(obj.description, 'text', '').strip()
    return HttpResponse(text, mimetype = 'text/plain')

@csrf.csrf_exempt
@decorators.ajax_only
@decorators.post_only
@decorators.admins_only
def save_object_description(request):
    """if object description does not exist,
    creates a new record, otherwise edits an existing
    one"""
    obj = get_db_object_or_404(request.POST)
    text = request.POST['text']
    if obj.description:
        request.user.edit_post(obj.description, body_text=text)
    else:
        request.user.post_object_description(obj, body_text=text)
    return {'html': obj.description.html}

@csrf.csrf_exempt
@decorators.ajax_only
@decorators.post_only
def rename_tag(request):
    if request.user.is_anonymous() \
        or not request.user.is_administrator_or_moderator():
        raise exceptions.PermissionDenied()
    post_data = simplejson.loads(request.raw_post_data)
    to_name = forms.clean_tag(post_data['to_name'])
    from_name = forms.clean_tag(post_data['from_name'])
    path = post_data['path']

    #kwargs = {'from': old_name, 'to': new_name}
    #call_command('rename_tags', **kwargs)

    tree = category_tree.get_data()
    category_tree.rename_category(
        tree,
        from_name = from_name,
        to_name = to_name,
        path = path
    )
    category_tree.save_data(tree)

@csrf.csrf_exempt
@decorators.ajax_only
@decorators.post_only
def delete_tag(request):
    """todo: actually delete tags
    now it is only deletion of category from the tree"""
    if request.user.is_anonymous() \
        or not request.user.is_administrator_or_moderator():
        raise exceptions.PermissionDenied()

    try:
        post_data = simplejson.loads(request.raw_post_data)
        tag_name = post_data['tag_name']
        path = post_data['path']
        tree = category_tree.get_data()
        category_tree.delete_category(tree, tag_name, path)
        category_tree.save_data(tree)
    except Exception:
        if 'tag_name' in locals():
            logging.critical('could not delete tag %s' % tag_name)
        else:
            logging.critical('failed to parse post data %s' % request.raw_post_data)
        raise exceptions.PermissionDenied(_('Sorry, could not delete tag'))
    return {'tree_data': tree}

@csrf.csrf_exempt
@decorators.ajax_only
@decorators.post_only
def add_tag_category(request):
    """adds a category at the tip of a given path expects
    the following keys in the ``request.POST``
    * path - array starting with zero giving path to
      the category page where to add the category
    * new_category_name - string that must satisfy the
      same requiremets as a tag

    return json with the category tree data
    todo: switch to json stored in the live settings
    now we have indented input
    """
    if request.user.is_anonymous() \
        or not request.user.is_administrator_or_moderator():
        raise exceptions.PermissionDenied()

    post_data = simplejson.loads(request.raw_post_data)
    category_name = forms.clean_tag(post_data['new_category_name'])
    path = post_data['path']

    tree = category_tree.get_data()

    if category_tree.path_is_valid(tree, path) == False:
        raise ValueError('category insertion path is invalid')

    new_path = category_tree.add_category(tree, category_name, path)
    category_tree.save_data(tree)
    return {
        'tree_data': tree,
        'new_path': new_path
    }


@decorators.get_only
def get_groups_list(request):
    """returns names of group tags
    for the autocomplete function"""
    global_group = models.Group.objects.get_global_group()
    groups = models.Group.objects.exclude_personal()
    group_names = groups.exclude(
                        name=global_group.name
                    ).values_list(
                        'name', flat = True
                    )
    output = '\n'.join(group_names)
    return HttpResponse(output, mimetype = 'text/plain')

@csrf.csrf_protect
def subscribe_for_tags(request):
    """process subscription of users by tags"""
    #todo - use special separator to split tags
    tag_names = request.REQUEST.get('tags','').strip().split()
    pure_tag_names, wildcards = forms.clean_marked_tagnames(tag_names)
    if request.user.is_authenticated():
        if request.method == 'POST':
            if 'ok' in request.POST:
                request.user.mark_tags(
                            pure_tag_names,
                            wildcards,
                            reason = 'good',
                            action = 'add'
                        )
                request.user.message_set.create(
                    message = _('Your tag subscription was saved, thanks!')
                )
            else:
                message = _(
                    'Tag subscription was canceled (<a href="%(url)s">undo</a>).'
                ) % {'url': escape(request.path) + '?tags=' + request.REQUEST['tags']}
                request.user.message_set.create(message = message)
            return HttpResponseRedirect(reverse('index'))
        else:
            data = {'tags': tag_names}
            return render(request, 'subscribe_for_tags.html', data)
    else:
        all_tag_names = pure_tag_names + wildcards
        message = _('Please sign in to subscribe for: %(tags)s') \
                    % {'tags': ', '.join(all_tag_names)}
        request.user.message_set.create(message = message)
        request.session['subscribe_for_tags'] = (pure_tag_names, wildcards)
        return HttpResponseRedirect(url_utils.get_login_url())

@decorators.admins_only
def list_bulk_tag_subscription(request):
    if askbot_settings.SUBSCRIBED_TAG_SELECTOR_ENABLED is False:
        raise Http404
    object_list = models.BulkTagSubscription.objects.all()
    data = {'object_list': object_list}
    return render(request, 'tags/list_bulk_tag_subscription.html', data)

@decorators.admins_only
def create_bulk_tag_subscription(request):
    if askbot_settings.SUBSCRIBED_TAG_SELECTOR_ENABLED is False:
        raise Http404

    data = {'action': _('Create')}
    if request.method == "POST":
        form = forms.BulkTagSubscriptionForm(request.POST)
        if form.is_valid():
            tag_names = form.cleaned_data['tags'].split(' ')
            user_list = form.cleaned_data.get('users')
            group_list = form.cleaned_data.get('groups')
            lang = translation.get_language()

            bulk_subscription = models.BulkTagSubscription.objects.create(
                                                            tag_names=tag_names,
                                                            tag_author=request.user,
                                                            user_list=user_list,
                                                            group_list=group_list,
                                                            language_code=lang
                                                        )

            return HttpResponseRedirect(reverse('list_bulk_tag_subscription'))
        else:
            data['form'] = form
    else:
        data['form'] = forms.BulkTagSubscriptionForm()

    return render(request, 'tags/form_bulk_tag_subscription.html', data)

@decorators.admins_only
def edit_bulk_tag_subscription(request, pk):
    if askbot_settings.SUBSCRIBED_TAG_SELECTOR_ENABLED is False:
        raise Http404

    bulk_subscription = get_object_or_404(models.BulkTagSubscription,
                                          pk=pk)
    data = {'action': _('Edit')}
    if request.method == "POST":
        form = forms.BulkTagSubscriptionForm(request.POST)
        if form.is_valid():
            bulk_subscription.tags.clear()
            bulk_subscription.users.clear()
            bulk_subscription.groups.clear()

            if 'groups' in form.cleaned_data:
                group_ids = [user.id for user in form.cleaned_data['groups']]
                bulk_subscription.groups.add(*group_ids)

            lang = translation.get_language()

            tags, new_tag_names = get_tags_by_names(
                                        form.cleaned_data['tags'].split(' '),
                                        language_code=lang
                                    )
            tag_id_list = [tag.id for tag in tags]

            for new_tag_name in new_tag_names:
                new_tag = models.Tag.objects.create(
                                        name=new_tag_name,
                                        created_by=request.user,
                                        language_code=lang
                                    )
                tag_id_list.append(new_tag.id)

            bulk_subscription.tags.add(*tag_id_list)

            user_ids = []
            for user in form.cleaned_data['users']:
                user_ids.append(user)
                user.mark_tags(bulk_subscription.tag_list(),
                               reason='subscribed', action='add')

            bulk_subscription.users.add(*user_ids)

            return HttpResponseRedirect(reverse('list_bulk_tag_subscription'))
    else:
        form_initial = {
                        'users': bulk_subscription.users.all(),
                        'groups': bulk_subscription.groups.all(),
                        'tags': ' '.join([tag.name for tag in bulk_subscription.tags.all()]),
                       }
        data.update({
                    'bulk_subscription': bulk_subscription,
                    'form': forms.BulkTagSubscriptionForm(initial=form_initial),
                   })

    return render(request, 'tags/form_bulk_tag_subscription.html', data)

@decorators.admins_only
@decorators.post_only
def delete_bulk_tag_subscription(request):
    if askbot_settings.SUBSCRIBED_TAG_SELECTOR_ENABLED is False:
        raise Http404

    pk = request.POST.get('pk')
    if pk:
        bulk_subscription = get_object_or_404(models.BulkTagSubscription, pk=pk)
        bulk_subscription.delete()
        return HttpResponseRedirect(reverse('list_bulk_tag_subscription'))
    else:
        return HttpResponseRedirect(reverse('list_bulk_tag_subscription'))

@decorators.get_only
def api_get_questions(request):
    """json api for retrieving questions by title match"""
    query = request.GET.get('query_text', '').strip()
    tag_name = request.GET.get('tag_name', None)

    if askbot_settings.GROUPS_ENABLED:
        threads = models.Thread.objects.get_visible(user=request.user)
    else:
        threads = models.Thread.objects.all()

    if askbot_settings.SPACES_ENABLED:
        site = Site.objects.get_current()
        threads = threads.filter(spaces__in=models.Space.objects.get_for_site(site))

    if tag_name:
        threads = threads.filter(tags__name=tag_name)

    if query:
        threads = threads.get_for_title_query(query)

    #todo: filter out deleted threads, for now there is no way
    threads = threads.distinct()[:30]

    thread_list = list()
    for thread in threads:#todo: this is a temp hack until thread model is fixed
        try:
            thread_list.append({
                    'title': escape(thread.title),
                    'url': thread.get_absolute_url(),
                    'answer_count': thread.get_answer_count(request.user)
                })
        except:
            continue

    json_data = simplejson.dumps(thread_list)
    return HttpResponse(json_data, mimetype = "application/json")


@csrf.csrf_exempt
@decorators.post_only
@decorators.ajax_login_required
def set_tag_filter_strategy(request):
    """saves data in the ``User.[email/display]_tag_filter_strategy``
    for the current user
    """
    filter_type = request.POST['filter_type']
    filter_value = int(request.POST['filter_value'])
    assert(filter_type in ('display', 'email'))
    if filter_type == 'display':
        allowed_values_dict = dict(conf.get_tag_display_filter_strategy_choices())
        assert(filter_value in allowed_values_dict)
        request.user.display_tag_filter_strategy = filter_value
    else:
        allowed_values_dict = dict(conf.get_tag_email_filter_strategy_choices())
        assert(filter_value in allowed_values_dict)
        request.user.email_tag_filter_strategy = filter_value
    request.user.save()
    return HttpResponse('', mimetype = "application/json")


@login_required
@csrf.csrf_protect
def close(request, id):#close question
    """view to initiate and process
    question close
    """
    question = get_object_or_404(models.Post, post_type__endswith='question', id=id)
    try:
        if request.method == 'POST':
            form = forms.CloseForm(request.POST)
            if form.is_valid():
                reason = form.cleaned_data['reason']

                request.user.close_question(
                                        question = question,
                                        reason = reason
                                    )
            return HttpResponseRedirect(question.get_absolute_url())
        else:
            request.user.assert_can_close_question(question)
            form = forms.CloseForm()
            data = {
                'question': question,
                'form': form,
            }
            return render(request, 'close.html', data)
    except exceptions.PermissionDenied, e:
        request.user.message_set.create(message = unicode(e))
        return HttpResponseRedirect(question.get_absolute_url())

@login_required
@csrf.csrf_protect
def reopen(request, id):#re-open question
    """view to initiate and process
    question close

    this is not an ajax view
    """

    question = get_object_or_404(models.Post, post_type__endswith='question', id=id)
    # open question
    try:
        if request.method == 'POST' :
            request.user.reopen_question(question)
            return HttpResponseRedirect(question.get_absolute_url())
        else:
            request.user.assert_can_reopen_question(question)
            closed_by_profile_url = question.thread.closed_by.get_profile_url()
            closed_by_username = question.thread.closed_by.username
            data = {
                'question' : question,
                'closed_by_profile_url': closed_by_profile_url,
                'closed_by_username': closed_by_username,
            }
            return render(request, 'reopen.html', data)

    except exceptions.PermissionDenied, e:
        request.user.message_set.create(message = unicode(e))
        return HttpResponseRedirect(question.get_absolute_url())


@csrf.csrf_exempt
@decorators.ajax_only
def swap_question_with_answer(request):
    """receives two json parameters - answer id
    and new question title
    the view is made to be used only by the site administrator
    or moderators
    """
    if request.user.is_authenticated():
        if request.user.is_administrator() or request.user.is_moderator():
            answer = models.Post.objects.get_answers(
                                                request.user
                                            ).get(
                                                id=request.POST['answer_id']
                                            )
            new_question = answer.swap_with_question(new_title = request.POST['new_title'])
            return {'question_url': new_question.get_absolute_url() }
    raise Http404

@csrf.csrf_exempt
@decorators.ajax_only
@decorators.post_only
def upvote_comment(request):
    if request.user.is_anonymous():
        raise exceptions.PermissionDenied(_('Please sign in to vote'))
    form = forms.VoteForm(request.POST)
    if form.is_valid():
        comment_id = form.cleaned_data['post_id']
        cancel_vote = form.cleaned_data['cancel_vote']
        comment = get_object_or_404(models.Post, post_type__endswith='comment', id=comment_id)
        process_vote(
            post = comment,
            vote_direction = 'up',
            user = request.user
        )
    else:
        raise ValueError
    #FIXME: rename js
    return {'score': comment.points}

@csrf.csrf_exempt
@decorators.ajax_only
@decorators.post_only
def delete_post(request):
    if request.user.is_anonymous():
        raise exceptions.PermissionDenied(_('Please sign in to delete/restore posts'))
    form = forms.VoteForm(request.POST)
    if form.is_valid():
        post_id = form.cleaned_data['post_id']
        post = get_object_or_404(
            models.Post,
            Q(post_type__endswith='question') | Q(post_type__endswith='answer'),
            id=post_id
        )
        if form.cleaned_data['cancel_vote']:
            request.user.restore_post(post)
        else:
            request.user.delete_post(post)
    else:
        raise ValueError
    return {'is_deleted': post.deleted}

#askbot-user communication system
@csrf.csrf_exempt
def read_message(request):#marks message a read
    if request.method == "POST":
        if request.POST.get('formdata') == 'required':
            request.session['message_silent'] = 1
            if request.user.is_authenticated():
                request.user.delete_messages()
    return HttpResponse('')


@csrf.csrf_exempt
@decorators.ajax_only
@decorators.post_only
@decorators.admins_only
def edit_group_membership(request):
    #todo: this call may need to go.
    #it used to be the one creating groups
    #from the user profile page
    #we have a separate method
    form = forms.EditGroupMembershipForm(request.POST)
    if form.is_valid():
        group_name = form.cleaned_data['group_name']
        user_id = form.cleaned_data['user_id']
        try:
            user = models.User.objects.get(id=user_id)
        except models.User.DoesNotExist:
            raise exceptions.PermissionDenied(
                'user with id %d not found' % user_id
            )

        action = form.cleaned_data['action']
        #warning: possible race condition
        if action == 'add':
            try:
                group = models.Group.objects.get(name=group_name)
                request.user.edit_group_membership(user, group, 'add')
                template = get_template('widgets/group_snippet.html')
                return {
                    'name': group.name,
                    'description': getattr(group.description, 'text', ''),
                    'html': template.render({'group': group})
                }
            except models.Group.DoesNotExist:
                raise exceptions.PermissionDenied(
                    _('Group %(name)s does not exist') % {'name': group_name}
                )

        elif action == 'remove':
            try:
                group = models.Group.objects.get(name = group_name)
                request.user.edit_group_membership(user, group, 'remove')
            except models.Group.DoesNotExist:
                raise exceptions.PermissionDenied()
        else:
            raise exceptions.PermissionDenied()
    else:
        raise exceptions.PermissionDenied()


@csrf.csrf_exempt
@decorators.ajax_only
@decorators.post_only
@decorators.admins_only
def save_group_logo_url(request):
    """saves urls for the group logo"""
    form = forms.GroupLogoURLForm(request.POST)
    if form.is_valid():
        group_id = form.cleaned_data['group_id']
        image_url = form.cleaned_data['image_url']
        group = models.Group.objects.get(id = group_id)
        group.logo_url = image_url
        group.save()
    else:
        raise ValueError('invalid data found when saving group logo')

@csrf.csrf_exempt
@decorators.ajax_only
@decorators.post_only
@decorators.admins_only
def add_group(request):
    group_name = request.POST.get('group')
    if group_name:
        group = models.Group.objects.get_or_create(
                            name=group_name,
                            openness=models.Group.OPEN,
                            user=request.user,
                        )

        url = reverse('users_by_group', kwargs={'group_id': group.id,
                   'group_slug': slugify(group_name)})
        response_dict = dict(group_name = group_name,
                             url = url )
        return response_dict

@csrf.csrf_exempt
@decorators.ajax_only
@decorators.post_only
@decorators.admins_only
def delete_group_logo(request):
    group_id = IntegerField().clean(int(request.POST['group_id']))
    group = models.Group.objects.get(id = group_id)
    group.logo_url = None
    group.save()


@csrf.csrf_exempt
@decorators.ajax_only
@decorators.post_only
@decorators.admins_only
def delete_post_reject_reason(request):
    reason_id = IntegerField().clean(int(request.POST['reason_id']))
    reason = models.PostFlagReason.objects.get(id = reason_id)
    reason.delete()


@csrf.csrf_exempt
@decorators.ajax_only
@decorators.post_only
@decorators.admins_only
def toggle_group_profile_property(request):
    #todo: this might be changed to more general "toggle object property"
    group_id = IntegerField().clean(int(request.POST['group_id']))
    property_name = CharField().clean(request.POST['property_name'])
    assert property_name in (
                        'moderate_email',
                        'moderate_answers_to_enquirers',
                        'is_vip',
                        'read_only'
                    )
    group = models.Group.objects.get(id = group_id)
    new_value = not getattr(group, property_name)
    setattr(group, property_name, new_value)
    group.save()
    return {'is_enabled': new_value}


@csrf.csrf_exempt
@decorators.ajax_only
@decorators.post_only
@decorators.admins_only
def set_group_openness(request):
    group_id = IntegerField().clean(int(request.POST['group_id']))
    value = IntegerField().clean(int(request.POST['value']))
    group = models.Group.objects.get(id=group_id)
    group.openness = value
    group.save()


@csrf.csrf_exempt
@decorators.ajax_only
@decorators.admins_only
def edit_object_property_text(request):
    model_name = CharField().clean(request.REQUEST['model_name'])
    object_id = IntegerField().clean(request.REQUEST['object_id'])
    property_name = CharField().clean(request.REQUEST['property_name'])

    accessible_fields = (
        ('Group', 'preapproved_emails'),
        ('Group', 'preapproved_email_domains')
    )

    if (model_name, property_name) not in accessible_fields:
        raise exceptions.PermissionDenied()

    obj = models.get_model(model_name).objects.get(id=object_id)
    if request.method == 'POST':
        text = CharField().clean(request.POST['text'])
        setattr(obj, property_name, text)
        obj.save()
    elif request.method == 'GET':
        return {'text': getattr(obj, property_name)}
    else:
        raise exceptions.PermissionDenied()


@csrf.csrf_exempt
@decorators.ajax_only
@decorators.post_only
def join_or_leave_group(request):
    """called when user wants to join/leave
    ask to join/cancel join request, depending
    on the groups acceptance level for the given user

    returns resulting "membership_level"
    """
    if request.user.is_anonymous():
        raise exceptions.PermissionDenied()

    Group = models.Group
    Membership = models.GroupMembership

    group_id = IntegerField().clean(request.POST['group_id'])
    group = Group.objects.get(id=group_id)

    membership = request.user.get_group_membership(group)
    if membership is None:
        membership = request.user.join_group(group)
        new_level = membership.get_level_display()
    else:
        membership.delete()
        new_level = Membership.get_level_value_display(Membership.NONE)

    return {'membership_level': new_level}


@csrf.csrf_exempt
@decorators.ajax_only
@decorators.post_only
@decorators.admins_only
def save_post_reject_reason(request):
    """saves post reject reason and returns the reason id
    if reason_id is not given in the input - a new reason is created,
    otherwise a reason with the given id is edited and saved
    """
    form = forms.EditRejectReasonForm(request.POST)
    if form.is_valid():
        title = form.cleaned_data['title']
        details = form.cleaned_data['details']
        if form.cleaned_data['reason_id'] is None:
            reason = request.user.create_post_reject_reason(
                title = title, details = details
            )
        else:
            reason_id = form.cleaned_data['reason_id']
            reason = models.PostFlagReason.objects.get(id = reason_id)
            request.user.edit_post_reject_reason(
                reason, title = title, details = details
            )
        return {
            'reason_id': reason.id,
            'title': title,
            'details': details
        }
    else:
        raise Exception(forms.format_form_errors(form))

@csrf.csrf_exempt
@decorators.ajax_only
@decorators.post_only
@decorators.admins_only
def moderate_suggested_tag(request):
    """accepts or rejects a suggested tag
    if thread id is given, then tag is
    applied to or removed from only one thread,
    otherwise the decision applies to all threads
    """
    form = forms.ModerateTagForm(request.POST)
    if form.is_valid():
        tag_id = form.cleaned_data['tag_id']
        thread_id = form.cleaned_data.get('thread_id', None)

        lang = translation.get_language()

        try:
            tag = models.Tag.objects.get(
                                    id=tag_id,
                                    language_code=lang
                                )#can tag not exist?
        except models.Tag.DoesNotExist:
            return

        if thread_id:
            threads = models.Thread.objects.filter(
                                            id=thread_id,
                                            language_code=lang
                                        )
        else:
            threads = tag.threads.none()

        if form.cleaned_data['action'] == 'accept':
            #todo: here we lose ability to come back
            #to the tag moderation and approve tag to
            #other threads later for the case where tag.used_count > 1
            tag.status = models.Tag.STATUS_ACCEPTED
            tag.save()
            for thread in threads:
                thread.add_tag(
                    tag_name = tag.name,
                    user = tag.created_by,
                    timestamp = datetime.datetime.now(),
                    silent = True
                )
        else:
            if tag.threads.count() > len(threads):
                for thread in threads:
                    thread.tags.remove(tag)
                tag.used_count = tag.threads.count()
                tag.save()
            elif tag.status == models.Tag.STATUS_SUGGESTED:
                tag.delete()
    else:
        raise Exception(forms.format_form_errors(form))


@csrf.csrf_exempt
@decorators.ajax_only
@decorators.post_only
def save_draft_question(request):
    """saves draft questions"""
    #todo: allow drafts for anonymous users
    if request.user.is_anonymous():
        return

    form = forms.DraftQuestionForm(request.POST)
    if form.is_valid():
        title = form.cleaned_data.get('title', '')
        text = form.cleaned_data.get('text', '')
        tagnames = form.cleaned_data.get('tagnames', '')
        if title or text or tagnames:
            try:
                draft = models.DraftQuestion.objects.get(author=request.user)
            except models.DraftQuestion.DoesNotExist:
                draft = models.DraftQuestion()

            draft.title = title
            draft.text = text
            draft.tagnames = tagnames
            draft.author = request.user
            draft.save()


@csrf.csrf_exempt
@decorators.ajax_only
@decorators.post_only
def save_draft_answer(request):
    """saves draft answers"""
    #todo: allow drafts for anonymous users
    if request.user.is_anonymous():
        return

    form = forms.DraftAnswerForm(request.POST)
    if form.is_valid():
        thread_id = form.cleaned_data['thread_id']
        try:
            thread = models.Thread.objects.get(id=thread_id)
        except models.Thread.DoesNotExist:
            return
        try:
            draft = models.DraftAnswer.objects.get(
                                            thread=thread,
                                            author=request.user
                                    )
        except models.DraftAnswer.DoesNotExist:
            draft = models.DraftAnswer()

        draft.author = request.user
        draft.thread = thread
        draft.text = form.cleaned_data.get('text', '')
        draft.save()

@decorators.get_only
def get_users_info(request):
    """retuns list of user names and email addresses
    of "fake" users - so that admins can post on their
    behalf"""
    if request.user.is_anonymous():
        return HttpResponseForbidden()

    query = request.GET['q']
    limit = IntegerField().clean(request.GET['limit'])

    users = models.User.objects
    user_info_list = users.filter(username__istartswith=query)

    if request.user.is_administrator_or_moderator():
        user_info_list = user_info_list.values_list('username', 'email')
    else:
        user_info_list = user_info_list.values_list('username')

    result_list = ['|'.join(info) for info in user_info_list[:limit]]
    return HttpResponse('\n'.join(result_list), mimetype = 'text/plain')

@csrf.csrf_protect
def share_question_with_group(request):
    form = forms.ShareQuestionForm(request.POST)
    try:
        if form.is_valid():

            thread_id = form.cleaned_data['thread_id']
            group_name = form.cleaned_data['recipient_name']

            thread = models.Thread.objects.get(id=thread_id)
            question_post = thread._question_post()

            #get notif set before
            sets1 = question_post.get_notify_sets(
                                    mentioned_users=list(),
                                    exclude_list=[request.user,]
                                )

            #share the post
            if group_name == askbot_settings.GLOBAL_GROUP_NAME:
                thread.make_public(recursive=True)
            else:
                group = models.Group.objects.get(name=group_name)
                thread.add_to_groups((group,), recursive=True)

            #get notif sets after
            sets2 = question_post.get_notify_sets(
                                    mentioned_users=list(),
                                    exclude_list=[request.user,]
                                )

            notify_sets = {
                'for_mentions': sets2['for_mentions'] - sets1['for_mentions'],
                'for_email': sets2['for_email'] - sets1['for_email'],
                'for_inbox': sets2['for_inbox'] - sets1['for_inbox']
            }

            question_post.issue_update_notifications(
                updated_by=request.user,
                notify_sets=notify_sets,
                activity_type=const.TYPE_ACTIVITY_POST_SHARED,
                timestamp=datetime.datetime.now()
            )

            return HttpResponseRedirect(thread.get_absolute_url())
    except Exception:
        error_message = _('Sorry, looks like sharing request was invalid')
        request.user.message_set.create(message=error_message)
        return HttpResponseRedirect(thread.get_absolute_url())

@csrf.csrf_protect
def share_question_with_user(request):
    form = forms.ShareQuestionForm(request.POST)
    try:
        if form.is_valid():

            thread_id = form.cleaned_data['thread_id']
            username = form.cleaned_data['recipient_name']

            thread = models.Thread.objects.get(id=thread_id)
            user = models.User.objects.get(username=username)
            group = user.get_personal_group()
            thread.add_to_groups([group], recursive=True)
            #notify the person
            #todo: see if user could already see the post - b/f the sharing
            notify_sets = {
                'for_inbox': set([user]),
                'for_mentions': set([user]),
                'for_email': set([user])
            }
            thread._question_post().issue_update_notifications(
                updated_by=request.user,
                notify_sets=notify_sets,
                activity_type=const.TYPE_ACTIVITY_POST_SHARED,
                timestamp=datetime.datetime.now()
            )

            return HttpResponseRedirect(thread.get_absolute_url())
    except Exception:
        error_message = _('Sorry, looks like sharing request was invalid')
        request.user.message_set.create(message=error_message)
        return HttpResponseRedirect(thread.get_absolute_url())

@csrf.csrf_protect
def moderate_group_join_request(request):
    """moderator of the group can accept or reject a new user"""
    request_id = IntegerField().clean(request.POST['request_id'])
    action = request.POST['action']
    assert(action in ('approve', 'deny'))

    activity = get_object_or_404(models.Activity, pk=request_id)
    group = activity.content_object
    applicant = activity.user

    if group.has_moderator(request.user):
        group_membership = models.GroupMembership.objects.get(
                                            user=applicant, group=group
                                        )
        if action == 'approve':
            group_membership.level = models.GroupMembership.FULL
            group_membership.save()
            msg_data = {'user': applicant.username, 'group': group.name}
            message = _('%(user)s, welcome to group %(group)s!') % msg_data
            applicant.message_set.create(message=message)
        else:
            group_membership.delete()

        activity.delete()
        url = request.user.get_absolute_url() + '?sort=inbox&section=join_requests'
        return HttpResponseRedirect(url)
    else:
        raise Http404

@decorators.get_only
def get_editor(request):
    """returns bits of html for the tinymce editor in a dictionary with keys:
    * html - the editor element
    * scripts - an array of script tags
    * success - True
    """
    if 'config' not in request.GET:
        return HttpResponseForbidden()
    config = simplejson.loads(request.GET['config'])
    element_id = request.GET.get('id', 'editor')
    form = forms.EditorForm(
                attrs={'id': element_id},
                editor_attrs=config,
                user=request.user
            )
    editor_html = render_text_into_skin(
        '{{ form.media }} {{ form.editor }}',
        {'form': form},
        request
    )
    #parse out javascript and dom, and return them separately
    #we need that, because js needs to be added in a special way
    html_soup = BeautifulSoup(editor_html, 'html5lib')

    parsed_scripts = list()
    for script in html_soup.find_all('script'):
        parsed_scripts.append({
            'contents': script.string,
            'src': script.get('src', None)
        })

    data = {
        'html': str(html_soup.textarea),
        'scripts': parsed_scripts,
        'success': True
    }
    return HttpResponse(simplejson.dumps(data), content_type='application/json')

@csrf.csrf_exempt
@decorators.ajax_only
@decorators.post_only
def publish_answer(request):
    """will publish or unpublish answer, if
    current thread is moderated
    """
    denied_msg = _('Sorry, only thread moderators can use this function')
    if request.user.is_authenticated():
        if request.user.is_administrator_or_moderator() is False:
            raise exceptions.PermissionDenied(denied_msg)
    #todo: assert permission
    answer_id = IntegerField().clean(request.POST['answer_id'])
    answer = models.Post.objects.get(id=answer_id, post_type__endswith='answer')

    if answer.thread.has_moderator(request.user) is False:
        raise exceptions.PermissionDenied(denied_msg)

    enquirer = answer.thread._question_post().author
    enquirer_group = enquirer.get_personal_group()

    if answer.has_group(enquirer_group):
        message = _('The answer is now unpublished')
        answer.remove_from_groups([enquirer_group])
    else:
        answer.add_to_groups([enquirer_group])
        message = _('The answer is now published')
        #todo: notify enquirer by email about the post
    request.user.message_set.create(message=message)
    return {'redirect_url': answer.get_absolute_url()}

@decorators.ajax_only
def get_admin_comment_counts(request):
    user = request.user
    if user.is_anonymous() or (user.can_access_admin_comments() == False):
        raise exceptions.PermissionDenied()
    post_ids = simplejson.loads(request.GET['post_ids'])
    data = dict()
    for post_id in post_ids:
        data[post_id] = models.Post.objects.filter(
                                            post_type='admin_comment',
                                            parent__id=post_id
                                        ).count()
    return {'comment_counts': data}<|MERGE_RESOLUTION|>--- conflicted
+++ resolved
@@ -556,21 +556,14 @@
     """returns tags to use in the autocomplete
     function
     """
-<<<<<<< HEAD
     tag_filter = {
         'deleted': False,
-        'status': models.Tag.STATUS_ACCEPTED
+        'status': models.Tag.STATUS_ACCEPTED,
+        'language_code': translation.get_language()
     }
     tag_isolation = getattr(django_settings, 'ASKBOT_TAG_ISOLATION', None)
     if tag_isolation == 'per-site':
         tag_filter['askbot_site_links__site'] = Site.objects.get_current()
-=======
-    tags = models.Tag.objects.filter(
-                        deleted=False,
-                        status=models.Tag.STATUS_ACCEPTED,
-                        language_code=translation.get_language()
-                    )
->>>>>>> bfd4497f
 
     tags = models.Tag.objects.filter(**tag_filter)
     tag_names = tags.values_list('name', flat=True)
