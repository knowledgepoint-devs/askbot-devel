"""
:synopsis: most ajax processors for askbot

This module contains most (but not all) processors for Ajax requests.
Not so clear if this subdivision was necessary as separation of Ajax and non-ajax views
is not always very clean.
"""
import datetime
import logging
from django.conf import settings as django_settings
from django.core import exceptions
#from django.core.management import call_command
from django.core.urlresolvers import reverse
from django.contrib.auth.decorators import login_required
from django.http import HttpResponse, HttpResponseRedirect, Http404, HttpResponseBadRequest
from django.forms import ValidationError, IntegerField, CharField
from django.shortcuts import get_object_or_404
from django.views.decorators import csrf
from django.utils import simplejson
from django.utils.html import escape
from django.utils.translation import ugettext as _
from django.utils.translation import string_concat
from askbot import models
from askbot import forms
from askbot.conf import should_show_sort_by_relevance
from askbot.conf import settings as askbot_settings
<<<<<<< HEAD
from askbot.utils import decorators, slug
=======
from askbot.models.tag import get_global_group
from askbot.utils import category_tree
from askbot.utils import decorators
>>>>>>> 1e09dc20
from askbot.utils import url_utils
from askbot import mail
from askbot.skins.loaders import render_into_skin, get_template
from askbot import const


@csrf.csrf_exempt
def manage_inbox(request):
    """delete, mark as new or seen user's
    response memo objects, excluding flags
    request data is memo_list  - list of integer id's of the ActivityAuditStatus items
    and action_type - string - one of delete|mark_new|mark_seen
    """

    response_data = dict()
    try:
        if request.is_ajax():
            if request.method == 'POST':
                post_data = simplejson.loads(request.raw_post_data)
                if request.user.is_authenticated():
                    activity_types = const.RESPONSE_ACTIVITY_TYPES_FOR_DISPLAY
                    activity_types += (
                        const.TYPE_ACTIVITY_MENTION,
                        const.TYPE_ACTIVITY_MARK_OFFENSIVE,
                        const.TYPE_ACTIVITY_MODERATED_NEW_POST,
                        const.TYPE_ACTIVITY_MODERATED_POST_EDIT
                    )
                    user = request.user
                    memo_set = models.ActivityAuditStatus.objects.filter(
                        id__in = post_data['memo_list'],
                        activity__activity_type__in = activity_types,
                        user = user
                    )

                    action_type = post_data['action_type']
                    if action_type == 'delete':
                        memo_set.delete()
                    elif action_type == 'mark_new':
                        memo_set.update(status = models.ActivityAuditStatus.STATUS_NEW)
                    elif action_type == 'mark_seen':
                        memo_set.update(status = models.ActivityAuditStatus.STATUS_SEEN)
                    elif action_type == 'remove_flag':
                        for memo in memo_set:
                            activity_type = memo.activity.activity_type
                            if activity_type == const.TYPE_ACTIVITY_MARK_OFFENSIVE:
                                request.user.flag_post(
                                    post = memo.activity.content_object,
                                    cancel_all = True
                                )
                            elif activity_type in \
                                (
                                    const.TYPE_ACTIVITY_MODERATED_NEW_POST,
                                    const.TYPE_ACTIVITY_MODERATED_POST_EDIT
                                ):
                                post_revision = memo.activity.content_object
                                request.user.approve_post_revision(post_revision)
                                memo.delete()

                    #elif action_type == 'close':
                    #    for memo in memo_set:
                    #        if memo.activity.content_object.post_type == "question":
                    #            request.user.close_question(question = memo.activity.content_object, reason = 7)
                    #            memo.delete()
                    elif action_type == 'delete_post':
                        for memo in memo_set:
                            content_object = memo.activity.content_object
                            if isinstance(content_object, models.PostRevision):
                                post = content_object.post
                            else:
                                post = content_object
                            request.user.delete_post(post)
                            reject_reason = models.PostFlagReason.objects.get(
                                                    id = post_data['reject_reason_id']
                                                )
                            body_text = string_concat(
                                _('Your post (copied in the end),'),
                                '<br/>',
                                _('was rejected for the following reason:'),
                                '<br/><br/>',
                                reject_reason.details.html,
                                '<br/><br/>',
                                _('Here is your original post'),
                                '<br/><br/>',
                                post.text
                            )
                            mail.send_mail(
                                subject_line = _('your post was not accepted'),
                                body_text = unicode(body_text),
                                recipient_list = [post.author.email,]
                            )
                            memo.delete()

                    user.update_response_counts()

                    response_data['success'] = True
                    data = simplejson.dumps(response_data)
                    return HttpResponse(data, mimetype="application/json")
                else:
                    raise exceptions.PermissionDenied(
                        _('Sorry, but anonymous users cannot access the inbox')
                    )
            else:
                raise exceptions.PermissionDenied('must use POST request')
        else:
            #todo: show error page but no-one is likely to get here
            return HttpResponseRedirect(reverse('index'))
    except Exception, e:
        message = unicode(e)
        if message == '':
            message = _('Oops, apologies - there was some error')
        response_data['message'] = message
        response_data['success'] = False
        data = simplejson.dumps(response_data)
        return HttpResponse(data, mimetype="application/json")


def process_vote(user = None, vote_direction = None, post = None):
    """function (non-view) that actually processes user votes
    - i.e. up- or down- votes

    in the future this needs to be converted into a real view function
    for that url and javascript will need to be adjusted

    also in the future make keys in response data be more meaningful
    right now they are kind of cryptic - "status", "count"
    """
    if user.is_anonymous():
        raise exceptions.PermissionDenied(_(
            'Sorry, anonymous users cannot vote'
        ))

    user.assert_can_vote_for_post(post = post, direction = vote_direction)
    vote = user.get_old_vote_for_post(post)
    response_data = {}
    if vote != None:
        user.assert_can_revoke_old_vote(vote)
        score_delta = vote.cancel()
        response_data['count'] = post.score + score_delta
        response_data['status'] = 1 #this means "cancel"

    else:
        #this is a new vote
        votes_left = user.get_unused_votes_today()
        if votes_left <= 0:
            raise exceptions.PermissionDenied(
                            _('Sorry you ran out of votes for today')
                        )

        votes_left -= 1
        if votes_left <= \
            askbot_settings.VOTES_LEFT_WARNING_THRESHOLD:
            msg = _('You have %(votes_left)s votes left for today') \
                    % {'votes_left': votes_left }
            response_data['message'] = msg

        if vote_direction == 'up':
            vote = user.upvote(post = post)
        else:
            vote = user.downvote(post = post)

        response_data['count'] = post.score
        response_data['status'] = 0 #this means "not cancel", normal operation

    response_data['success'] = 1

    return response_data


@csrf.csrf_exempt
def vote(request, id):
    """
    todo: this subroutine needs serious refactoring it's too long and is hard to understand

    vote_type:
        acceptAnswer : 0,
        questionUpVote : 1,
        questionDownVote : 2,
        favorite : 4,
        answerUpVote: 5,
        answerDownVote:6,
        offensiveQuestion : 7,
        remove offensiveQuestion flag : 7.5,
        remove all offensiveQuestion flag : 7.6,
        offensiveAnswer:8,
        remove offensiveAnswer flag : 8.5,
        remove all offensiveAnswer flag : 8.6,
        removeQuestion: 9,
        removeAnswer:10
        questionSubscribeUpdates:11
        questionUnSubscribeUpdates:12

    accept answer code:
        response_data['allowed'] = -1, Accept his own answer   0, no allowed - Anonymous    1, Allowed - by default
        response_data['success'] =  0, failed                                               1, Success - by default
        response_data['status']  =  0, By default                       1, Answer has been accepted already(Cancel)

    vote code:
        allowed = -3, Don't have enough votes left
                  -2, Don't have enough reputation score
                  -1, Vote his own post
                   0, no allowed - Anonymous
                   1, Allowed - by default
        status  =  0, By default
                   1, Cancel
                   2, Vote is too old to be canceled

    offensive code:
        allowed = -3, Don't have enough flags left
                  -2, Don't have enough reputation score to do this
                   0, not allowed
                   1, allowed
        status  =  0, by default
                   1, can't do it again
    """
    response_data = {
        "allowed": 1,
        "success": 1,
        "status" : 0,
        "count"  : 0,
        "message" : ''
    }

    try:
        if request.is_ajax() and request.method == 'POST':
            vote_type = request.POST.get('type')
        else:
            raise Exception(_('Sorry, something is not right here...'))

        if vote_type == '0':
            if request.user.is_authenticated():
                answer_id = request.POST.get('postId')
                answer = get_object_or_404(models.Post, post_type='answer', id = answer_id)
                # make sure question author is current user
                if answer.accepted():
                    request.user.unaccept_best_answer(answer)
                    response_data['status'] = 1 #cancelation
                else:
                    request.user.accept_best_answer(answer)

                ####################################################################
                answer.thread.update_summary_html() # regenerate question/thread summary html
                ####################################################################

            else:
                raise exceptions.PermissionDenied(
                        _('Sorry, but anonymous users cannot accept answers')
                    )

        elif vote_type in ('1', '2', '5', '6'):#Q&A up/down votes

            ###############################
            # all this can be avoided with
            # better query parameters
            vote_direction = 'up'
            if vote_type in ('2','6'):
                vote_direction = 'down'

            if vote_type in ('5', '6'):
                #todo: fix this weirdness - why postId here
                #and not with question?
                id = request.POST.get('postId')
                post = get_object_or_404(models.Post, post_type='answer', id=id)
            else:
                post = get_object_or_404(models.Post, post_type='question', id=id)
            #
            ######################

            response_data = process_vote(
                                        user = request.user,
                                        vote_direction = vote_direction,
                                        post = post
                                    )

            ####################################################################
            if vote_type in ('1', '2'): # up/down-vote question
                post.thread.update_summary_html() # regenerate question/thread summary html
            ####################################################################

        elif vote_type in ['7', '8']:
            #flag question or answer
            if vote_type == '7':
                post = get_object_or_404(models.Post, post_type='question', id=id)
            if vote_type == '8':
                id = request.POST.get('postId')
                post = get_object_or_404(models.Post, post_type='answer', id=id)

            request.user.flag_post(post)

            response_data['count'] = post.offensive_flag_count
            response_data['success'] = 1

        elif vote_type in ['7.5', '8.5']:
            #flag question or answer
            if vote_type == '7.5':
                post = get_object_or_404(models.Post, post_type='question', id=id)
            if vote_type == '8.5':
                id = request.POST.get('postId')
                post = get_object_or_404(models.Post, post_type='answer', id=id)

            request.user.flag_post(post, cancel = True)

            response_data['count'] = post.offensive_flag_count
            response_data['success'] = 1
        
        elif vote_type in ['7.6', '8.6']:
            #flag question or answer
            if vote_type == '7.6':
                post = get_object_or_404(models.Post, id=id)
            if vote_type == '8.6':
                id = request.POST.get('postId')
                post = get_object_or_404(models.Post, id=id)

            request.user.flag_post(post, cancel_all = True)

            response_data['count'] = post.offensive_flag_count
            response_data['success'] = 1

        elif vote_type in ['9', '10']:
            #delete question or answer
            post = get_object_or_404(models.Post, post_type='question', id=id)
            if vote_type == '10':
                id = request.POST.get('postId')
                post = get_object_or_404(models.Post, post_type='answer', id=id)

            if post.deleted == True:
                request.user.restore_post(post = post)
            else:
                request.user.delete_post(post = post)

        elif request.is_ajax() and request.method == 'POST':

            if not request.user.is_authenticated():
                response_data['allowed'] = 0
                response_data['success'] = 0

            question = get_object_or_404(models.Post, post_type='question', id=id)
            vote_type = request.POST.get('type')

            #accept answer
            if vote_type == '4':
                fave = request.user.toggle_favorite_question(question)
                response_data['count'] = models.FavoriteQuestion.objects.filter(thread = question.thread).count()
                if fave == False:
                    response_data['status'] = 1

            elif vote_type == '11':#subscribe q updates
                user = request.user
                if user.is_authenticated():
                    if user not in question.thread.followed_by.all():
                        user.follow_question(question)
                        if askbot_settings.EMAIL_VALIDATION == True \
                            and user.email_isvalid == False:

                            response_data['message'] = \
                                    _(
                                        'Your subscription is saved, but email address '
                                        '%(email)s needs to be validated, please see '
                                        '<a href="%(details_url)s">more details here</a>'
                                    ) % {'email':user.email,'details_url':reverse('faq') + '#validate'}

                    subscribed = user.subscribe_for_followed_question_alerts()
                    if subscribed:
                        if 'message' in response_data:
                            response_data['message'] += '<br/>'
                        response_data['message'] += _('email update frequency has been set to daily')
                    #response_data['status'] = 1
                    #responst_data['allowed'] = 1
                else:
                    pass
                    #response_data['status'] = 0
                    #response_data['allowed'] = 0
            elif vote_type == '12':#unsubscribe q updates
                user = request.user
                if user.is_authenticated():
                    user.unfollow_question(question)
        else:
            response_data['success'] = 0
            response_data['message'] = u'Request mode is not supported. Please try again.'

        if vote_type not in (1, 2, 4, 5, 6, 11, 12):
            #favorite or subscribe/unsubscribe
            #upvote or downvote question or answer - those
            #are handled within user.upvote and user.downvote
            post = models.Post.objects.get(id = id)
            post.thread.invalidate_cached_data()

        data = simplejson.dumps(response_data)

    except Exception, e:
        response_data['message'] = unicode(e)
        response_data['success'] = 0
        data = simplejson.dumps(response_data)
    return HttpResponse(data, mimetype="application/json")

#internally grouped views - used by the tagging system
@csrf.csrf_exempt
@decorators.post_only
@decorators.ajax_login_required
def mark_tag(request):#tagging system
    post_data = simplejson.loads(request.raw_post_data)
    raw_tagnames = post_data['tagnames']
    reason = post_data['reason']
<<<<<<< HEAD
    action = post_data['action']
    assert(reason in 'SFI')
=======
    assert reason in ('good', 'bad', 'subscribed')
>>>>>>> 1e09dc20
    #separate plain tag names and wildcard tags

    tagnames, wildcards = forms.clean_marked_tagnames(raw_tagnames)
    cleaned_tagnames, cleaned_wildcards = request.user.mark_tags(
                                                            tagnames,
                                                            wildcards,
                                                            reason = reason,
                                                            action = action
                                                        )

    #lastly - calculate tag usage counts
    tag_usage_counts = dict()
    for name in tagnames:
        if name in cleaned_tagnames:
            tag_usage_counts[name] = 1
        else:
            tag_usage_counts[name] = 0

    for name in wildcards:
        if name in cleaned_wildcards:
            tag_usage_counts[name] = models.Tag.objects.filter(
                                        name__startswith = name[:-1]
                                    ).count()
        else:
            tag_usage_counts[name] = 0

    return HttpResponse(simplejson.dumps(tag_usage_counts), mimetype="application/json")

#@decorators.ajax_only
@decorators.get_only
def get_tags_by_wildcard(request):
    """returns an json encoded array of tag names
    in the response to a wildcard tag name
    """
    wildcard = request.GET.get('wildcard', None)
    if wildcard is None:
        raise Http404
        
    matching_tags = models.Tag.objects.get_by_wildcards( [wildcard,] )
    count = matching_tags.count()
    names = matching_tags.values_list('name', flat = True)[:20]
    re_data = simplejson.dumps({'tag_count': count, 'tag_names': list(names)})
    return HttpResponse(re_data, mimetype = 'application/json')

@decorators.ajax_only
def get_html_template(request):
    """returns rendered template"""
    template_name = request.REQUEST.get('template_name', None)
    allowed_templates = (
        'widgets/tag_category_selector.html',
    )
    #have allow simple context for the templates
    if template_name not in allowed_templates:
        raise Http404
    return {
        'html': get_template(template_name).render()
    }

@decorators.get_only
def get_tag_list(request):
    """returns tags to use in the autocomplete
    function
    """
    tag_names = models.Tag.objects.filter(
                        deleted = False,
                        status = models.Tag.STATUS_ACCEPTED
                    ).exclude(
                        name__startswith='_internal_'
                    ).values_list(
                        'name', flat = True
                    )
    output = '\n'.join(map(escape, tag_names))
    return HttpResponse(output, mimetype = 'text/plain')

@decorators.get_only
def load_tag_wiki_text(request):
    """returns text of the tag wiki in markdown format"""
    if 'tag_id' not in request.GET:
        return HttpResponse('', status = 400)#bad request

    tag = get_object_or_404(models.Tag, id = request.GET['tag_id'])
    tag_wiki_text = getattr(tag.tag_wiki, 'text', '').strip()
    return HttpResponse(tag_wiki_text, mimetype = 'text/plain')

@csrf.csrf_exempt
@decorators.ajax_only
@decorators.post_only
def save_tag_wiki_text(request):
    """if tag wiki text does not exist,
    creates a new record, otherwise edits an existing
    tag wiki record"""
    form = forms.EditTagWikiForm(request.POST)
    if form.is_valid():
        tag_id = form.cleaned_data['tag_id']
        text = form.cleaned_data['text'] or ' '#a hack to save blank data
        tag = models.Tag.objects.get(id = tag_id)
        if tag.tag_wiki:
            request.user.edit_post(tag.tag_wiki, body_text = text)
            tag_wiki = tag.tag_wiki
        else:
            tag_wiki = request.user.post_tag_wiki(tag, body_text = text)
        return {'html': tag_wiki.html}
    else:
        raise ValueError('invalid post data')

@csrf.csrf_exempt
@decorators.ajax_only
@decorators.post_only
def rename_tag(request):
    if request.user.is_anonymous() \
        or not request.user.is_administrator_or_moderator():
        raise exceptions.PermissionDenied()
    post_data = simplejson.loads(request.raw_post_data)
    to_name = forms.clean_tag(post_data['to_name'])
    from_name = forms.clean_tag(post_data['from_name'])
    path = post_data['path']

    #kwargs = {'from': old_name, 'to': new_name}
    #call_command('rename_tags', **kwargs)

    tree = category_tree.get_data()
    category_tree.rename_category(
        tree,
        from_name = from_name,
        to_name = to_name,
        path = path
    )
    category_tree.save_data(tree)

@csrf.csrf_exempt
@decorators.ajax_only
@decorators.post_only
def delete_tag(request):
    """todo: actually delete tags
    now it is only deletion of category from the tree"""
    if request.user.is_anonymous() \
        or not request.user.is_administrator_or_moderator():
        raise exceptions.PermissionDenied()
    post_data = simplejson.loads(request.raw_post_data)
    tag_name = forms.clean_tag(post_data['tag_name'])
    path = post_data['path']
    tree = category_tree.get_data()
    category_tree.delete_category(tree, tag_name, path)
    category_tree.save_data(tree)
    return {'tree_data': tree}

@csrf.csrf_exempt
@decorators.ajax_only
@decorators.post_only
def add_tag_category(request):
    """adds a category at the tip of a given path expects
    the following keys in the ``request.POST``
    * path - array starting with zero giving path to
      the category page where to add the category
    * new_category_name - string that must satisfy the
      same requiremets as a tag

    return json with the category tree data
    todo: switch to json stored in the live settings
    now we have indented input
    """
    if request.user.is_anonymous() \
        or not request.user.is_administrator_or_moderator():
        raise exceptions.PermissionDenied()

    post_data = simplejson.loads(request.raw_post_data)
    category_name = forms.clean_tag(post_data['new_category_name'])
    path = post_data['path']

    tree = category_tree.get_data()

    if category_tree.path_is_valid(tree, path) == False:
        raise ValueError('category insertion path is invalid')

    new_path = category_tree.add_category(tree, category_name, path)
    category_tree.save_data(tree)
    return {
        'tree_data': tree,
        'new_path': new_path
    }


@decorators.get_only
def get_groups_list(request):
    """returns names of group tags
    for the autocomplete function"""
    global_group = get_global_group()
    group_names = models.Tag.group_tags.get_all().filter(
                                    deleted = False
                                ).exclude(
                                    name=global_group.name
                                ).exclude(
                                    name__startswith='_internal_'
                                ).values_list(
                                    'name', flat = True
                                )
    group_names = map(lambda v: v.replace('-', ' '), group_names)
    output = '\n'.join(group_names)
    return HttpResponse(output, mimetype = 'text/plain')

@csrf.csrf_protect
def subscribe_for_tags(request):
    """process subscription of users by tags"""
    #todo - use special separator to split tags
    tag_names = request.REQUEST.get('tags','').strip().split()
    pure_tag_names, wildcards = forms.clean_marked_tagnames(tag_names)
    if request.user.is_authenticated():
        if request.method == 'POST':
            if 'ok' in request.POST:
                request.user.mark_tags(
                            pure_tag_names,
                            wildcards,
                            reason = 'S',
                            action = 'add'
                        )
                request.user.message_set.create(
                    message = _('Your tag subscription was saved, thanks!')
                )
            else:
                message = _(
                    'Tag subscription was canceled (<a href="%(url)s">undo</a>).'
                ) % {'url': request.path + '?tags=' + request.REQUEST['tags']}
                request.user.message_set.create(message = message)
            return HttpResponseRedirect(reverse('index'))
        else:
            data = {'tags': tag_names}
            return render_into_skin('subscribe_for_tags.html', data, request)
    else:
        all_tag_names = pure_tag_names + wildcards
        message = _('Please sign in to subscribe for: %(tags)s') \
                    % {'tags': ', '.join(all_tag_names)}
        request.user.message_set.create(message = message)
        request.session['subscribe_for_tags'] = (pure_tag_names, wildcards)
        return HttpResponseRedirect(url_utils.get_login_url())


@decorators.get_only
def api_get_questions(request):
<<<<<<< HEAD
    """json api for retrieving questions
    todo - see if it is possible to integrate this with the
    questions view
    """
    form = forms.AdvancedSearchForm(request.GET)
    if form.is_valid():
        query = form.cleaned_data['query']
        questions = models.Question.objects.get_by_text_query(query)

        if askbot_settings.TAG_FILTER_QUESTIONS_FOR_ASK_PRESEARCH:
            if request.user.is_authenticated():
                questions = request.user.get_tag_filtered_questions(
                                                    questions = questions,
                                                    context = 'display'
                                                )

        if should_show_sort_by_relevance():
            questions = questions.extra(order_by = ['-relevance'])
        questions = questions.distinct()
        page_size = form.cleaned_data.get('page_size', 30)
        questions = questions[:page_size]


        question_list = list()
        for question in questions:
            question_list.append({
                'url': question.get_absolute_url(),
                'title': question.title,
                'answer_count': question.answer_count
            })
        json_data = simplejson.dumps(question_list)
        return HttpResponse(json_data, mimetype = "application/json")
    else:
        raise ValidationError('InvalidInput')


=======
    """json api for retrieving questions"""
    query = request.GET.get('query', '').strip()
    if not query:
        return HttpResponseBadRequest('Invalid query')
    threads = models.Thread.objects.get_for_query(query)
    if should_show_sort_by_relevance():
        threads = threads.extra(order_by = ['-relevance'])
    #todo: filter out deleted threads, for now there is no way
    threads = threads.distinct()[:30]
    thread_list = [{
        'title': escape(thread.title),
        'answer_count': thread.get_answer_count(request.user)
    } for thread in threads]
    json_data = simplejson.dumps(thread_list)
    return HttpResponse(json_data, mimetype = "application/json")


@csrf.csrf_exempt
@decorators.post_only
>>>>>>> 1e09dc20
@decorators.ajax_login_required
def set_tag_filter_strategy(request):
    """saves data in the ``User.[email/display]_tag_filter_strategy``
    for the current user
    """
    filter_type = request.POST['filter_type']
    filter_value = int(request.POST['filter_value'])
    assert(filter_type in ('display', 'email'))
<<<<<<< HEAD
    assert(filter_value in dict(const.TAG_DISPLAY_FILTER_STRATEGY_CHOICES))
    if filter_type == 'display':
        request.user.display_tag_filter_strategy = filter_value
    else:
=======
    if filter_type == 'display':
        assert(filter_value in dict(const.TAG_DISPLAY_FILTER_STRATEGY_CHOICES))
        request.user.display_tag_filter_strategy = filter_value
    else:
        assert(filter_value in dict(const.TAG_EMAIL_FILTER_STRATEGY_CHOICES))
>>>>>>> 1e09dc20
        request.user.email_tag_filter_strategy = filter_value
    request.user.save()
    return HttpResponse('', mimetype = "application/json")


@login_required
@csrf.csrf_protect
def close(request, id):#close question
    """view to initiate and process
    question close
    """
    question = get_object_or_404(models.Post, post_type='question', id=id)
    try:
        if request.method == 'POST':
            form = forms.CloseForm(request.POST)
            if form.is_valid():
                reason = form.cleaned_data['reason']

                request.user.close_question(
                                        question = question,
                                        reason = reason
                                    )
            return HttpResponseRedirect(question.get_absolute_url())
        else:
            request.user.assert_can_close_question(question)
            form = forms.CloseForm()
            data = {
                'question': question,
                'form': form,
            }
            return render_into_skin('close.html', data, request)
    except exceptions.PermissionDenied, e:
        request.user.message_set.create(message = unicode(e))
        return HttpResponseRedirect(question.get_absolute_url())

@login_required
@csrf.csrf_protect
def reopen(request, id):#re-open question
    """view to initiate and process
    question close

    this is not an ajax view
    """

    question = get_object_or_404(models.Post, post_type='question', id=id)
    # open question
    try:
        if request.method == 'POST' :
            request.user.reopen_question(question)
            return HttpResponseRedirect(question.get_absolute_url())
        else:
            request.user.assert_can_reopen_question(question)
            closed_by_profile_url = question.thread.closed_by.get_profile_url()
            closed_by_username = question.thread.closed_by.username
            data = {
                'question' : question,
                'closed_by_profile_url': closed_by_profile_url,
                'closed_by_username': closed_by_username,
            }
            return render_into_skin('reopen.html', data, request)

    except exceptions.PermissionDenied, e:
        request.user.message_set.create(message = unicode(e))
        return HttpResponseRedirect(question.get_absolute_url())


@csrf.csrf_exempt
@decorators.ajax_only
def swap_question_with_answer(request):
    """receives two json parameters - answer id
    and new question title
    the view is made to be used only by the site administrator
    or moderators
    """
    if request.user.is_authenticated():
        if request.user.is_administrator() or request.user.is_moderator():
            answer = models.Post.objects.get_answers(request.user).get(id = request.POST['answer_id'])
            new_question = answer.swap_with_question(new_title = request.POST['new_title'])
            return {
                'id': new_question.id,
                'slug': new_question.slug
            }
    raise Http404

@csrf.csrf_exempt
@decorators.ajax_only
@decorators.post_only
def upvote_comment(request):
    if request.user.is_anonymous():
        raise exceptions.PermissionDenied(_('Please sign in to vote'))
    form = forms.VoteForm(request.POST)
    if form.is_valid():
        comment_id = form.cleaned_data['post_id']
        cancel_vote = form.cleaned_data['cancel_vote']
        comment = get_object_or_404(models.Post, post_type='comment', id=comment_id)
        process_vote(
            post = comment,
            vote_direction = 'up',
            user = request.user
        )
    else:
        raise ValueError
    return {'score': comment.score}

@csrf.csrf_exempt
@decorators.ajax_only
@decorators.post_only
def delete_post(request):
    if request.user.is_anonymous():
        raise exceptions.PermissionDenied(_('Please sign in to delete/restore posts'))
    form = forms.VoteForm(request.POST)
    if form.is_valid():
        post_id = form.cleaned_data['post_id']
        post = get_object_or_404(
            models.Post,
            post_type__in = ('question', 'answer'),
            id = post_id
        )
        if form.cleaned_data['cancel_vote']:
            request.user.restore_post(post)
        else:
            request.user.delete_post(post)
    else:
        raise ValueError
    return {'is_deleted': post.deleted}

#askbot-user communication system
@csrf.csrf_exempt
def read_message(request):#marks message a read
    if request.method == "POST":
        if request.POST['formdata'] == 'required':
            request.session['message_silent'] = 1
            if request.user.is_authenticated():
                request.user.delete_messages()
    return HttpResponse('')

<<<<<<< HEAD
@decorators.ajax_only
@decorators.get_only
def get_tag_data_summary(request):
    tag_name = request.GET['tag_name']
    subscriber_count = models.MarkedTag.objects.filter(
                                    tag__name = tag_name,
                                    reason__contains = 'S',
                                ).count()
    subscriber_count += models.User.objects.filter(
                 email_tag_filter_strategy = const.INCLUDE_ALL
                       ).count()
    return {'subscriber_count': subscriber_count}

@decorators.ajax_only
@decorators.get_only
def get_tag_subscribers(request):
    tag_name = request.GET['tag_name']
    subscribers = list(models.User.objects.filter(
                                tag_selections__tag__name = tag_name,
                                tag_selections__reason__contains = 'S'
                            ).values('id', 'username'))
                           
    subscribers.extend(list(models.User.objects.filter(
                 email_tag_filter_strategy = const.INCLUDE_ALL
                          ).values('id','username')))

    for subscriber in subscribers:
        subscriber['slug'] = slug.slugify(subscriber['username'])

    return {'subscribers': subscribers}
=======

@csrf.csrf_exempt
@decorators.ajax_only
@decorators.post_only
@decorators.admins_only
def edit_group_membership(request):
    form = forms.EditGroupMembershipForm(request.POST)
    if form.is_valid():
        group_name = form.cleaned_data['group_name']
        user_id = form.cleaned_data['user_id']
        try:
            user = models.User.objects.get(id = user_id)
        except models.User.DoesNotExist:
            raise exceptions.PermissionDenied(
                'user with id %d not found' % user_id
            )

        action = form.cleaned_data['action']
        #warning: possible race condition
        if action == 'add':
            group_params = {'group_name': group_name, 'user': user}
            group = models.Tag.group_tags.get_or_create(**group_params)
            request.user.edit_group_membership(user, group, 'add')
            template = get_template('widgets/group_snippet.html')
            return {
                'name': group.name,
                'description': getattr(group.tag_wiki, 'text', ''),
                'html': template.render({'group': group})
            }
        elif action == 'remove':
            try:
                group = models.Tag.group_tags.get_by_name(group_name = group_name)
                request.user.edit_group_membership(user, group, 'remove')
            except models.Tag.DoesNotExist:
                raise exceptions.PermissionDenied()
        else:
            raise exceptions.PermissionDenied()
    else:
        raise exceptions.PermissionDenied()


@csrf.csrf_exempt
@decorators.ajax_only
@decorators.post_only
@decorators.admins_only
def save_group_logo_url(request):
    """saves urls for the group logo"""
    form = forms.GroupLogoURLForm(request.POST)    
    if form.is_valid():
        group_id = form.cleaned_data['group_id']
        image_url = form.cleaned_data['image_url']
        group = models.Tag.group_tags.get(id = group_id)
        group.group_profile.logo_url = image_url
        group.group_profile.save()
    else:
        raise ValueError('invalid data found when saving group logo')


@csrf.csrf_exempt
@decorators.ajax_only
@decorators.post_only
@decorators.admins_only
def delete_group_logo(request):
    group_id = IntegerField().clean(int(request.POST['group_id']))
    group = models.Tag.group_tags.get(id = group_id)
    group.group_profile.logo_url = None
    group.group_profile.save()


@csrf.csrf_exempt
@decorators.ajax_only
@decorators.post_only
@decorators.admins_only
def delete_post_reject_reason(request):
    reason_id = IntegerField().clean(int(request.POST['reason_id']))
    reason = models.PostFlagReason.objects.get(id = reason_id)
    reason.delete()


@csrf.csrf_exempt
@decorators.ajax_only
@decorators.post_only
@decorators.admins_only
def toggle_group_profile_property(request):
    #todo: this might be changed to more general "toggle object property"
    group_id = IntegerField().clean(int(request.POST['group_id']))
    property_name = CharField().clean(request.POST['property_name'])
    assert property_name in ('is_open', 'moderate_email')

    group = models.Tag.objects.get(id = group_id)
    new_value = not getattr(group.group_profile, property_name)
    setattr(group.group_profile, property_name, new_value)
    group.group_profile.save()
    return {'is_enabled': new_value}


@csrf.csrf_exempt
@decorators.ajax_only
@decorators.admins_only
def edit_object_property_text(request):
    model_name = CharField().clean(request.REQUEST['model_name'])
    object_id = IntegerField().clean(request.REQUEST['object_id'])
    property_name = CharField().clean(request.REQUEST['property_name'])

    accessible_fields = (
        ('GroupProfile', 'preapproved_emails'),
        ('GroupProfile', 'preapproved_email_domains')
    )

    if (model_name, property_name) not in accessible_fields:
        raise exceptions.PermissionDenied()

    obj = models.get_model(model_name).objects.get(id=object_id)
    if request.method == 'POST':
        text = CharField().clean(request.POST['text'])
        setattr(obj, property_name, text)
        obj.save()
    elif request.method == 'GET':
        return {'text': getattr(obj, property_name)}
    else:
        raise exceptions.PermissionDenied()


@csrf.csrf_exempt
@decorators.ajax_only
@decorators.post_only
def join_or_leave_group(request):
    """only current user can join/leave group"""
    if request.user.is_anonymous():
        raise exceptions.PermissionDenied()

    group_id = IntegerField().clean(request.POST['group_id'])
    group = models.Tag.objects.get(id = group_id)

    if request.user.is_group_member(group):
        action = 'remove'
        is_member = False
    else:
        action = 'add'
        is_member = True
    request.user.edit_group_membership(
        user = request.user,
        group = group,
        action = action
    )
    return {'is_member': is_member}


@csrf.csrf_exempt
@decorators.ajax_only
@decorators.post_only
@decorators.admins_only
def save_post_reject_reason(request):
    """saves post reject reason and returns the reason id
    if reason_id is not given in the input - a new reason is created,
    otherwise a reason with the given id is edited and saved
    """
    form = forms.EditRejectReasonForm(request.POST)
    if form.is_valid():
        title = form.cleaned_data['title']
        details = form.cleaned_data['details']
        if form.cleaned_data['reason_id'] is None:
            reason = request.user.create_post_reject_reason(
                title = title, details = details
            )
        else:
            reason_id = form.cleaned_data['reason_id']
            reason = models.PostFlagReason.objects.get(id = reason_id)
            request.user.edit_post_reject_reason(
                reason, title = title, details = details
            )
        return {
            'reason_id': reason.id,
            'title': title,
            'details': details
        }
    else:
        raise Exception(forms.format_form_errors(form))

@csrf.csrf_exempt
@decorators.ajax_only
@decorators.post_only
@decorators.admins_only
def moderate_suggested_tag(request):
    """accepts or rejects a suggested tag
    if thread id is given, then tag is 
    applied to or removed from only one thread, 
    otherwise the decision applies to all threads
    """
    form = forms.ModerateTagForm(request.POST)
    if form.is_valid():
        tag_id = form.cleaned_data['tag_id']
        thread_id = form.cleaned_data.get('thread_id', None)

        try:
            tag = models.Tag.objects.get(id = tag_id)#can tag not exist?
        except models.Tag.DoesNotExist:
            return

        if thread_id:
            threads = models.Thread.objects.filter(id = thread_id)
        else:
            threads = tag.threads.all()

        if form.cleaned_data['action'] == 'accept':
            #todo: here we lose ability to come back
            #to the tag moderation and approve tag to
            #other threads later for the case where tag.used_count > 1
            tag.status = models.Tag.STATUS_ACCEPTED
            tag.save()
            for thread in threads:
                thread.add_tag(
                    tag_name = tag.name,
                    user = tag.created_by,
                    timestamp = datetime.datetime.now(),
                    silent = True
                )
        else:
            if tag.threads.count() > len(threads):
                for thread in threads:
                    thread.tags.remove(tag)
                tag.used_count = tag.threads.count()
                tag.save()
            elif tag.status == models.Tag.STATUS_SUGGESTED:
                tag.delete()
    else:
        raise Exception(forms.format_form_errors(form))


@csrf.csrf_exempt
@decorators.ajax_only
@decorators.post_only
def save_draft_question(request):
    """saves draft questions"""
    #todo: allow drafts for anonymous users
    if request.user.is_anonymous():
        return

    form = forms.DraftQuestionForm(request.POST)
    if form.is_valid():
        title = form.cleaned_data.get('title', '')
        text = form.cleaned_data.get('text', '')
        tagnames = form.cleaned_data.get('tagnames', '')
        if title or text or tagnames:
            try:
                draft = models.DraftQuestion.objects.get(author=request.user)
            except models.DraftQuestion.DoesNotExist:
                draft = models.DraftQuestion()

            draft.title = title
            draft.text = text
            draft.tagnames = tagnames
            draft.author = request.user
            draft.save()


@csrf.csrf_exempt
@decorators.ajax_only
@decorators.post_only
def save_draft_answer(request):
    """saves draft answers"""
    #todo: allow drafts for anonymous users
    if request.user.is_anonymous():
        return

    form = forms.DraftAnswerForm(request.POST)
    if form.is_valid():
        thread_id = form.cleaned_data['thread_id']
        try:
            thread = models.Thread.objects.get(id=thread_id)
        except models.Thread.DoesNotExist:
            return
        try:
            draft = models.DraftAnswer.objects.get(
                                            thread=thread,
                                            author=request.user
                                    )
        except models.DraftAnswer.DoesNotExist:
            draft = models.DraftAnswer()

        draft.author = request.user
        draft.thread = thread
        draft.text = form.cleaned_data.get('text', '')
        draft.save()

@decorators.get_only
@decorators.admins_only
def get_users_info(request):
    """retuns list of user names and email addresses
    of "fake" users - so that admins can post on their
    behalf"""
    #user_info_list = models.User.objects.filter(
    #                    is_fake=True
    #                ).values_list(
    #                    'username',
    #                    'email'
    #                )
    user_info_list = models.User.objects.values_list(
                                                'username',
                                                'email'
                                            )

    result_list = list()
    for user_info in user_info_list:
        username = user_info[0]
        email = user_info[1]
        result_list.append('%s|%s' % (username, email))

    output = '\n'.join(result_list)
    return HttpResponse(output, mimetype = 'text/plain')

@csrf.csrf_protect
def share_question_with_group(request):
    form = forms.ShareQuestionForm(request.POST)
    try:
        if form.is_valid():

            thread_id = form.cleaned_data['thread_id']
            group_name = form.cleaned_data['recipient_name']

            thread = models.Thread.objects.get(id=thread_id)
            question_post = thread._question_post()

            #get notif set before
            sets1 = question_post.get_notify_sets(
                                    mentioned_users=list(),
                                    exclude_list=[request.user,]
                                )

            #share the post
            if group_name == askbot_settings.GLOBAL_GROUP_NAME:
                thread.make_public(recursive=True)
            else:
                group = models.Tag.group_tags.get(name=group_name)
                thread.add_to_groups((group,), recursive=True)

            #get notif sets after
            sets2 = question_post.get_notify_sets(
                                    mentioned_users=list(),
                                    exclude_list=[request.user,]
                                )

            notify_sets = {
                'for_mentions': sets2['for_mentions'] - sets1['for_mentions'],
                'for_email': sets2['for_email'] - sets1['for_email'],
                'for_inbox': sets2['for_inbox'] - sets1['for_inbox']
            }

            question_post.issue_update_notifications(
                updated_by=request.user,
                notify_sets=notify_sets,
                activity_type=const.TYPE_ACTIVITY_POST_SHARED,
                timestamp=datetime.datetime.now()
            )

            return HttpResponseRedirect(thread.get_absolute_url())
    except Exception:
        error_message = _('Sorry, looks like sharing request was invalid')
        request.user.message_set.create(message=error_message)
        return HttpResponseRedirect(thread.get_absolute_url())

@csrf.csrf_protect
def share_question_with_user(request):
    form = forms.ShareQuestionForm(request.POST)
    try:
        if form.is_valid():

            thread_id = form.cleaned_data['thread_id']
            username = form.cleaned_data['recipient_name']

            thread = models.Thread.objects.get(id=thread_id)
            user = models.User.objects.get(username=username)
            group = user.get_personal_group()
            thread.add_to_groups([group], recursive=True)
            #notify the person
            #todo: see if user could already see the post - b/f the sharing
            notify_sets = {
                'for_inbox': set([user]),
                'for_mentions': set([user]),
                'for_email': set([user])
            }
            thread._question_post().issue_update_notifications(
                updated_by=request.user,
                notify_sets=notify_sets,
                activity_type=const.TYPE_ACTIVITY_POST_SHARED,
                timestamp=datetime.datetime.now()
            )

            return HttpResponseRedirect(thread.get_absolute_url())
    except Exception:
        error_message = _('Sorry, looks like sharing request was invalid')
        request.user.message_set.create(message=error_message)
        return HttpResponseRedirect(thread.get_absolute_url())
>>>>>>> 1e09dc20
<|MERGE_RESOLUTION|>--- conflicted
+++ resolved
@@ -24,13 +24,9 @@
 from askbot import forms
 from askbot.conf import should_show_sort_by_relevance
 from askbot.conf import settings as askbot_settings
-<<<<<<< HEAD
-from askbot.utils import decorators, slug
-=======
 from askbot.models.tag import get_global_group
 from askbot.utils import category_tree
 from askbot.utils import decorators
->>>>>>> 1e09dc20
 from askbot.utils import url_utils
 from askbot import mail
 from askbot.skins.loaders import render_into_skin, get_template
@@ -429,16 +425,12 @@
 @csrf.csrf_exempt
 @decorators.post_only
 @decorators.ajax_login_required
-def mark_tag(request):#tagging system
+def mark_tag(request, **kwargs):#tagging system
+    action = kwargs['action']
     post_data = simplejson.loads(request.raw_post_data)
     raw_tagnames = post_data['tagnames']
     reason = post_data['reason']
-<<<<<<< HEAD
-    action = post_data['action']
-    assert(reason in 'SFI')
-=======
     assert reason in ('good', 'bad', 'subscribed')
->>>>>>> 1e09dc20
     #separate plain tag names and wildcard tags
 
     tagnames, wildcards = forms.clean_marked_tagnames(raw_tagnames)
@@ -651,7 +643,7 @@
                 request.user.mark_tags(
                             pure_tag_names,
                             wildcards,
-                            reason = 'S',
+                            reason = 'good',
                             action = 'add'
                         )
                 request.user.message_set.create(
@@ -677,44 +669,6 @@
 
 @decorators.get_only
 def api_get_questions(request):
-<<<<<<< HEAD
-    """json api for retrieving questions
-    todo - see if it is possible to integrate this with the
-    questions view
-    """
-    form = forms.AdvancedSearchForm(request.GET)
-    if form.is_valid():
-        query = form.cleaned_data['query']
-        questions = models.Question.objects.get_by_text_query(query)
-
-        if askbot_settings.TAG_FILTER_QUESTIONS_FOR_ASK_PRESEARCH:
-            if request.user.is_authenticated():
-                questions = request.user.get_tag_filtered_questions(
-                                                    questions = questions,
-                                                    context = 'display'
-                                                )
-
-        if should_show_sort_by_relevance():
-            questions = questions.extra(order_by = ['-relevance'])
-        questions = questions.distinct()
-        page_size = form.cleaned_data.get('page_size', 30)
-        questions = questions[:page_size]
-
-
-        question_list = list()
-        for question in questions:
-            question_list.append({
-                'url': question.get_absolute_url(),
-                'title': question.title,
-                'answer_count': question.answer_count
-            })
-        json_data = simplejson.dumps(question_list)
-        return HttpResponse(json_data, mimetype = "application/json")
-    else:
-        raise ValidationError('InvalidInput')
-
-
-=======
     """json api for retrieving questions"""
     query = request.GET.get('query', '').strip()
     if not query:
@@ -734,7 +688,6 @@
 
 @csrf.csrf_exempt
 @decorators.post_only
->>>>>>> 1e09dc20
 @decorators.ajax_login_required
 def set_tag_filter_strategy(request):
     """saves data in the ``User.[email/display]_tag_filter_strategy``
@@ -743,18 +696,11 @@
     filter_type = request.POST['filter_type']
     filter_value = int(request.POST['filter_value'])
     assert(filter_type in ('display', 'email'))
-<<<<<<< HEAD
-    assert(filter_value in dict(const.TAG_DISPLAY_FILTER_STRATEGY_CHOICES))
-    if filter_type == 'display':
-        request.user.display_tag_filter_strategy = filter_value
-    else:
-=======
     if filter_type == 'display':
         assert(filter_value in dict(const.TAG_DISPLAY_FILTER_STRATEGY_CHOICES))
         request.user.display_tag_filter_strategy = filter_value
     else:
         assert(filter_value in dict(const.TAG_EMAIL_FILTER_STRATEGY_CHOICES))
->>>>>>> 1e09dc20
         request.user.email_tag_filter_strategy = filter_value
     request.user.save()
     return HttpResponse('', mimetype = "application/json")
@@ -891,38 +837,6 @@
                 request.user.delete_messages()
     return HttpResponse('')
 
-<<<<<<< HEAD
-@decorators.ajax_only
-@decorators.get_only
-def get_tag_data_summary(request):
-    tag_name = request.GET['tag_name']
-    subscriber_count = models.MarkedTag.objects.filter(
-                                    tag__name = tag_name,
-                                    reason__contains = 'S',
-                                ).count()
-    subscriber_count += models.User.objects.filter(
-                 email_tag_filter_strategy = const.INCLUDE_ALL
-                       ).count()
-    return {'subscriber_count': subscriber_count}
-
-@decorators.ajax_only
-@decorators.get_only
-def get_tag_subscribers(request):
-    tag_name = request.GET['tag_name']
-    subscribers = list(models.User.objects.filter(
-                                tag_selections__tag__name = tag_name,
-                                tag_selections__reason__contains = 'S'
-                            ).values('id', 'username'))
-                           
-    subscribers.extend(list(models.User.objects.filter(
-                 email_tag_filter_strategy = const.INCLUDE_ALL
-                          ).values('id','username')))
-
-    for subscriber in subscribers:
-        subscriber['slug'] = slug.slugify(subscriber['username'])
-
-    return {'subscribers': subscribers}
-=======
 
 @csrf.csrf_exempt
 @decorators.ajax_only
@@ -1315,5 +1229,4 @@
     except Exception:
         error_message = _('Sorry, looks like sharing request was invalid')
         request.user.message_set.create(message=error_message)
-        return HttpResponseRedirect(thread.get_absolute_url())
->>>>>>> 1e09dc20
+        return HttpResponseRedirect(thread.get_absolute_url())