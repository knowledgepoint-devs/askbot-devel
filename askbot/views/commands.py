"""
:synopsis: most ajax processors for askbot

This module contains most (but not all) processors for Ajax requests.
Not so clear if this subdivision was necessary as separation of Ajax and non-ajax views
is not always very clean.
"""
import datetime
import logging
from bs4 import BeautifulSoup
from django.conf import settings as django_settings
from django.core import exceptions
#from django.core.management import call_command
from django.core.urlresolvers import reverse
from django.contrib.auth.decorators import login_required
from django.contrib.sites.models import Site
<<<<<<< HEAD
from django.db.models import Q
=======
from django.contrib.sites.models import get_current_site
>>>>>>> b440c06b
from django.http import Http404
from django.http import HttpResponse
from django.http import HttpResponseBadRequest
from django.http import HttpResponseRedirect
from django.http import HttpResponseForbidden
from django.forms import ValidationError, IntegerField, CharField
from django.shortcuts import get_object_or_404
from django.shortcuts import render
from django.template.loader import get_template
from django.views.decorators import csrf
from django.utils import simplejson
from django.utils.html import escape
from django.utils import translation
from django.utils.translation import ugettext as _
from django.utils.translation import string_concat
from askbot.utils.slug import slugify
from askbot import models
from askbot import forms
from askbot import conf
from askbot import const
from askbot import mail
from askbot.conf import settings as askbot_settings
from askbot.mail import send_email_key
from askbot.utils import html as html_utils
from askbot.utils import category_tree
from askbot.utils import decorators
from askbot.utils import url_utils
from askbot.utils.forms import get_db_object_or_404
from django.template import RequestContext
from askbot.skins.loaders import render_to_string
from askbot.skins.loaders import render_text_into_skin
from askbot.models.tag import get_tags_by_names


@csrf.csrf_protect
def manage_inbox(request):
    """delete, mark as new or seen user's
    response memo objects, excluding flags
    request data is memo_list  - list of integer id's of the ActivityAuditStatus items
    and action_type - string - one of delete|mark_new|mark_seen
    """

    response_data = dict()
    try:
        if request.is_ajax():
            if request.method == 'POST':
                post_data = simplejson.loads(request.raw_post_data)
                if request.user.is_authenticated():
                    activity_types = const.RESPONSE_ACTIVITY_TYPES_FOR_DISPLAY
                    activity_types += (
                        const.TYPE_ACTIVITY_MENTION,
                        const.TYPE_ACTIVITY_MARK_OFFENSIVE,
                        const.TYPE_ACTIVITY_MODERATED_NEW_POST,
                        const.TYPE_ACTIVITY_MODERATED_POST_EDIT
                    )
                    user = request.user
                    memo_set = models.ActivityAuditStatus.objects.filter(
                        id__in = post_data['memo_list'],
                        activity__activity_type__in = activity_types,
                        user = user
                    )

                    action_type = post_data['action_type']
                    if action_type == 'delete':
                        memo_set.delete()
                    elif action_type == 'mark_new':
                        memo_set.update(status = models.ActivityAuditStatus.STATUS_NEW)
                    elif action_type == 'mark_seen':
                        memo_set.update(status = models.ActivityAuditStatus.STATUS_SEEN)
                    elif action_type == 'remove_flag':
                        for memo in memo_set:
                            activity_type = memo.activity.activity_type
                            if activity_type == const.TYPE_ACTIVITY_MARK_OFFENSIVE:
                                request.user.flag_post(
                                    post = memo.activity.content_object,
                                    cancel_all = True
                                )
                            elif activity_type in \
                                (
                                    const.TYPE_ACTIVITY_MODERATED_NEW_POST,
                                    const.TYPE_ACTIVITY_MODERATED_POST_EDIT
                                ):
                                post_revision = memo.activity.content_object
                                request.user.approve_post_revision(post_revision)
                                memo.delete()

                    #elif action_type == 'close':
                    #    for memo in memo_set:
                    #        if memo.activity.content_object.is_question():
                    #            request.user.close_question(question = memo.activity.content_object, reason = 7)
                    #            memo.delete()
                    elif action_type == 'delete_post':
                        for memo in memo_set:
                            content_object = memo.activity.content_object
                            if isinstance(content_object, models.PostRevision):
                                post = content_object.post
                            else:
                                post = content_object
                            request.user.delete_post(post)
                            reject_reason = models.PostFlagReason.objects.get(
                                                    id = post_data['reject_reason_id']
                                                )
                            template = get_template('email/rejected_post.html')
                            data = {
                                    'post': post.html,
                                    'reject_reason': reject_reason.details.html
                                   }
                            body_text = template.render(RequestContext(request, data))
                            mail.send_mail(
                                subject_line=_('your post was not accepted'),
                                body_text=unicode(body_text),
                                recipient=post.author,
                            )
                            memo.delete()

                    user.update_response_counts()

                    response_data['success'] = True
                    data = simplejson.dumps(response_data)
                    return HttpResponse(data, content_type="application/json")
                else:
                    raise exceptions.PermissionDenied(
                        _('Sorry, but anonymous users cannot access the inbox')
                    )
            else:
                raise exceptions.PermissionDenied('must use POST request')
        else:
            #todo: show error page but no-one is likely to get here
            return HttpResponseRedirect(reverse('index'))
    except Exception, e:
        message = unicode(e)
        if message == '':
            message = _('Oops, apologies - there was some error')
        response_data['message'] = message
        response_data['success'] = False
        data = simplejson.dumps(response_data)
        return HttpResponse(data, content_type="application/json")


def process_vote(user = None, vote_direction = None, post = None):
    """function (non-view) that actually processes user votes
    - i.e. up- or down- votes

    in the future this needs to be converted into a real view function
    for that url and javascript will need to be adjusted

    also in the future make keys in response data be more meaningful
    right now they are kind of cryptic - "status", "count"
    """
    if user.is_anonymous():
        raise exceptions.PermissionDenied(_(
            'Sorry, anonymous users cannot vote'
        ))

    user.assert_can_vote_for_post(post = post, direction = vote_direction)
    vote = user.get_old_vote_for_post(post)
    response_data = {}
    if vote != None:
        user.assert_can_revoke_old_vote(vote)
        score_delta = vote.cancel()
        response_data['count'] = post.points+ score_delta
        response_data['status'] = 1 #this means "cancel"

    else:
        #this is a new vote
        votes_left = user.get_unused_votes_today()
        if votes_left <= 0:
            raise exceptions.PermissionDenied(
                            _('Sorry you ran out of votes for today')
                        )

        votes_left -= 1
        if votes_left <= \
            askbot_settings.VOTES_LEFT_WARNING_THRESHOLD:
            msg = _('You have %(votes_left)s votes left for today') \
                    % {'votes_left': votes_left }
            response_data['message'] = msg

        if vote_direction == 'up':
            vote = user.upvote(post = post)
        else:
            vote = user.downvote(post = post)

        response_data['count'] = post.points
        response_data['status'] = 0 #this means "not cancel", normal operation

    response_data['success'] = 1

    return response_data


@csrf.csrf_protect
def vote(request):
    """
    todo: this subroutine needs serious refactoring it's too long and is hard to understand

    vote_type:
        acceptAnswer : 0,
        questionUpVote : 1,
        questionDownVote : 2,
        favorite : 4,
        answerUpVote: 5,
        answerDownVote:6,
        offensiveQuestion : 7,
        remove offensiveQuestion flag : 7.5,
        remove all offensiveQuestion flag : 7.6,
        offensiveAnswer:8,
        remove offensiveAnswer flag : 8.5,
        remove all offensiveAnswer flag : 8.6,
        removeQuestion: 9,
        removeAnswer:10
        questionSubscribeUpdates:11
        questionUnSubscribeUpdates:12

    accept answer code:
        response_data['allowed'] = -1, Accept his own answer   0, no allowed - Anonymous    1, Allowed - by default
        response_data['success'] =  0, failed                                               1, Success - by default
        response_data['status']  =  0, By default                       1, Answer has been accepted already(Cancel)

    vote code:
        allowed = -3, Don't have enough votes left
                  -2, Don't have enough reputation score
                  -1, Vote his own post
                   0, no allowed - Anonymous
                   1, Allowed - by default
        status  =  0, By default
                   1, Cancel
                   2, Vote is too old to be canceled

    offensive code:
        allowed = -3, Don't have enough flags left
                  -2, Don't have enough reputation score to do this
                   0, not allowed
                   1, allowed
        status  =  0, by default
                   1, can't do it again
    """
    response_data = {
        "allowed": 1,
        "success": 1,
        "status" : 0,
        "count"  : 0,
        "message" : ''
    }

    try:
        if request.is_ajax() and request.method == 'POST':
            vote_type = request.POST.get('type')
        else:
            raise Exception(_('Sorry, something is not right here...'))

        id = request.POST.get('postId')

        if vote_type == '0':
            if askbot_settings.ACCEPTING_ANSWERS_ENABLED is False:
                return
            if request.user.is_authenticated():
                answer_id = request.POST.get('postId')
                answer = get_object_or_404(
                                    models.Post,
                                    post_type__endswith='answer',
                                    id=answer_id
                                )
                # make sure question author is current user
                if answer.accepted():
                    request.user.unaccept_best_answer(answer)
                    response_data['status'] = 1 #cancelation
                else:
                    request.user.accept_best_answer(answer)

                ####################################################################
                answer.thread.update_summary_html() # regenerate question/thread summary html
                ####################################################################

            else:
                raise exceptions.PermissionDenied(
                    _('Sorry, but anonymous users cannot %(perform_action)s') % {
                        'perform_action': askbot_settings.WORDS_ACCEPT_OR_UNACCEPT_THE_BEST_ANSWER
                    }
                )
        elif vote_type in ('1', '2', '5', '6'):#Q&A up/down votes

            ###############################
            # all this can be avoided with
            # better query parameters
            vote_direction = 'up'
            if vote_type in ('2','6'):
                vote_direction = 'down'

            if vote_type in ('5', '6'):
                #todo: fix this weirdness - why postId here
                #and not with question?
                post_id = request.POST.get('postId')
                post = get_object_or_404(models.Post, post_type__endswith='answer', id=post_id)
            else:
                post = get_object_or_404(models.Post, post_type__endswith='question', id=id)
            #
            ######################

            response_data = process_vote(
                                        user = request.user,
                                        vote_direction = vote_direction,
                                        post = post
                                    )

            ####################################################################
            if vote_type in ('1', '2'): # up/down-vote question
                post.thread.update_summary_html() # regenerate question/thread summary html
            ####################################################################

        elif vote_type in ['7', '8']:
            #flag question or answer
            if vote_type == '7':
                post = get_object_or_404(models.Post, post_type__endswith='question', id=id)
            if vote_type == '8':
                id = request.POST.get('postId')
                post = get_object_or_404(models.Post, post_type__endswith='answer', id=id)

            request.user.flag_post(post)

            response_data['count'] = post.offensive_flag_count
            response_data['success'] = 1

        elif vote_type in ['7.5', '8.5']:
            #flag question or answer
            if vote_type == '7.5':
                post = get_object_or_404(models.Post, post_type__endswith='question', id=id)
            if vote_type == '8.5':
                id = request.POST.get('postId')
                post = get_object_or_404(models.Post, post_type__endswith='answer', id=id)

            request.user.flag_post(post, cancel = True)

            response_data['count'] = post.offensive_flag_count
            response_data['success'] = 1

        elif vote_type in ['7.6', '8.6']:
            #flag question or answer
            if vote_type == '7.6':
                post = get_object_or_404(models.Post, id=id)
            if vote_type == '8.6':
                id = request.POST.get('postId')
                post = get_object_or_404(models.Post, id=id)

            request.user.flag_post(post, cancel_all = True)

            response_data['count'] = post.offensive_flag_count
            response_data['success'] = 1

        elif vote_type in ['9', '10']:
            #delete question or answer
            post = get_object_or_404(models.Post, post_type__endswith='question', id=id)
            if vote_type == '10':
                id = request.POST.get('postId')
                post = get_object_or_404(models.Post, post_type__endswith='answer', id=id)

            if post.deleted == True:
                request.user.restore_post(post = post)
            else:
                request.user.delete_post(post = post)

        elif request.is_ajax() and request.method == 'POST':

            if not request.user.is_authenticated():
                response_data['allowed'] = 0
                response_data['success'] = 0

            question = get_object_or_404(models.Post, post_type__endswith='question', id=id)
            vote_type = request.POST.get('type')

            if vote_type == '4':
                #follow question
                fave = request.user.toggle_favorite_question(question)
                response_data['count'] = models.FavoriteQuestion.objects.filter(thread = question.thread).count()
                if fave == False:
                    response_data['status'] = 1

            elif vote_type == '11':#subscribe q updates
                #todo: this branch is not used anymore
                #now we just follow question, we don't have the
                #separate "subscribe" function
                user = request.user
                if user.is_authenticated():
                    if user not in question.thread.followed_by.all():
                        user.follow_question(question)
                        if askbot_settings.EMAIL_VALIDATION == True \
                            and user.email_isvalid == False:

                            response_data['message'] = \
                                    _(
                                        'Your subscription is saved, but email address '
                                        '%(email)s needs to be validated, please see '
                                        '<a href="%(details_url)s">more details here</a>'
                                    ) % {'email':user.email,'details_url':reverse('faq') + '#validate'}

                    subscribed = user.subscribe_for_followed_question_alerts()
                    if subscribed:
                        if 'message' in response_data:
                            response_data['message'] += '<br/>'
                        response_data['message'] += _('email update frequency has been set to daily')
                    #response_data['status'] = 1
                    #responst_data['allowed'] = 1
                else:
                    pass
                    #response_data['status'] = 0
                    #response_data['allowed'] = 0
            elif vote_type == '12':#unsubscribe q updates
                user = request.user
                if user.is_authenticated():
                    user.unfollow_question(question)
        else:
            response_data['success'] = 0
            response_data['message'] = u'Request mode is not supported. Please try again.'

        if vote_type not in (1, 2, 4, 5, 6, 11, 12):
            #favorite or subscribe/unsubscribe
            #upvote or downvote question or answer - those
            #are handled within user.upvote and user.downvote
            post = models.Post.objects.get(id = id)
            post.thread.invalidate_cached_data()

        data = simplejson.dumps(response_data)

    except Exception, e:
        response_data['message'] = unicode(e)
        response_data['success'] = 0
        data = simplejson.dumps(response_data)
    return HttpResponse(data, content_type="application/json")

#internally grouped views - used by the tagging system
@csrf.csrf_protect
@decorators.post_only
@decorators.ajax_login_required
def mark_tag(request, **kwargs):#tagging system
    action = kwargs['action']
    post_data = simplejson.loads(request.raw_post_data)
    raw_tagnames = post_data['tagnames']
    reason = post_data['reason']
    assert reason in ('good', 'bad', 'subscribed')
    #separate plain tag names and wildcard tags
    tagnames, wildcards = forms.clean_marked_tagnames(raw_tagnames)

    if request.user.is_administrator() and 'user' in post_data:
        user = get_object_or_404(models.User, pk=post_data['user'])
    else:
        user = request.user

    cleaned_tagnames, cleaned_wildcards = user.mark_tags(
                                                         tagnames,
                                                         wildcards,
                                                         reason = reason,
                                                         action = action
                                                        )

    #lastly - calculate tag usage counts
    tag_usage_counts = dict()
    for name in tagnames:
        if name in cleaned_tagnames:
            tag_usage_counts[name] = 1
        else:
            tag_usage_counts[name] = 0

    for name in wildcards:
        if name in cleaned_wildcards:
            tag_usage_counts[name] = models.Tag.objects.filter(
                                        name__startswith = name[:-1],
                                        language_code=translation.get_language()
                                    ).count()
        else:
            tag_usage_counts[name] = 0

    return HttpResponse(simplejson.dumps(tag_usage_counts), content_type="application/json")

#@decorators.ajax_only
@decorators.get_only
def get_tags_by_wildcard(request):
    """returns an json encoded array of tag names
    in the response to a wildcard tag name
    """
    wildcard = request.GET.get('wildcard', None)
    if wildcard is None:
        return HttpResponseForbidden()

    matching_tags = models.Tag.objects.get_by_wildcards( [wildcard,] )
    count = matching_tags.count()
    names = matching_tags.values_list('name', flat = True)[:20]
    re_data = simplejson.dumps({'tag_count': count, 'tag_names': list(names)})
    return HttpResponse(re_data, mimetype = 'application/json')

@decorators.get_only
def get_thread_shared_users(request):
    """returns snippet of html with users"""
    thread_id = request.GET['thread_id']
    thread_id = IntegerField().clean(thread_id)
    thread = models.Thread.objects.get(id=thread_id)
    users = thread.get_users_shared_with()
    data = {
        'users': users,
    }
    html = render_to_string(request, 'widgets/user_list.html', data)
    re_data = simplejson.dumps({
        'html': html,
        'users_count': users.count(),
        'success': True
    })
    return HttpResponse(re_data, content_type='application/json')

@decorators.get_only
def get_thread_shared_groups(request):
    """returns snippet of html with groups"""
    thread_id = request.GET['thread_id']
    thread_id = IntegerField().clean(thread_id)
    thread = models.Thread.objects.get(id=thread_id)
    groups = thread.get_groups_shared_with()
    data = {'groups': groups}
    html = render_to_string(request, 'widgets/groups_list.html', data)
    re_data = simplejson.dumps({
        'html': html,
        'groups_count': groups.count(),
        'success': True
    })
    return HttpResponse(re_data, content_type='application/json')

@decorators.ajax_only
def get_html_template(request):
    """returns rendered template"""
    template_name = request.REQUEST.get('template_name', None)
    allowed_templates = (
        'widgets/tag_category_selector.html',
    )
    #have allow simple context for the templates
    if template_name not in allowed_templates:
        raise Http404
    return {
        'html': get_template(template_name).render()
    }

@decorators.get_only
def get_tag_list(request):
    """returns tags to use in the autocomplete
    function
    """
    tag_filter = {
        'deleted': False,
        'status': models.Tag.STATUS_ACCEPTED,
        'language_code': translation.get_language()
    }
    tag_isolation = getattr(django_settings, 'ASKBOT_TAG_ISOLATION', None)
    if tag_isolation == 'per-site':
        tag_filter['askbot_site_links__site'] = Site.objects.get_current()

    tags = models.Tag.objects.filter(**tag_filter)
    tag_names = tags.values_list('name', flat=True)

    output = '\n'.join(map(escape, tag_names))
    return HttpResponse(output, mimetype = 'text/plain')

@decorators.get_only
def load_object_description(request):
    """returns text of the object description in text"""
    obj = get_db_object_or_404(request.GET)#askbot forms utility
    text = getattr(obj.description, 'text', '').strip()
    return HttpResponse(text, mimetype = 'text/plain')

@csrf.csrf_protect
@decorators.ajax_only
@decorators.post_only
@decorators.admins_only
def save_object_description(request):
    """if object description does not exist,
    creates a new record, otherwise edits an existing
    one"""
    obj = get_db_object_or_404(request.POST)
    text = request.POST['text']
    if obj.description:
        request.user.edit_post(obj.description, body_text=text)
    else:
        request.user.post_object_description(obj, body_text=text)
    return {'html': obj.description.html}

@csrf.csrf_protect
@decorators.ajax_only
@decorators.post_only
def rename_tag(request):
    if request.user.is_anonymous() \
        or not request.user.is_administrator_or_moderator():
        raise exceptions.PermissionDenied()
    post_data = simplejson.loads(request.raw_post_data)
    to_name = forms.clean_tag(post_data['to_name'])
    from_name = forms.clean_tag(post_data['from_name'])
    path = post_data['path']

    #kwargs = {'from': old_name, 'to': new_name}
    #call_command('rename_tags', **kwargs)

    tree = category_tree.get_data()
    category_tree.rename_category(
        tree,
        from_name = from_name,
        to_name = to_name,
        path = path
    )
    category_tree.save_data(tree)

@csrf.csrf_protect
@decorators.ajax_only
@decorators.post_only
def delete_tag(request):
    """todo: actually delete tags
    now it is only deletion of category from the tree"""
    if request.user.is_anonymous() \
        or not request.user.is_administrator_or_moderator():
        raise exceptions.PermissionDenied()

    try:
        post_data = simplejson.loads(request.raw_post_data)
        tag_name = post_data['tag_name']
        path = post_data['path']
        tree = category_tree.get_data()
        category_tree.delete_category(tree, tag_name, path)
        category_tree.save_data(tree)
    except Exception:
        if 'tag_name' in locals():
            logging.critical('could not delete tag %s' % tag_name)
        else:
            logging.critical('failed to parse post data %s' % request.raw_post_data)
        raise exceptions.PermissionDenied(_('Sorry, could not delete tag'))
    return {'tree_data': tree}

@csrf.csrf_protect
@decorators.ajax_only
@decorators.post_only
def add_tag_category(request):
    """adds a category at the tip of a given path expects
    the following keys in the ``request.POST``
    * path - array starting with zero giving path to
      the category page where to add the category
    * new_category_name - string that must satisfy the
      same requiremets as a tag

    return json with the category tree data
    todo: switch to json stored in the live settings
    now we have indented input
    """
    if request.user.is_anonymous() \
        or not request.user.is_administrator_or_moderator():
        raise exceptions.PermissionDenied()

    post_data = simplejson.loads(request.raw_post_data)
    category_name = forms.clean_tag(post_data['new_category_name'])
    path = post_data['path']

    tree = category_tree.get_data()

    if category_tree.path_is_valid(tree, path) == False:
        raise ValueError('category insertion path is invalid')

    new_path = category_tree.add_category(tree, category_name, path)
    category_tree.save_data(tree)
    return {
        'tree_data': tree,
        'new_path': new_path
    }


@decorators.get_only
def get_groups_list(request):
    """returns names of group tags
    for the autocomplete function"""
    global_group = models.Group.objects.get_global_group()
    groups = models.Group.objects.exclude_personal()
    group_names = groups.exclude(
                        name=global_group.name
                    ).values_list(
                        'name', flat = True
                    )
    output = '\n'.join(group_names)
    return HttpResponse(output, mimetype = 'text/plain')

@csrf.csrf_protect
def subscribe_for_tags(request):
    """process subscription of users by tags"""
    #todo - use special separator to split tags
    tag_names = request.REQUEST.get('tags','').strip().split()
    pure_tag_names, wildcards = forms.clean_marked_tagnames(tag_names)
    if request.user.is_authenticated():
        if request.method == 'POST':
            if 'ok' in request.POST:
                request.user.mark_tags(
                            pure_tag_names,
                            wildcards,
                            reason = 'good',
                            action = 'add'
                        )
                request.user.message_set.create(
                    message = _('Your tag subscription was saved, thanks!')
                )
            else:
                message = _(
                    'Tag subscription was canceled (<a href="%(url)s">undo</a>).'
                ) % {'url': escape(request.path) + '?tags=' + request.REQUEST['tags']}
                request.user.message_set.create(message = message)
            return HttpResponseRedirect(reverse('index'))
        else:
            data = {'tags': tag_names}
            return render(request, 'subscribe_for_tags.html', data)
    else:
        all_tag_names = pure_tag_names + wildcards
        message = _('Please sign in to subscribe for: %(tags)s') \
                    % {'tags': ', '.join(all_tag_names)}
        request.user.message_set.create(message = message)
        request.session['subscribe_for_tags'] = (pure_tag_names, wildcards)
        return HttpResponseRedirect(url_utils.get_login_url())

@decorators.admins_only
def list_bulk_tag_subscription(request):
    if askbot_settings.SUBSCRIBED_TAG_SELECTOR_ENABLED is False:
        raise Http404
    object_list = models.BulkTagSubscription.objects.all()
    data = {'object_list': object_list}
    return render(request, 'tags/list_bulk_tag_subscription.html', data)

@csrf.csrf_protect
@decorators.admins_only
def create_bulk_tag_subscription(request):
    if askbot_settings.SUBSCRIBED_TAG_SELECTOR_ENABLED is False:
        raise Http404

    data = {'action': _('Create')}
    if request.method == "POST":
        form = forms.BulkTagSubscriptionForm(request.POST)
        if form.is_valid():
            tag_names = form.cleaned_data['tags'].split(' ')
            user_list = form.cleaned_data.get('users')
            group_list = form.cleaned_data.get('groups')
            lang = translation.get_language()

            bulk_subscription = models.BulkTagSubscription.objects.create(
                                                            tag_names=tag_names,
                                                            tag_author=request.user,
                                                            user_list=user_list,
                                                            group_list=group_list,
                                                            language_code=lang
                                                        )

            return HttpResponseRedirect(reverse('list_bulk_tag_subscription'))
        else:
            data['form'] = form
    else:
        data['form'] = forms.BulkTagSubscriptionForm()

    return render(request, 'tags/form_bulk_tag_subscription.html', data)

@decorators.admins_only
@csrf.csrf_protect
def edit_bulk_tag_subscription(request, pk):
    if askbot_settings.SUBSCRIBED_TAG_SELECTOR_ENABLED is False:
        raise Http404

    bulk_subscription = get_object_or_404(models.BulkTagSubscription,
                                          pk=pk)
    data = {'action': _('Edit')}
    if request.method == "POST":
        form = forms.BulkTagSubscriptionForm(request.POST)
        if form.is_valid():
            bulk_subscription.tags.clear()
            bulk_subscription.users.clear()
            bulk_subscription.groups.clear()

            if 'groups' in form.cleaned_data:
                group_ids = [user.id for user in form.cleaned_data['groups']]
                bulk_subscription.groups.add(*group_ids)

            lang = translation.get_language()

            tags, new_tag_names = get_tags_by_names(
                                        form.cleaned_data['tags'].split(' '),
                                        language_code=lang
                                    )
            tag_id_list = [tag.id for tag in tags]

            for new_tag_name in new_tag_names:
                new_tag = models.Tag.objects.create(
                                        name=new_tag_name,
                                        created_by=request.user,
                                        language_code=lang
                                    )
                tag_id_list.append(new_tag.id)

            bulk_subscription.tags.add(*tag_id_list)

            user_ids = []
            for user in form.cleaned_data['users']:
                user_ids.append(user)
                user.mark_tags(bulk_subscription.tag_list(),
                               reason='subscribed', action='add')

            bulk_subscription.users.add(*user_ids)

            return HttpResponseRedirect(reverse('list_bulk_tag_subscription'))
    else:
        form_initial = {
                        'users': bulk_subscription.users.all(),
                        'groups': bulk_subscription.groups.all(),
                        'tags': ' '.join([tag.name for tag in bulk_subscription.tags.all()]),
                       }
        data.update({
                    'bulk_subscription': bulk_subscription,
                    'form': forms.BulkTagSubscriptionForm(initial=form_initial),
                   })

    return render(request, 'tags/form_bulk_tag_subscription.html', data)

@decorators.admins_only
@decorators.post_only
@csrf.csrf_protect
def delete_bulk_tag_subscription(request):
    if askbot_settings.SUBSCRIBED_TAG_SELECTOR_ENABLED is False:
        raise Http404

    pk = request.POST.get('pk')
    if pk:
        bulk_subscription = get_object_or_404(models.BulkTagSubscription, pk=pk)
        bulk_subscription.delete()
        return HttpResponseRedirect(reverse('list_bulk_tag_subscription'))
    else:
        return HttpResponseRedirect(reverse('list_bulk_tag_subscription'))

@decorators.get_only
def api_get_questions(request, feed=None):
    """json api for retrieving questions by title match"""
    query = request.GET.get('query_text', '').strip()
    tag_name = request.GET.get('tag_name', None)

    if askbot_settings.GROUPS_ENABLED:
        threads = models.Thread.objects.get_visible(user=request.user)
    else:
        threads = models.Thread.objects.all()

    if askbot_settings.SPACES_ENABLED:
<<<<<<< HEAD
        site = Site.objects.get_current()
        threads = threads.filter(spaces__in=models.Space.objects.get_for_site(site))
=======
        #todo, add feed to the url
        feed = get_object_or_404(
                        models.Feed,
                        name=feed,
                        site=get_current_site(request)
                    )
        threads = threads.filter(spaces__in=feed.get_spaces())
>>>>>>> b440c06b

    if tag_name:
        threads = threads.filter(tags__name=tag_name)

    if query:
        threads = threads.get_for_title_query(query)

    #todo: filter out deleted threads, for now there is no way
    threads = threads.distinct()[:30]

    thread_list = list()
    for thread in threads:#todo: this is a temp hack until thread model is fixed
        try:
            thread_list.append({
                    'title': escape(thread.title),
                    'url': thread.get_absolute_url(),
                    'answer_count': thread.get_answer_count(request.user)
                })
        except:
            continue

    json_data = simplejson.dumps(thread_list)
    return HttpResponse(json_data, mimetype = "application/json")


@csrf.csrf_protect
@decorators.post_only
@decorators.ajax_login_required
def set_tag_filter_strategy(request):
    """saves data in the ``User.[email/display]_tag_filter_strategy``
    for the current user
    """
    filter_type = request.POST['filter_type']
    filter_value = int(request.POST['filter_value'])
    assert(filter_type in ('display', 'email'))
    if filter_type == 'display':
        allowed_values_dict = dict(conf.get_tag_display_filter_strategy_choices())
        assert(filter_value in allowed_values_dict)
        request.user.display_tag_filter_strategy = filter_value
    else:
        allowed_values_dict = dict(conf.get_tag_email_filter_strategy_choices())
        assert(filter_value in allowed_values_dict)
        request.user.email_tag_filter_strategy = filter_value
    request.user.save()
    return HttpResponse('', mimetype = "application/json")


@login_required
@csrf.csrf_protect
def close(request, id):#close question
    """view to initiate and process
    question close
    """
    question = get_object_or_404(models.Post, post_type__endswith='question', id=id)
    try:
        if request.method == 'POST':
            form = forms.CloseForm(request.POST)
            if form.is_valid():
                reason = form.cleaned_data['reason']

                request.user.close_question(
                                        question = question,
                                        reason = reason
                                    )
            return HttpResponseRedirect(question.get_absolute_url())
        else:
            request.user.assert_can_close_question(question)
            form = forms.CloseForm()
            data = {
                'question': question,
                'form': form,
            }
            return render(request, 'close.html', data)
    except exceptions.PermissionDenied, e:
        request.user.message_set.create(message = unicode(e))
        return HttpResponseRedirect(question.get_absolute_url())

@login_required
@csrf.csrf_protect
def reopen(request, id):#re-open question
    """view to initiate and process
    question close

    this is not an ajax view
    """

    question = get_object_or_404(models.Post, post_type__endswith='question', id=id)
    # open question
    try:
        if request.method == 'POST' :
            request.user.reopen_question(question)
            return HttpResponseRedirect(question.get_absolute_url())
        else:
            request.user.assert_can_reopen_question(question)
            closed_by_profile_url = question.thread.closed_by.get_profile_url()
            closed_by_username = question.thread.closed_by.username
            data = {
                'question' : question,
                'closed_by_profile_url': closed_by_profile_url,
                'closed_by_username': closed_by_username,
            }
            return render(request, 'reopen.html', data)

    except exceptions.PermissionDenied, e:
        request.user.message_set.create(message = unicode(e))
        return HttpResponseRedirect(question.get_absolute_url())


@csrf.csrf_protect
@decorators.ajax_only
def swap_question_with_answer(request):
    """receives two json parameters - answer id
    and new question title
    the view is made to be used only by the site administrator
    or moderators
    """
    if request.user.is_authenticated():
        if request.user.is_administrator() or request.user.is_moderator():
            answer = models.Post.objects.get_answers(
                                                request.user
                                            ).get(
                                                id=request.POST['answer_id']
                                            )
            new_question = answer.swap_with_question(new_title = request.POST['new_title'])
            return {'question_url': new_question.get_absolute_url() }
    raise Http404

@csrf.csrf_protect
@decorators.ajax_only
@decorators.post_only
def upvote_comment(request):
    if request.user.is_anonymous():
        raise exceptions.PermissionDenied(_('Please sign in to vote'))
    form = forms.VoteForm(request.POST)
    if form.is_valid():
        comment_id = form.cleaned_data['post_id']
        cancel_vote = form.cleaned_data['cancel_vote']
        comment = get_object_or_404(models.Post, post_type__endswith='comment', id=comment_id)
        process_vote(
            post = comment,
            vote_direction = 'up',
            user = request.user
        )
    else:
        raise ValueError
    #FIXME: rename js
    return {'score': comment.points}

@csrf.csrf_protect
@decorators.ajax_only
@decorators.post_only
def delete_post(request):
    if request.user.is_anonymous():
        raise exceptions.PermissionDenied(_('Please sign in to delete/restore posts'))
    form = forms.VoteForm(request.POST)
    if form.is_valid():
        post_id = form.cleaned_data['post_id']
        post = get_object_or_404(
            models.Post,
            Q(post_type__endswith='question') | Q(post_type__endswith='answer'),
            id=post_id
        )
        if form.cleaned_data['cancel_vote']:
            request.user.restore_post(post)
        else:
            request.user.delete_post(post)
    else:
        raise ValueError
    return {'is_deleted': post.deleted}

#askbot-user communication system
@csrf.csrf_protect
def read_message(request):#marks message a read
    if request.method == "POST":
        if request.POST.get('formdata') == 'required':
            request.session['message_silent'] = 1
            if request.user.is_authenticated():
                request.user.delete_messages()
    return HttpResponse('')


@csrf.csrf_protect
@decorators.ajax_only
@decorators.post_only
@decorators.admins_only
def edit_group_membership(request):
    #todo: this call may need to go.
    #it used to be the one creating groups
    #from the user profile page
    #we have a separate method
    form = forms.EditGroupMembershipForm(request.POST)
    if form.is_valid():
        group_name = form.cleaned_data['group_name']
        user_id = form.cleaned_data['user_id']
        try:
            user = models.User.objects.get(id=user_id)
        except models.User.DoesNotExist:
            raise exceptions.PermissionDenied(
                'user with id %d not found' % user_id
            )

        action = form.cleaned_data['action']
        #warning: possible race condition
        if action == 'add':
            try:
                group = models.Group.objects.get(name=group_name)
                force = False
                if request.user.is_administrator_or_moderator():
                    # Don't make the user have to moderate a request, just do the action
                    force = True
                request.user.edit_group_membership(user, group, 'add', force=force)
                template = get_template('widgets/group_snippet.html')
                return {
                    'name': group.name,
                    'description': getattr(group.description, 'text', ''),
                    'html': template.render({'group': group})
                }
            except models.Group.DoesNotExist:
                raise exceptions.PermissionDenied(
                    _('Group %(name)s does not exist') % {'name': group_name}
                )

        elif action == 'remove':
            try:
                group = models.Group.objects.get(name = group_name)
                request.user.edit_group_membership(user, group, 'remove')
            except models.Group.DoesNotExist:
                raise exceptions.PermissionDenied()
        else:
            raise exceptions.PermissionDenied()
    else:
        raise exceptions.PermissionDenied()


@csrf.csrf_protect
@decorators.ajax_only
@decorators.post_only
@decorators.admins_only
def save_group_logo_url(request):
    """saves urls for the group logo"""
    form = forms.GroupLogoURLForm(request.POST)
    if form.is_valid():
        group_id = form.cleaned_data['group_id']
        image_url = form.cleaned_data['image_url']
        group = models.Group.objects.get(id = group_id)
        group.logo_url = image_url
        group.save()
    else:
        raise ValueError('invalid data found when saving group logo')

@csrf.csrf_protect
@decorators.ajax_only
@decorators.post_only
@decorators.admins_only
def add_group(request):
    group_name = request.POST.get('group')
    if group_name:
        group = models.Group.objects.get_or_create(
                            name=group_name,
                            openness=models.Group.OPEN,
                            user=request.user,
                        )

        url = reverse('users_by_group', kwargs={'group_id': group.id,
                   'group_slug': slugify(group_name)})
        response_dict = dict(group_name = group_name,
                             url = url )
        return response_dict

@csrf.csrf_protect
@decorators.ajax_only
@decorators.post_only
@decorators.admins_only
def delete_group_logo(request):
    group_id = IntegerField().clean(int(request.POST['group_id']))
    group = models.Group.objects.get(id = group_id)
    group.logo_url = None
    group.save()


@csrf.csrf_protect
@decorators.ajax_only
@decorators.post_only
@decorators.admins_only
def delete_post_reject_reason(request):
    reason_id = IntegerField().clean(int(request.POST['reason_id']))
    reason = models.PostFlagReason.objects.get(id = reason_id)
    reason.delete()


@csrf.csrf_protect
@decorators.ajax_only
@decorators.post_only
@decorators.admins_only
def toggle_group_profile_property(request):
    #todo: this might be changed to more general "toggle object property"
    group_id = IntegerField().clean(int(request.POST['group_id']))
    property_name = CharField().clean(request.POST['property_name'])
    assert property_name in (
                        'moderate_email',
                        'moderate_answers_to_enquirers',
                        'is_vip',
                        'read_only'
                    )
    group = models.Group.objects.get(id = group_id)
    new_value = not getattr(group, property_name)
    setattr(group, property_name, new_value)
    group.save()
    return {'is_enabled': new_value}


@csrf.csrf_protect
@decorators.ajax_only
@decorators.post_only
@decorators.admins_only
def set_group_openness(request):
    group_id = IntegerField().clean(int(request.POST['group_id']))
    value = IntegerField().clean(int(request.POST['value']))
    group = models.Group.objects.get(id=group_id)
    group.openness = value
    group.save()


@csrf.csrf_protect
@decorators.ajax_only
@decorators.admins_only
def edit_object_property_text(request):
    model_name = CharField().clean(request.REQUEST['model_name'])
    object_id = IntegerField().clean(request.REQUEST['object_id'])
    property_name = CharField().clean(request.REQUEST['property_name'])

    accessible_fields = (
        ('Group', 'preapproved_emails'),
        ('Group', 'preapproved_email_domains')
    )

    if (model_name, property_name) not in accessible_fields:
        raise exceptions.PermissionDenied()

    obj = models.get_model(model_name).objects.get(id=object_id)
    if request.method == 'POST':
        text = CharField().clean(request.POST['text'])
        setattr(obj, property_name, text)
        obj.save()
    elif request.method == 'GET':
        return {'text': getattr(obj, property_name)}
    else:
        raise exceptions.PermissionDenied()


@csrf.csrf_protect
@decorators.ajax_only
@decorators.post_only
def join_or_leave_group(request):
    """called when user wants to join/leave
    ask to join/cancel join request, depending
    on the groups acceptance level for the given user

    returns resulting "membership_level"
    """
    if request.user.is_anonymous():
        raise exceptions.PermissionDenied()

    Group = models.Group
    Membership = models.GroupMembership

    group_id = IntegerField().clean(request.POST['group_id'])
    group = Group.objects.get(id=group_id)

    membership = request.user.get_group_membership(group)
    if membership is None:
        membership = request.user.join_group(group)
        new_level = membership.get_level_display()
    else:
        membership.delete()
        new_level = Membership.get_level_value_display(Membership.NONE)

    return {'membership_level': new_level}


@csrf.csrf_protect
@decorators.ajax_only
@decorators.post_only
@decorators.admins_only
def save_post_reject_reason(request):
    """saves post reject reason and returns the reason id
    if reason_id is not given in the input - a new reason is created,
    otherwise a reason with the given id is edited and saved
    """
    form = forms.EditRejectReasonForm(request.POST)
    if form.is_valid():
        title = form.cleaned_data['title']
        details = form.cleaned_data['details']
        if form.cleaned_data['reason_id'] is None:
            reason = request.user.create_post_reject_reason(
                title = title, details = details
            )
        else:
            reason_id = form.cleaned_data['reason_id']
            reason = models.PostFlagReason.objects.get(id = reason_id)
            request.user.edit_post_reject_reason(
                reason, title = title, details = details
            )
        return {
            'reason_id': reason.id,
            'title': title,
            'details': details
        }
    else:
        raise Exception(forms.format_form_errors(form))

@csrf.csrf_protect
@decorators.ajax_only
@decorators.post_only
@decorators.admins_only
def moderate_suggested_tag(request):
    """accepts or rejects a suggested tag
    if thread id is given, then tag is
    applied to or removed from only one thread,
    otherwise the decision applies to all threads
    """
    form = forms.ModerateTagForm(request.POST)
    if form.is_valid():
        tag_id = form.cleaned_data['tag_id']
        thread_id = form.cleaned_data.get('thread_id', None)

        lang = translation.get_language()

        try:
            tag = models.Tag.objects.get(
                                    id=tag_id,
                                    language_code=lang
                                )#can tag not exist?
        except models.Tag.DoesNotExist:
            return

        if thread_id:
            threads = models.Thread.objects.filter(
                                            id=thread_id,
                                            language_code=lang
                                        )
        else:
            threads = tag.threads.none()

        if form.cleaned_data['action'] == 'accept':
            #todo: here we lose ability to come back
            #to the tag moderation and approve tag to
            #other threads later for the case where tag.used_count > 1
            tag.status = models.Tag.STATUS_ACCEPTED
            tag.save()
            for thread in threads:
                thread.add_tag(
                    tag_name = tag.name,
                    user = tag.created_by,
                    timestamp = datetime.datetime.now(),
                    silent = True
                )
        else:
            if tag.threads.count() > len(threads):
                for thread in threads:
                    thread.tags.remove(tag)
                tag.used_count = tag.threads.count()
                tag.save()
            elif tag.status == models.Tag.STATUS_SUGGESTED:
                tag.delete()
    else:
        raise Exception(forms.format_form_errors(form))


@csrf.csrf_protect
@decorators.ajax_only
@decorators.post_only
def save_draft_question(request):
    """saves draft questions"""
    #todo: allow drafts for anonymous users
    if request.user.is_anonymous():
        return

    form = forms.DraftQuestionForm(request.POST)
    if form.is_valid():
        title = form.cleaned_data.get('title', '')
        text = form.cleaned_data.get('text', '')
        tagnames = form.cleaned_data.get('tagnames', '')
        if title or text or tagnames:
            try:
                draft = models.DraftQuestion.objects.get(author=request.user)
            except models.DraftQuestion.DoesNotExist:
                draft = models.DraftQuestion()

            draft.title = title
            draft.text = text
            draft.tagnames = tagnames
            draft.author = request.user
            draft.save()


@csrf.csrf_protect
@decorators.ajax_only
@decorators.post_only
def save_draft_answer(request):
    """saves draft answers"""
    #todo: allow drafts for anonymous users
    if request.user.is_anonymous():
        return

    form = forms.DraftAnswerForm(request.POST)
    if form.is_valid():
        thread_id = form.cleaned_data['thread_id']
        try:
            thread = models.Thread.objects.get(id=thread_id)
        except models.Thread.DoesNotExist:
            return
        try:
            draft = models.DraftAnswer.objects.get(
                                            thread=thread,
                                            author=request.user
                                    )
        except models.DraftAnswer.DoesNotExist:
            draft = models.DraftAnswer()

        draft.author = request.user
        draft.thread = thread
        draft.text = form.cleaned_data.get('text', '')
        draft.save()

@decorators.get_only
def get_users_info(request):
    """retuns list of user names and email addresses
    of "fake" users - so that admins can post on their
    behalf"""
    if request.user.is_anonymous():
        return HttpResponseForbidden()

    query = request.GET['q']
    limit = IntegerField().clean(request.GET['limit'])

    users = models.User.objects
    user_info_list = users.filter(username__istartswith=query)

    if request.user.is_administrator_or_moderator():
        user_info_list = user_info_list.values_list('username', 'email')
    else:
        user_info_list = user_info_list.values_list('username')

    result_list = ['|'.join(info) for info in user_info_list[:limit]]
    return HttpResponse('\n'.join(result_list), mimetype = 'text/plain')

@csrf.csrf_protect
def share_question_with_group(request):
    form = forms.ShareQuestionForm(request.POST)
    try:
        if form.is_valid():

            thread_id = form.cleaned_data['thread_id']
            group_name = form.cleaned_data['recipient_name']

            thread = models.Thread.objects.get(id=thread_id)
            question_post = thread._question_post()

            #get notif set before
            sets1 = question_post.get_notify_sets(
                                    mentioned_users=list(),
                                    exclude_list=[request.user,]
                                )

            #share the post
            if group_name == askbot_settings.GLOBAL_GROUP_NAME:
                thread.make_public(recursive=True)
            else:
                group = models.Group.objects.get(name=group_name)
                thread.add_to_groups((group,), recursive=True)

            #get notif sets after
            sets2 = question_post.get_notify_sets(
                                    mentioned_users=list(),
                                    exclude_list=[request.user,]
                                )

            notify_sets = {
                'for_mentions': sets2['for_mentions'] - sets1['for_mentions'],
                'for_email': sets2['for_email'] - sets1['for_email'],
                'for_inbox': sets2['for_inbox'] - sets1['for_inbox']
            }

            question_post.issue_update_notifications(
                updated_by=request.user,
                notify_sets=notify_sets,
                activity_type=const.TYPE_ACTIVITY_POST_SHARED,
                timestamp=datetime.datetime.now()
            )

            return HttpResponseRedirect(thread.get_absolute_url())
    except Exception:
        error_message = _('Sorry, looks like sharing request was invalid')
        request.user.message_set.create(message=error_message)
        return HttpResponseRedirect(thread.get_absolute_url())

@csrf.csrf_protect
def share_question_with_user(request):
    form = forms.ShareQuestionForm(request.POST)
    try:
        if form.is_valid():

            thread_id = form.cleaned_data['thread_id']
            username = form.cleaned_data['recipient_name']

            thread = models.Thread.objects.get(id=thread_id)
            user = models.User.objects.get(username=username)
            group = user.get_personal_group()
            thread.add_to_groups([group], recursive=True)
            #notify the person
            #todo: see if user could already see the post - b/f the sharing
            notify_sets = {
                'for_inbox': set([user]),
                'for_mentions': set([user]),
                'for_email': set([user])
            }
            thread._question_post().issue_update_notifications(
                updated_by=request.user,
                notify_sets=notify_sets,
                activity_type=const.TYPE_ACTIVITY_POST_SHARED,
                timestamp=datetime.datetime.now()
            )

            return HttpResponseRedirect(thread.get_absolute_url())
    except Exception:
        error_message = _('Sorry, looks like sharing request was invalid')
        request.user.message_set.create(message=error_message)
        return HttpResponseRedirect(thread.get_absolute_url())

@csrf.csrf_protect
def moderate_group_join_request(request):
    """moderator of the group can accept or reject a new user"""
    request_id = IntegerField().clean(request.POST['request_id'])
    action = request.POST['action']
    assert(action in ('approve', 'deny'))

    group_membership = get_object_or_404(models.GroupMembership, pk=request_id)
    group = models.Group.objects.get(pk=group_membership.group.id)
    applicant = group_membership.user

    if group.has_moderator(request.user):
        if action == 'approve':
            group_membership.level = models.GroupMembership.FULL
            group_membership.approved_at = datetime.datetime.now()
            group_membership.save()
            msg_data = {'user': applicant.username, 'group': group.name}
            message = _('%(user)s, welcome to group %(group)s!') % msg_data
            applicant.message_set.create(message=message)
        else:
            group_membership.delete()

        url = request.user.get_absolute_url() + '?sort=inbox&section=join_requests'
        return HttpResponseRedirect(url)
    else:
        raise Http404

@decorators.get_only
def get_editor(request):
    """returns bits of html for the tinymce editor in a dictionary with keys:
    * html - the editor element
    * scripts - an array of script tags
    * success - True
    """
    if 'config' not in request.GET:
        return HttpResponseForbidden()
    config = simplejson.loads(request.GET['config'])
    element_id = request.GET.get('id', 'editor')
    form = forms.EditorForm(
                attrs={'id': element_id},
                editor_attrs=config,
                user=request.user
            )
    editor_html = render_text_into_skin(
        '{{ form.media }} {{ form.editor }}',
        {'form': form},
        request
    )
    #parse out javascript and dom, and return them separately
    #we need that, because js needs to be added in a special way
    html_contents, scripts = html_utils.split_contents_and_scripts(editor_html)

    data = {
        'html': html_contents,
        'scripts': scripts,
        'success': True
    }
    return HttpResponse(simplejson.dumps(data), content_type='application/json')

@csrf.csrf_protect
@decorators.ajax_only
@decorators.post_only
def publish_answer(request):
    """will publish or unpublish answer, if
    current thread is moderated
    """
    denied_msg = _('Sorry, only thread moderators can use this function')
    if request.user.is_authenticated():
        if request.user.is_administrator_or_moderator() is False:
            raise exceptions.PermissionDenied(denied_msg)
    #todo: assert permission
    answer_id = IntegerField().clean(request.POST['answer_id'])
    answer = models.Post.objects.get(id=answer_id, post_type__endswith='answer')

    if answer.thread.has_moderator(request.user) is False:
        raise exceptions.PermissionDenied(denied_msg)

    enquirer = answer.thread._question_post().author
    enquirer_group = enquirer.get_personal_group()

    if answer.has_group(enquirer_group):
        message = _('The answer is now unpublished')
        answer.remove_from_groups([enquirer_group])
    else:
        answer.add_to_groups([enquirer_group])
        message = _('The answer is now published')
        #todo: notify enquirer by email about the post
    request.user.message_set.create(message=message)
    return {'redirect_url': answer.get_absolute_url()}

<<<<<<< HEAD
@decorators.ajax_only
def get_admin_comment_counts(request):
    user = request.user
    if user.is_anonymous() or (user.can_access_admin_comments() == False):
        raise exceptions.PermissionDenied()
    post_ids = simplejson.loads(request.GET['post_ids'])
    data = dict()
    for post_id in post_ids:
        data[post_id] = models.Post.objects.filter(
                                            post_type='admin_comment',
                                            parent__id=post_id
                                        ).count()
    return {'comment_counts': data}
=======

@csrf.csrf_protect
@decorators.ajax_only
@decorators.post_only
def validate_email(request):
    """validates user's email
    and returs status - either 'done' or 'waiting'
    'done' - when email was valid before the call
    and 'waiting' - if the validation email was sent
    and we are waiting for the user to click the link
    """
    if request.user.is_anonymous():
        raise exceptions.PermissionDenied()

    if request.user.email_isvalid:
        return {'status': 'done'}
    else:
        request.user.reset_email_validation_key()
        send_email_key(request.user.email, request.user.email_key)
        return {'status': 'waiting'}

@csrf.csrf_protect
@decorators.post_only
def multisite_repost_thread(request):
    form = forms.MultiSiteRepostThreadForm(request.POST)

    try:
        thread_id = int(request.POST['thread_id'])
        thread = get_object_or_404(models.Thread, id=thread_id)
    except:
        raise Http404

    if thread.has_moderator(request.user):
        if form.is_valid():
            selected_spaces = form.cleaned_data['spaces']
            if len(selected_spaces) > 0:
                current_set = set(thread.spaces.all())
                selected_set = set(selected_spaces)
                for space in current_set - selected_set:
                    thread.spaces.remove(space)
                    models.Activity.objects.create(
                        user = request.user,
                        active_at = datetime.datetime.now(),
                        content_object = space,
                        activity_type = const.TYPE_ACTIVITY_POST_UNSHARED_WITH_SPACE,
                        question = thread._question_post(),
                    )
                for space in selected_set - current_set:
                    thread.spaces.add(space)
                    models.Activity.objects.create(
                        user = request.user,
                        active_at = datetime.datetime.now(),
                        content_object = space,
                        activity_type = const.TYPE_ACTIVITY_POST_SHARED_WITH_SPACE,
                        question = thread._question_post(),
                    )
            else:
                message = _('Please select at least one site')
                request.user.message_set.create(message=message)
    else:
        message = _('Permission denied')
        request.user.message_set.create(message=message)

    return HttpResponseRedirect(thread.get_absolute_url())
>>>>>>> b440c06b
<|MERGE_RESOLUTION|>--- conflicted
+++ resolved
@@ -14,11 +14,8 @@
 from django.core.urlresolvers import reverse
 from django.contrib.auth.decorators import login_required
 from django.contrib.sites.models import Site
-<<<<<<< HEAD
 from django.db.models import Q
-=======
 from django.contrib.sites.models import get_current_site
->>>>>>> b440c06b
 from django.http import Http404
 from django.http import HttpResponse
 from django.http import HttpResponseBadRequest
@@ -859,10 +856,6 @@
         threads = models.Thread.objects.all()
 
     if askbot_settings.SPACES_ENABLED:
-<<<<<<< HEAD
-        site = Site.objects.get_current()
-        threads = threads.filter(spaces__in=models.Space.objects.get_for_site(site))
-=======
         #todo, add feed to the url
         feed = get_object_or_404(
                         models.Feed,
@@ -870,7 +863,6 @@
                         site=get_current_site(request)
                     )
         threads = threads.filter(spaces__in=feed.get_spaces())
->>>>>>> b440c06b
 
     if tag_name:
         threads = threads.filter(tags__name=tag_name)
@@ -1591,7 +1583,6 @@
     request.user.message_set.create(message=message)
     return {'redirect_url': answer.get_absolute_url()}
 
-<<<<<<< HEAD
 @decorators.ajax_only
 def get_admin_comment_counts(request):
     user = request.user
@@ -1605,7 +1596,6 @@
                                             parent__id=post_id
                                         ).count()
     return {'comment_counts': data}
-=======
 
 @csrf.csrf_protect
 @decorators.ajax_only
@@ -1669,5 +1659,4 @@
         message = _('Permission denied')
         request.user.message_set.create(message=message)
 
-    return HttpResponseRedirect(thread.get_absolute_url())
->>>>>>> b440c06b
+    return HttpResponseRedirect(thread.get_absolute_url())