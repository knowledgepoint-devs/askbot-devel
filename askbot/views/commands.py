--- conflicted
+++ resolved
@@ -669,14 +669,8 @@
     #todo: filter out deleted threads, for now there is no way
     threads = threads.distinct()[:30]
     thread_list = [{
-        'url': thread.get_absolute_url(),
-<<<<<<< HEAD
         'title': escape(thread.title),
-        'answer_count': thread.answer_count
-=======
-        'title': thread.title,
         'answer_count': thread.get_answer_count(request.user)
->>>>>>> 33fb5deb
     } for thread in threads]
     json_data = simplejson.dumps(thread_list)
     return HttpResponse(json_data, mimetype = "application/json")
