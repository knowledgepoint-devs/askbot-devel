"""
:synopsis: most ajax processors for askbot

This module contains most (but not all) processors for Ajax requests.
Not so clear if this subdivision was necessary as separation of Ajax and non-ajax views
is not always very clean.
"""
import datetime
import logging
from bs4 import BeautifulSoup
from django.conf import settings as django_settings
from django.core import exceptions
#from django.core.management import call_command
from django.core.urlresolvers import reverse
from django.contrib.auth.decorators import login_required
from django.http import Http404
from django.http import HttpResponse
from django.http import HttpResponseBadRequest
from django.http import HttpResponseRedirect
from django.http import HttpResponseForbidden
from django.forms import ValidationError, IntegerField, CharField
from django.shortcuts import get_object_or_404
from django.views.decorators import csrf
from django.utils import simplejson
from django.utils.html import escape
from django.utils.translation import ugettext as _
from django.utils.translation import string_concat
from askbot.utils.slug import slugify
from askbot import models
from askbot import forms
from askbot.conf import should_show_sort_by_relevance
from askbot.conf import settings as askbot_settings
from askbot.models.tag import get_global_group
from askbot.utils import category_tree
from askbot.utils import decorators
from askbot.utils import url_utils
from askbot.utils.forms import get_db_object_or_404
from askbot import mail
from django.template import Context
from askbot.skins.loaders import render_into_skin, get_template
from askbot.skins.loaders import render_into_skin_as_string
from askbot.skins.loaders import render_text_into_skin
from askbot import const


@csrf.csrf_exempt
def manage_inbox(request):
    """delete, mark as new or seen user's
    response memo objects, excluding flags
    request data is memo_list  - list of integer id's of the ActivityAuditStatus items
    and action_type - string - one of delete|mark_new|mark_seen
    """

    response_data = dict()
    try:
        if request.is_ajax():
            if request.method == 'POST':
                post_data = simplejson.loads(request.raw_post_data)
                if request.user.is_authenticated():
                    activity_types = const.RESPONSE_ACTIVITY_TYPES_FOR_DISPLAY
                    activity_types += (
                        const.TYPE_ACTIVITY_MENTION,
                        const.TYPE_ACTIVITY_MARK_OFFENSIVE,
                        const.TYPE_ACTIVITY_MODERATED_NEW_POST,
                        const.TYPE_ACTIVITY_MODERATED_POST_EDIT
                    )
                    user = request.user
                    memo_set = models.ActivityAuditStatus.objects.filter(
                        id__in = post_data['memo_list'],
                        activity__activity_type__in = activity_types,
                        user = user
                    )

                    action_type = post_data['action_type']
                    if action_type == 'delete':
                        memo_set.delete()
                    elif action_type == 'mark_new':
                        memo_set.update(status = models.ActivityAuditStatus.STATUS_NEW)
                    elif action_type == 'mark_seen':
                        memo_set.update(status = models.ActivityAuditStatus.STATUS_SEEN)
                    elif action_type == 'remove_flag':
                        for memo in memo_set:
                            activity_type = memo.activity.activity_type
                            if activity_type == const.TYPE_ACTIVITY_MARK_OFFENSIVE:
                                request.user.flag_post(
                                    post = memo.activity.content_object,
                                    cancel_all = True
                                )
                            elif activity_type in \
                                (
                                    const.TYPE_ACTIVITY_MODERATED_NEW_POST,
                                    const.TYPE_ACTIVITY_MODERATED_POST_EDIT
                                ):
                                post_revision = memo.activity.content_object
                                request.user.approve_post_revision(post_revision)
                                memo.delete()

                    #elif action_type == 'close':
                    #    for memo in memo_set:
                    #        if memo.activity.content_object.post_type == "question":
                    #            request.user.close_question(question = memo.activity.content_object, reason = 7)
                    #            memo.delete()
                    elif action_type == 'delete_post':
                        for memo in memo_set:
                            content_object = memo.activity.content_object
                            if isinstance(content_object, models.PostRevision):
                                post = content_object.post
                            else:
                                post = content_object
                            request.user.delete_post(post)
                            reject_reason = models.PostFlagReason.objects.get(
                                                    id = post_data['reject_reason_id']
                                                )
                            template = get_template('email/rejected_post.html')
                            data = {
                                    'post': post.html,
                                    'reject_reason': reject_reason.details.html
                                   }
                            body_text = template.render(Context(data))
                            mail.send_mail(
                                subject_line = _('your post was not accepted'),
                                body_text = unicode(body_text),
                                recipient_list = [post.author.email,]
                            )
                            memo.delete()

                    user.update_response_counts()

                    response_data['success'] = True
                    data = simplejson.dumps(response_data)
                    return HttpResponse(data, mimetype="application/json")
                else:
                    raise exceptions.PermissionDenied(
                        _('Sorry, but anonymous users cannot access the inbox')
                    )
            else:
                raise exceptions.PermissionDenied('must use POST request')
        else:
            #todo: show error page but no-one is likely to get here
            return HttpResponseRedirect(reverse('index'))
    except Exception, e:
        message = unicode(e)
        if message == '':
            message = _('Oops, apologies - there was some error')
        response_data['message'] = message
        response_data['success'] = False
        data = simplejson.dumps(response_data)
        return HttpResponse(data, mimetype="application/json")


def process_vote(user = None, vote_direction = None, post = None):
    """function (non-view) that actually processes user votes
    - i.e. up- or down- votes

    in the future this needs to be converted into a real view function
    for that url and javascript will need to be adjusted

    also in the future make keys in response data be more meaningful
    right now they are kind of cryptic - "status", "count"
    """
    if user.is_anonymous():
        raise exceptions.PermissionDenied(_(
            'Sorry, anonymous users cannot vote'
        ))

    user.assert_can_vote_for_post(post = post, direction = vote_direction)
    vote = user.get_old_vote_for_post(post)
    response_data = {}
    if vote != None:
        user.assert_can_revoke_old_vote(vote)
        score_delta = vote.cancel()
        response_data['count'] = post.points+ score_delta
        response_data['status'] = 1 #this means "cancel"

    else:
        #this is a new vote
        votes_left = user.get_unused_votes_today()
        if votes_left <= 0:
            raise exceptions.PermissionDenied(
                            _('Sorry you ran out of votes for today')
                        )

        votes_left -= 1
        if votes_left <= \
            askbot_settings.VOTES_LEFT_WARNING_THRESHOLD:
            msg = _('You have %(votes_left)s votes left for today') \
                    % {'votes_left': votes_left }
            response_data['message'] = msg

        if vote_direction == 'up':
            vote = user.upvote(post = post)
        else:
            vote = user.downvote(post = post)

        response_data['count'] = post.points
        response_data['status'] = 0 #this means "not cancel", normal operation

    response_data['success'] = 1

    return response_data


@csrf.csrf_exempt
def vote(request, id):
    """
    todo: this subroutine needs serious refactoring it's too long and is hard to understand

    vote_type:
        acceptAnswer : 0,
        questionUpVote : 1,
        questionDownVote : 2,
        favorite : 4,
        answerUpVote: 5,
        answerDownVote:6,
        offensiveQuestion : 7,
        remove offensiveQuestion flag : 7.5,
        remove all offensiveQuestion flag : 7.6,
        offensiveAnswer:8,
        remove offensiveAnswer flag : 8.5,
        remove all offensiveAnswer flag : 8.6,
        removeQuestion: 9,
        removeAnswer:10
        questionSubscribeUpdates:11
        questionUnSubscribeUpdates:12

    accept answer code:
        response_data['allowed'] = -1, Accept his own answer   0, no allowed - Anonymous    1, Allowed - by default
        response_data['success'] =  0, failed                                               1, Success - by default
        response_data['status']  =  0, By default                       1, Answer has been accepted already(Cancel)

    vote code:
        allowed = -3, Don't have enough votes left
                  -2, Don't have enough reputation score
                  -1, Vote his own post
                   0, no allowed - Anonymous
                   1, Allowed - by default
        status  =  0, By default
                   1, Cancel
                   2, Vote is too old to be canceled

    offensive code:
        allowed = -3, Don't have enough flags left
                  -2, Don't have enough reputation score to do this
                   0, not allowed
                   1, allowed
        status  =  0, by default
                   1, can't do it again
    """
    response_data = {
        "allowed": 1,
        "success": 1,
        "status" : 0,
        "count"  : 0,
        "message" : ''
    }

    try:
        if request.is_ajax() and request.method == 'POST':
            vote_type = request.POST.get('type')
        else:
            raise Exception(_('Sorry, something is not right here...'))

        if vote_type == '0':
            if request.user.is_authenticated():
                answer_id = request.POST.get('postId')
                answer = get_object_or_404(models.Post, post_type='answer', id = answer_id)
                # make sure question author is current user
                if answer.accepted():
                    request.user.unaccept_best_answer(answer)
                    response_data['status'] = 1 #cancelation
                else:
                    request.user.accept_best_answer(answer)

                ####################################################################
                answer.thread.update_summary_html() # regenerate question/thread summary html
                ####################################################################

            else:
                raise exceptions.PermissionDenied(
                        _('Sorry, but anonymous users cannot accept answers')
                    )

        elif vote_type in ('1', '2', '5', '6'):#Q&A up/down votes

            ###############################
            # all this can be avoided with
            # better query parameters
            vote_direction = 'up'
            if vote_type in ('2','6'):
                vote_direction = 'down'

            if vote_type in ('5', '6'):
                #todo: fix this weirdness - why postId here
                #and not with question?
                id = request.POST.get('postId')
                post = get_object_or_404(models.Post, post_type='answer', id=id)
            else:
                post = get_object_or_404(models.Post, post_type='question', id=id)
            #
            ######################

            response_data = process_vote(
                                        user = request.user,
                                        vote_direction = vote_direction,
                                        post = post
                                    )

            ####################################################################
            if vote_type in ('1', '2'): # up/down-vote question
                post.thread.update_summary_html() # regenerate question/thread summary html
            ####################################################################

        elif vote_type in ['7', '8']:
            #flag question or answer
            if vote_type == '7':
                post = get_object_or_404(models.Post, post_type='question', id=id)
            if vote_type == '8':
                id = request.POST.get('postId')
                post = get_object_or_404(models.Post, post_type='answer', id=id)

            request.user.flag_post(post)

            response_data['count'] = post.offensive_flag_count
            response_data['success'] = 1

        elif vote_type in ['7.5', '8.5']:
            #flag question or answer
            if vote_type == '7.5':
                post = get_object_or_404(models.Post, post_type='question', id=id)
            if vote_type == '8.5':
                id = request.POST.get('postId')
                post = get_object_or_404(models.Post, post_type='answer', id=id)

            request.user.flag_post(post, cancel = True)

            response_data['count'] = post.offensive_flag_count
            response_data['success'] = 1

        elif vote_type in ['7.6', '8.6']:
            #flag question or answer
            if vote_type == '7.6':
                post = get_object_or_404(models.Post, id=id)
            if vote_type == '8.6':
                id = request.POST.get('postId')
                post = get_object_or_404(models.Post, id=id)

            request.user.flag_post(post, cancel_all = True)

            response_data['count'] = post.offensive_flag_count
            response_data['success'] = 1

        elif vote_type in ['9', '10']:
            #delete question or answer
            post = get_object_or_404(models.Post, post_type='question', id=id)
            if vote_type == '10':
                id = request.POST.get('postId')
                post = get_object_or_404(models.Post, post_type='answer', id=id)

            if post.deleted == True:
                request.user.restore_post(post = post)
            else:
                request.user.delete_post(post = post)

        elif request.is_ajax() and request.method == 'POST':

            if not request.user.is_authenticated():
                response_data['allowed'] = 0
                response_data['success'] = 0

            question = get_object_or_404(models.Post, post_type='question', id=id)
            vote_type = request.POST.get('type')

            #accept answer
            if vote_type == '4':
                fave = request.user.toggle_favorite_question(question)
                response_data['count'] = models.FavoriteQuestion.objects.filter(thread = question.thread).count()
                if fave == False:
                    response_data['status'] = 1

            elif vote_type == '11':#subscribe q updates
                user = request.user
                if user.is_authenticated():
                    if user not in question.thread.followed_by.all():
                        user.follow_question(question)
                        if askbot_settings.EMAIL_VALIDATION == True \
                            and user.email_isvalid == False:

                            response_data['message'] = \
                                    _(
                                        'Your subscription is saved, but email address '
                                        '%(email)s needs to be validated, please see '
                                        '<a href="%(details_url)s">more details here</a>'
                                    ) % {'email':user.email,'details_url':reverse('faq') + '#validate'}

                    subscribed = user.subscribe_for_followed_question_alerts()
                    if subscribed:
                        if 'message' in response_data:
                            response_data['message'] += '<br/>'
                        response_data['message'] += _('email update frequency has been set to daily')
                    #response_data['status'] = 1
                    #responst_data['allowed'] = 1
                else:
                    pass
                    #response_data['status'] = 0
                    #response_data['allowed'] = 0
            elif vote_type == '12':#unsubscribe q updates
                user = request.user
                if user.is_authenticated():
                    user.unfollow_question(question)
        else:
            response_data['success'] = 0
            response_data['message'] = u'Request mode is not supported. Please try again.'

        if vote_type not in (1, 2, 4, 5, 6, 11, 12):
            #favorite or subscribe/unsubscribe
            #upvote or downvote question or answer - those
            #are handled within user.upvote and user.downvote
            post = models.Post.objects.get(id = id)
            post.thread.invalidate_cached_data()

        data = simplejson.dumps(response_data)

    except Exception, e:
        response_data['message'] = unicode(e)
        response_data['success'] = 0
        data = simplejson.dumps(response_data)
    return HttpResponse(data, mimetype="application/json")

#internally grouped views - used by the tagging system
@csrf.csrf_exempt
@decorators.post_only
@decorators.ajax_login_required
def mark_tag(request, **kwargs):#tagging system
    action = kwargs['action']
    post_data = simplejson.loads(request.raw_post_data)
    raw_tagnames = post_data['tagnames']
    reason = post_data['reason']
    assert reason in ('good', 'bad', 'subscribed')
    #separate plain tag names and wildcard tags

    tagnames, wildcards = forms.clean_marked_tagnames(raw_tagnames)
    cleaned_tagnames, cleaned_wildcards = request.user.mark_tags(
                                                            tagnames,
                                                            wildcards,
                                                            reason = reason,
                                                            action = action
                                                        )

    #lastly - calculate tag usage counts
    tag_usage_counts = dict()
    for name in tagnames:
        if name in cleaned_tagnames:
            tag_usage_counts[name] = 1
        else:
            tag_usage_counts[name] = 0

    for name in wildcards:
        if name in cleaned_wildcards:
            tag_usage_counts[name] = models.Tag.objects.filter(
                                        name__startswith = name[:-1]
                                    ).count()
        else:
            tag_usage_counts[name] = 0

    return HttpResponse(simplejson.dumps(tag_usage_counts), mimetype="application/json")

#@decorators.ajax_only
@decorators.get_only
def get_tags_by_wildcard(request):
    """returns an json encoded array of tag names
    in the response to a wildcard tag name
    """
    wildcard = request.GET.get('wildcard', None)
    if wildcard is None:
        raise Http404

    matching_tags = models.Tag.objects.get_by_wildcards( [wildcard,] )
    count = matching_tags.count()
    names = matching_tags.values_list('name', flat = True)[:20]
    re_data = simplejson.dumps({'tag_count': count, 'tag_names': list(names)})
    return HttpResponse(re_data, mimetype = 'application/json')

@decorators.get_only
def get_thread_shared_users(request):
    """returns snippet of html with users"""
    thread_id = request.GET['thread_id']
    thread_id = IntegerField().clean(thread_id)
    thread = models.Thread.objects.get(id=thread_id)
    users = thread.get_users_shared_with()
    data = {
        'users': users,
    }
    html = render_into_skin_as_string('widgets/user_list.html', data, request)
    re_data = simplejson.dumps({
        'html': html,
        'users_count': users.count(),
        'success': True
    })
    return HttpResponse(re_data, mimetype='application/json')

@decorators.get_only
def get_thread_shared_groups(request):
    """returns snippet of html with groups"""
    thread_id = request.GET['thread_id']
    thread_id = IntegerField().clean(thread_id)
    thread = models.Thread.objects.get(id=thread_id)
    groups = thread.get_groups_shared_with()
    data = {'groups': groups}
    html = render_into_skin_as_string('widgets/groups_list.html', data, request)
    re_data = simplejson.dumps({
        'html': html,
        'groups_count': groups.count(),
        'success': True
    })
    return HttpResponse(re_data, mimetype='application/json')

@decorators.ajax_only
def get_html_template(request):
    """returns rendered template"""
    template_name = request.REQUEST.get('template_name', None)
    allowed_templates = (
        'widgets/tag_category_selector.html',
    )
    #have allow simple context for the templates
    if template_name not in allowed_templates:
        raise Http404
    return {
        'html': get_template(template_name).render()
    }

@decorators.get_only
def get_tag_list(request):
    """returns tags to use in the autocomplete
    function
    """
    tags = models.Tag.objects.filter(
                        deleted = False,
                        status = models.Tag.STATUS_ACCEPTED
                    )

    tag_names = tags.values_list(
                        'name', flat = True
                    )

    output = '\n'.join(map(escape, tag_names))
    return HttpResponse(output, mimetype = 'text/plain')

@decorators.get_only
def load_object_description(request):
    """returns text of the object description in text"""
    obj = get_db_object_or_404(request.GET)#askbot forms utility
    text = getattr(obj.description, 'text', '').strip()
    return HttpResponse(text, mimetype = 'text/plain')

@csrf.csrf_exempt
@decorators.ajax_only
@decorators.post_only
@decorators.admins_only
def save_object_description(request):
    """if object description does not exist,
    creates a new record, otherwise edits an existing
    one"""
    obj = get_db_object_or_404(request.POST)
    text = request.POST['text']
    if obj.description:
        request.user.edit_post(obj.description, body_text=text)
    else:
<<<<<<< HEAD
        raise ValueError('invalid post data')
=======
        request.user.post_object_description(obj, body_text=text)
    return {'html': obj.description.html}

@csrf.csrf_exempt
@decorators.ajax_only
@decorators.post_only
def rename_tag(request):
    if request.user.is_anonymous() \
        or not request.user.is_administrator_or_moderator():
        raise exceptions.PermissionDenied()
    post_data = simplejson.loads(request.raw_post_data)
    to_name = forms.clean_tag(post_data['to_name'])
    from_name = forms.clean_tag(post_data['from_name'])
    path = post_data['path']

    #kwargs = {'from': old_name, 'to': new_name}
    #call_command('rename_tags', **kwargs)

    tree = category_tree.get_data()
    category_tree.rename_category(
        tree,
        from_name = from_name,
        to_name = to_name,
        path = path
    )
    category_tree.save_data(tree)

@csrf.csrf_exempt
@decorators.ajax_only
@decorators.post_only
def delete_tag(request):
    """todo: actually delete tags
    now it is only deletion of category from the tree"""
    if request.user.is_anonymous() \
        or not request.user.is_administrator_or_moderator():
        raise exceptions.PermissionDenied()
    post_data = simplejson.loads(request.raw_post_data)
    tag_name = forms.clean_tag(post_data['tag_name'])
    path = post_data['path']
    tree = category_tree.get_data()
    category_tree.delete_category(tree, tag_name, path)
    category_tree.save_data(tree)
    return {'tree_data': tree}

@csrf.csrf_exempt
@decorators.ajax_only
@decorators.post_only
def add_tag_category(request):
    """adds a category at the tip of a given path expects
    the following keys in the ``request.POST``
    * path - array starting with zero giving path to
      the category page where to add the category
    * new_category_name - string that must satisfy the
      same requiremets as a tag

    return json with the category tree data
    todo: switch to json stored in the live settings
    now we have indented input
    """
    if request.user.is_anonymous() \
        or not request.user.is_administrator_or_moderator():
        raise exceptions.PermissionDenied()

    post_data = simplejson.loads(request.raw_post_data)
    category_name = forms.clean_tag(post_data['new_category_name'])
    path = post_data['path']

    tree = category_tree.get_data()

    if category_tree.path_is_valid(tree, path) == False:
        raise ValueError('category insertion path is invalid')

    new_path = category_tree.add_category(tree, category_name, path)
    category_tree.save_data(tree)
    return {
        'tree_data': tree,
        'new_path': new_path
    }
>>>>>>> 8559f348


@decorators.get_only
def get_groups_list(request):
    """returns names of group tags
    for the autocomplete function"""
    global_group = get_global_group()
    groups = models.Group.objects.exclude_personal()
    group_names = groups.exclude(
                        name=global_group.name
                    ).values_list(
                        'name', flat = True
                    )
    output = '\n'.join(group_names)
    return HttpResponse(output, mimetype = 'text/plain')

@csrf.csrf_protect
def subscribe_for_tags(request):
    """process subscription of users by tags"""
    #todo - use special separator to split tags
    tag_names = request.REQUEST.get('tags','').strip().split()
    pure_tag_names, wildcards = forms.clean_marked_tagnames(tag_names)
    if request.user.is_authenticated():
        if request.method == 'POST':
            if 'ok' in request.POST:
                request.user.mark_tags(
                            pure_tag_names,
                            wildcards,
                            reason = 'good',
                            action = 'add'
                        )
                request.user.message_set.create(
                    message = _('Your tag subscription was saved, thanks!')
                )
            else:
                message = _(
                    'Tag subscription was canceled (<a href="%(url)s">undo</a>).'
                ) % {'url': request.path + '?tags=' + request.REQUEST['tags']}
                request.user.message_set.create(message = message)
            return HttpResponseRedirect(reverse('index'))
        else:
            data = {'tags': tag_names}
            return render_into_skin('subscribe_for_tags.html', data, request)
    else:
        all_tag_names = pure_tag_names + wildcards
        message = _('Please sign in to subscribe for: %(tags)s') \
                    % {'tags': ', '.join(all_tag_names)}
        request.user.message_set.create(message = message)
        request.session['subscribe_for_tags'] = (pure_tag_names, wildcards)
        return HttpResponseRedirect(url_utils.get_login_url())


@decorators.get_only
def api_get_questions(request):
    """json api for retrieving questions"""
    query = request.GET.get('query', '').strip()
    if not query:
        return HttpResponseBadRequest('Invalid query')

    if askbot_settings.GROUPS_ENABLED:
        threads = models.Thread.objects.get_visible(user=request.user)
    else:
        threads = models.Thread.objects.all()

    threads = models.Thread.objects.get_for_query(
                                    search_query=query,
                                    qs=threads
                                )

    if should_show_sort_by_relevance():
        threads = threads.extra(order_by = ['-relevance'])
    #todo: filter out deleted threads, for now there is no way
    threads = threads.distinct()[:30]
    thread_list = [{
        'title': escape(thread.title),
        'url': thread.get_absolute_url(),
        'answer_count': thread.get_answer_count(request.user)
    } for thread in threads]
    json_data = simplejson.dumps(thread_list)
    return HttpResponse(json_data, mimetype = "application/json")


@csrf.csrf_exempt
@decorators.post_only
@decorators.ajax_login_required
def set_tag_filter_strategy(request):
    """saves data in the ``User.[email/display]_tag_filter_strategy``
    for the current user
    """
    filter_type = request.POST['filter_type']
    filter_value = int(request.POST['filter_value'])
    assert(filter_type in ('display', 'email'))
    if filter_type == 'display':
        assert(filter_value in dict(const.TAG_DISPLAY_FILTER_STRATEGY_CHOICES))
        request.user.display_tag_filter_strategy = filter_value
    else:
        assert(filter_value in dict(const.TAG_EMAIL_FILTER_STRATEGY_CHOICES))
        request.user.email_tag_filter_strategy = filter_value
    request.user.save()
    return HttpResponse('', mimetype = "application/json")


@login_required
@csrf.csrf_protect
def close(request, id):#close question
    """view to initiate and process
    question close
    """
    question = get_object_or_404(models.Post, post_type='question', id=id)
    try:
        if request.method == 'POST':
            form = forms.CloseForm(request.POST)
            if form.is_valid():
                reason = form.cleaned_data['reason']

                request.user.close_question(
                                        question = question,
                                        reason = reason
                                    )
            return HttpResponseRedirect(question.get_absolute_url())
        else:
            request.user.assert_can_close_question(question)
            form = forms.CloseForm()
            data = {
                'question': question,
                'form': form,
            }
            return render_into_skin('close.html', data, request)
    except exceptions.PermissionDenied, e:
        request.user.message_set.create(message = unicode(e))
        return HttpResponseRedirect(question.get_absolute_url())

@login_required
@csrf.csrf_protect
def reopen(request, id):#re-open question
    """view to initiate and process
    question close

    this is not an ajax view
    """

    question = get_object_or_404(models.Post, post_type='question', id=id)
    # open question
    try:
        if request.method == 'POST' :
            request.user.reopen_question(question)
            return HttpResponseRedirect(question.get_absolute_url())
        else:
            request.user.assert_can_reopen_question(question)
            closed_by_profile_url = question.thread.closed_by.get_profile_url()
            closed_by_username = question.thread.closed_by.username
            data = {
                'question' : question,
                'closed_by_profile_url': closed_by_profile_url,
                'closed_by_username': closed_by_username,
            }
            return render_into_skin('reopen.html', data, request)

    except exceptions.PermissionDenied, e:
        request.user.message_set.create(message = unicode(e))
        return HttpResponseRedirect(question.get_absolute_url())


@csrf.csrf_exempt
@decorators.ajax_only
def swap_question_with_answer(request):
    """receives two json parameters - answer id
    and new question title
    the view is made to be used only by the site administrator
    or moderators
    """
    if request.user.is_authenticated():
        if request.user.is_administrator() or request.user.is_moderator():
            answer = models.Post.objects.get_answers(request.user).get(id = request.POST['answer_id'])
            new_question = answer.swap_with_question(new_title = request.POST['new_title'])
            return {
                'id': new_question.id,
                'slug': new_question.slug
            }
    raise Http404

@csrf.csrf_exempt
@decorators.ajax_only
@decorators.post_only
def upvote_comment(request):
    if request.user.is_anonymous():
        raise exceptions.PermissionDenied(_('Please sign in to vote'))
    form = forms.VoteForm(request.POST)
    if form.is_valid():
        comment_id = form.cleaned_data['post_id']
        cancel_vote = form.cleaned_data['cancel_vote']
        comment = get_object_or_404(models.Post, post_type='comment', id=comment_id)
        process_vote(
            post = comment,
            vote_direction = 'up',
            user = request.user
        )
    else:
        raise ValueError
    #FIXME: rename js
    return {'score': comment.points}

@csrf.csrf_exempt
@decorators.ajax_only
@decorators.post_only
def delete_post(request):
    if request.user.is_anonymous():
        raise exceptions.PermissionDenied(_('Please sign in to delete/restore posts'))
    form = forms.VoteForm(request.POST)
    if form.is_valid():
        post_id = form.cleaned_data['post_id']
        post = get_object_or_404(
            models.Post,
            post_type__in = ('question', 'answer'),
            id = post_id
        )
        if form.cleaned_data['cancel_vote']:
            request.user.restore_post(post)
        else:
            request.user.delete_post(post)
    else:
        raise ValueError
    return {'is_deleted': post.deleted}

#askbot-user communication system
@csrf.csrf_exempt
def read_message(request):#marks message a read
    if request.method == "POST":
        if request.POST['formdata'] == 'required':
            request.session['message_silent'] = 1
            if request.user.is_authenticated():
                request.user.delete_messages()
    return HttpResponse('')


@csrf.csrf_exempt
@decorators.ajax_only
@decorators.post_only
@decorators.admins_only
def edit_group_membership(request):
    #todo: this call may need to go.
    #it used to be the one creating groups
    #from the user profile page
    #we have a separate method
    form = forms.EditGroupMembershipForm(request.POST)
    if form.is_valid():
        group_name = form.cleaned_data['group_name']
        user_id = form.cleaned_data['user_id']
        try:
            user = models.User.objects.get(id=user_id)
        except models.User.DoesNotExist:
            raise exceptions.PermissionDenied(
                'user with id %d not found' % user_id
            )

        action = form.cleaned_data['action']
        #warning: possible race condition
        if action == 'add':
            group_params = {'name': group_name, 'user': user}
            group = models.Group.objects.get_or_create(**group_params)
            request.user.edit_group_membership(user, group, 'add')
            template = get_template('widgets/group_snippet.html')
            return {
                'name': group.name,
                'description': getattr(group.tag_wiki, 'text', ''),
                'html': template.render({'group': group})
            }
        elif action == 'remove':
            try:
                group = models.Group.objects.get(group_name = group_name)
                request.user.edit_group_membership(user, group, 'remove')
            except models.Group.DoesNotExist:
                raise exceptions.PermissionDenied()
        else:
            raise exceptions.PermissionDenied()
    else:
        raise exceptions.PermissionDenied()


@csrf.csrf_exempt
@decorators.ajax_only
@decorators.post_only
@decorators.admins_only
def save_group_logo_url(request):
    """saves urls for the group logo"""
    form = forms.GroupLogoURLForm(request.POST)
    if form.is_valid():
        group_id = form.cleaned_data['group_id']
        image_url = form.cleaned_data['image_url']
        group = models.Group.objects.get(id = group_id)
        group.logo_url = image_url
        group.save()
    else:
        raise ValueError('invalid data found when saving group logo')

@csrf.csrf_exempt
@decorators.ajax_only
@decorators.post_only
@decorators.admins_only
def add_group(request):
    group_name = request.POST.get('group')
    if group_name:
        group = models.Group.objects.get_or_create(
                            name=group_name,
                            openness=models.Group.OPEN,
                            user=request.user,
                        )

        url = reverse('users_by_group', kwargs={'group_id': group.id,
                   'group_slug': slugify(group_name)})
        response_dict = dict(group_name = group_name,
                             url = url )
        return response_dict

@csrf.csrf_exempt
@decorators.ajax_only
@decorators.post_only
@decorators.admins_only
def delete_group_logo(request):
    group_id = IntegerField().clean(int(request.POST['group_id']))
    group = models.Group.objects.get(id = group_id)
    group.logo_url = None
    group.save()


@csrf.csrf_exempt
@decorators.ajax_only
@decorators.post_only
@decorators.admins_only
def delete_post_reject_reason(request):
    reason_id = IntegerField().clean(int(request.POST['reason_id']))
    reason = models.PostFlagReason.objects.get(id = reason_id)
    reason.delete()


@csrf.csrf_exempt
@decorators.ajax_only
@decorators.post_only
@decorators.admins_only
def toggle_group_profile_property(request):
    #todo: this might be changed to more general "toggle object property"
    group_id = IntegerField().clean(int(request.POST['group_id']))
    property_name = CharField().clean(request.POST['property_name'])
    assert property_name in ('moderate_email', 'moderate_answers_to_enquirers')
    group = models.Group.objects.get(id = group_id)
    new_value = not getattr(group, property_name)
    setattr(group, property_name, new_value)
    group.save()
    return {'is_enabled': new_value}


@csrf.csrf_exempt
@decorators.ajax_only
@decorators.post_only
@decorators.admins_only
def set_group_openness(request):
    group_id = IntegerField().clean(int(request.POST['group_id']))
    value = IntegerField().clean(int(request.POST['value']))
    group = models.Group.objects.get(id=group_id)
    group.openness = value
    group.save()


@csrf.csrf_exempt
@decorators.ajax_only
@decorators.admins_only
def edit_object_property_text(request):
    model_name = CharField().clean(request.REQUEST['model_name'])
    object_id = IntegerField().clean(request.REQUEST['object_id'])
    property_name = CharField().clean(request.REQUEST['property_name'])

    accessible_fields = (
        ('Group', 'preapproved_emails'),
        ('Group', 'preapproved_email_domains')
    )

    if (model_name, property_name) not in accessible_fields:
        raise exceptions.PermissionDenied()

    obj = models.get_model(model_name).objects.get(id=object_id)
    if request.method == 'POST':
        text = CharField().clean(request.POST['text'])
        setattr(obj, property_name, text)
        obj.save()
    elif request.method == 'GET':
        return {'text': getattr(obj, property_name)}
    else:
        raise exceptions.PermissionDenied()


@csrf.csrf_exempt
@decorators.ajax_only
@decorators.post_only
def join_or_leave_group(request):
    """called when user wants to join/leave
    ask to join/cancel join request, depending
    on the groups acceptance level for the given user

    returns resulting "membership_level"
    """
    if request.user.is_anonymous():
        raise exceptions.PermissionDenied()

    Group = models.Group
    Membership = models.GroupMembership

    group_id = IntegerField().clean(request.POST['group_id'])
    group = Group.objects.get(id=group_id)

    membership = request.user.get_group_membership(group)
    if membership is None:
        membership = request.user.join_group(group)
        new_level = membership.get_level_display()
    else:
        membership.delete()
        new_level = Membership.get_level_value_display(Membership.NONE)

    return {'membership_level': new_level}


@csrf.csrf_exempt
@decorators.ajax_only
@decorators.post_only
@decorators.admins_only
def save_post_reject_reason(request):
    """saves post reject reason and returns the reason id
    if reason_id is not given in the input - a new reason is created,
    otherwise a reason with the given id is edited and saved
    """
    form = forms.EditRejectReasonForm(request.POST)
    if form.is_valid():
        title = form.cleaned_data['title']
        details = form.cleaned_data['details']
        if form.cleaned_data['reason_id'] is None:
            reason = request.user.create_post_reject_reason(
                title = title, details = details
            )
        else:
            reason_id = form.cleaned_data['reason_id']
            reason = models.PostFlagReason.objects.get(id = reason_id)
            request.user.edit_post_reject_reason(
                reason, title = title, details = details
            )
        return {
            'reason_id': reason.id,
            'title': title,
            'details': details
        }
    else:
        raise Exception(forms.format_form_errors(form))

@csrf.csrf_exempt
@decorators.ajax_only
@decorators.post_only
@decorators.admins_only
def moderate_suggested_tag(request):
    """accepts or rejects a suggested tag
    if thread id is given, then tag is
    applied to or removed from only one thread,
    otherwise the decision applies to all threads
    """
    form = forms.ModerateTagForm(request.POST)
    if form.is_valid():
        tag_id = form.cleaned_data['tag_id']
        thread_id = form.cleaned_data.get('thread_id', None)

        try:
            tag = models.Tag.objects.get(id=tag_id)#can tag not exist?
        except models.Tag.DoesNotExist:
            return

        if thread_id:
            threads = models.Thread.objects.filter(id = thread_id)
        else:
            threads = tag.threads.all()

        if form.cleaned_data['action'] == 'accept':
            #todo: here we lose ability to come back
            #to the tag moderation and approve tag to
            #other threads later for the case where tag.used_count > 1
            tag.status = models.Tag.STATUS_ACCEPTED
            tag.save()
            for thread in threads:
                thread.add_tag(
                    tag_name = tag.name,
                    user = tag.created_by,
                    timestamp = datetime.datetime.now(),
                    silent = True
                )
        else:
            if tag.threads.count() > len(threads):
                for thread in threads:
                    thread.tags.remove(tag)
                tag.used_count = tag.threads.count()
                tag.save()
            elif tag.status == models.Tag.STATUS_SUGGESTED:
                tag.delete()
    else:
        raise Exception(forms.format_form_errors(form))


@csrf.csrf_exempt
@decorators.ajax_only
@decorators.post_only
def save_draft_question(request):
    """saves draft questions"""
    #todo: allow drafts for anonymous users
    if request.user.is_anonymous():
        return

    form = forms.DraftQuestionForm(request.POST)
    if form.is_valid():
        title = form.cleaned_data.get('title', '')
        text = form.cleaned_data.get('text', '')
        tagnames = form.cleaned_data.get('tagnames', '')
        if title or text or tagnames:
            try:
                draft = models.DraftQuestion.objects.get(author=request.user)
            except models.DraftQuestion.DoesNotExist:
                draft = models.DraftQuestion()

            draft.title = title
            draft.text = text
            draft.tagnames = tagnames
            draft.author = request.user
            draft.save()


@csrf.csrf_exempt
@decorators.ajax_only
@decorators.post_only
def save_draft_answer(request):
    """saves draft answers"""
    #todo: allow drafts for anonymous users
    if request.user.is_anonymous():
        return

    form = forms.DraftAnswerForm(request.POST)
    if form.is_valid():
        thread_id = form.cleaned_data['thread_id']
        try:
            thread = models.Thread.objects.get(id=thread_id)
        except models.Thread.DoesNotExist:
            return
        try:
            draft = models.DraftAnswer.objects.get(
                                            thread=thread,
                                            author=request.user
                                    )
        except models.DraftAnswer.DoesNotExist:
            draft = models.DraftAnswer()

        draft.author = request.user
        draft.thread = thread
        draft.text = form.cleaned_data.get('text', '')
        draft.save()

@decorators.get_only
def get_users_info(request):
    """retuns list of user names and email addresses
    of "fake" users - so that admins can post on their
    behalf"""
    if request.user.is_anonymous():
        return HttpResponseForbidden()

    query = request.GET['q']
    limit = IntegerField().clean(request.GET['limit'])

    users = models.User.objects
    user_info_list = users.filter(username__istartswith=query)

    if request.user.is_administrator_or_moderator():
        user_info_list = user_info_list.values_list('username', 'email')
    else:
        user_info_list = user_info_list.values_list('username')

    result_list = ['|'.join(info) for info in user_info_list[:limit]]
    return HttpResponse('\n'.join(result_list), mimetype = 'text/plain')

@csrf.csrf_protect
def share_question_with_group(request):
    form = forms.ShareQuestionForm(request.POST)
    try:
        if form.is_valid():

            thread_id = form.cleaned_data['thread_id']
            group_name = form.cleaned_data['recipient_name']

            thread = models.Thread.objects.get(id=thread_id)
            question_post = thread._question_post()

            #get notif set before
            sets1 = question_post.get_notify_sets(
                                    mentioned_users=list(),
                                    exclude_list=[request.user,]
                                )

            #share the post
            if group_name == askbot_settings.GLOBAL_GROUP_NAME:
                thread.make_public(recursive=True)
            else:
                group = models.Group.objects.get(name=group_name)
                thread.add_to_groups((group,), recursive=True)

            #get notif sets after
            sets2 = question_post.get_notify_sets(
                                    mentioned_users=list(),
                                    exclude_list=[request.user,]
                                )

            notify_sets = {
                'for_mentions': sets2['for_mentions'] - sets1['for_mentions'],
                'for_email': sets2['for_email'] - sets1['for_email'],
                'for_inbox': sets2['for_inbox'] - sets1['for_inbox']
            }

            question_post.issue_update_notifications(
                updated_by=request.user,
                notify_sets=notify_sets,
                activity_type=const.TYPE_ACTIVITY_POST_SHARED,
                timestamp=datetime.datetime.now()
            )

            return HttpResponseRedirect(thread.get_absolute_url())
    except Exception:
        error_message = _('Sorry, looks like sharing request was invalid')
        request.user.message_set.create(message=error_message)
        return HttpResponseRedirect(thread.get_absolute_url())

@csrf.csrf_protect
def share_question_with_user(request):
    form = forms.ShareQuestionForm(request.POST)
    try:
        if form.is_valid():

            thread_id = form.cleaned_data['thread_id']
            username = form.cleaned_data['recipient_name']

            thread = models.Thread.objects.get(id=thread_id)
            user = models.User.objects.get(username=username)
            group = user.get_personal_group()
            thread.add_to_groups([group], recursive=True)
            #notify the person
            #todo: see if user could already see the post - b/f the sharing
            notify_sets = {
                'for_inbox': set([user]),
                'for_mentions': set([user]),
                'for_email': set([user])
            }
            thread._question_post().issue_update_notifications(
                updated_by=request.user,
                notify_sets=notify_sets,
                activity_type=const.TYPE_ACTIVITY_POST_SHARED,
                timestamp=datetime.datetime.now()
            )

            return HttpResponseRedirect(thread.get_absolute_url())
    except Exception:
        error_message = _('Sorry, looks like sharing request was invalid')
        request.user.message_set.create(message=error_message)
        return HttpResponseRedirect(thread.get_absolute_url())

@csrf.csrf_protect
def moderate_group_join_request(request):
    """moderator of the group can accept or reject a new user"""
    request_id = IntegerField().clean(request.POST['request_id'])
    action = request.POST['action']
    assert(action in ('approve', 'deny'))

    activity = get_object_or_404(models.Activity, pk=request_id)
    group = activity.content_object
    applicant = activity.user

    if group.has_moderator(request.user):
        group_membership = models.GroupMembership.objects.get(
                                            user=applicant, group=group
                                        )
        if action == 'approve':
            group_membership.level = models.GroupMembership.FULL
            group_membership.save()
            msg_data = {'user': applicant.username, 'group': group.name}
            message = _('%(user)s, welcome to group %(group)s!') % msg_data
            applicant.message_set.create(message=message)
        else:
            group_membership.delete()

        activity.delete()
        url = request.user.get_absolute_url() + '?sort=inbox&section=join_requests'
        return HttpResponseRedirect(url)
    else:
        raise Http404

@decorators.get_only
def get_editor(request):
    """returns bits of html for the tinymce editor in a dictionary with keys:
    * html - the editor element
    * scripts - an array of script tags
    * success - True
    """
    config = simplejson.loads(request.GET['config'])
    form = forms.EditorForm(editor_attrs=config)
    editor_html = render_text_into_skin(
        '{{ form.media }} {{ form.editor }}',
        {'form': form},
        request
    )
    #parse out javascript and dom, and return them separately
    #we need that, because js needs to be added in a special way
    html_soup = BeautifulSoup(editor_html)

    parsed_scripts = list()
    for script in html_soup.find_all('script'):
        parsed_scripts.append({
            'contents': script.string,
            'src': script.get('src', None)
        })

    data = {
        'html': str(html_soup.textarea),
        'scripts': parsed_scripts,
        'success': True
    }
    return HttpResponse(simplejson.dumps(data), mimetype='application/json')

@csrf.csrf_exempt
@decorators.ajax_only
@decorators.post_only
def publish_answer(request):
    """will publish or unpublish answer, if
    current thread is moderated
    """
    denied_msg = _('Sorry, only thread moderators can use this function')
    if request.user.is_authenticated():
        if request.user.is_administrator_or_moderator() is False:
            raise exceptions.PermissionDenied(denied_msg)
    #todo: assert permission
    answer_id = IntegerField().clean(request.POST['answer_id'])
    answer = models.Post.objects.get(id=answer_id, post_type='answer')

    if answer.thread.has_moderator(request.user) is False:
        raise exceptions.PermissionDenied(denied_msg)

    enquirer = answer.thread._question_post().author
    enquirer_group = enquirer.get_personal_group()

    if answer.has_group(enquirer_group):
        message = _('The answer is now unpublished')
        answer.remove_from_groups([enquirer_group])
    else:
        answer.add_to_groups([enquirer_group])
        message = _('The answer is now published')
        #todo: notify enquirer by email about the post
    request.user.message_set.create(message=message)
    return {'redirect_url': answer.get_absolute_url()}<|MERGE_RESOLUTION|>--- conflicted
+++ resolved
@@ -565,9 +565,6 @@
     if obj.description:
         request.user.edit_post(obj.description, body_text=text)
     else:
-<<<<<<< HEAD
-        raise ValueError('invalid post data')
-=======
         request.user.post_object_description(obj, body_text=text)
     return {'html': obj.description.html}
 
@@ -646,7 +643,6 @@
         'tree_data': tree,
         'new_path': new_path
     }
->>>>>>> 8559f348
 
 
 @decorators.get_only
