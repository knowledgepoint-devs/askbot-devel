--- conflicted
+++ resolved
@@ -177,154 +177,6 @@
             },
             'paginator': paginator_html,
             'question_counter': question_counter,
-<<<<<<< HEAD
-            'questions': list(),
-            'related_tags': list(),
-            'faces': list(),
-            'non_existing_tags': list(meta_data['non_existing_tags']),
-        }
-
-        badge_levels = dict(const.BADGE_TYPE_CHOICES)
-        def pluralize_badge_count(count, level):
-            return ungettext(
-                '%(badge_count)d %(badge_level)s badge',
-                '%(badge_count)d %(badge_level)s badges',
-                count
-            ) % {
-                'badge_count': count, 
-                'badge_level': badge_levels[level]
-            }
-
-        gold_badge_css_class = const.BADGE_CSS_CLASSES[const.GOLD_BADGE],
-        silver_badge_css_class = const.BADGE_CSS_CLASSES[const.SILVER_BADGE],
-        bronze_badge_css_class = const.BADGE_CSS_CLASSES[const.BRONZE_BADGE],
-
-        for tag in related_tags:
-            tag_data = {
-                'name': tag.name,
-                'used_count': humanize.intcomma(tag.local_used_count)
-            }
-            ajax_data['related_tags'].append(tag_data)
-
-        for contributor in contributors:
-            ajax_data['faces'].append(extra_tags.gravatar(contributor, 48))
-
-        for question in page.object_list:
-            timestamp = question.last_activity_at
-            author = question.last_activity_by
-
-            if question.score == 0:
-                votes_class = 'no-votes'
-            else:
-                votes_class = 'some-votes'
-
-            if question.answer_count == 0:
-                answers_class = 'no-answers'
-            elif question.answer_accepted:
-                answers_class = 'accepted'
-            else:
-                answers_class = 'some-answers'
-
-            if question.view_count == 0:
-                views_class = 'no-views'
-            else:
-                views_class = 'some-views'
-
-            country_code = None
-            if author.country and author.show_country:
-                country_code = author.country.code
-
-            question_data = {
-                'title': question.title,
-                'summary': question.summary,
-                'id': question.id,
-                'tags': question.get_tag_names(),
-                'tag_list_type': tag_list_type,
-                'font_size': font_size,
-                'votes': extra_filters.humanize_counter(question.score),
-                'votes_class': votes_class,
-                'votes_word': ungettext('vote', 'votes', question.score),
-                'answers': extra_filters.humanize_counter(question.answer_count),
-                'answers_class': answers_class,
-                'answers_word': ungettext('answer', 'answers', question.answer_count),
-                'views': extra_filters.humanize_counter(question.view_count),
-                'views_class': views_class,
-                'views_word': ungettext('view', 'views', question.view_count),
-                'timestamp': unicode(timestamp),
-                'timesince': functions.diff_date(timestamp),
-                'u_id': author.id,
-                'u_name': author.username,
-                'u_rep': author.reputation,
-                'u_gold': author.gold,
-                'u_gold_title': pluralize_badge_count(
-                                                author.gold,
-                                                const.GOLD_BADGE
-                                            ),
-                'u_gold_badge_symbol': const.BADGE_DISPLAY_SYMBOL,
-                'u_gold_css_class': gold_badge_css_class,
-                'u_silver': author.silver,
-                'u_silver_title': pluralize_badge_count(
-                                            author.silver,
-                                            const.SILVER_BADGE
-                                        ),
-                'u_silver_badge_symbol': const.BADGE_DISPLAY_SYMBOL,
-                'u_silver_css_class': silver_badge_css_class,
-                'u_bronze': author.bronze,
-                'u_bronze_title': pluralize_badge_count(
-                                            author.bronze,
-                                            const.BRONZE_BADGE
-                                        ),
-                'u_bronze_badge_symbol': const.BADGE_DISPLAY_SYMBOL,
-                'u_bronze_css_class': bronze_badge_css_class,
-                'u_country_code': country_code,
-                'u_is_anonymous': question.is_anonymous,
-            }
-            ajax_data['questions'].append(question_data)
-
-        return HttpResponse(
-                    simplejson.dumps(ajax_data),
-                    mimetype = 'application/json'
-                )
-
-    reset_method_count = 0
-    if search_state.query:
-        reset_method_count += 1
-    if search_state.tags:
-        reset_method_count += 1
-    if meta_data.get('author_name',None):
-        reset_method_count += 1
-
-    template_data = {
-        'active_tab': 'questions',
-        'author_name' : meta_data.get('author_name',None),
-        'contributors' : contributors,
-        'context' : paginator_context,
-        'is_unanswered' : False,#remove this from template
-        'interesting_tag_names': meta_data.get('interesting_tag_names',None),
-        'ignored_tag_names': meta_data.get('ignored_tag_names',None), 
-        'language_code': translation.get_language(),
-        'name_of_anonymous_user' : models.get_name_of_anonymous_user(),
-        'page_class': 'main-page',
-        'query': search_state.query,
-        'questions' : page,
-        'questions_count' : paginator.count,
-        'reset_method_count': reset_method_count,
-        'scope': search_state.scope,
-        'show_sort_by_relevance': askbot.conf.should_show_sort_by_relevance(),
-        'search_tags' : search_state.tags,
-        'sort': search_state.sort,
-        'subscribed_tag_names': meta_data.get('subscribed_tag_names', None),
-        'tab_id' : search_state.sort,
-        'tags' : related_tags,
-        'tag_list_type' : tag_list_type,
-        'font_size' : font_size,
-        'tag_filter_strategy_choices': const.TAG_DISPLAY_FILTER_STRATEGY_CHOICES,
-        'email_tag_filter_strategy_choices': const.TAG_EMAIL_FILTER_STRATEGY_CHOICES,
-    }
-
-    assert(request.is_ajax() == False)
-    #ajax request is handled in a separate branch above
-=======
             'faces': [],#[extra_tags.gravatar(contributor, 48) for contributor in contributors],
             'feed_url': context_feed_url,
             'query_string': search_state.query_string(),
@@ -375,7 +227,6 @@
         }
 
         return render_into_skin('main_page.html', template_data, request)
->>>>>>> 1e09dc20
 
 
 def tags(request):#view showing a listing of available tags - plain list
