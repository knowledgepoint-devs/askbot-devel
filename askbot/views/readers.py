--- conflicted
+++ resolved
@@ -31,24 +31,17 @@
 import askbot
 from askbot import exceptions
 from askbot.utils.diff import textDiff as htmldiff
-<<<<<<< HEAD
 from askbot.forms import AnswerForm
 from askbot.forms import ShowQuestionForm
 from askbot.forms import ShowQuestionsForm
-=======
 from askbot.utils.loading import load_module
-from askbot.forms import AnswerForm, ShowQuestionForm
->>>>>>> 198be350
 from askbot import conf
 from askbot import models
 from askbot import schedules
 from askbot.models.tag import Tag
 from askbot import const
-<<<<<<< HEAD
 from askbot import spaces
-=======
 from askbot.startup_procedures import domain_is_bad
->>>>>>> 198be350
 from askbot.utils import functions
 from askbot.utils.html import sanitize_html
 from askbot.utils.decorators import anonymous_forbidden, ajax_only, get_only
