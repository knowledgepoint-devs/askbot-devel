# encoding:utf-8
"""
:synopsis: views "read-only" for main textual content

By main textual content is meant - text of Questions, Answers and Comments.
The "read-only" requirement here is not 100% strict, as for example "question" view does
allow adding new comments via Ajax form post.
"""
import datetime
import logging
import urllib
from django.conf import settings
from django.http import HttpResponseRedirect, HttpResponse, Http404
from django.shortcuts import get_object_or_404
from django.core.paginator import Paginator, EmptyPage, InvalidPage
from django.template import RequestContext, Context
from django.utils.http import urlencode
from django.utils import simplejson
from django.utils.translation import ugettext as _
from django.utils.translation import ungettext
from django.utils import translation
from django.core.urlresolvers import reverse
from django.core import exceptions as django_exceptions
from django.contrib.humanize.templatetags import humanize

import askbot
from askbot import exceptions
from askbot.utils.diff import textDiff as htmldiff
from askbot.forms import AdvancedSearchForm, AnswerForm, ShowQuestionForm
from askbot import models
from askbot.models.badges import award_badges_signal
from askbot import const
from askbot.utils import functions
from askbot.utils.decorators import anonymous_forbidden, ajax_only, get_only
from askbot.search.state_manager import SearchState
from askbot.templatetags import extra_tags
from askbot.templatetags import extra_filters
import askbot.conf
from askbot.skins.loaders import ENV #jinja2 template loading enviroment

# used in index page
#todo: - take these out of const or settings
INDEX_PAGE_SIZE = 30
INDEX_AWARD_SIZE = 15
INDEX_TAGS_SIZE = 25
# used in tags list
DEFAULT_PAGE_SIZE = 60
# used in questions
# used in answers

#system to display main content
def _get_tags_cache_json():#service routine used by views requiring tag list in the javascript space
    """returns list of all tags in json format
    no caching yet, actually
    """
    tags = models.Tag.objects.filter(deleted=False).all()
    tags_list = []
    for tag in tags:
        dic = {'n': tag.name, 'c': tag.used_count}
        tags_list.append(dic)
    tags = simplejson.dumps(tags_list)
    return tags

#refactor? - we have these
#views that generate a listing of questions in one way or another:
#index, unanswered, questions, search, tag
#should we dry them up?
#related topics - information drill-down, search refinement

def index(request):#generates front page - shows listing of questions sorted in various ways
    """index view mapped to the root url of the Q&A site
    """
    return HttpResponseRedirect(reverse('questions'))

def questions(request):
    """
    List of Questions, Tagged questions, and Unanswered questions.
    matching search query or user selection
    """
    start_view_time = datetime.datetime.now()

    #don't allow to post to this view
    if request.method == 'POST':
        raise Http404

    #update search state
    form = AdvancedSearchForm(request.GET)
    if form.is_valid():
        user_input = form.cleaned_data
    else:
        user_input = None
    search_state = request.session.get('search_state', SearchState())
    view_log = request.session['view_log']
    search_state.update(user_input, view_log, request.user)
    request.session['search_state'] = search_state
    request.session.modified = True

    #force reset for debugging
    #search_state.reset()
    #request.session.modified = True

    #todo: have this call implemented for sphinx, mysql and pgsql
    (qs, meta_data, related_tags) = models.Question.objects.run_advanced_search(
                                            request_user = request.user,
                                            search_state = search_state,
                                        )

    paginator = Paginator(qs, search_state.page_size)

    if paginator.num_pages < search_state.page:
        raise Http404

    if search_state.query != None and search_state.query != '':
        if request.META['REMOTE_ADDR'] not in settings.INTERNAL_IPS:
            if request.is_ajax():
                logging.critical('ajax search query %s' % search_state.query)
            else:
                logging.critical('regular search query %s' % search_state.query)
        else:
            logging.debug('it is Evgeny playing')

    page = paginator.page(search_state.page)

    contributors = models.Question.objects.get_question_and_answer_contributors(page.object_list)

    paginator_context = {
        'is_paginated' : (paginator.count > search_state.page_size),
        'pages': paginator.num_pages,
        'page': search_state.page,
        'has_previous': page.has_previous(),
        'has_next': page.has_next(),
        'previous': page.previous_page_number(),
        'next': page.next_page_number(),
        'base_url' : request.path + '?sort=%s&amp;' % search_state.sort,#todo in T sort=>sort_method
        'page_size' : search_state.page_size,#todo in T pagesize -> page_size
    }

    if request.is_ajax():

        q_count = paginator.count
        if search_state.tags:
            question_counter = ungettext(
                                    '%(q_num)s question, tagged',
                                    '%(q_num)s questions, tagged',
                                    q_count
                                ) % {
                                    'q_num': humanize.intcomma(q_count),
                                }
        else:
            question_counter = ungettext(
                                    '%(q_num)s question',
                                    '%(q_num)s questions',
                                    q_count
                                ) % {
                                    'q_num': humanize.intcomma(q_count),
                                }

        if q_count > search_state.page_size:
            paginator_tpl = ENV.get_template('blocks/paginator.html')
            #todo: remove this patch on context after all templates are moved to jinja
            paginator_context['base_url'] = request.path + '?sort=%s&' % search_state.sort
            data = {
                'paginator_context': extra_tags.cnprog_paginator(paginator_context)
            }
            paginator_html = paginator_tpl.render(Context(data))
        else:
            paginator_html = ''
        search_tags = list()
        if search_state.tags:
            search_tags = list(search_state.tags)
        query_data = {
            'tags': search_tags,
            'sort_order': search_state.sort
        }
        ajax_data = {
            #current page is 1 by default now
            #because ajax is only called by update in the search button
            'query_data': query_data,
            'paginator': paginator_html,
            'question_counter': question_counter,
            'questions': list(),
            'related_tags': list(),
            'faces': list()
        }

        badge_levels = dict(const.BADGE_TYPE_CHOICES)
        def pluralize_badge_count(count, level):
            return ungettext(
                '%(badge_count)d %(badge_level)s badge',
                '%(badge_count)d %(badge_level)s badges',
                count
            ) % {
                'badge_count': count, 
                'badge_level': badge_levels[level]
            }

        gold_badge_css_class = const.BADGE_CSS_CLASSES[const.GOLD_BADGE],
        silver_badge_css_class = const.BADGE_CSS_CLASSES[const.SILVER_BADGE],
        bronze_badge_css_class = const.BADGE_CSS_CLASSES[const.BRONZE_BADGE],

        for tag in related_tags:
            tag_data = {
                'name': tag.name,
                'used_count': humanize.intcomma(tag.local_used_count)
            }
            ajax_data['related_tags'].append(tag_data)

        for contributor in contributors:
            ajax_data['faces'].append(extra_tags.gravatar(contributor, 48))

        for question in page.object_list:
            timestamp = question.last_activity_at
            author = question.last_activity_by

            if question.score == 0:
                votes_class = 'no-votes'
            else:
                votes_class = 'some-votes'

            if question.answer_count == 0:
                answers_class = 'no-answers'
            elif question.answer_accepted:
                answers_class = 'accepted'
            else:
                answers_class = 'some-answers'

            if question.view_count == 0:
                views_class = 'no-views'
            else:
                views_class = 'some-views'

            question_data = {
                'title': question.title,
                'summary': question.summary,
                'id': question.id,
                'tags': question.get_tag_names(),
                'votes': extra_filters.humanize_counter(question.score),
                'votes_class': votes_class,
                'votes_word': ungettext('vote', 'votes', question.score),
                'answers': extra_filters.humanize_counter(question.answer_count),
                'answers_class': answers_class,
                'answers_word': ungettext('answer', 'answers', question.answer_count),
                'views': extra_filters.humanize_counter(question.view_count),
                'views_class': views_class,
                'views_word': ungettext('view', 'views', question.view_count),
                'timestamp': unicode(timestamp),
                'timesince': functions.diff_date(timestamp),
                'u_id': author.id,
                'u_name': author.username,
                'u_rep': author.reputation,
                'u_gold': author.gold,
                'u_gold_title': pluralize_badge_count(
                                                author.gold,
                                                const.GOLD_BADGE
                                            ),
                'u_gold_badge_symbol': const.BADGE_DISPLAY_SYMBOL,
                'u_gold_css_class': gold_badge_css_class,
                'u_silver': author.silver,
                'u_silver_title': pluralize_badge_count(
                                            author.silver,
                                            const.SILVER_BADGE
                                        ),
                'u_silver_badge_symbol': const.BADGE_DISPLAY_SYMBOL,
                'u_silver_css_class': silver_badge_css_class,
                'u_bronze': author.bronze,
                'u_bronze_title': pluralize_badge_count(
                                            author.bronze,
                                            const.BRONZE_BADGE
                                        ),
                'u_bronze_badge_symbol': const.BADGE_DISPLAY_SYMBOL,
                'u_bronze_css_class': bronze_badge_css_class,
            }
            ajax_data['questions'].append(question_data)
        end_view_time = datetime.datetime.now()
        logging.critical('time to process view' + str(end_view_time - start_view_time))

        return HttpResponse(
                    simplejson.dumps(ajax_data),
                    mimetype = 'application/json'
                )

    tags_autocomplete = _get_tags_cache_json()

    end_view_time = datetime.datetime.now()
    reset_method_count = 0
    if search_state.query:
        reset_method_count += 1
    if search_state.tags:
        reset_method_count += 1
    if meta_data.get('author_name',None):
        reset_method_count += 1

    logging.critical('time to process view' + str(end_view_time - start_view_time))

    start_template_time = datetime.datetime.now()

    #todo: organize variables by type
    template_context = RequestContext(request, {
        'language_code': translation.get_language(),
        'reset_method_count': reset_method_count,
<<<<<<< HEAD
        'view_name': 'questions',
        'reset_method_count': reset_method_count,
=======
        'page_class': 'main-page',
>>>>>>> 9c34f413
        'active_tab': 'questions',
        'questions' : page,
        'contributors' : contributors,
        'author_name' : meta_data.get('author_name',None),
        'tab_id' : search_state.sort,
        'questions_count' : paginator.count,
        'tags' : related_tags,
        'query': search_state.query,
        'search_tags' : search_state.tags,
        'tags_autocomplete' : tags_autocomplete,
        'is_unanswered' : False,#remove this from template
        'interesting_tag_names': meta_data.get('interesting_tag_names',None),
        'ignored_tag_names': meta_data.get('ignored_tag_names',None), 
        'sort': search_state.sort,
        'show_sort_by_relevance': askbot.conf.should_show_sort_by_relevance(),
        'scope': search_state.scope,
        'context' : paginator_context,
    })

    assert(request.is_ajax() == False)
    #ajax request is handled in a separate branch above

    #before = datetime.datetime.now()
    template = ENV.get_template('questions.html')
    response = HttpResponse(template.render(template_context))
    #after = datetime.datetime.now()
    #print after - before
    return response

def tags(request):#view showing a listing of available tags - plain list
    stag = ""
    is_paginated = True
    sortby = request.GET.get('sort', 'used')
    try:
        page = int(request.GET.get('page', '1'))
    except ValueError:
        page = 1

    if request.method == "GET":
        stag = request.GET.get("query", "").strip()
        if stag != '':
            objects_list = Paginator(
                            models.Tag.objects.filter(
                                                deleted=False,
                                                name__icontains=stag
                                            ).exclude(
                                                used_count=0
                                            ),
                            DEFAULT_PAGE_SIZE
                        )
        else:
            if sortby == "name":
                objects_list = Paginator(models.Tag.objects.all().filter(deleted=False).exclude(used_count=0).order_by("name"), DEFAULT_PAGE_SIZE)
            else:
                objects_list = Paginator(models.Tag.objects.all().filter(deleted=False).exclude(used_count=0).order_by("-used_count"), DEFAULT_PAGE_SIZE)

    try:
        tags = objects_list.page(page)
    except (EmptyPage, InvalidPage):
        tags = objects_list.page(objects_list.num_pages)

    paginator_data = {
        'is_paginated' : is_paginated,
        'pages': objects_list.num_pages,
        'page': page,
        'has_previous': tags.has_previous(),
        'has_next': tags.has_next(),
        'previous': tags.previous_page_number(),
        'next': tags.next_page_number(),
        'base_url' : reverse('tags') + '?sort=%s&amp;' % sortby
    }
    paginator_context = extra_tags.cnprog_paginator(paginator_data)
    data = {
        'active_tab': 'tags',
        'page_class': 'tags-page',
        'tags' : tags,
        'stag' : stag,
        'tab_id' : sortby,
        'keywords' : stag,
        'paginator_context' : paginator_context
    }
    context = RequestContext(request, data)
    template = ENV.get_template('tags.html')
    return HttpResponse(template.render(context))

def question(request, id):#refactor - long subroutine. display question body, answers and comments
    """view that displays body of the question and 
    all answers to it
    """
    #todo: fix inheritance of sort method from questions
    default_sort_method = request.session.get('questions_sort_method', 'votes')
    form = ShowQuestionForm(request.GET, default_sort_method)
    form.full_clean()#always valid
    show_answer = form.cleaned_data['show_answer']
    show_comment = form.cleaned_data['show_comment']
    show_page = form.cleaned_data['show_page']
    is_permalink = form.cleaned_data['is_permalink']
    answer_sort_method = form.cleaned_data['answer_sort_method']

    #resolve comment and answer permalinks
    #they go first because in theory both can be moved to another question
    #this block "returns" show_post and assigns actual comment and answer
    #to show_comment and show_answer variables
    #in the case if the permalinked items or their parents are gone - redirect
    #redirect also happens if id of the object's origin post != requested id
    show_post = None #used for permalinks
    if show_comment is not None:
        #comments
        try:
            show_comment = models.Comment.objects.get(id = show_comment)
            if str(show_comment.get_origin_post().id) != id:
                return HttpResponseRedirect(show_comment.get_absolute_url())
            show_post = show_comment.content_object
            show_comment.assert_is_visible_to(request.user)
        except models.Comment.DoesNotExist:
            error_message = _(
                'Sorry, the comment you are looking for has been '
                'deleted and is no longer accessible'
            )
            request.user.message_set.create(message = error_message)
            return HttpResponseRedirect(reverse('question', kwargs = {'id': id}))
        except exceptions.AnswerHidden, error:
            request.user.message_set.create(message = unicode(error))
            #use reverse function here because question is not yet loaded
            return HttpResponseRedirect(reverse('question', kwargs = {'id': id}))
        except exceptions.QuestionHidden, error:
            request.user.message_set.create(message = unicode(error))
            return HttpResponseRedirect(reverse('index'))

    elif show_answer is not None:
        #answers
        try:
            show_post = get_object_or_404(models.Answer, id = show_answer)
            if str(show_post.question.id) != id:
                return HttpResponseRedirect(show_post.get_absolute_url())
            show_post.assert_is_visible_to(request.user)
        except django_exceptions.PermissionDenied, error:
            request.user.message_set.create(message = unicode(error))
            return HttpResponseRedirect(reverse('question', kwargs = {'id': id}))

    #load question and maybe refuse showing deleted question
    try:
        question = get_object_or_404(models.Question, id=id)
        question.assert_is_visible_to(request.user)
    except exceptions.QuestionHidden, error:
        request.user.message_set.create(message = unicode(error))
        return HttpResponseRedirect(reverse('index'))

    #redirect if slug in the url is wrong
    if request.path != question.get_absolute_url():
        logging.debug('no slug match!')
        question_url = '?'.join((
                            question.get_absolute_url(),
                            urllib.urlencode(request.GET)
                        ))
        return HttpResponseRedirect(question_url)


    logging.debug('answer_sort_method=' + unicode(answer_sort_method))
    #load answers
    answers = question.get_answers(user = request.user)
    answers = answers.select_related(depth=1)

    user_answer_votes = {}
    for answer in answers:
        vote = answer.get_user_vote(request.user)
        if vote is not None and not user_answer_votes.has_key(answer.id):
            vote_value = -1
            if vote.is_upvote():
                vote_value = 1
            user_answer_votes[answer.id] = vote_value

    view_dic = {"latest":"-added_at", "oldest":"added_at", "votes":"-score" }
    orderby = view_dic[answer_sort_method]
    if answers is not None:
        answers = answers.order_by("-accepted", orderby)

    filtered_answers = []
    for answer in answers:
        if answer.deleted == True:
            if answer.author_id == request.user.id:
                filtered_answers.append(answer)
        else:
            filtered_answers.append(answer)

    #resolve page number and comment number for permalinks
    comment_order_number = None
    if show_comment:
        show_page = show_comment.get_page_number(answers = filtered_answers)
        comment_order_number = show_comment.get_order_number()
    elif show_answer:
        show_page = show_post.get_page_number(answers = filtered_answers)

    objects_list = Paginator(filtered_answers, const.ANSWERS_PAGE_SIZE)
    if show_page > objects_list.num_pages:
        return HttpResponseRedirect(question.get_absolute_url())
    page_objects = objects_list.page(show_page)

    #count visits
    if functions.not_a_robot_request(request):
        #todo: split this out into a subroutine
        #todo: merge view counts per user and per session
        #1) view count per session
        update_view_count = False
        if 'question_view_times' not in request.session:
            request.session['question_view_times'] = {}

        last_seen = request.session['question_view_times'].get(question.id, None)
        updated_when, updated_who = question.get_last_update_info()

        if updated_who != request.user:
            if last_seen:
                if last_seen < updated_when:
                    update_view_count = True 
            else:
                update_view_count = True

        request.session['question_view_times'][question.id] = \
                                                    datetime.datetime.now()

        if update_view_count:
            question.view_count += 1
            question.save()

        #2) question view count per user and clear response displays
        if request.user.is_authenticated():
            #get response notifications
            request.user.visit_question(question)

        #3) send award badges signal for any badges
        #that are awarded for question views 
        award_badges_signal.send(None,
                        event = 'view_question',
                        actor = request.user,
                        context_object = question,
                    )

    paginator_data = {
        'is_paginated' : (objects_list.count > const.ANSWERS_PAGE_SIZE),
        'pages': objects_list.num_pages,
        'page': show_page,
        'has_previous': page_objects.has_previous(),
        'has_next': page_objects.has_next(),
        'previous': page_objects.previous_page_number(),
        'next': page_objects.next_page_number(),
        'base_url' : request.path + '?sort=%s&amp;' % answer_sort_method,
        'extend_url' : "#sort-top"
    }
    paginator_context = extra_tags.cnprog_paginator(paginator_data)

    favorited = question.has_favorite_by_user(request.user)
    if request.user.is_authenticated():
        question_vote = question.votes.select_related().filter(user=request.user)
    else:
        question_vote = None #is this correct?
    if question_vote is not None and question_vote.count() > 0:
        question_vote = question_vote[0]


    data = {
        'page_class': 'question-page',
        'active_tab': 'questions',
        'question' : question,
        'question_vote' : question_vote,
        'question_comment_count':question.comments.count(),
        'answer' : AnswerForm(question,request.user),
        'answers' : page_objects.object_list,
        'user_answer_votes': user_answer_votes,
        'tags' : question.tags.all(),
        'tab_id' : answer_sort_method,
        'favorited' : favorited,
        'similar_questions' : question.get_similar_questions(),
        'language_code': translation.get_language(),
        'paginator_context' : paginator_context,
        'show_post': show_post,
        'show_comment': show_comment,
        'comment_order_number': comment_order_number
    }
    if request.user.is_authenticated():
        data['tags_autocomplete'] = _get_tags_cache_json()
    context = RequestContext(request, data)
    template = ENV.get_template('question.html')
    return HttpResponse(template.render(context))

def revisions(request, id, object_name=None):
    assert(object_name in ('Question', 'Answer'))
    post = get_object_or_404(models.get_model(object_name), id=id)
    revisions = list(post.revisions.all())
    revisions.reverse()
    for i, revision in enumerate(revisions):
        revision.html = revision.as_html()
        if i == 0:
            revision.diff = revisions[i].html
            revision.summary = _('initial version')
        else:
            revision.diff = htmldiff(revisions[i-1].html, revision.html)
    data = {
        'page_class':'revisions-page',
        'active_tab':'questions',
        'post': post,
        'revisions': revisions,
    }
    context = RequestContext(request, data)
    template = ENV.get_template('revisions.html')
    return HttpResponse(template.render(context))

@ajax_only
@anonymous_forbidden
@get_only
def get_comment(request):
    """returns text of a comment by id
    via ajax response requires request method get
    and request must be ajax
    """
    id = int(request.GET['id'])
    comment = models.Comment.objects.get(id = id)
    request.user.assert_can_edit_comment(comment)
    return {'text': comment.comment}<|MERGE_RESOLUTION|>--- conflicted
+++ resolved
@@ -298,12 +298,7 @@
     template_context = RequestContext(request, {
         'language_code': translation.get_language(),
         'reset_method_count': reset_method_count,
-<<<<<<< HEAD
-        'view_name': 'questions',
-        'reset_method_count': reset_method_count,
-=======
         'page_class': 'main-page',
->>>>>>> 9c34f413
         'active_tab': 'questions',
         'questions' : page,
         'contributors' : contributors,
