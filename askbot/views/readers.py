# encoding:utf-8
"""
:synopsis: views "read-only" for main textual content

By main textual content is meant - text of Questions, Answers and Comments.
The "read-only" requirement here is not 100% strict, as for example "question" view does
allow adding new comments via Ajax form post.
"""
import datetime
import logging
import urllib
import operator
from django.shortcuts import get_object_or_404
from django.shortcuts import render
from django.http import HttpResponseRedirect
from django.http import HttpResponse
from django.http import Http404
from django.http import HttpResponseNotAllowed
from django.http import HttpResponseBadRequest
from django.core.paginator import Paginator, EmptyPage, InvalidPage
from django.template.loader import get_template
from django.template import RequestContext
from django.utils import simplejson
from django.utils.html import escape
from django.utils.translation import ugettext as _
from django.utils.translation import ungettext
from django.utils import translation
from django.views.decorators import csrf
from django.core.urlresolvers import reverse
from django.core import exceptions as django_exceptions
from django.contrib.humanize.templatetags import humanize
from django.contrib.sites.models import get_current_site
from django.http import QueryDict
from django.conf import settings as django_settings

import askbot
from askbot import exceptions
from askbot.utils.diff import textDiff as htmldiff
from askbot.forms import AnswerForm
from askbot.forms import ShowQuestionForm
<<<<<<< HEAD
from askbot.forms import ShowQuestionsForm
from askbot.forms import get_integer_parameter
=======
from askbot.forms import GetUserItemsForm
from askbot.forms import GetDataForPostForm
>>>>>>> bfd4497f
from askbot.utils.loading import load_module
from askbot import conf
from askbot import models
from askbot.models.tag import Tag
from askbot import const
from askbot.models import get_feed_url
from askbot.startup_procedures import domain_is_bad
from askbot.utils import functions
from askbot.utils.html import sanitize_html
from askbot.utils.decorators import anonymous_forbidden, ajax_only, get_only
from askbot.search.state_manager import SearchState
from askbot.templatetags import extra_tags
from askbot.conf import settings as askbot_settings
from askbot.views import context

# used in index page
#todo: - take these out of const or settings
from askbot.models import Post, Vote

INDEX_PAGE_SIZE = 30
INDEX_AWARD_SIZE = 15
INDEX_TAGS_SIZE = 25
# used in tags list
DEFAULT_PAGE_SIZE = 60
# used in questions
# used in answers

#refactor? - we have these
#views that generate a listing of questions in one way or another:
#index, unanswered, questions, search, tag
#should we dry them up?
#related topics - information drill-down, search refinement

def index(request):#generates front page - shows listing of questions sorted in various ways
    """index view mapped to the root url of the Q&A site
    This is the future placeholder for the "feeds" listing view
    """
    return HttpResponseRedirect(get_feed_url('questions'))

def questions(request, **kwargs):
    """
    List of Questions, Tagged questions, and Unanswered questions.
    matching search query or user selection
    """
    #before = datetime.datetime.now()
    if request.method != 'GET':
        return HttpResponseNotAllowed(['GET'])

    form = ShowQuestionsForm(kwargs)
    if form.is_valid() is False:
        raise Http404()

    request.session['askbot_feed'] = kwargs['feed']
    kwargs['feed'] = get_object_or_404(models.Feed, name=kwargs['feed'],
                                       site=get_current_site(request))

    search_state = SearchState(
                    user_logged_in=request.user.is_authenticated(),
                    **kwargs
                )

    qs, meta_data = models.Thread.objects.run_advanced_search(
                        request_user=request.user, search_state=search_state
                    )
    if meta_data['non_existing_tags']:
        search_state = search_state.remove_tags(meta_data['non_existing_tags'])

    paginator = Paginator(qs, search_state.page_size)
    if paginator.num_pages < search_state.page:
        search_state.page = 1
    page = paginator.page(search_state.page)
    page.object_list = list(page.object_list) # evaluate the queryset

    # INFO: Because for the time being we need question posts and thread authors
    #       down the pipeline, we have to precache them in thread objects
    models.Thread.objects.precache_view_data_hack(threads=page.object_list)

    related_tags = Tag.objects.get_related_to_search(
                        threads=page.object_list,
                        ignored_tag_names=meta_data.get('ignored_tag_names',[])
                    )
    tag_list_type = askbot_settings.TAG_LIST_FORMAT
    if tag_list_type == 'cloud': #force cloud to sort by name
        related_tags = sorted(related_tags, key = operator.attrgetter('name'))

    contributors = list(
        models.Thread.objects.get_thread_contributors(
                                        thread_list=page.object_list
                                    ).only('id', 'username', 'gravatar')
                        )

    paginator_context = {
        'is_paginated' : (paginator.count > search_state.page_size),
        'pages': paginator.num_pages,
        'current_page_number': search_state.page,
        'page_object': page,
        'base_url' : search_state.query_string(),
        'page_size' : search_state.page_size,
    }

    # We need to pass the rss feed url based
    # on the search state to the template.
    # We use QueryDict to get a querystring
    # from dicts and arrays. Much cleaner
    # than parsing and string formating.
    rss_query_dict = QueryDict("").copy()
    if search_state.query:
        # We have search string in session - pass it to
        # the QueryDict
        rss_query_dict.update({"q": search_state.query})
    if search_state.tags:
        # We have tags in session - pass it to the
        # QueryDict but as a list - we want tags+
        rss_query_dict.setlist("tags", search_state.tags)
    context_feed_url = '/%sfeeds/rss/?%s' % (
                            django_settings.ASKBOT_URL,
                            rss_query_dict.urlencode()
                        ) # Format the url with the QueryDict

    reset_method_count = len(filter(None, [search_state.query, search_state.tags, meta_data.get('author_name', None)]))

    if request.is_ajax():
        q_count = paginator.count

        #todo: words
        question_counter = ungettext('%(q_num)s question', '%(q_num)s questions', q_count)
        question_counter = question_counter % {'q_num': humanize.intcomma(q_count),}

        if q_count > search_state.page_size:
            paginator_tpl = get_template('main_page/paginator.html')
            paginator_html = paginator_tpl.render(
                RequestContext(
                    request, {
                        'context': paginator_context,
                        'questions_count': q_count,
                        'page_size' : search_state.page_size,
                        'search_state': search_state,
                    }
                )
            )
        else:
            paginator_html = ''

        questions_tpl = get_template('main_page/questions_loop.html')
        questions_html = questions_tpl.render(
            RequestContext(
                request, {
                    'threads': page,
                    'search_state': search_state,
                    'reset_method_count': reset_method_count,
                    'request': request
                }
            )
        )

        ajax_data = {
            'query_data': {
                'tags': search_state.tags,
                'sort_order': search_state.sort,
                'ask_query_string': search_state.ask_query_string(),
            },
            'paginator': paginator_html,
            'question_counter': question_counter,
            'faces': [],#[extra_tags.gravatar(contributor, 48) for contributor in contributors],
            'feed_url': context_feed_url,
            'query_string': search_state.query_string(),
            'page_size' : search_state.page_size,
            'questions': questions_html.replace('\n',''),
            'non_existing_tags': meta_data['non_existing_tags'],
        }
        ajax_data['related_tags'] = [{
            'name': escape(tag.name),
            'used_count': humanize.intcomma(tag.local_used_count)
        } for tag in related_tags]

        #here we add and then delete some items
        #to allow extra context processor to work
        ajax_data['tags'] = related_tags
        ajax_data['interesting_tag_names'] = None
        ajax_data['threads'] = page
        extra_context = context.get_extra(
                                    'ASKBOT_QUESTIONS_PAGE_EXTRA_CONTEXT',
                                    request,
                                    ajax_data
                                )
        del ajax_data['tags']
        del ajax_data['interesting_tag_names']
        del ajax_data['threads']

        ajax_data.update(extra_context)

        return HttpResponse(simplejson.dumps(ajax_data), mimetype = 'application/json')

    else: # non-AJAX branch

        template_data = {
            'active_tab': 'questions',
            'author_name' : meta_data.get('author_name',None),
            'contributors' : contributors,
            'context' : paginator_context,
            'is_unanswered' : False,#remove this from template
            'interesting_tag_names': meta_data.get('interesting_tag_names', None),
            'ignored_tag_names': meta_data.get('ignored_tag_names', None),
            'subscribed_tag_names': meta_data.get('subscribed_tag_names', None),
            'language_code': translation.get_language(),
            'name_of_anonymous_user' : models.get_name_of_anonymous_user(),
            'page_class': 'main-page',
            'page_size': search_state.page_size,
            'query': search_state.query,
            'threads' : page,
            'questions_count' : paginator.count,
            'reset_method_count': reset_method_count,
            'scope': search_state.scope,
            'feed': search_state.feed,
            'show_sort_by_relevance': conf.should_show_sort_by_relevance(),
            'search_tags' : search_state.tags,
            'sort': search_state.sort,
            'tab_id' : search_state.sort,
            'tags' : related_tags,
            'tag_list_type' : tag_list_type,
            'font_size' : extra_tags.get_tag_font_size(related_tags),
            'display_tag_filter_strategy_choices': conf.get_tag_display_filter_strategy_choices(),
            'email_tag_filter_strategy_choices': conf.get_tag_email_filter_strategy_choices(),
            'query_string': search_state.query_string(),
            'search_state': search_state,
            'feed_url': context_feed_url,
        }

        extra_context = context.get_extra(
                                    'ASKBOT_QUESTIONS_PAGE_EXTRA_CONTEXT',
                                    request,
                                    template_data
                                )

        template_data.update(extra_context)
        template_data.update(context.get_for_tag_editor())

        #and one more thing:) give admin user heads up about
        #setting the domain name if they have not done that yet
        #todo: move this out to a separate middleware
        if request.user.is_authenticated() and request.user.is_administrator():
            if domain_is_bad():
                url = reverse(
                    'group_settings',
                    kwargs = {'group': 'QA_SITE_SETTINGS'}
                )
                url = url + '#id_QA_SITE_SETTINGS__APP_URL'
                msg = _(
                    'Please go to '
                    '<a href="%s">"settings->URLs, keywords and greetings"</a> '
                    'and set the base url for your site to function properly'
                ) % url
                request.user.message_set.create(message=msg)

        return render(request, 'main_page.html', template_data)


<<<<<<< HEAD
def activity(request):
    """lists latest revisions"""
    revisions = models.PostRevision.objects.all().select_related('post__post_type')
    revisions = revisions.order_by('-id')
    paginator = Paginator(revisions, DEFAULT_PAGE_SIZE)
    page_number = get_integer_parameter(request.GET, 'page')
    page = paginator.page(page_number)
    paginator_data = {
        'is_paginated' : (paginator.num_pages > 1),
        'pages': paginator.num_pages,
        'current_page_number': page_number,
        'page_object': page,
        'base_url' : reverse('activity') + '?'
    }
    paginator_context = functions.setup_paginator(paginator_data)
    template_context = {
        'paginator_context': paginator_context,
        'revisions': page.object_list
    }
    return render(request, 'activity.html', template_context)

=======
def get_top_answers(request):
    """returns a snippet of html of users answers"""
    form = GetUserItemsForm(request.GET)
    if form.is_valid():
        owner = models.User.objects.get(id=form.cleaned_data['user_id'])
        paginator = owner.get_top_answers_paginator(visitor=request.user)
        answers = paginator.page(form.cleaned_data['page_number']).object_list
        template = get_template('user_profile/user_answers_list.html')
        answers_html = template.render({'top_answers': answers})
        json_string = simplejson.dumps({
                            'html': answers_html,
                            'num_answers': paginator.count}
                        )
        return HttpResponse(json_string, content_type='application/json')
    else:
        return HttpResponseBadRequest()
>>>>>>> bfd4497f

def tags(request):#view showing a listing of available tags - plain list

    #1) Get parameters. This normally belongs to form cleaning.
    post_data = request.GET
    sortby = post_data.get('sort', 'used')
    page = get_integer_parameter(post_data, 'page')

    tag_isolation = getattr(django_settings, 'ASKBOT_TAG_ISOLATION', None)

    query = post_data.get('query', '').strip()

    #2) Get query set for the tags.
<<<<<<< HEAD
    query_params = dict()
=======
    query_params = {
        'deleted': False,
        'language_code': translation.get_language()
    }
>>>>>>> bfd4497f
    if query != '':
        query_params['name__icontains'] = query

    if tag_isolation == 'per-site':
        query_params['askbot_site_links__site'] = get_current_site(request)
        query_params['askbot_site_links__used_count__gt'] = 0
    else:
        query_params['used_count__gt'] = 0

    tags_qs = Tag.objects.filter(**query_params)

    if sortby == 'name':
        order_by = 'name'
    else:
        if tag_isolation == 'per-site':
            order_by = '-askbot_site_links__used_count'
        else:
            order_by = '-used_count'

    tags_qs = tags_qs.order_by(order_by)

    #3) Start populating the template context.
    tag_list_type = askbot_settings.TAG_LIST_FORMAT
    data = {
        'active_tab': 'tags',
        'page_class': 'tags-page',
        'tag_list_type' : tag_list_type,
        'stag' : query,
        'tab_id' : sortby,
        'keywords' : query,
<<<<<<< HEAD
        'tag_isolation': tag_isolation
=======
        'search_state': SearchState(*[None for x in range(8)])
>>>>>>> bfd4497f
    }

    if tag_list_type == 'list':
        #plain listing is paginated
        objects_list = Paginator(tags_qs, DEFAULT_PAGE_SIZE)
        try:
            tags = objects_list.page(page)
        except (EmptyPage, InvalidPage):
            tags = objects_list.page(objects_list.num_pages)

        paginator_data = {
            'is_paginated' : (objects_list.num_pages > 1),
            'pages': objects_list.num_pages,
            'current_page_number': page,
            'page_object': tags,
            'base_url' : reverse('tags') + '?sort=%s&amp;' % sortby
        }
        paginator_context = functions.setup_paginator(paginator_data)
        data['paginator_context'] = paginator_context
    else:
        #tags for the tag cloud are given without pagination
        tags = tags_qs
        font_size = extra_tags.get_tag_font_size(tags)
        data['font_size'] = font_size

    data['tags'] = tags
    data.update(context.get_extra('ASKBOT_TAGS_PAGE_EXTRA_CONTEXT', request, data))

    if request.is_ajax():
        template = get_template('tags/content.html')
        template_context = RequestContext(request, data)
        json_data = {'success': True, 'html': template.render(template_context)}
        json_string = simplejson.dumps(json_data)
        return HttpResponse(json_string, content_type='application/json')
    else:
        return render(request, 'tags.html', data)

@csrf.csrf_protect
def question(request, feed=None, id=None):#refactor - long subroutine. display question body, answers and comments
    """view that displays body of the question and
    all answers to it
    """
    request.session['askbot_feed'] = feed
    feed = get_object_or_404(models.Feed, name=feed,
                             site=get_current_site(request))
    #process url parameters
    #todo: fix inheritance of sort method from questions
    #before = datetime.datetime.now()
    form = ShowQuestionForm(request.GET)
    form.full_clean()#always valid
    show_answer = form.cleaned_data['show_answer']
    show_comment = form.cleaned_data['show_comment']
    show_page = form.cleaned_data['show_page']
    answer_sort_method = form.cleaned_data['answer_sort_method']

    #load question and maybe refuse showing deleted question
    #if the question does not exist - try mapping to old questions
    #and and if it is not found again - then give up
    try:
        question_post = models.Post.objects.filter(
                                post_type = 'question',
                                id = id
                            ).select_related('thread')[0]
    except IndexError:
    # Handle URL mapping - from old Q/A/C/ URLs to the new one
        try:
            question_post = models.Post.objects.filter(
                                    post_type='question',
                                    old_question_id = id
                                ).select_related('thread')[0]
        except IndexError:
            raise Http404

        if show_answer:
            try:
                old_answer = models.Post.objects.get_answers().get(old_answer_id=show_answer)
                return HttpResponseRedirect(old_answer.get_absolute_url())
            except models.Post.DoesNotExist:
                pass

        elif show_comment:
            try:
                old_comment = models.Post.objects.get_comments().get(old_comment_id=show_comment)
                return HttpResponseRedirect(old_comment.get_absolute_url())
            except models.Post.DoesNotExist:
                pass

    try:
        question_post.assert_is_visible_to(request.user)
    except exceptions.QuestionHidden, error:
        request.user.message_set.create(message = unicode(error))
        return HttpResponseRedirect(reverse('index'))

    #making sure that the question belongs to the current feed.
    if not feed.thread_belongs_to_feed(question_post.thread):
        raise Http404

    #redirect if slug in the url is wrong
    if request.path.split('/')[-2] != question_post.slug:
        logging.debug('no slug match!')
        question_url = '?'.join((
                            question_post.get_absolute_url(),
                            urllib.urlencode(request.GET)
                        ))
        return HttpResponseRedirect(question_url)


    #resolve comment and answer permalinks
    #they go first because in theory both can be moved to another question
    #this block "returns" show_post and assigns actual comment and answer
    #to show_comment and show_answer variables
    #in the case if the permalinked items or their parents are gone - redirect
    #redirect also happens if id of the object's origin post != requested id
    show_post = None #used for permalinks
    if show_comment:
        #if url calls for display of a specific comment,
        #check that comment exists, that it belongs to
        #the current question
        #if it is an answer comment and the answer is hidden -
        #redirect to the default view of the question
        #if the question is hidden - redirect to the main page
        #in addition - if url points to a comment and the comment
        #is for the answer - we need the answer object
        try:
            show_comment = models.Post.objects.get_comments().get(id=show_comment)
        except models.Post.DoesNotExist:
            error_message = _(
                'Sorry, the comment you are looking for has been '
                'deleted and is no longer accessible'
            )
            request.user.message_set.create(message = error_message)
            return HttpResponseRedirect(question_post.thread.get_absolute_url())

        if str(show_comment.thread._question_post().id) != str(id):
            return HttpResponseRedirect(show_comment.get_absolute_url())
        show_post = show_comment.parent

        try:
            show_comment.assert_is_visible_to(request.user)
        except exceptions.AnswerHidden, error:
            request.user.message_set.create(message = unicode(error))
            #use reverse function here because question is not yet loaded
            return HttpResponseRedirect(reverse('question', kwargs = {'id': id}))
        except exceptions.QuestionHidden, error:
            request.user.message_set.create(message = unicode(error))
            return HttpResponseRedirect(reverse('index'))

    elif show_answer:
        #if the url calls to view a particular answer to
        #question - we must check whether the question exists
        #whether answer is actually corresponding to the current question
        #and that the visitor is allowed to see it
        show_post = get_object_or_404(models.Post, post_type='answer', id=show_answer)
        if str(show_post.thread._question_post().id) != str(id):
            return HttpResponseRedirect(show_post.get_absolute_url())

        try:
            show_post.assert_is_visible_to(request.user)
        except django_exceptions.PermissionDenied, error:
            request.user.message_set.create(message = unicode(error))
            return HttpResponseRedirect(reverse('question', kwargs = {'id': id}))

    thread = question_post.thread

    if getattr(django_settings, 'ASKBOT_MULTILINGUAL', False):
        if thread.language_code != translation.get_language():
            return HttpResponseRedirect(thread.get_absolute_url())

    logging.debug('answer_sort_method=' + unicode(answer_sort_method))

    #load answers and post id's->athor_id mapping
    #posts are pre-stuffed with the correctly ordered comments
    updated_question_post, answers, post_to_author, published_answer_ids = thread.get_cached_post_data(
                                sort_method=answer_sort_method,
                                user=request.user
                            )
    question_post.set_cached_comments(
        updated_question_post.get_cached_comments()
    )


    #Post.objects.precache_comments(for_posts=[question_post] + answers, visitor=request.user)

    user_votes = {}
    user_post_id_list = list()
    #todo: cache this query set, but again takes only 3ms!
    if request.user.is_authenticated():
        user_votes = Vote.objects.filter(
                            user=request.user,
                            voted_post__id__in = post_to_author.keys()
                        ).values_list('voted_post_id', 'vote')
        user_votes = dict(user_votes)
        #we can avoid making this query by iterating through
        #already loaded posts
        user_post_id_list = [
            id for id in post_to_author if post_to_author[id] == request.user.id
        ]

    #resolve page number and comment number for permalinks
    show_comment_position = None
    if show_comment:
        show_page = show_comment.get_page_number(answer_posts=answers)
        show_comment_position = show_comment.get_order_number()
    elif show_answer:
        show_page = show_post.get_page_number(answer_posts=answers)

    objects_list = Paginator(answers, const.ANSWERS_PAGE_SIZE)
    if show_page > objects_list.num_pages:
        return HttpResponseRedirect(question_post.get_absolute_url())
    page_objects = objects_list.page(show_page)

    #count visits
    #import ipdb; ipdb.set_trace()
    if functions.not_a_robot_request(request):
        #todo: split this out into a subroutine
        #todo: merge view counts per user and per session
        #1) view count per session
        update_view_count = False
        if 'question_view_times' not in request.session:
            request.session['question_view_times'] = {}

        last_seen = request.session['question_view_times'].get(question_post.id, None)

        if thread.last_activity_by_id != request.user.id:
            if last_seen:
                if last_seen < thread.last_activity_at:
                    update_view_count = True
            else:
                update_view_count = True

        request.session['question_view_times'][question_post.id] = \
                                                    datetime.datetime.now()

        #2) run the slower jobs in a celery task
        from askbot import tasks
        tasks.record_question_visit.delay(
            question_post = question_post,
            user_id = request.user.id,
            update_view_count = update_view_count
        )

    paginator_data = {
        'is_paginated' : (objects_list.count > const.ANSWERS_PAGE_SIZE),
        'pages': objects_list.num_pages,
        'current_page_number': show_page,
        'page_object': page_objects,
        'base_url' : request.path + '?sort=%s&amp;' % answer_sort_method,
    }
    paginator_context = functions.setup_paginator(paginator_data)

    #todo: maybe consolidate all activity in the thread
    #for the user into just one query?
    favorited = thread.has_favorite_by_user(request.user)

    is_cacheable = True
    if show_page != 1:
        is_cacheable = False
    elif show_comment_position > askbot_settings.MAX_COMMENTS_TO_SHOW:
        is_cacheable = False

    #maybe load draft
    initial = {}
    if request.user.is_authenticated():
        #todo: refactor into methor on thread
        drafts = models.DraftAnswer.objects.filter(
                                        author=request.user,
                                        thread=thread
                                    )
        if drafts.count() > 0:
            initial['text'] = drafts[0].text

    custom_answer_form_path = getattr(django_settings, 'ASKBOT_NEW_ANSWER_FORM', None)
    if custom_answer_form_path:
        answer_form_class = load_module(custom_answer_form_path)
    else:
        answer_form_class = AnswerForm

    answer_form = answer_form_class(initial=initial, user=request.user)

    user_can_post_comment = (
        request.user.is_authenticated() and request.user.can_post_comment()
    )

    new_answer_allowed = True
    previous_answer = None
    if request.user.is_authenticated():
        if askbot_settings.LIMIT_ONE_ANSWER_PER_USER:
            for answer in answers:
                if answer.author == request.user:
                    new_answer_allowed = False
                    previous_answer = answer
                    break

    if request.user.is_authenticated() and askbot_settings.GROUPS_ENABLED:
        group_read_only = request.user.is_read_only()
    else:
        group_read_only = False

    if request.user.is_authenticated() and request.user.can_access_admin_comments():
        user_can_access_admin_comments = True
    else:
        user_can_access_admin_comments = False

    data = {
        'is_cacheable': False,#is_cacheable, #temporary, until invalidation fix
        'long_time': const.LONG_TIME,#"forever" caching
        'page_class': 'question-page',
        'active_tab': 'questions',
        'question' : question_post,
        'thread': thread,
        'thread_is_moderated': thread.is_moderated(),
        'search_state': SearchState(feed=feed),
        'feed': feed,
        'user_is_thread_moderator': thread.has_moderator(request.user),
        'published_answer_ids': published_answer_ids,
        'answer' : answer_form,
        'editor_is_unfolded': answer_form.has_data(),
        'answers' : page_objects.object_list,
        'answer_count': thread.get_answer_count(request.user),
        'category_tree_data': askbot_settings.CATEGORY_TREE,
        'user_votes': user_votes,
        'user_post_id_list': user_post_id_list,
        'user_can_post_comment': user_can_post_comment,#in general
        'user_can_access_admin_comments': user_can_access_admin_comments,
        'new_answer_allowed': new_answer_allowed,
        'oldest_answer_id': thread.get_oldest_answer_id(request.user),
        'previous_answer': previous_answer,
        'tab_id' : answer_sort_method,
        'favorited' : favorited,
        'similar_threads' : thread.get_similar_threads(),
        'language_code': translation.get_language(),
        'paginator_context' : paginator_context,
        'show_post': show_post,
        'show_comment': show_comment,
        'show_comment_position': show_comment_position,
        'group_read_only': group_read_only,
    }
    #shared with ...
    if askbot_settings.GROUPS_ENABLED:
        data['sharing_info'] = thread.get_sharing_info()

    data.update(context.get_for_tag_editor())

    extra = context.get_extra('ASKBOT_QUESTION_PAGE_EXTRA_CONTEXT', request, data)
    data.update(extra)

    return render(request, 'question.html', data)

def revisions(request, id, post_type = None):
    assert post_type in ('question', 'answer')
    post = get_object_or_404(models.Post, post_type=post_type, id=id)
    revisions = list(models.PostRevision.objects.filter(post=post))
    revisions.reverse()
    for i, revision in enumerate(revisions):
        if i == 0:
            revision.diff = sanitize_html(revisions[i].html)
            revision.summary = _('initial version')
        else:
            revision.diff = htmldiff(
                sanitize_html(revisions[i-1].html),
                sanitize_html(revision.html)
            )

    data = {
        'page_class':'revisions-page',
        'active_tab':'questions',
        'post': post,
        'revisions': revisions,
    }
    return render(request, 'revisions.html', data)

@csrf.csrf_exempt
@ajax_only
@anonymous_forbidden
@get_only
def get_comment(request):
    """returns text of a comment by id
    via ajax response requires request method get
    and request must be ajax
    """
    id = int(request.GET['id'])
    comment = models.Post.objects.get(id=id)
    request.user.assert_can_edit_comment(comment)
    return {'text': comment.text}


@csrf.csrf_exempt
@ajax_only
@anonymous_forbidden
@get_only
def get_perms_data(request):
    """returns details about permitted activities
    according to the users reputation
    """

    items = (
        'MIN_REP_TO_VOTE_UP',
        'MIN_REP_TO_VOTE_DOWN',
    )

    if askbot_settings.MIN_DAYS_TO_ANSWER_OWN_QUESTION > 0:
        items += ('MIN_REP_TO_ANSWER_OWN_QUESTION',)

    if askbot_settings.ACCEPTING_ANSWERS_ENABLED:
        items += (
            'MIN_REP_TO_ACCEPT_OWN_ANSWER',
            'MIN_REP_TO_ACCEPT_ANY_ANSWER',
        )

    items += (
        'MIN_REP_TO_FLAG_OFFENSIVE',
        'MIN_REP_TO_DELETE_OTHERS_COMMENTS',
        'MIN_REP_TO_DELETE_OTHERS_POSTS',
        'MIN_REP_TO_UPLOAD_FILES',
        'MIN_REP_TO_INSERT_LINK',
        'MIN_REP_TO_SUGGEST_LINK',
        'MIN_REP_TO_CLOSE_OTHERS_QUESTIONS',
        'MIN_REP_TO_RETAG_OTHERS_QUESTIONS',
        'MIN_REP_TO_EDIT_WIKI',
        'MIN_REP_TO_EDIT_OTHERS_POSTS',
        'MIN_REP_TO_VIEW_OFFENSIVE_FLAGS',
    )

    if askbot_settings.ALLOW_ASKING_BY_EMAIL or askbot_settings.REPLY_BY_EMAIL:
        items += (
            'MIN_REP_TO_POST_BY_EMAIL',
            'MIN_REP_TO_TWEET_ON_OTHERS_ACCOUNTS',
        )

    data = list()
    for item in items:
        setting = (
            askbot_settings.get_description(item),
            getattr(askbot_settings, item)
        )
        data.append(setting)

    template = get_template('widgets/user_perms.html')
    html = template.render({
        'user': request.user,
        'perms_data': data
    })

    return {'html': html}

@ajax_only
@get_only
def get_post_html(request):
    post = models.Post.objects.get(id=request.GET['post_id'])
    post.assert_is_visible_to(request.user)
    return {'post_html': post.html}<|MERGE_RESOLUTION|>--- conflicted
+++ resolved
@@ -38,13 +38,9 @@
 from askbot.utils.diff import textDiff as htmldiff
 from askbot.forms import AnswerForm
 from askbot.forms import ShowQuestionForm
-<<<<<<< HEAD
 from askbot.forms import ShowQuestionsForm
 from askbot.forms import get_integer_parameter
-=======
 from askbot.forms import GetUserItemsForm
-from askbot.forms import GetDataForPostForm
->>>>>>> bfd4497f
 from askbot.utils.loading import load_module
 from askbot import conf
 from askbot import models
@@ -302,7 +298,6 @@
         return render(request, 'main_page.html', template_data)
 
 
-<<<<<<< HEAD
 def activity(request):
     """lists latest revisions"""
     revisions = models.PostRevision.objects.all().select_related('post__post_type')
@@ -324,7 +319,6 @@
     }
     return render(request, 'activity.html', template_context)
 
-=======
 def get_top_answers(request):
     """returns a snippet of html of users answers"""
     form = GetUserItemsForm(request.GET)
@@ -341,7 +335,6 @@
         return HttpResponse(json_string, content_type='application/json')
     else:
         return HttpResponseBadRequest()
->>>>>>> bfd4497f
 
 def tags(request):#view showing a listing of available tags - plain list
 
@@ -355,14 +348,10 @@
     query = post_data.get('query', '').strip()
 
     #2) Get query set for the tags.
-<<<<<<< HEAD
-    query_params = dict()
-=======
     query_params = {
         'deleted': False,
         'language_code': translation.get_language()
     }
->>>>>>> bfd4497f
     if query != '':
         query_params['name__icontains'] = query
 
@@ -393,11 +382,8 @@
         'stag' : query,
         'tab_id' : sortby,
         'keywords' : query,
-<<<<<<< HEAD
-        'tag_isolation': tag_isolation
-=======
+        'tag_isolation': tag_isolation,
         'search_state': SearchState(*[None for x in range(8)])
->>>>>>> bfd4497f
     }
 
     if tag_list_type == 'list':
