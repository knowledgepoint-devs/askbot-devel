--- conflicted
+++ resolved
@@ -303,14 +303,10 @@
         'subscribed_tag_names': meta_data.get('subscribed_tag_names', None),
         'tab_id' : search_state.sort,
         'tags' : related_tags,
-<<<<<<< HEAD
         'tag_filter_strategy_choices': const.TAG_DISPLAY_FILTER_STRATEGY_CHOICES,
         'email_tag_filter_strategy_choices': const.TAG_EMAIL_FILTER_STRATEGY_CHOICES,
-=======
         'tag_list_type' : tag_list_type,
         'font_size' : font_size,
-        'tag_filter_strategy_choices': const.TAG_FILTER_STRATEGY_CHOICES,
->>>>>>> 79d1a1d9
     }
 
     assert(request.is_ajax() == False)
