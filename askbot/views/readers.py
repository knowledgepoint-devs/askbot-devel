# encoding:utf-8
"""
:synopsis: views "read-only" for main textual content

By main textual content is meant - text of Questions, Answers and Comments.
The "read-only" requirement here is not 100% strict, as for example "question" view does
allow adding new comments via Ajax form post.
"""
import datetime
import logging
import urllib
from django.conf import settings
from django.shortcuts import render_to_response, get_object_or_404
from django.http import HttpResponseRedirect, HttpResponse, HttpResponseForbidden, Http404
from django.http import urlencode
from django.core.paginator import Paginator, EmptyPage, InvalidPage
from django.template import RequestContext, Context
from django.template import defaultfilters
from django.utils.html import *
from django.utils.http import urlencode
from django.utils import simplejson
from django.utils.translation import ugettext as _
from django.utils.translation import ungettext
from django.utils import translation
from django.core.urlresolvers import reverse
from django.views.decorators.cache import cache_page
from django.core import exceptions as django_exceptions
from django.contrib.humanize.templatetags import humanize

import askbot
from askbot import exceptions
from askbot.utils.html import sanitize_html
#from lxml.html.diff import htmldiff
from askbot.utils.diff import textDiff as htmldiff
from askbot.forms import AdvancedSearchForm, AnswerForm, ShowQuestionForm
from askbot import models
from askbot.models.badges import award_badges_signal
from askbot import const
from askbot import auth
from askbot.utils import markup
from askbot.utils.forms import get_next_url
from askbot.utils import functions
from askbot.utils.decorators import anonymous_forbidden, ajax_only, get_only
from askbot.search.state_manager import SearchState
from askbot.templatetags import extra_tags
from askbot.templatetags import extra_filters
import askbot.conf
from askbot.conf import settings as askbot_settings
from askbot.skins.loaders import ENV #jinja2 template loading enviroment

# used in index page
#todo: - take these out of const or settings
INDEX_PAGE_SIZE = 30
INDEX_AWARD_SIZE = 15
INDEX_TAGS_SIZE = 25
# used in tags list
DEFAULT_PAGE_SIZE = 60
# used in questions
# used in answers

#system to display main content
def _get_tags_cache_json():#service routine used by views requiring tag list in the javascript space
    """returns list of all tags in json format
    no caching yet, actually
    """
    tags = models.Tag.objects.filter(deleted=False).all()
    tags_list = []
    for tag in tags:
        dic = {'n': tag.name, 'c': tag.used_count}
        tags_list.append(dic)
    tags = simplejson.dumps(tags_list)
    return tags

#refactor? - we have these
#views that generate a listing of questions in one way or another:
#index, unanswered, questions, search, tag
#should we dry them up?
#related topics - information drill-down, search refinement

def index(request):#generates front page - shows listing of questions sorted in various ways
    """index view mapped to the root url of the Q&A site
    """
    return HttpResponseRedirect(reverse('questions'))

def questions(request):
    """
    List of Questions, Tagged questions, and Unanswered questions.
    matching search query or user selection
    """
    start_view_time = datetime.datetime.now()

    #don't allow to post to this view
    if request.method == 'POST':
        raise Http404

    #todo: redo SearchState to accept input from
    #view_log, session and request parameters
    search_state = request.session.get('search_state', SearchState())

    view_log = request.session['view_log']

    if view_log.get_previous(1) != 'questions':
        if view_log.get_previous(2) != 'questions':
            #print 'user stepped too far, resetting search state'
            search_state.reset()

    if request.user.is_authenticated():
        search_state.set_logged_in()

    form = AdvancedSearchForm(request.GET)
    #todo: form is used only for validation...
    if form.is_valid():
        search_state.update_from_user_input(
                                    form.cleaned_data,
                                    request.GET,
                                )
        #todo: better put these in separately then analyze
        #what neesd to be done, otherwise there are two routines
        #that take request.GET I don't like this use of parameters
        #another weakness is that order of routine calls matters here
        search_state.relax_stickiness( request.GET, view_log )

        request.session['search_state'] = search_state
        request.session.modified = True

    #force reset for debugging
    #search_state.reset()
    #request.session.modified = True

    #todo: have this call implemented for sphinx, mysql and pgsql
    (qs, meta_data, related_tags) = models.Question.objects.run_advanced_search(
                                            request_user = request.user,
                                            search_state = search_state,
                                        )

    paginator = Paginator(qs, search_state.page_size)

    if paginator.num_pages < search_state.page:
        raise Http404

    if search_state.query != None and search_state.query != '':
        if request.META['REMOTE_ADDR'] not in settings.INTERNAL_IPS:
            if request.is_ajax():
                logging.critical('ajax search query %s' % search_state.query)
            else:
                logging.critical('regular search query %s' % search_state.query)
        else:
            logging.debug('it is Evgeny playing')

    page = paginator.page(search_state.page)

    contributors = models.Question.objects.get_question_and_answer_contributors(page.object_list)

    paginator_context = {
        'is_paginated' : (paginator.count > search_state.page_size),
        'pages': paginator.num_pages,
        'page': search_state.page,
        'has_previous': page.has_previous(),
        'has_next': page.has_next(),
        'previous': page.previous_page_number(),
        'next': page.next_page_number(),
        'base_url' : request.path + '?sort=%s&amp;' % search_state.sort,#todo in T sort=>sort_method
        'page_size' : search_state.page_size,#todo in T pagesize -> page_size
    }

    if request.is_ajax():

        q_count = paginator.count
        question_counter = ungettext(
                                '%(q_num)s question',
                                '%(q_num)s questions',
                                q_count
                            ) % {
                                'q_num': humanize.intcomma(q_count),
                            }

        if q_count > search_state.page_size:
            paginator_tpl = ENV.get_template('paginator.html')
            #todo: remove this patch on context after all templates are moved to jinja
            paginator_context['base_url'] = request.path + '?sort=%s&' % search_state.sort
            data = {
                'paginator_context': extra_tags.cnprog_paginator(paginator_context)
            }
            paginator_html = paginator_tpl.render(Context(data))
        else:
            paginator_html = ''
        ajax_data = {
            #current page is 1 by default now
            #because ajax is only called by update in the search button
            'paginator': paginator_html,
            'question_counter': question_counter,
            'questions': list(),
            'related_tags': list(),
            'faces': list()
        }

        badge_levels = dict(const.BADGE_TYPE_CHOICES)
        def pluralize_badge_count(count, level):
            return ungettext(
                '%(badge_count)d %(badge_level)s badge',
                '%(badge_count)d %(badge_level)s badges',
                count
            ) % {
                'badge_count': count, 
                'badge_level': badge_levels[level]
            }

        gold_badge_css_class = const.BADGE_CSS_CLASSES[const.GOLD_BADGE],
        silver_badge_css_class = const.BADGE_CSS_CLASSES[const.SILVER_BADGE],
        bronze_badge_css_class = const.BADGE_CSS_CLASSES[const.BRONZE_BADGE],

        for tag in related_tags:
            tag_data = {
                'name': tag.name,
                'used_count': humanize.intcomma(tag.local_used_count)
            }
            ajax_data['related_tags'].append(tag_data)

        for contributor in contributors:
            ajax_data['faces'].append(extra_tags.gravatar(contributor, 48))

        for question in page.object_list:
            timestamp = question.last_activity_at
            author = question.last_activity_by

            if question.score == 0:
                votes_class = 'no-votes'
            else:
                votes_class = 'some-votes'

            if question.answer_count == 0:
                answers_class = 'no-answers'
            elif question.answer_accepted:
                answers_class = 'accepted'
            else:
                answers_class = 'some-answers'

            if question.view_count == 0:
                views_class = 'no-views'
            else:
                views_class = 'some-views'

            question_data = {
                'title': question.title,
                'summary': question.summary,
                'id': question.id,
                'tags': question.get_tag_names(),
                'votes': extra_filters.humanize_counter(question.score),
                'votes_class': votes_class,
                'votes_word': ungettext('vote', 'votes', question.score),
                'answers': extra_filters.humanize_counter(question.answer_count),
                'answers_class': answers_class,
                'answers_word': ungettext('answer', 'answers', question.answer_count),
                'views': extra_filters.humanize_counter(question.view_count),
                'views_class': views_class,
                'views_word': ungettext('view', 'views', question.view_count),
                'timestamp': unicode(timestamp),
                'timesince': functions.diff_date(timestamp),
                'u_id': author.id,
                'u_name': author.username,
                'u_rep': author.reputation,
                'u_gold': author.gold,
                'u_gold_title': pluralize_badge_count(
                                                author.gold,
                                                const.GOLD_BADGE
                                            ),
                'u_gold_badge_symbol': const.BADGE_DISPLAY_SYMBOL,
                'u_gold_css_class': gold_badge_css_class,
                'u_silver': author.silver,
                'u_silver_title': pluralize_badge_count(
                                            author.silver,
                                            const.SILVER_BADGE
                                        ),
                'u_silver_badge_symbol': const.BADGE_DISPLAY_SYMBOL,
                'u_silver_css_class': silver_badge_css_class,
                'u_bronze': author.bronze,
                'u_bronze_title': pluralize_badge_count(
                                            author.bronze,
                                            const.BRONZE_BADGE
                                        ),
                'u_bronze_badge_symbol': const.BADGE_DISPLAY_SYMBOL,
                'u_bronze_css_class': bronze_badge_css_class,
            }
            ajax_data['questions'].append(question_data)
        end_view_time = datetime.datetime.now()
        logging.critical('time to process view' + str(end_view_time - start_view_time))

        return HttpResponse(
                    simplejson.dumps(ajax_data),
                    mimetype = 'application/json'
                )

    tags_autocomplete = _get_tags_cache_json()

    end_view_time = datetime.datetime.now()
    reset_method_count = 0
    if search_state.query:
        reset_method_count += 1
    if search_state.tags:
        reset_method_count += 1
    if meta_data.get('author_name',None):
        reset_method_count += 1

    logging.critical('time to process view' + str(end_view_time - start_view_time))

    start_template_time = datetime.datetime.now()

    #todo: organize variables by type
    template_context = RequestContext(request, {
        'language_code': translation.get_language(),
        'reset_method_count': reset_method_count,
        'view_name': 'questions',
        'reset_method_count': reset_method_count,
        'active_tab': 'questions',
        'questions' : page,
        'contributors' : contributors,
        'author_name' : meta_data.get('author_name',None),
        'tab_id' : search_state.sort,
        'questions_count' : paginator.count,
        'tags' : related_tags,
        'query': search_state.query,
        'search_tags' : search_state.tags,
        'tags_autocomplete' : tags_autocomplete,
        'is_unanswered' : False,#remove this from template
        'interesting_tag_names': meta_data.get('interesting_tag_names',None),
        'ignored_tag_names': meta_data.get('ignored_tag_names',None), 
        'sort': search_state.sort,
        'show_sort_by_relevance': askbot.conf.should_show_sort_by_relevance(),
        'scope': search_state.scope,
        'context' : paginator_context,
    })

    assert(request.is_ajax() == False)
    #ajax request is handled in a separate branch above

    #before = datetime.datetime.now()
    template = ENV.get_template('questions.html')
    response = HttpResponse(template.render(template_context))
    #after = datetime.datetime.now()
    #print after - before
    return response

def search(request): #generates listing of questions matching a search query - including tags and just words
    """redirects to people and tag search pages
    todo: eliminate this altogether and instead make
    search "tab" sensitive automatically - the radio-buttons
    are useless under the search bar
    """
    if request.method == "GET":
        search_type = request.GET.get('t')
        query = request.GET.get('query')
        try:
            page = int(request.GET.get('page', '1'))
        except ValueError:
            page = 1
        if search_type == 'tag':
            return HttpResponseRedirect(reverse('tags') + '?' + urlencode({'q':query.strip(),'page': page}))
        elif search_type == 'user':
            return HttpResponseRedirect(reverse('users') + '?' + urlencode({'q':query.strip(),'page': page}))
        else:
            raise Http404
    else:
        raise Http404

def tags(request):#view showing a listing of available tags - plain list
    stag = ""
    is_paginated = True
    sortby = request.GET.get('sort', 'used')
    try:
        page = int(request.GET.get('page', '1'))
    except ValueError:
        page = 1

    if request.method == "GET":
        stag = request.GET.get("q", "").strip()
        if stag != '':
            objects_list = Paginator(models.Tag.objects.filter(deleted=False).exclude(used_count=0).extra(where=['name like %s'], params=['%' + stag + '%']), DEFAULT_PAGE_SIZE)
        else:
            if sortby == "name":
                objects_list = Paginator(models.Tag.objects.all().filter(deleted=False).exclude(used_count=0).order_by("name"), DEFAULT_PAGE_SIZE)
            else:
                objects_list = Paginator(models.Tag.objects.all().filter(deleted=False).exclude(used_count=0).order_by("-used_count"), DEFAULT_PAGE_SIZE)

    try:
        tags = objects_list.page(page)
    except (EmptyPage, InvalidPage):
        tags = objects_list.page(objects_list.num_pages)

    paginator_data = {
        'is_paginated' : is_paginated,
        'pages': objects_list.num_pages,
        'page': page,
        'has_previous': tags.has_previous(),
        'has_next': tags.has_next(),
        'previous': tags.previous_page_number(),
        'next': tags.next_page_number(),
        'base_url' : reverse('tags') + '?sort=%s&amp;' % sortby
    }
    paginator_context = extra_tags.cnprog_paginator(paginator_data)
    data = {
        'view_name':'tags',
        'active_tab': 'tags',
        'tags' : tags,
        'stag' : stag,
        'tab_id' : sortby,
        'keywords' : stag,
        'paginator_context' : paginator_context
    }
    context = RequestContext(request, data)
    template = ENV.get_template('tags.html')
    return HttpResponse(template.render(context))

def question(request, id):#refactor - long subroutine. display question body, answers and comments
    """view that displays body of the question and 
    all answers to it
    """
    #todo: fix inheritance of sort method from questions
    default_sort_method = request.session.get('questions_sort_method', 'votes')
    form = ShowQuestionForm(request.GET, default_sort_method)
    form.full_clean()#always valid
    show_answer = form.cleaned_data['show_answer']
    show_comment = form.cleaned_data['show_comment']
    show_page = form.cleaned_data['show_page']
    is_permalink = form.cleaned_data['is_permalink']
    answer_sort_method = form.cleaned_data['answer_sort_method']

    #resolve comment and answer permalinks
    #they go first because in theory both can be moved to another question
    #this block "returns" show_post and assigns actual comment and answer
    #to show_comment and show_answer variables
    #in the case if the permalinked items or their parents are gone - redirect
    #redirect also happens if id of the object's origin post != requested id
    show_post = None #used for permalinks
    #import pdb
    #pdb.set_trace()
    if show_comment is not None:
        #comments
        try:
            show_comment = models.Comment.objects.get(id = show_comment)
            if str(show_comment.get_origin_post().id) != id:
                return HttpResponseRedirect(show_comment.get_absolute_url())
            show_post = show_comment.content_object
            show_comment.assert_is_visible_to(request.user)
        except models.Comment.DoesNotExist:
            error_message = _(
                'Sorry, the comment you are looking for has been '
                'deleted and is no longer accessible'
            )
            request.user.message_set.create(message = error_message)
            return HttpResponseRedirect(reverse('question', kwargs = {'id': id}))
        except exceptions.AnswerHidden, error:
            request.user.message_set.create(message = unicode(error))
            #use reverse function here because question is not yet loaded
            return HttpResponseRedirect(reverse('question', kwargs = {'id': id}))
        except exceptions.QuestionHidden, error:
            request.user.message_set.create(message = unicode(error))
            return HttpResponseRedirect(reverse('index'))

    elif show_answer is not None:
        #answers
        try:
            show_post = get_object_or_404(models.Answer, id = show_answer)
            if str(show_post.question.id) != id:
                return HttpResponseRedirect(show_post.get_absolute_url())
            show_post.assert_is_visible_to(request.user)
        except django_exceptions.PermissionDenied, error:
            request.user.message_set.create(message = unicode(error))
            return HttpResponseRedirect(reverse('question', kwargs = {'id': id}))

    #load question and maybe refuse showing deleted question
    try:
<<<<<<< HEAD
        print request.path
        print question.get_absolute_url()
        assert(request.path == question.get_absolute_url())
    except AssertionError:
=======
        question = get_object_or_404(models.Question, id=id)
        question.assert_is_visible_to(request.user)
    except exceptions.QuestionHidden, error:
        request.user.message_set.create(message = unicode(error))
        return HttpResponseRedirect(reverse('index'))

    #redirect if slug in the url is wrong
    if request.path != question.get_absolute_url():
>>>>>>> 73efdec4
        logging.debug('no slug match!')
        question_url = '?'.join((
                            question.get_absolute_url(),
                            urllib.urlencode(request.GET)
                        ))
        return HttpResponseRedirect(question_url)


    logging.debug('answer_sort_method=' + unicode(answer_sort_method))
    #load answers
    answers = question.get_answers(user = request.user)
    answers = answers.select_related(depth=1)

    user_answer_votes = {}
    for answer in answers:
        vote = answer.get_user_vote(request.user)
        if vote is not None and not user_answer_votes.has_key(answer.id):
            vote_value = -1
            if vote.is_upvote():
                vote_value = 1
            user_answer_votes[answer.id] = vote_value

    view_dic = {"latest":"-added_at", "oldest":"added_at", "votes":"-score" }
    orderby = view_dic[answer_sort_method]
    if answers is not None:
        answers = answers.order_by("-accepted", orderby)

    filtered_answers = []
    for answer in answers:
        if answer.deleted == True:
            if answer.author_id == request.user.id:
                filtered_answers.append(answer)
        else:
            filtered_answers.append(answer)

    #resolve page number and comment number for permalinks
    comment_order_number = None
    if show_comment:
        show_page = show_comment.get_page_number(answers = filtered_answers)
        comment_order_number = show_comment.get_order_number()
    elif show_answer:
        show_page = show_post.get_page_number(answers = filtered_answers)

    objects_list = Paginator(filtered_answers, const.ANSWERS_PAGE_SIZE)
    if show_page > objects_list.num_pages:
        return HttpResponseRediect(question.get_absolute_url())
    page_objects = objects_list.page(show_page)

    #count visits
    if functions.not_a_robot_request(request):
        #todo: split this out into a subroutine
        #todo: merge view counts per user and per session
        #1) view count per session
        update_view_count = False
        if 'question_view_times' not in request.session:
            request.session['question_view_times'] = {}

        last_seen = request.session['question_view_times'].get(question.id, None)
        updated_when, updated_who = question.get_last_update_info()

        if updated_who != request.user:
            if last_seen:
                if last_seen < updated_when:
                    update_view_count = True 
            else:
                update_view_count = True

        request.session['question_view_times'][question.id] = \
                                                    datetime.datetime.now()

        if update_view_count:
            question.view_count += 1
            question.save()

        #2) question view count per user and clear response displays
        if request.user.is_authenticated():
            #get response notifications
            request.user.visit_question(question)

        #3) send award badges signal for any badges
        #that are awarded for question views 
        award_badges_signal.send(None,
                        event = 'view_question',
                        actor = request.user,
                        context_object = question,
                    )

    paginator_data = {
        'is_paginated' : (objects_list.count > const.ANSWERS_PAGE_SIZE),
        'pages': objects_list.num_pages,
        'page': show_page,
        'has_previous': page_objects.has_previous(),
        'has_next': page_objects.has_next(),
        'previous': page_objects.previous_page_number(),
        'next': page_objects.next_page_number(),
        'base_url' : request.path + '?sort=%s&amp;' % answer_sort_method,
        'extend_url' : "#sort-top"
    }
    paginator_context = extra_tags.cnprog_paginator(paginator_data)

    favorited = question.has_favorite_by_user(request.user)
    if request.user.is_authenticated():
        question_vote = question.votes.select_related().filter(user=request.user)
    else:
        question_vote = None #is this correct?
    if question_vote is not None and question_vote.count() > 0:
        question_vote = question_vote[0]


    data = {
        'view_name': 'question',
        'active_tab': 'questions',
        'question' : question,
        'question_vote' : question_vote,
        'question_comment_count':question.comments.count(),
        'answer' : AnswerForm(question,request.user),
        'answers' : page_objects.object_list,
        'user_answer_votes': user_answer_votes,
        'tags' : question.tags.all(),
        'tab_id' : answer_sort_method,
        'favorited' : favorited,
        'similar_questions' : question.get_similar_questions(),
        'language_code': translation.get_language(),
        'paginator_context' : paginator_context,
        'show_post': show_post,
        'show_comment': show_comment,
        'comment_order_number': comment_order_number
    }
    if request.user.is_authenticated():
        data['tags_autocomplete'] = _get_tags_cache_json()
    context = RequestContext(request, data)
    template = ENV.get_template('question.html')
    return HttpResponse(template.render(context))

def revisions(request, id, object_name=None):
    assert(object_name in ('Question', 'Answer'))
    post = get_object_or_404(models.get_model(object_name), id=id)
    revisions = list(post.revisions.all())
    revisions.reverse()
    for i, revision in enumerate(revisions):
        revision.html = revision.as_html()
        if i == 0:
            revision.diff = revisions[i].html
            revision.summary = _('initial version')
        else:
            revision.diff = htmldiff(revisions[i-1].html, revision.html)
    data = {
        'view_name':'answer_revisions',
        'active_tab':'questions',
        'post': post,
        'revisions': revisions,
    }
    context = RequestContext(request, data)
    template = ENV.get_template('revisions.html')
    return HttpResponse(template.render(context))

@ajax_only
@anonymous_forbidden
@get_only
def get_comment(request):
    """returns text of a comment by id
    via ajax response requires request method get
    and request must be ajax
    """
    id = int(request.GET['id'])
    comment = models.Comment.objects.get(id = id)
    request.user.assert_can_edit_comment(comment)
    return {'text': comment.comment}<|MERGE_RESOLUTION|>--- conflicted
+++ resolved
@@ -469,12 +469,6 @@
 
     #load question and maybe refuse showing deleted question
     try:
-<<<<<<< HEAD
-        print request.path
-        print question.get_absolute_url()
-        assert(request.path == question.get_absolute_url())
-    except AssertionError:
-=======
         question = get_object_or_404(models.Question, id=id)
         question.assert_is_visible_to(request.user)
     except exceptions.QuestionHidden, error:
@@ -483,7 +477,6 @@
 
     #redirect if slug in the url is wrong
     if request.path != question.get_absolute_url():
->>>>>>> 73efdec4
         logging.debug('no slug match!')
         question_url = '?'.join((
                             question.get_absolute_url(),
