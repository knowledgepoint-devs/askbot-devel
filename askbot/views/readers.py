# encoding:utf-8
"""
:synopsis: views "read-only" for main textual content

By main textual content is meant - text of Questions, Answers and Comments.
The "read-only" requirement here is not 100% strict, as for example "question" view does
allow adding new comments via Ajax form post.
"""
import datetime
import logging
import urllib
import operator
from sets import Set
from django.shortcuts import get_object_or_404
from django.http import (HttpResponseRedirect, HttpResponse, Http404,
                    HttpResponseBadRequest, HttpResponseForbidden)
from django.core.paginator import Paginator, EmptyPage, InvalidPage
from django.template import Context
from django.utils.http import urlencode
from django.utils import simplejson
from django.utils.translation import ugettext as _
from django.utils.translation import ungettext
from django.utils import translation
from django.views.decorators import csrf
from django.core.urlresolvers import reverse
from django.core import exceptions as django_exceptions
from django.contrib.humanize.templatetags import humanize
from django.views.decorators.cache import cache_page
from django.http import QueryDict

import askbot
from askbot import exceptions
from askbot.utils.diff import textDiff as htmldiff
from askbot.forms import AdvancedSearchForm, AnswerForm, ShowQuestionForm
from askbot import models
from askbot import schedules
from askbot.models.badges import award_badges_signal
from askbot import const
from askbot.utils import functions
from askbot.utils.decorators import anonymous_forbidden, ajax_only, get_only
from askbot.search.state_manager import SearchState
from askbot.templatetags import extra_tags
from askbot.templatetags import extra_filters
import askbot.conf
from askbot.conf import settings as askbot_settings
from askbot.skins.loaders import render_into_skin, get_template#jinja2 template loading enviroment

<<<<<<< HEAD
from askbot.deps.tracking.models import BannedIP
=======
from tracking.models import BannedIP
>>>>>>> c3ae61f3

# used in index page
#todo: - take these out of const or settings
INDEX_PAGE_SIZE = 30
INDEX_AWARD_SIZE = 15
INDEX_TAGS_SIZE = 25
# used in tags list
DEFAULT_PAGE_SIZE = 60
# used in questions
# used in answers

#refactor? - we have these
#views that generate a listing of questions in one way or another:
#index, unanswered, questions, search, tag
#should we dry them up?
#related topics - information drill-down, search refinement

def index(request):#generates front page - shows listing of questions sorted in various ways
    """index view mapped to the root url of the Q&A site
    """
    return HttpResponseRedirect(reverse('questions'))

def questions(request):
    """
    List of Questions, Tagged questions, and Unanswered questions.
    matching search query or user selection
    """
    #before = datetime.datetime.now()
    #don't allow to post to this view
    if request.method == 'POST':
        raise Http404

    #update search state
    form = AdvancedSearchForm(request.GET)
    if form.is_valid():
        user_input = form.cleaned_data
    else:
        user_input = None
    search_state = request.session.get('search_state', SearchState())
    view_log = request.session['view_log']
    search_state.update(user_input, view_log, request.user)
    request.session['search_state'] = search_state
    request.session.modified = True

    #force reset for debugging
    #search_state.reset()
    #request.session.modified = True

    #todo: have this call implemented for sphinx, mysql and pgsql
    (qs, meta_data, related_tags) = models.Question.objects.run_advanced_search(
                                            request_user = request.user,
                                            search_state = search_state,
                                        )

    tag_list_type = askbot_settings.TAG_LIST_FORMAT

    #force cloud to sort by name
    if tag_list_type == 'cloud':
        related_tags = sorted(related_tags, key = operator.attrgetter('name'))

    font_size = extra_tags.get_tag_font_size(related_tags)

    paginator = Paginator(qs, search_state.page_size)

    if paginator.num_pages < search_state.page:
        raise Http404

    page = paginator.page(search_state.page)

    contributors = models.Question.objects.get_question_and_answer_contributors(page.object_list)

    paginator_context = {
        'is_paginated' : (paginator.count > search_state.page_size),
        'pages': paginator.num_pages,
        'page': search_state.page,
        'has_previous': page.has_previous(),
        'has_next': page.has_next(),
        'previous': page.previous_page_number(),
        'next': page.next_page_number(),
        'base_url' : request.path + '?sort=%s&amp;' % search_state.sort,#todo in T sort=>sort_method
        'page_size' : search_state.page_size,#todo in T pagesize -> page_size
    }

    # We need to pass the rss feed url based
    # on the search state to the template.
    # We use QueryDict to get a querystring
    # from dicts and arrays. Much cleaner
    # than parsing and string formating.
    rss_query_dict = QueryDict("").copy()
    if search_state.query:
        # We have search string in session - pass it to
        # the QueryDict
        rss_query_dict.update({"q": search_state.query})
    if search_state.tags:
        # We have tags in session - pass it to the
        # QueryDict but as a list - we want tags+
        rss_query_dict.setlist("tags", search_state.tags)
    
    # Format the url with the QueryDict
    context_feed_url = '/feeds/rss/?%s' % rss_query_dict.urlencode()

    if request.is_ajax():

        q_count = paginator.count
        if search_state.tags:
            question_counter = ungettext(
                                    '%(q_num)s question, tagged',
                                    '%(q_num)s questions, tagged',
                                    q_count
                                ) % {
                                    'q_num': humanize.intcomma(q_count),
                                }
        else:
            question_counter = ungettext(
                                    '%(q_num)s question',
                                    '%(q_num)s questions',
                                    q_count
                                ) % {
                                    'q_num': humanize.intcomma(q_count),
                                }

        if q_count > search_state.page_size:
            paginator_tpl = get_template('main_page/paginator.html', request)
            #todo: remove this patch on context after all templates are moved to jinja
            paginator_context['base_url'] = request.path + '?sort=%s&' % search_state.sort
            data = {
                'context': extra_tags.cnprog_paginator(paginator_context),
                'questions_count': q_count
            }
            paginator_html = paginator_tpl.render(Context(data))
        else:
            paginator_html = ''
        search_tags = list()
        if search_state.tags:
            search_tags = list(search_state.tags)
        query_data = {
            'tags': search_tags,
            'sort_order': search_state.sort
        }
        ajax_data = {
            #current page is 1 by default now
            #because ajax is only called by update in the search button
            'query_data': query_data,
            'paginator': paginator_html,
            'question_counter': question_counter,
            'questions': list(),
            'related_tags': list(),
            'faces': list(),
            'feed_url': context_feed_url,
        }

        badge_levels = dict(const.BADGE_TYPE_CHOICES)
        def pluralize_badge_count(count, level):
            return ungettext(
                '%(badge_count)d %(badge_level)s badge',
                '%(badge_count)d %(badge_level)s badges',
                count
            ) % {
                'badge_count': count,
                'badge_level': badge_levels[level]
            }

        gold_badge_css_class = const.BADGE_CSS_CLASSES[const.GOLD_BADGE],
        silver_badge_css_class = const.BADGE_CSS_CLASSES[const.SILVER_BADGE],
        bronze_badge_css_class = const.BADGE_CSS_CLASSES[const.BRONZE_BADGE],

        for tag in related_tags:
            tag_data = {
                'name': tag.name,
                'used_count': humanize.intcomma(tag.local_used_count)
            }
            ajax_data['related_tags'].append(tag_data)

        for contributor in contributors:
            ajax_data['faces'].append(extra_tags.gravatar(contributor, 48))
        #we render the template
        #from django.template import RequestContext
        questions_tpl = get_template('main_page/questions_loop.html', request)
        #todo: remove this patch on context after all templates are moved to jinja
        data = {
            'questions': page,
            'questions_count': q_count,
            'context': paginator_context,
            'language_code': translation.get_language(),
            'query': search_state.query,
        }

        questions_html = questions_tpl.render(Context(data))
        ajax_data['questions'] = questions_html.replace('\n','')
        return HttpResponse(
                    simplejson.dumps(ajax_data),
                    mimetype = 'application/json'
                )

    reset_method_count = 0
    if search_state.query:
        reset_method_count += 1
    if search_state.tags:
        reset_method_count += 1
    if meta_data.get('author_name',None):
        reset_method_count += 1
    

    template_data = {
        'active_tab': 'questions',
        'author_name' : meta_data.get('author_name',None),
        'contributors' : contributors,
        'context' : paginator_context,
        'is_unanswered' : False,#remove this from template
        'interesting_tag_names': meta_data.get('interesting_tag_names',None),
        'ignored_tag_names': meta_data.get('ignored_tag_names',None),
        'language_code': translation.get_language(),
        'name_of_anonymous_user' : models.get_name_of_anonymous_user(),
        'page_class': 'main-page',
        'query': search_state.query,
        'questions' : page,
        'questions_count' : paginator.count,
        'reset_method_count': reset_method_count,
        'scope': search_state.scope,
        'show_sort_by_relevance': askbot.conf.should_show_sort_by_relevance(),
        'search_tags' : search_state.tags,
        'sort': search_state.sort,
        'tab_id' : search_state.sort,
        'tags' : related_tags,
        'tag_list_type' : tag_list_type,
        'font_size' : font_size,
        'tag_filter_strategy_choices': const.TAG_FILTER_STRATEGY_CHOICES,
        'update_avatar_data': schedules.should_update_avatar_data(request),
        'feed_url': context_feed_url,
    }

    assert(request.is_ajax() == False)
    #ajax request is handled in a separate branch above

    #before = datetime.datetime.now()
    response = render_into_skin('main_page.html', template_data, request)
    #after = datetime.datetime.now()
    #print after - before
    return response

def tags(request):#view showing a listing of available tags - plain list

    tag_list_type = askbot_settings.TAG_LIST_FORMAT

    if tag_list_type == 'list':

        stag = ""
        is_paginated = True
        sortby = request.GET.get('sort', 'used')
        try:
            page = int(request.GET.get('page', '1'))
        except ValueError:
            page = 1

        if request.method == "GET":
            stag = request.GET.get("query", "").strip()
            if stag != '':
                objects_list = Paginator(
                                models.Tag.objects.filter(
                                                    deleted=False,
                                                    name__icontains=stag
                                                ).exclude(
                                                    used_count=0
                                                ),
                                DEFAULT_PAGE_SIZE
                            )
            else:
                if sortby == "name":
                    objects_list = Paginator(models.Tag.objects.all().filter(deleted=False).exclude(used_count=0).order_by("name"), DEFAULT_PAGE_SIZE)
                else:
                    objects_list = Paginator(models.Tag.objects.all().filter(deleted=False).exclude(used_count=0).order_by("-used_count"), DEFAULT_PAGE_SIZE)

        try:
            tags = objects_list.page(page)
        except (EmptyPage, InvalidPage):
            tags = objects_list.page(objects_list.num_pages)

        paginator_data = {
            'is_paginated' : is_paginated,
            'pages': objects_list.num_pages,
            'page': page,
            'has_previous': tags.has_previous(),
            'has_next': tags.has_next(),
            'previous': tags.previous_page_number(),
            'next': tags.next_page_number(),
            'base_url' : reverse('tags') + '?sort=%s&amp;' % sortby
        }
        paginator_context = extra_tags.cnprog_paginator(paginator_data)
        data = {
            'active_tab': 'tags',
            'page_class': 'tags-page',
            'tags' : tags,
            'tag_list_type' : tag_list_type,
            'stag' : stag,
            'tab_id' : sortby,
            'keywords' : stag,
            'paginator_context' : paginator_context
        }

    else:

        stag = ""
        sortby = request.GET.get('sort', 'name')

        if request.method == "GET":
            stag = request.GET.get("query", "").strip()
            if stag != '':
                tags = models.Tag.objects.filter(deleted=False, name__icontains=stag).exclude(used_count=0)
            else:
                if sortby == "name":
                    tags = models.Tag.objects.all().filter(deleted=False).exclude(used_count=0).order_by("name")
                else:
                    tags = models.Tag.objects.all().filter(deleted=False).exclude(used_count=0).order_by("-used_count")

        font_size = extra_tags.get_tag_font_size(tags)

        data = {
            'active_tab': 'tags',
            'page_class': 'tags-page',
            'tags' : tags,
            'tag_list_type' : tag_list_type,
            'font_size' : font_size,
            'stag' : stag,
            'tab_id' : sortby,
            'keywords' : stag,
        }

    return render_into_skin('tags.html', data, request)

@csrf.csrf_protect
#@cache_page(60 * 5)
def question(request, id):#refactor - long subroutine. display question body, answers and comments
    """view that displays body of the question and
    all answers to it
    """
    #process url parameters
    #todo: fix inheritance of sort method from questions
    default_sort_method = request.session.get('questions_sort_method', 'votes')
    form = ShowQuestionForm(request.GET, default_sort_method)
    form.full_clean()#always valid
    show_answer = form.cleaned_data['show_answer']
    show_comment = form.cleaned_data['show_comment']
    show_page = form.cleaned_data['show_page']
    is_permalink = form.cleaned_data['is_permalink']
    answer_sort_method = form.cleaned_data['answer_sort_method']

    #resolve comment and answer permalinks
    #they go first because in theory both can be moved to another question
    #this block "returns" show_post and assigns actual comment and answer
    #to show_comment and show_answer variables
    #in the case if the permalinked items or their parents are gone - redirect
    #redirect also happens if id of the object's origin post != requested id
    show_post = None #used for permalinks
    if show_comment is not None:
        #if url calls for display of a specific comment,
        #check that comment exists, that it belongs to
        #the current question
        #if it is an answer comment and the answer is hidden -
        #redirect to the default view of the question
        #if the question is hidden - redirect to the main page
        #in addition - if url points to a comment and the comment
        #is for the answer - we need the answer object
        try:
            show_comment = models.Comment.objects.get(id = show_comment)
            if str(show_comment.get_origin_post().id) != id:
                return HttpResponseRedirect(show_comment.get_absolute_url())
            show_post = show_comment.content_object
            show_comment.assert_is_visible_to(request.user)
        except models.Comment.DoesNotExist:
            error_message = _(
                'Sorry, the comment you are looking for has been '
                'deleted and is no longer accessible'
            )
            request.user.message_set.create(message = error_message)
            return HttpResponseRedirect(reverse('question', kwargs = {'id': id}))
        except exceptions.AnswerHidden, error:
            request.user.message_set.create(message = unicode(error))
            #use reverse function here because question is not yet loaded
            return HttpResponseRedirect(reverse('question', kwargs = {'id': id}))
        except exceptions.QuestionHidden, error:
            request.user.message_set.create(message = unicode(error))
            return HttpResponseRedirect(reverse('index'))

    elif show_answer is not None:
        #if the url calls to view a particular answer to 
        #question - we must check whether the question exists
        #whether answer is actually corresponding to the current question
        #and that the visitor is allowed to see it
        try:
            show_post = get_object_or_404(models.Answer, id = show_answer)
            if str(show_post.question.id) != id:
                return HttpResponseRedirect(show_post.get_absolute_url())
            show_post.assert_is_visible_to(request.user)
        except django_exceptions.PermissionDenied, error:
            request.user.message_set.create(message = unicode(error))
            return HttpResponseRedirect(reverse('question', kwargs = {'id': id}))

    #load question and maybe refuse showing deleted question
    try:
        question = get_object_or_404(models.Question, id=id)
        question.assert_is_visible_to(request.user)
    except exceptions.QuestionHidden, error:
        request.user.message_set.create(message = unicode(error))
        return HttpResponseRedirect(reverse('index'))

    #redirect if slug in the url is wrong
    if request.path.split('/')[-1] != question.slug:
        logging.debug('no slug match!')
        question_url = '?'.join((
                            question.get_absolute_url(),
                            urllib.urlencode(request.GET)
                        ))
        return HttpResponseRedirect(question_url)


    logging.debug('answer_sort_method=' + unicode(answer_sort_method))
    #load answers
    answers = question.get_answers(user = request.user)
    answers = answers.select_related(depth=1)

    user_answer_votes = {}
    if request.user.is_authenticated():
        for answer in answers:
            vote = answer.get_user_vote(request.user)
            if vote is not None and not answer.id in user_answer_votes:
                user_answer_votes[answer.id] = int(vote)

    view_dic = {"latest":"-added_at", "oldest":"added_at", "votes":"-score" }
    orderby = view_dic[answer_sort_method]
    if answers is not None:
        answers = answers.order_by("-accepted", orderby)

    filtered_answers = []
    for answer in answers:
        if answer.deleted == True:
            if answer.author_id == request.user.id:
                filtered_answers.append(answer)
        else:
            filtered_answers.append(answer)

    #resolve page number and comment number for permalinks
    show_comment_position = None
    if show_comment:
        show_page = show_comment.get_page_number(answers = filtered_answers)
        show_comment_position = show_comment.get_order_number()
    elif show_answer:
        show_page = show_post.get_page_number(answers = filtered_answers)

    objects_list = Paginator(filtered_answers, const.ANSWERS_PAGE_SIZE)
    if show_page > objects_list.num_pages:
        return HttpResponseRedirect(question.get_absolute_url())
    page_objects = objects_list.page(show_page)

    #count visits
    if functions.not_a_robot_request(request):
        #todo: split this out into a subroutine
        #todo: merge view counts per user and per session
        #1) view count per session
        update_view_count = False
        if 'question_view_times' not in request.session:
            request.session['question_view_times'] = {}

        last_seen = request.session['question_view_times'].get(question.id, None)
        updated_when, updated_who = question.get_last_update_info()

        if updated_who != request.user:
            if last_seen:
                if last_seen < updated_when:
                    update_view_count = True
            else:
                update_view_count = True

        request.session['question_view_times'][question.id] = \
                                                    datetime.datetime.now()

        if update_view_count:
            question.view_count += 1
            question.save()

        #2) question view count per user and clear response displays
        if request.user.is_authenticated():
            #get response notifications
            request.user.visit_question(question)

        #3) send award badges signal for any badges
        #that are awarded for question views
        award_badges_signal.send(None,
                        event = 'view_question',
                        actor = request.user,
                        context_object = question,
                    )

    paginator_data = {
        'is_paginated' : (objects_list.count > const.ANSWERS_PAGE_SIZE),
        'pages': objects_list.num_pages,
        'page': show_page,
        'has_previous': page_objects.has_previous(),
        'has_next': page_objects.has_next(),
        'previous': page_objects.previous_page_number(),
        'next': page_objects.next_page_number(),
        'base_url' : request.path + '?sort=%s&amp;' % answer_sort_method,
        'extend_url' : "#sort-top"
    }
    paginator_context = extra_tags.cnprog_paginator(paginator_data)

    favorited = question.has_favorite_by_user(request.user)
    user_question_vote = 0
    if request.user.is_authenticated():
        votes = question.votes.select_related().filter(user=request.user)
        if votes.count() > 0:
            user_question_vote = int(votes[0])
        else:
            user_question_vote = 0

<<<<<<< HEAD
    ips = set([question.ip_addr])
=======
    ips = Set([question.ip_addr])
>>>>>>> c3ae61f3
    for comment in question.comments.all():
        ips.add(comment.ip_addr)
    for answer in page_objects.object_list:
        ips.add(answer.ip_addr)
        for comment in answer.comments.all():
            ips.add(comment.ip_addr)
<<<<<<< HEAD
    bannedIPs = BannedIP.objects.filter(
                        ip_address__in = ips
                    ).values_list(
                        'ip_address',
                        flat = True
                    )
=======
    bannedIPs = [i[0] for i in BannedIP.objects.filter(ip_address__in = ips).values_list('ip_address')]
>>>>>>> c3ae61f3

    data = {
        'page_class': 'question-page',
        'active_tab': 'questions',
        'question' : question,
        'user_question_vote' : user_question_vote,
        'question_comment_count':question.comments.count(),
        'answer' : AnswerForm(question,request.user),
        'answers' : page_objects.object_list,
        'user_answer_votes': user_answer_votes,
        'tags' : question.tags.all(),
        'tab_id' : answer_sort_method,
        'favorited' : favorited,
        'similar_questions' : question.get_similar_questions(),
        'language_code': translation.get_language(),
        'paginator_context' : paginator_context,
        'show_post': show_post,
        'show_comment': show_comment,
<<<<<<< HEAD
        'comment_order_number': comment_order_number,
=======
        'show_comment_position': show_comment_position,
>>>>>>> c3ae61f3
        'bannedIPs': bannedIPs,
    }
    return render_into_skin('question.html', data, request)

def revisions(request, id, object_name=None):
    assert(object_name in ('Question', 'Answer'))
    post = get_object_or_404(models.get_model(object_name), id=id)
    revisions = list(post.revisions.all())
    revisions.reverse()
    for i, revision in enumerate(revisions):
        revision.html = revision.as_html()
        if i == 0:
            revision.diff = revisions[i].html
            revision.summary = _('initial version')
        else:
            revision.diff = htmldiff(revisions[i-1].html, revision.html)
    data = {
        'page_class':'revisions-page',
        'active_tab':'questions',
        'post': post,
        'revisions': revisions,
    }
    return render_into_skin('revisions.html', data, request)

@ajax_only
@anonymous_forbidden
@get_only
def get_comment(request):
    """returns text of a comment by id
    via ajax response requires request method get
    and request must be ajax
    """
    id = int(request.GET['id'])
    comment = models.Comment.objects.get(id = id)
    request.user.assert_can_edit_comment(comment)
    return {'text': comment.comment}

<<<<<<< HEAD
#todo: this view must be moved to writers where POST handlers belong
=======
from django.views.decorators.csrf import csrf_exempt
@csrf_exempt
>>>>>>> c3ae61f3
@anonymous_forbidden
def moderate_ip(request):
    """
    view to add/remove an IP from BannedIP list,
    response requires request method post
    """
    if request.method != 'POST':
        return HttpResponseBadRequest("Only post method supported.")
    if not request.user.is_administrator_or_moderator():
        return HttpResponseForbidden("You do not have permission to moderate IP.")
    try:
        moderate_type = request.POST['type']
        ip = request.POST['ip']
        if moderate_type == 'block':
            try:
                BannedIP.objects.get_or_create(ip_address = ip)
            except BannedIP.MultipleObjectsReturned, e:
                BannedIP.objects.filter(ip_address=ip).delete()
                BannedIP.objects.create(ip_address=ip)
        elif moderate_type == 'unblock':
            BannedIP.objects.filter(ip_address = ip).delete()
        else:
            return HttpResponseBadRequest("Invalid IP moderation type.")
        return HttpResponse(content='success', status=200)
    except Exception, e:
<<<<<<< HEAD
        return HttpResponseBadRequest(unicode(e))
=======
        return HttpResponseBadRequest(unicode(e))

@ajax_only
@get_only
def get_question_body(request):
    search_state = request.session.get('search_state', SearchState())
    view_log = request.session['view_log']
    (qs, meta_data, related_tags) = models.Question.objects.run_advanced_search(
                                            request_user = request.user,
                                            search_state = search_state)
    paginator = Paginator(qs, search_state.page_size)
    page = paginator.page(search_state.page)
    questions_dict = {}
    for question in page.object_list:
        questions_dict['question-%s' % question.id] = question.summary

    return {'questions-titles': questions_dict}
    return {'questions-titles': questions_dict}
>>>>>>> c3ae61f3
<|MERGE_RESOLUTION|>--- conflicted
+++ resolved
@@ -45,11 +45,7 @@
 from askbot.conf import settings as askbot_settings
 from askbot.skins.loaders import render_into_skin, get_template#jinja2 template loading enviroment
 
-<<<<<<< HEAD
-from askbot.deps.tracking.models import BannedIP
-=======
 from tracking.models import BannedIP
->>>>>>> c3ae61f3
 
 # used in index page
 #todo: - take these out of const or settings
@@ -564,27 +560,19 @@
         else:
             user_question_vote = 0
 
-<<<<<<< HEAD
     ips = set([question.ip_addr])
-=======
-    ips = Set([question.ip_addr])
->>>>>>> c3ae61f3
     for comment in question.comments.all():
         ips.add(comment.ip_addr)
     for answer in page_objects.object_list:
         ips.add(answer.ip_addr)
         for comment in answer.comments.all():
             ips.add(comment.ip_addr)
-<<<<<<< HEAD
     bannedIPs = BannedIP.objects.filter(
                         ip_address__in = ips
                     ).values_list(
                         'ip_address',
                         flat = True
                     )
-=======
-    bannedIPs = [i[0] for i in BannedIP.objects.filter(ip_address__in = ips).values_list('ip_address')]
->>>>>>> c3ae61f3
 
     data = {
         'page_class': 'question-page',
@@ -603,11 +591,7 @@
         'paginator_context' : paginator_context,
         'show_post': show_post,
         'show_comment': show_comment,
-<<<<<<< HEAD
-        'comment_order_number': comment_order_number,
-=======
         'show_comment_position': show_comment_position,
->>>>>>> c3ae61f3
         'bannedIPs': bannedIPs,
     }
     return render_into_skin('question.html', data, request)
@@ -617,7 +601,7 @@
     post = get_object_or_404(models.get_model(object_name), id=id)
     revisions = list(post.revisions.all())
     revisions.reverse()
-    for i, revision in enumerate(revisions):
+n   for i, revision in enumerate(revisions):
         revision.html = revision.as_html()
         if i == 0:
             revision.diff = revisions[i].html
@@ -645,12 +629,9 @@
     request.user.assert_can_edit_comment(comment)
     return {'text': comment.comment}
 
-<<<<<<< HEAD
-#todo: this view must be moved to writers where POST handlers belong
-=======
+#todo: this view must be moved to writers where post handlers belong
 from django.views.decorators.csrf import csrf_exempt
 @csrf_exempt
->>>>>>> c3ae61f3
 @anonymous_forbidden
 def moderate_ip(request):
     """
@@ -676,9 +657,6 @@
             return HttpResponseBadRequest("Invalid IP moderation type.")
         return HttpResponse(content='success', status=200)
     except Exception, e:
-<<<<<<< HEAD
-        return HttpResponseBadRequest(unicode(e))
-=======
         return HttpResponseBadRequest(unicode(e))
 
 @ajax_only
@@ -696,5 +674,4 @@
         questions_dict['question-%s' % question.id] = question.summary
 
     return {'questions-titles': questions_dict}
-    return {'questions-titles': questions_dict}
->>>>>>> c3ae61f3
+    return {'questions-titles': questions_dict}