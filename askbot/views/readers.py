--- conflicted
+++ resolved
@@ -48,11 +48,6 @@
 # used in answers
 ANSWERS_PAGE_SIZE = 10
 
-<<<<<<< HEAD
-markdowner = Markdown(html4tags=True, extras=['code-color','code-friendly'])
-
-=======
->>>>>>> 634db82c
 #system to display main content
 def _get_tags_cache_json():#service routine used by views requiring tag list in the javascript space
     """returns list of all tags in json format
