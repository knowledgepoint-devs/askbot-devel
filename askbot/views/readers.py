--- conflicted
+++ resolved
@@ -138,6 +138,15 @@
 
     if objects_list.num_pages < search_state.page:
         raise Http404
+
+    if search_state.query != None and search_state.query != '':
+        if request.META['REMOTE_ADDR'] not in settings.INTERNAL_IPS:
+            if request.is_ajax():
+                logging.critical('ajax search query %s' % search_state.query)
+            else:
+                logging.critical('regular search query %s' % search_state.query)
+        else:
+            logging.debug('it is Evgeny playing')
 
     questions = objects_list.page(search_state.page)
 
@@ -288,6 +297,8 @@
                 'u_bronze_css_class': bronze_badge_css_class,
             }
             ajax_data['questions'].append(question_data)
+        end_view_time = datetime.datetime.now()
+        logging.critical('time to process view' + str(end_view_time - start_view_time))
 
         return HttpResponse(
                     simplejson.dumps(ajax_data),
@@ -296,19 +307,14 @@
 
     tags_autocomplete = _get_tags_cache_json()
 
-
-<<<<<<< HEAD
     end_view_time = datetime.datetime.now()
 
-    logging.debug('time to process view' + str(end_view_time - start_view_time))
+    logging.critical('time to process view' + str(end_view_time - start_view_time))
 
     start_template_time = datetime.datetime.now()
 
     #todo: organize variables by type
-    output = render_to_response('questions.html', {
-=======
     template_context = RequestContext(request, {
->>>>>>> bd0c24f9
         'view_name': 'questions',
         'active_tab': 'questions',
         'questions' : questions,
@@ -325,22 +331,6 @@
         'ignored_tag_names': meta_data.get('ignored_tag_names',None), 
         'sort': search_state.sort,
         'scope': search_state.scope,
-<<<<<<< HEAD
-        'context' : {
-            'is_paginated' : True,
-            'pages': objects_list.num_pages,
-            'page': search_state.page,
-            'has_previous': questions.has_previous(),
-            'has_next': questions.has_next(),
-            'previous': questions.previous_page_number(),
-            'next': questions.next_page_number(),
-            'base_url' : request.path + '?sort=%s&' % search_state.sort,#todo in T sort=>sort_method
-            'page_size' : search_state.page_size,#todo in T pagesize -> page_size
-        }}, context_instance=RequestContext(request))
-    end_template_time = datetime.datetime.now()
-    logging.debug('time render questions view' + str(end_template_time - start_template_time))
-    return output
-=======
         'context' : paginator_context,
         })
 
@@ -356,7 +346,6 @@
         return HttpResponse(template.render(template_context))
     #after = datetime.datetime.now()
     #print 'time to render %s' % (after - before)
->>>>>>> bd0c24f9
 
 def search(request): #generates listing of questions matching a search query - including tags and just words
     """redirects to people and tag search pages
@@ -454,21 +443,11 @@
 
     question = get_object_or_404(Question, id=id)
     try:
-<<<<<<< HEAD
-	lang = get_language()
+        lang = get_language()
         path_prefix = r'/%s/%s%s%d/' % (lang, settings.ASKBOT_URL,_('question/'), question.id)
         if not request.path.startswith(path_prefix):
             logging.critical('bad request path %s' % request.path)
             logging.critical('expected path prefix is %s' % path_prefix)
-=======
-        path_prefix = r'/%s%s%d/' % (
-                                        settings.ASKBOT_URL,
-                                        _('question/'),
-                                        question.id
-                                    )
-        if not request.path.startswith(path_prefix):
-            logging.critical('bad request path %s' % request.path)
->>>>>>> bd0c24f9
             raise Http404
         slug = request.path.replace(path_prefix, '', 1)
         logging.debug('have slug %s' % slug)
