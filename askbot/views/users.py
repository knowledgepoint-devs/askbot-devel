"""
:synopsis: user-centric views for askbot

This module includes all views that are specific to a given user - his or her profile,
and other views showing profile-related information.

Also this module includes the view listing all forum users.
"""
import calendar
import collections
import functools
import datetime
import logging
import operator
import urllib

from django.db.models import Count
from django.conf import settings as django_settings
from django.contrib.auth.decorators import login_required
from django.core.paginator import Paginator, EmptyPage, InvalidPage
from django.contrib.contenttypes.models import ContentType
from django.core.urlresolvers import reverse
from django.shortcuts import get_object_or_404
from django.shortcuts import render
from django.http import HttpResponse, HttpResponseForbidden
from django.http import HttpResponseRedirect, Http404
from django.utils.translation import ugettext as _
from django.utils import simplejson
from django.views.decorators import csrf

from askbot.utils.slug import slugify
from askbot.utils.html import sanitize_html
from askbot.mail import send_mail
from askbot.utils.http import get_request_info
from askbot.utils import functions
from askbot import forms
from askbot import const
from askbot.views import context as view_context
from askbot.conf import settings as askbot_settings
from askbot import models
from askbot import exceptions
from askbot.models.badges import award_badges_signal
from askbot.models.tag import format_personal_group_name
from askbot.search.state_manager import SearchState
from askbot.utils import url_utils
from askbot.utils.loading import load_module

def owner_or_moderator_required(f):
    @functools.wraps(f)
    def wrapped_func(request, profile_owner, context):
        if profile_owner == request.user:
            pass
        elif request.user.is_authenticated() and request.user.can_moderate_user(profile_owner):
            pass
        else:
            next_url = request.path + '?' + urllib.urlencode(request.REQUEST)
            params = '?next=%s' % urllib.quote(next_url)
            return HttpResponseRedirect(url_utils.get_login_url() + params)
        return f(request, profile_owner, context)
    return wrapped_func

def show_users(request, by_group=False, group_id=None, group_slug=None):
    """Users view, including listing of users by group"""

    if askbot_settings.GROUPS_ENABLED and not by_group:
        default_group = models.Group.objects.get_global_group()
        group_slug = slugify(default_group.name)
        new_url = reverse('users_by_group',
                kwargs={'group_id': default_group.id,
                        'group_slug': group_slug})
        return HttpResponseRedirect(new_url)

    users = models.User.objects.exclude(status = 'b')
    group = None
    group_email_moderation_enabled = False
    user_acceptance_level = 'closed'
    user_membership_level = 'none'
    if by_group == True:
        if askbot_settings.GROUPS_ENABLED == False:
            raise Http404
        if group_id:
            if all((group_id, group_slug)) == False:
                return HttpResponseRedirect('groups')
            else:
                try:
                    group = models.Group.objects.get(id = group_id)
                    group_email_moderation_enabled = \
                        (
                            askbot_settings.GROUP_EMAIL_ADDRESSES_ENABLED \
                            and askbot_settings.ENABLE_CONTENT_MODERATION
                        )
                    user_acceptance_level = group.get_openness_level_for_user(
                                                                    request.user
                                                                )
                except models.Group.DoesNotExist:
                    raise Http404
                if group_slug == slugify(group.name):
                    #filter users by full group memberships
                    #todo: refactor as Group.get_full_members()
                    full_level = models.GroupMembership.FULL
                    memberships = models.GroupMembership.objects.filter(
                                                    group=group, level=full_level
                                                )
                    user_ids = memberships.values_list('user__id', flat=True)
                    users = users.filter(id__in=user_ids)
                    if request.user.is_authenticated():
                        membership = request.user.get_group_membership(group)
                        if membership:
                            user_membership_level = membership.get_level_display()

                else:
                    group_page_url = reverse(
                                        'users_by_group',
                                        kwargs = {
                                            'group_id': group.id,
                                            'group_slug': slugify(group.name)
                                        }
                                    )
                    return HttpResponseRedirect(group_page_url)

    is_paginated = True

    sortby = request.GET.get('sort', 'reputation')
    if askbot_settings.KARMA_MODE == 'private' and sortby == 'reputation':
        sortby = 'newest'

    try:
        page = int(request.GET.get('page', '1'))
    except ValueError:
        page = 1

    search_query = request.REQUEST.get('query',  "")
    if search_query == "":
        if sortby == "newest":
            order_by_parameter = '-date_joined'
        elif sortby == "last":
            order_by_parameter = 'date_joined'
        elif sortby == "user":
            order_by_parameter = 'username'
        else:
            # default
            order_by_parameter = '-reputation'

        objects_list = Paginator(
                            users.order_by(order_by_parameter),
                            const.USERS_PAGE_SIZE
                        )
        base_url = request.path + '?sort=%s&amp;' % sortby
    else:
        sortby = "reputation"
        matching_users = models.get_users_by_text_query(search_query, users)
        objects_list = Paginator(
                            matching_users.order_by('-reputation'),
                            const.USERS_PAGE_SIZE
                        )
        base_url = request.path + '?name=%s&amp;sort=%s&amp;' % (search_query, sortby)

    try:
        users_page = objects_list.page(page)
    except (EmptyPage, InvalidPage):
        users_page = objects_list.page(objects_list.num_pages)

    paginator_data = {
        'is_paginated' : is_paginated,
        'pages': objects_list.num_pages,
        'page': page,
        'has_previous': users_page.has_previous(),
        'has_next': users_page.has_next(),
        'previous': users_page.previous_page_number(),
        'next': users_page.next_page_number(),
        'base_url' : base_url
    }
    paginator_context = functions.setup_paginator(paginator_data) #

    #todo: move to contexts
    #extra context for the groups
    if askbot_settings.GROUPS_ENABLED:
        #todo: cleanup this branched code after groups are migrated to auth_group
        user_groups = models.Group.objects.exclude_personal()
        if len(user_groups) <= 1:
            assert(user_groups[0].name == askbot_settings.GLOBAL_GROUP_NAME)
            user_groups = None
        group_openness_choices = models.Group().get_openness_choices()
    else:
        user_groups = None
        group_openness_choices = None

    data = {
        'active_tab': 'users',
        'page_class': 'users-page',
        'users' : users_page,
        'group': group,
        'search_query' : search_query,
        'tab_id' : sortby,
        'paginator_context' : paginator_context,
        'group_email_moderation_enabled': group_email_moderation_enabled,
        'user_acceptance_level': user_acceptance_level,
        'user_membership_level': user_membership_level,
        'user_groups': user_groups,
        'group_openness_choices': group_openness_choices
    }

    return render(request, 'users.html', data)

@csrf.csrf_protect
def user_moderate(request, subject, context):
    """user subview for moderation
    """
    moderator = request.user

    if moderator.is_authenticated() and not moderator.can_moderate_user(subject):
        raise Http404

    user_rep_changed = False
    user_status_changed = False
    message_sent = False
    email_error_message = None

    user_rep_form = forms.ChangeUserReputationForm()
    send_message_form = forms.SendMessageForm()
    if request.method == 'POST':
        if 'change_status' in request.POST:
            user_status_form = forms.ChangeUserStatusForm(
                                                    request.POST,
                                                    moderator = moderator,
                                                    subject = subject
                                                )
            if user_status_form.is_valid():
                subject.set_status( user_status_form.cleaned_data['user_status'] )
            user_status_changed = True
        elif 'send_message' in request.POST:
            send_message_form = forms.SendMessageForm(request.POST)
            if send_message_form.is_valid():
                subject_line = send_message_form.cleaned_data['subject_line']
                body_text = send_message_form.cleaned_data['body_text']

                try:
                    send_mail(
                            subject_line = subject_line,
                            body_text = body_text,
                            recipient_list = [subject.email],
                            headers={'Reply-to':moderator.email},
                            raise_on_failure = True
                        )
                    message_sent = True
                except exceptions.EmailNotSent, e:
                    email_error_message = unicode(e)
                send_message_form = forms.SendMessageForm()
        else:
            reputation_change_type = None
            if 'subtract_reputation' in request.POST:
                rep_change_type = 'subtract'
            elif 'add_reputation' in request.POST:
                rep_change_type = 'add'
            else:
                raise Http404

            user_rep_form = forms.ChangeUserReputationForm(request.POST)
            if user_rep_form.is_valid():
                rep_delta = user_rep_form.cleaned_data['user_reputation_delta']
                comment = user_rep_form.cleaned_data['comment']

                if rep_change_type == 'subtract':
                    rep_delta = -1 * rep_delta

                moderator.moderate_user_reputation(
                                    user = subject,
                                    reputation_change = rep_delta,
                                    comment = comment,
                                    timestamp = datetime.datetime.now(),
                                )
                #reset form to preclude accidentally repeating submission
                user_rep_form = forms.ChangeUserReputationForm()
                user_rep_changed = True

    #need to re-initialize the form even if it was posted, because
    #initial values will most likely be different from the previous
    user_status_form = forms.ChangeUserStatusForm(
                                        moderator = moderator,
                                        subject = subject
                                    )
    data = {
        'active_tab': 'users',
        'page_class': 'user-profile-page',
        'tab_name': 'moderation',
        'tab_description': _('moderate this user'),
        'page_title': _('moderate user'),
        'change_user_status_form': user_status_form,
        'change_user_reputation_form': user_rep_form,
        'send_message_form': send_message_form,
        'message_sent': message_sent,
        'email_error_message': email_error_message,
        'user_rep_changed': user_rep_changed,
        'user_status_changed': user_status_changed
    }
    context.update(data)
    return render(request, 'user_profile/user_moderate.html', context)

#non-view function
def set_new_email(user, new_email, nomessage=False):
    if new_email != user.email:
        user.email = new_email
        user.email_isvalid = False
        user.save()
        #if askbot_settings.EMAIL_VALIDATION == True:
        #    send_new_email_key(user,nomessage=nomessage)

@login_required
@csrf.csrf_protect
def edit_user(request, id):
    """View that allows to edit user profile.
    This view is accessible to profile owners or site administrators
    """
    user = get_object_or_404(models.User, id=id)
    if not(request.user == user or request.user.is_superuser):
        raise Http404
    if request.method == "POST":
        form = forms.EditUserForm(user, request.POST)
        if form.is_valid():
            new_email = sanitize_html(form.cleaned_data['email'])

            set_new_email(user, new_email)

            if askbot_settings.EDITABLE_SCREEN_NAME:
                new_username = sanitize_html(form.cleaned_data['username'])
                if user.username != new_username:
                    group = user.get_personal_group()
                    user.username = new_username
                    group.name = format_personal_group_name(user)
                    group.save()

            user.real_name = sanitize_html(form.cleaned_data['realname'])
            user.website = sanitize_html(form.cleaned_data['website'])
            user.location = sanitize_html(form.cleaned_data['city'])
            user.date_of_birth = form.cleaned_data.get('birthday', None)
            user.about = sanitize_html(form.cleaned_data['about'])
            user.country = form.cleaned_data['country']
            user.show_country = form.cleaned_data['show_country']
            user.show_marked_tags = form.cleaned_data['show_marked_tags']
            user.save()
            # send user updated signal if full fields have been updated
            award_badges_signal.send(None,
                            event = 'update_user_profile',
                            actor = user,
                            context_object = user
                        )
            return HttpResponseRedirect(user.get_profile_url())
    else:
        form = forms.EditUserForm(user)

    data = {
        'active_tab': 'users',
        'page_class': 'user-profile-edit-page',
        'form' : form,
        'marked_tags_setting': askbot_settings.MARKED_TAGS_ARE_PUBLIC_WHEN,
        'support_custom_avatars': ('avatar' in django_settings.INSTALLED_APPS),
        'view_user': user,
    }
    return render(request, 'user_profile/user_edit.html', data)

def user_stats(request, user, context):
    question_filter = {}
    if request.user != user:
        question_filter['is_anonymous'] = False

    if askbot_settings.ENABLE_CONTENT_MODERATION:
        question_filter['approved'] = True

    #
    # Questions
    #
    questions = user.posts.get_questions(
                    user=request.user
                ).filter(
                    **question_filter
                ).order_by(
                    '-points', '-thread__last_activity_at'
                ).select_related(
                    'thread', 'thread__last_activity_by'
                )[:100]

    #added this if to avoid another query if questions is less than 100
    if len(questions) < 100:
        question_count = len(questions)
    else:
        question_count = user.posts.get_questions().filter(**question_filter).count()

    #
    # Top answers
    #
    top_answers = user.posts.get_answers(
        request.user
    ).filter(
        deleted=False,
        thread__posts__deleted=False,
        thread__posts__post_type='question',
    ).select_related(
        'thread'
    ).order_by(
        '-points', '-added_at'
    )[:100]

    top_answer_count = len(top_answers)
    #
    # Votes
    #
    up_votes = models.Vote.objects.get_up_vote_count_from_user(user)
    down_votes = models.Vote.objects.get_down_vote_count_from_user(user)
    votes_today = models.Vote.objects.get_votes_count_today_from_user(user)
    votes_total = askbot_settings.MAX_VOTES_PER_USER_PER_DAY

    #
    # Tags
    #
    # INFO: There's bug in Django that makes the following query kind of broken (GROUP BY clause is problematic):
    #       http://stackoverflow.com/questions/7973461/django-aggregation-does-excessive-group-by-clauses
    #       Fortunately it looks like it returns correct results for the test data
    user_tags = models.Tag.objects.filter(threads__posts__author=user).distinct().\
                    annotate(user_tag_usage_count=Count('threads')).\
                    order_by('-user_tag_usage_count')[:const.USER_VIEW_DATA_SIZE]
    user_tags = list(user_tags) # evaluate

    when = askbot_settings.MARKED_TAGS_ARE_PUBLIC_WHEN
    if when == 'always' or \
        (when == 'when-user-wants' and user.show_marked_tags == True):
        #refactor into: user.get_marked_tag_names('good'/'bad'/'subscribed')
        interesting_tag_names = user.get_marked_tag_names('good')
        ignored_tag_names = user.get_marked_tag_names('bad')
        subscribed_tag_names = user.get_marked_tag_names('subscribed')
    else:
        interesting_tag_names = None
        ignored_tag_names = None
        subscribed_tag_names = None

#    tags = models.Post.objects.filter(author=user).values('id', 'thread', 'thread__tags')
#    post_ids = set()
#    thread_ids = set()
#    tag_ids = set()
#    for t in tags:
#        post_ids.add(t['id'])
#        thread_ids.add(t['thread'])
#        tag_ids.add(t['thread__tags'])
#        if t['thread__tags'] == 11:
#            print t['thread'], t['id']
#    import ipdb; ipdb.set_trace()

    #
    # Badges/Awards (TODO: refactor into Managers/QuerySets when a pattern emerges; Simplify when we get rid of Question&Answer models)
    #
    post_type = ContentType.objects.get_for_model(models.Post)

    user_awards = models.Award.objects.filter(user=user).select_related('badge')

    awarded_post_ids = []
    for award in user_awards:
        if award.content_type_id == post_type.id:
            awarded_post_ids.append(award.object_id)

    awarded_posts = models.Post.objects.filter(id__in=awarded_post_ids)\
                    .select_related('thread') # select related to avoid additional queries in Post.get_absolute_url()

    awarded_posts_map = {}
    for post in awarded_posts:
        awarded_posts_map[post.id] = post

    badges_dict = collections.defaultdict(list)

    for award in user_awards:
        # Fetch content object
        if award.content_type_id == post_type.id:
            #here we go around a possibility of awards
            #losing the content objects when the content
            #objects are deleted for some reason
            awarded_post = awarded_posts_map.get(award.object_id, None)
            if awarded_post is not None:
                #protect from awards that are associated with deleted posts
                award.content_object = awarded_post
                award.content_object_is_post = True
            else:
                award.content_object_is_post = False
        else:
            award.content_object_is_post = False

        # "Assign" to its Badge
        badges_dict[award.badge].append(award)

    badges = badges_dict.items()
    badges.sort(key=operator.itemgetter(1), reverse=True)

    user_groups = models.Group.objects.get_for_user(user = user)
    user_groups = user_groups.exclude_personal()
    global_group = models.Group.objects.get_global_group()
    user_groups = user_groups.exclude(name=global_group.name)

    if request.user == user:
        groups_membership_info = user.get_groups_membership_info(user_groups)
    else:
        groups_membership_info = collections.defaultdict()

    data = {
        'active_tab':'users',
        'page_class': 'user-profile-page',
        'support_custom_avatars': ('avatar' in django_settings.INSTALLED_APPS),
        'tab_name' : 'stats',
        'tab_description' : _('user profile'),
        'page_title' : _('user profile overview'),
        'user_status_for_display': user.get_status_display(soft = True),
        'questions' : questions,
        'question_count': question_count,

        'top_answers': top_answers,
        'top_answer_count': top_answer_count,

        'up_votes' : up_votes,
        'down_votes' : down_votes,
        'total_votes': up_votes + down_votes,
        'votes_today_left': votes_total - votes_today,
        'votes_total_per_day': votes_total,

        'user_tags' : user_tags,
        'user_groups': user_groups,
        'groups_membership_info': groups_membership_info,
        'interesting_tag_names': interesting_tag_names,
        'ignored_tag_names': ignored_tag_names,
        'subscribed_tag_names': subscribed_tag_names,
        'badges': badges,
        'total_badges' : len(badges),
    }
    context.update(data)

    return render(request, 'user_profile/user_stats.html', context)

def user_recent(request, user, context):

    def get_type_name(type_id):
        for item in const.TYPE_ACTIVITY:
            if type_id in item:
                return item[1]

    class Event(object):
        is_badge = False
        def __init__(self, time, type, title, summary, answer_id, question_id):
            self.time = time
            self.type = get_type_name(type)
            self.type_id = type
            self.title = title
            self.summary = summary
            slug_title = slugify(title)
            self.title_link = reverse(
                                'question',
                                kwargs={'id':question_id}
                            ) + u'%s' % slug_title
            if int(answer_id) > 0:
                self.title_link += '#%s' % answer_id

    class AwardEvent(object):
        is_badge = True
        def __init__(self, time, type, content_object, badge):
            self.time = time
            self.type = get_type_name(type)
            self.content_object = content_object
            self.badge = badge

    activities = []

    # TODO: Don't process all activities here for the user, only a subset ([:const.USER_VIEW_DATA_SIZE])
    for activity in models.Activity.objects.filter(user=user):

        # TODO: multi-if means that we have here a construct for which a design pattern should be used

        # ask questions
        if activity.activity_type == const.TYPE_ACTIVITY_ASK_QUESTION:
            q = activity.content_object
            if q.deleted:
                activities.append(Event(
                    time=activity.active_at,
                    type=activity.activity_type,
                    title=q.thread.title,
                    summary='', #q.summary,  # TODO: was set to '' before, but that was probably wrong
                    answer_id=0,
                    question_id=q.id
                ))

        elif activity.activity_type == const.TYPE_ACTIVITY_ANSWER:
            ans = activity.content_object
            question = ans.thread._question_post()
            if not ans.deleted and not question.deleted:
                activities.append(Event(
                    time=activity.active_at,
                    type=activity.activity_type,
                    title=ans.thread.title,
                    summary=question.summary,
                    answer_id=ans.id,
                    question_id=question.id
                ))

        elif activity.activity_type == const.TYPE_ACTIVITY_COMMENT_QUESTION:
            cm = activity.content_object
            q = cm.parent
            #assert q.is_question(): todo the activity types may be wrong
            if not q.deleted:
                activities.append(Event(
                    time=cm.added_at,
                    type=activity.activity_type,
                    title=q.thread.title,
                    summary='',
                    answer_id=0,
                    question_id=q.id
                ))

        elif activity.activity_type == const.TYPE_ACTIVITY_COMMENT_ANSWER:
            cm = activity.content_object
            ans = cm.parent
            #assert ans.is_answer()
            question = ans.thread._question_post()
            if not ans.deleted and not question.deleted:
                activities.append(Event(
                    time=cm.added_at,
                    type=activity.activity_type,
                    title=ans.thread.title,
                    summary='',
                    answer_id=ans.id,
                    question_id=question.id
                ))

        elif activity.activity_type == const.TYPE_ACTIVITY_UPDATE_QUESTION:
            q = activity.content_object
            if not q.deleted:
                activities.append(Event(
                    time=activity.active_at,
                    type=activity.activity_type,
                    title=q.thread.title,
                    summary=q.summary,
                    answer_id=0,
                    question_id=q.id
                ))

        elif activity.activity_type == const.TYPE_ACTIVITY_UPDATE_ANSWER:
            ans = activity.content_object
            question = ans.thread._question_post()
            if not ans.deleted and not question.deleted:
                activities.append(Event(
                    time=activity.active_at,
                    type=activity.activity_type,
                    title=ans.thread.title,
                    summary=ans.summary,
                    answer_id=ans.id,
                    question_id=question.id
                ))

        elif activity.activity_type == const.TYPE_ACTIVITY_MARK_ANSWER:
            ans = activity.content_object
            question = ans.thread._question_post()
            if not ans.deleted and not question.deleted:
                activities.append(Event(
                    time=activity.active_at,
                    type=activity.activity_type,
                    title=ans.thread.title,
                    summary='',
                    answer_id=0,
                    question_id=question.id
                ))

        elif activity.activity_type == const.TYPE_ACTIVITY_PRIZE:
            award = activity.content_object
            if award is not None:#todo: work around halfa$$ comment deletion
                activities.append(AwardEvent(
                    time=award.awarded_at,
                    type=activity.activity_type,
                    content_object=award.content_object,
                    badge=award.badge,
                ))

    activities.sort(key=operator.attrgetter('time'), reverse=True)

    data = {
        'active_tab': 'users',
        'page_class': 'user-profile-page',
        'tab_name' : 'recent',
        'tab_description' : _('recent user activity'),
        'page_title' : _('profile - recent activity'),
        'activities' : activities[:const.USER_VIEW_DATA_SIZE]
    }
    context.update(data)
    return render(request, 'user_profile/user_recent.html', context)

#not a view - no direct url route here, called by `user_responses`
@csrf.csrf_protect
def show_group_join_requests(request, user, context):
    """show group join requests to admins who belong to the group"""
    if request.user.is_administrator_or_moderator() is False:
        raise Http404

    #get group to which user belongs
    groups = request.user.get_groups()
    #construct a dictionary group id --> group object
    #to avoid loading group via activity content object
    groups_dict = dict([(group.id, group) for group in groups])

    #get join requests for those groups
    group_content_type = ContentType.objects.get_for_model(models.Group)
    join_requests = models.Activity.objects.filter(
                        activity_type=const.TYPE_ACTIVITY_ASK_TO_JOIN_GROUP,
                        content_type=group_content_type,
                        object_id__in=groups_dict.keys()
                    ).order_by('-active_at')
    data = {
        'active_tab':'users',
        'page_class': 'user-profile-page',
        'tab_name' : 'join_requests',
        'tab_description' : _('group joining requests'),
        'page_title' : _('profile - moderation'),
        'groups_dict': groups_dict,
        'join_requests': join_requests
    }
    context.update(data)
    return render(request, 'user_inbox/group_join_requests.html', context)


@owner_or_moderator_required
def user_responses(request, user, context):
    """
    We list answers for question, comments, and
    answer accepted by others for this user.
    as well as mentions of the user

    user - the profile owner

    the view has two sub-views - "forum" - i.e. responses
    and "flags" - moderation items for mods only
    """

    #0) temporary, till urls are fixed: update context
    #   to contain response counts for all sub-sections
    context.update(view_context.get_for_inbox(request.user))

    #1) select activity types according to section
    section = request.GET.get('section', 'forum')
    if section == 'flags' and not\
        (request.user.is_moderator() or request.user.is_administrator()):
        raise Http404

    if section == 'forum':
        activity_types = const.RESPONSE_ACTIVITY_TYPES_FOR_DISPLAY
        activity_types += (const.TYPE_ACTIVITY_MENTION,)
    elif section == 'flags':
        activity_types = (const.TYPE_ACTIVITY_MARK_OFFENSIVE,)
        if askbot_settings.ENABLE_CONTENT_MODERATION:
            activity_types += (
                const.TYPE_ACTIVITY_MODERATED_NEW_POST,
                const.TYPE_ACTIVITY_MODERATED_POST_EDIT
            )
    elif section == 'join_requests':
        return show_group_join_requests(request, user, context)
    elif section == 'messages':
        if request.user != user:
            raise Http404

        from group_messaging.views import SendersList, ThreadsList
        context.update(SendersList().get_context(request))
        context.update(ThreadsList().get_context(request))
        data = {
            'inbox_threads_count': context['threads_count'],#a hackfor the inbox count
            'active_tab':'users',
            'page_class': 'user-profile-page',
            'tab_name' : 'inbox',
            'inbox_section': section,
            'tab_description' : _('private messages'),
            'page_title' : _('profile - messages')
        }
        context.update(data)
<<<<<<< HEAD
        return render(request, 'user_inbox/messages.html', context)
=======
        if 'thread_id' in request.GET:
            from group_messaging.models import Message
            from group_messaging.views import ThreadDetails
            try:
                thread_id = request.GET['thread_id']
                context.update(ThreadDetails().get_context(request, thread_id))
                context['group_messaging_template_name'] = \
                    'group_messaging/home_thread_details.html'
            except Message.DoesNotExist:
                raise Http404
        else:
            context['group_messaging_template_name'] = 'group_messaging/home.html'
            #here we take shortcut, because we don't care about
            #all the extra context loaded below
        return render_into_skin('user_inbox/messages.html', context, request)
>>>>>>> 2214ac95
    else:
        raise Http404

    #2) load the activity notifications according to activity types
    #todo: insert pagination code here
    memo_set = request.user.get_notifications(activity_types)
    memo_set = memo_set.select_related(
                    'activity',
                    'activity__content_type',
                    'activity__question__thread',
                    'activity__user',
                    'activity__user__gravatar',
                ).order_by(
                    '-activity__active_at'
                )[:const.USER_VIEW_DATA_SIZE]

    #3) "package" data for the output
    response_list = list()
    for memo in memo_set:
        if memo.activity.content_object is None:
            continue#a temp plug due to bug in the comment deletion
        response = {
            'id': memo.id,
            'timestamp': memo.activity.active_at,
            'user': memo.activity.user,
            'is_new': memo.is_new(),
            'response_url': memo.activity.get_absolute_url(),
            'response_snippet': memo.activity.get_snippet(),
            'response_title': memo.activity.question.thread.title,
            'response_type': memo.activity.get_activity_type_display(),
            'response_id': memo.activity.question.id,
            'nested_responses': [],
            'response_content': memo.activity.content_object.html,
        }
        response_list.append(response)

    #4) sort by response id
    response_list.sort(lambda x,y: cmp(y['response_id'], x['response_id']))

    #5) group responses by thread (response_id is really the question post id)
    last_response_id = None #flag to know if the response id is different
    filtered_response_list = list()
    for i, response in enumerate(response_list):
        #todo: group responses by the user as well
        if response['response_id'] == last_response_id:
            original_response = dict.copy(filtered_response_list[len(filtered_response_list)-1])
            original_response['nested_responses'].append(response)
            filtered_response_list[len(filtered_response_list)-1] = original_response
        else:
            filtered_response_list.append(response)
            last_response_id = response['response_id']

    #6) sort responses by time
    filtered_response_list.sort(lambda x,y: cmp(y['timestamp'], x['timestamp']))

    reject_reasons = models.PostFlagReason.objects.all().order_by('title')
    data = {
        'active_tab':'users',
        'page_class': 'user-profile-page',
        'tab_name' : 'inbox',
        'inbox_section': section,
        'tab_description' : _('comments and answers to others questions'),
        'page_title' : _('profile - responses'),
        'post_reject_reasons': reject_reasons,
        'responses' : filtered_response_list,
    }
    context.update(data)
    return render(request, 'user_inbox/responses_and_flags.html', context)

def user_network(request, user, context):
    if 'followit' not in django_settings.INSTALLED_APPS:
        raise Http404
    data = {
        'tab_name': 'network',
        'followed_users': user.get_followed_users(),
        'followers': user.get_followers(),
    }
    context.update(data)
    return render(request, 'user_profile/user_network.html', context)

@owner_or_moderator_required
def user_votes(request, user, context):
    all_votes = list(models.Vote.objects.filter(user=user))
    votes = []
    for vote in all_votes:
        post = vote.voted_post
        if post.is_question():
            vote.title = post.thread.title
            vote.question_id = post.id
            vote.answer_id = 0
            votes.append(vote)
        elif post.is_answer():
            vote.title = post.thread.title
            vote.question_id = post.thread._question_post().id
            vote.answer_id = post.id
            votes.append(vote)

    votes.sort(key=operator.attrgetter('id'), reverse=True)

    data = {
        'active_tab':'users',
        'page_class': 'user-profile-page',
        'tab_name' : 'votes',
        'tab_description' : _('user vote record'),
        'page_title' : _('profile - votes'),
        'votes' : votes[:const.USER_VIEW_DATA_SIZE]
    }
    context.update(data)
    return render(request, 'user_profile/user_votes.html', context)


def user_reputation(request, user, context):
    reputes = models.Repute.objects.filter(user=user).select_related('question', 'question__thread', 'user').order_by('-reputed_at')

    # prepare data for the graph - last values go in first
    rep_list = ['[%s,%s]' % (calendar.timegm(datetime.datetime.now().timetuple()) * 1000, user.reputation)]
    for rep in reputes:
        rep_list.append('[%s,%s]' % (calendar.timegm(rep.reputed_at.timetuple()) * 1000, rep.reputation))
    reps = ','.join(rep_list)
    reps = '[%s]' % reps

    data = {
        'active_tab':'users',
        'page_class': 'user-profile-page',
        'tab_name': 'reputation',
        'tab_description': _('user karma'),
        'page_title': _("Profile - User's Karma"),
        'reputation': reputes,
        'reps': reps
    }
    context.update(data)
    return render(request, 'user_profile/user_reputation.html', context)


def user_favorites(request, user, context):
    favorite_threads = user.user_favorite_questions.values_list('thread', flat=True)
    questions = models.Post.objects.filter(post_type='question', thread__in=favorite_threads)\
                    .select_related('thread', 'thread__last_activity_by')\
                    .order_by('-points', '-thread__last_activity_at')[:const.USER_VIEW_DATA_SIZE]

    data = {
        'active_tab':'users',
        'page_class': 'user-profile-page',
        'tab_name' : 'favorites',
        'tab_description' : _('users favorite questions'),
        'page_title' : _('profile - favorite questions'),
        'questions' : questions,
    }
    context.update(data)
    return render(request, 'user_profile/user_favorites.html', context)


@owner_or_moderator_required
@csrf.csrf_protect
def user_email_subscriptions(request, user, context):

    logging.debug(get_request_info(request))
    if request.method == 'POST':
        email_feeds_form = forms.EditUserEmailFeedsForm(request.POST)
        tag_filter_form = forms.TagFilterSelectionForm(request.POST, instance=user)
        if email_feeds_form.is_valid() and tag_filter_form.is_valid():

            action_status = None
            tag_filter_saved = tag_filter_form.save()
            if tag_filter_saved:
                action_status = _('changes saved')
            if 'save' in request.POST:
                feeds_saved = email_feeds_form.save(user)
                if feeds_saved:
                    action_status = _('changes saved')
            elif 'stop_email' in request.POST:
                email_stopped = email_feeds_form.reset().save(user)
                initial_values = forms.EditUserEmailFeedsForm.NO_EMAIL_INITIAL
                email_feeds_form = forms.EditUserEmailFeedsForm(initial=initial_values)
                if email_stopped:
                    action_status = _('email updates canceled')
    else:
        #user may have been created by some app that does not know
        #about the email subscriptions, in that case the call below
        #will add any subscription settings that are missing
        #using the default frequencies
        user.add_missing_askbot_subscriptions()

        #initialize the form
        email_feeds_form = forms.EditUserEmailFeedsForm()
        email_feeds_form.set_initial_values(user)
        tag_filter_form = forms.TagFilterSelectionForm(instance=user)
        action_status = None

    data = {
        'active_tab': 'users',
        'page_class': 'user-profile-page',
        'tab_name': 'email_subscriptions',
        'tab_description': _('email subscription settings'),
        'page_title': _('profile - email subscriptions'),
        'email_feeds_form': email_feeds_form,
        'tag_filter_selection_form': tag_filter_form,
        'action_status': action_status,
    }
    context.update(data)
    return render(
        request,
        'user_profile/user_email_subscriptions.html',
        context
    )

@csrf.csrf_protect
def user_custom_tab(request, user, context):
    """works only if `ASKBOT_CUSTOM_USER_PROFILE_TAB`
    setting in the ``settings.py`` is properly configured"""
    tab_settings = django_settings.ASKBOT_CUSTOM_USER_PROFILE_TAB
    module_path = tab_settings['CONTENT_GENERATOR']
    content_generator = load_module(module_path)

    page_title = _('profile - %(section)s') % \
        {'section': tab_settings['NAME']}

    context.update({
        'custom_tab_content': content_generator(request, user),
        'tab_name': tab_settings['SLUG'],
        'page_title': page_title
    })
    return render(request, 'user_profile/custom_tab.html', context)

USER_VIEW_CALL_TABLE = {
    'stats': user_stats,
    'recent': user_recent,
    'inbox': user_responses,
    'network': user_network,
    'reputation': user_reputation,
    'favorites': user_favorites,
    'votes': user_votes,
    'email_subscriptions': user_email_subscriptions,
    'moderation': user_moderate,
}

CUSTOM_TAB = getattr(django_settings, 'ASKBOT_CUSTOM_USER_PROFILE_TAB', None)
if CUSTOM_TAB:
    CUSTOM_SLUG = CUSTOM_TAB['SLUG']
    USER_VIEW_CALL_TABLE[CUSTOM_SLUG] = user_custom_tab

#todo: rename this function - variable named user is everywhere
def user(request, id, slug=None, tab_name=None):
    """Main user view function that works as a switchboard

    id - id of the profile owner

    todo: decide what to do with slug - it is not used
    in the code in any way
    """
    profile_owner = get_object_or_404(models.User, id = id)

    if not tab_name:
        tab_name = request.GET.get('sort', 'stats')

    if askbot_settings.KARMA_MODE == 'public':
        can_show_karma = True
    elif askbot_settings.KARMA_MODE == 'hidden':
        can_show_karma = False
    else:
        if request.user.is_anonymous():
            can_show_karma = False
        elif request.user.is_administrator_or_moderator():
            can_show_karma = True
        elif request.user == profile_owner:
            can_show_karma = True
        else:
            can_show_karma = False

    if can_show_karma == False and tab_name == 'reputation':
        raise Http404

    user_view_func = USER_VIEW_CALL_TABLE.get(tab_name, user_stats)

    search_state = SearchState( # Non-default SearchState with user data set
        scope=None,
        sort=None,
        query=None,
        tags=None,
        author=profile_owner.id,
        page=None,
        user_logged_in=profile_owner.is_authenticated(),
    )

    context = {
        'view_user': profile_owner,
        'can_show_karma': can_show_karma,
        'search_state': search_state,
        'user_follow_feature_on': ('followit' in django_settings.INSTALLED_APPS),
    }
    if CUSTOM_TAB:
        context['custom_tab_name'] = CUSTOM_TAB['NAME']
        context['custom_tab_slug'] = CUSTOM_TAB['SLUG']
    return user_view_func(request, profile_owner, context)

@csrf.csrf_exempt
def update_has_custom_avatar(request):
    """updates current avatar type data for the user
    """
    if request.is_ajax() and request.user.is_authenticated():
        if request.user.avatar_type in ('n', 'g'):
            request.user.update_avatar_type()
            request.session['avatar_data_updated_at'] = datetime.datetime.now()
            return HttpResponse(simplejson.dumps({'status':'ok'}), mimetype='application/json')
    return HttpResponseForbidden()

def groups(request, id = None, slug = None):
    """output groups page
    """
    if askbot_settings.GROUPS_ENABLED == False:
        raise Http404

    #6 lines of input cleaning code
    if request.user.is_authenticated():
        scope = request.GET.get('sort', 'all-groups')
        if scope not in ('all-groups', 'my-groups'):
            scope = 'all-groups'
    else:
        scope = 'all-groups'

    if scope == 'all-groups':
        groups = models.Group.objects.all()
    else:
        groups = models.Group.objects.get_for_user(
                                        user=request.user
                                    )

    groups = groups.exclude_personal()
    groups = groups.annotate(users_count=Count('user'))

    user_can_add_groups = request.user.is_authenticated() and \
            request.user.is_administrator_or_moderator()

    groups_membership_info = collections.defaultdict()
    if request.user.is_authenticated():
        #collect group memberhship information
        groups_membership_info = request.user.get_groups_membership_info(groups)

    data = {
        'groups': groups,
        'groups_membership_info': groups_membership_info,
        'user_can_add_groups': user_can_add_groups,
        'active_tab': 'groups',#todo vars active_tab and tab_name are too similar
        'tab_name': scope,
        'page_class': 'groups-page'
    }
    return render(request, 'groups.html', data)<|MERGE_RESOLUTION|>--- conflicted
+++ resolved
@@ -769,9 +769,6 @@
             'page_title' : _('profile - messages')
         }
         context.update(data)
-<<<<<<< HEAD
-        return render(request, 'user_inbox/messages.html', context)
-=======
         if 'thread_id' in request.GET:
             from group_messaging.models import Message
             from group_messaging.views import ThreadDetails
@@ -786,8 +783,7 @@
             context['group_messaging_template_name'] = 'group_messaging/home.html'
             #here we take shortcut, because we don't care about
             #all the extra context loaded below
-        return render_into_skin('user_inbox/messages.html', context, request)
->>>>>>> 2214ac95
+        return render(request, 'user_inbox/messages.html', context)
     else:
         raise Http404
 
