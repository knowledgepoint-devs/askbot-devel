"""
:synopsis: user-centric views for askbot

This module includes all views that are specific to a given user - his or her profile,
and other views showing profile-related information.

Also this module includes the view listing all forum users.
"""
import calendar
import collections
import functools
import datetime
import logging
import operator
import urllib

from django.db.models import Count
from django.db.models import Q
from django.conf import settings as django_settings
from django.contrib.auth.decorators import login_required
from django.contrib.sites.models import Site
from django.core import exceptions as django_exceptions
from django.core.paginator import Paginator, EmptyPage, InvalidPage
from django.contrib.contenttypes.models import ContentType
from django.core.urlresolvers import reverse
from django.shortcuts import get_object_or_404
from django.shortcuts import render
from django.http import HttpResponse, HttpResponseForbidden
from django.http import HttpResponseRedirect, Http404
from django.utils.translation import get_language
from django.utils.translation import ugettext as _
from django.utils import simplejson
from django.utils.html import strip_tags as strip_all_tags
from django.views.decorators import csrf

from askbot.utils.slug import slugify
from askbot.utils.forms import get_feed
from askbot.utils.html import sanitize_html
from askbot.mail import send_mail
from askbot.utils.http import get_request_info
from askbot.utils import functions
from askbot import forms
from askbot import const
from askbot.views import context as view_context
from askbot.conf import settings as askbot_settings
from askbot import models
from askbot import exceptions
from askbot.models.badges import award_badges_signal
from askbot.models.tag import format_personal_group_name
from askbot.search.state_manager import SearchState
from askbot.utils import url_utils
from askbot.utils.loading import load_module

def owner_or_moderator_required(f):
    @functools.wraps(f)
    def wrapped_func(request, profile_owner, context):
        if profile_owner == request.user:
            pass
        elif request.user.is_authenticated() and request.user.can_moderate_user(profile_owner):
            pass
        else:
            next_url = request.path + '?' + urllib.urlencode(request.REQUEST)
            params = '?next=%s' % urllib.quote(next_url)
            return HttpResponseRedirect(url_utils.get_login_url() + params)
        return f(request, profile_owner, context)
    return wrapped_func


def show_users(request, by_group=False, group_id=None, group_slug=None):
    """Users view, including listing of users by group"""
    if askbot_settings.GROUPS_ENABLED and not by_group:
        default_group = models.Group.objects.get_global_group()
        group_slug = slugify(default_group.name)
        new_url = reverse('users_by_group',
                kwargs={'group_id': default_group.id,
                        'group_slug': group_slug})
        return HttpResponseRedirect(new_url)

    users = models.User.objects.exclude(status = 'b')
    group = None
    group_email_moderation_enabled = False
    user_acceptance_level = 'closed'
    user_membership_level = 'none'
    if by_group == True:
        if askbot_settings.GROUPS_ENABLED == False:
            raise Http404
        if group_id:
            if all((group_id, group_slug)) == False:
                return HttpResponseRedirect('groups')
            else:
                try:
                    group = models.Group.objects.get(id = group_id)
                    group_email_moderation_enabled = \
                        (
                            askbot_settings.GROUP_EMAIL_ADDRESSES_ENABLED \
                            and askbot_settings.ENABLE_CONTENT_MODERATION
                        )
                    user_acceptance_level = group.get_openness_level_for_user(
                                                                    request.user
                                                                )
                except models.Group.DoesNotExist:
                    raise Http404
                if group_slug == slugify(group.name):
                    #filter users by full group memberships
                    #todo: refactor as Group.get_full_members()
                    full_level = models.GroupMembership.FULL
                    memberships = models.GroupMembership.objects.filter(
                                                    group=group, level=full_level
                                                )
                    user_ids = memberships.values_list('user__id', flat=True)
                    users = users.filter(id__in=user_ids)
                    if request.user.is_authenticated():
                        membership = request.user.get_group_membership(group)
                        if membership:
                            user_membership_level = membership.get_level_display()

                else:
                    group_page_url = reverse(
                                        'users_by_group',
                                        kwargs = {
                                            'group_id': group.id,
                                            'group_slug': slugify(group.name)
                                        }
                                    )
                    return HttpResponseRedirect(group_page_url)

    is_paginated = True

    sortby = request.GET.get('sort', 'reputation')
    if askbot_settings.KARMA_MODE == 'private' and sortby == 'reputation':
        sortby = 'newest'

    try:
        page = int(request.GET.get('page', '1'))
    except ValueError:
        page = 1

    search_query = request.GET.get('query',  "")
    if search_query == "":
        if sortby == "newest":
            order_by_parameter = '-date_joined'
        elif sortby == "last":
            order_by_parameter = 'date_joined'
        elif sortby == "user":
            order_by_parameter = 'username'
        else:
            # default
            order_by_parameter = '-reputation'

        objects_list = Paginator(
                            users.order_by(order_by_parameter),
                            const.USERS_PAGE_SIZE
                        )
        base_url = request.path + '?sort=%s&amp;' % sortby
    else:
        sortby = "reputation"
        matching_users = models.get_users_by_text_query(search_query, users)
        objects_list = Paginator(
                            matching_users.order_by('-reputation'),
                            const.USERS_PAGE_SIZE
                        )
        base_url = request.path + '?name=%s&amp;sort=%s&amp;' % (search_query, sortby)

    try:
        users_page = objects_list.page(page)
    except (EmptyPage, InvalidPage):
        users_page = objects_list.page(objects_list.num_pages)

    paginator_data = {
        'is_paginated' : is_paginated,
        'pages': objects_list.num_pages,
        'current_page_number': page,
        'page_object': users_page,
        'base_url' : base_url
    }
    paginator_context = functions.setup_paginator(paginator_data) #

    #todo: move to contexts
    #extra context for the groups
    if askbot_settings.GROUPS_ENABLED:
        #todo: cleanup this branched code after groups are migrated to auth_group
        user_groups = models.Group.objects.exclude_personal()
        if len(user_groups) <= 1:
            assert(user_groups[0].name == askbot_settings.GLOBAL_GROUP_NAME)
            user_groups = None
        group_openness_choices = models.Group().get_openness_choices()
    else:
        user_groups = None
        group_openness_choices = None

    data = {
        'active_tab': 'users',
        'page_class': 'users-page',
        'users' : users_page,
        'group': group,
        'search_query' : search_query,
        'tab_id' : sortby,
        'paginator_context' : paginator_context,
        'group_email_moderation_enabled': group_email_moderation_enabled,
        'user_acceptance_level': user_acceptance_level,
        'user_membership_level': user_membership_level,
        'user_groups': user_groups,
        'group_openness_choices': group_openness_choices
    }

    return render(request, 'users.html', data)

@csrf.csrf_protect
def user_moderate(request, subject, context):
    """user subview for moderation
    A bit confusingly ``subject`` is actually user
    which is being moderated
    """
    moderator = request.user

    if moderator.is_authenticated() and not moderator.can_moderate_user(subject):
        raise Http404

    user_rep_changed = False
    user_status_changed = False
    message_sent = False
    email_error_message = None

    user_rep_form = forms.ChangeUserReputationForm()
    send_message_form = forms.SendMessageForm()
    if request.method == 'POST':
        if 'change_status' in request.POST:
            user_status_form = forms.ChangeUserStatusForm(
                                                    request.POST,
                                                    moderator = moderator,
                                                    subject = subject
                                                )
            if user_status_form.is_valid():
                subject.set_status( user_status_form.cleaned_data['user_status'] )
            user_status_changed = True
        elif 'send_message' in request.POST:
            send_message_form = forms.SendMessageForm(request.POST)
            if send_message_form.is_valid():
                subject_line = send_message_form.cleaned_data['subject_line']
                body_text = send_message_form.cleaned_data['body_text']

                try:
                    send_mail(
                            subject_line=subject_line,
                            body_text=body_text,
                            recipient=subject,
                            headers={'Reply-to':moderator.email},
                            raise_on_failure = True
                        )
                    message_sent = True
                except exceptions.EmailNotSent, e:
                    email_error_message = unicode(e)
                send_message_form = forms.SendMessageForm()
        else:
            reputation_change_type = None
            if 'subtract_reputation' in request.POST:
                rep_change_type = 'subtract'
            elif 'add_reputation' in request.POST:
                rep_change_type = 'add'
            else:
                raise Http404

            user_rep_form = forms.ChangeUserReputationForm(request.POST)
            if user_rep_form.is_valid():
                rep_delta = user_rep_form.cleaned_data['user_reputation_delta']
                comment = user_rep_form.cleaned_data['comment']

                if rep_change_type == 'subtract':
                    rep_delta = -1 * rep_delta

                moderator.moderate_user_reputation(
                                    user = subject,
                                    reputation_change = rep_delta,
                                    comment = comment,
                                    timestamp = datetime.datetime.now(),
                                )
                #reset form to preclude accidentally repeating submission
                user_rep_form = forms.ChangeUserReputationForm()
                user_rep_changed = True

    #need to re-initialize the form even if it was posted, because
    #initial values will most likely be different from the previous
    user_status_form = forms.ChangeUserStatusForm(
                                        moderator = moderator,
                                        subject = subject
                                    )
    data = {
        'active_tab': 'users',
        'page_class': 'user-profile-page',
        'tab_name': 'moderation',
        'page_title': _('moderate user'),
        'change_user_status_form': user_status_form,
        'change_user_reputation_form': user_rep_form,
        'send_message_form': send_message_form,
        'message_sent': message_sent,
        'email_error_message': email_error_message,
        'user_rep_changed': user_rep_changed,
        'user_status_changed': user_status_changed
    }
    context.update(data)
    return render(request, 'user_profile/user_moderate.html', context)

#non-view function
def set_new_email(user, new_email, nomessage=False):
    if new_email != user.email:
        user.email = new_email
        user.email_isvalid = False
        user.save()
        #if askbot_settings.EMAIL_VALIDATION == True:
        #    send_new_email_key(user,nomessage=nomessage)


def need_to_invalidate_post_caches(user, form):
    """a utility function for the edit user profile view"""
    new_country = (form.cleaned_data.get('country') != user.country)
    new_show_country = (form.cleaned_data.get('show_country') != user.show_country)
    new_username = (form.cleaned_data.get('username') != user.username)
    return (new_country or new_show_country or new_username)


@login_required
@csrf.csrf_protect
def edit_user(request, id):
    """View that allows to edit user profile.
    This view is accessible to profile owners or site administrators
    """
    user = get_object_or_404(models.User, id=id)
    if not(request.user == user or request.user.is_superuser):
        raise Http404
    if request.method == "POST":
        form = forms.EditUserForm(user, request.POST)
        if form.is_valid():
            if 'email' in form.cleaned_data and askbot_settings.EDITABLE_EMAIL:
                new_email = sanitize_html(form.cleaned_data['email'])
                set_new_email(user, new_email)

            prev_username = user.username
            if askbot_settings.EDITABLE_SCREEN_NAME:
                new_username = strip_all_tags(form.cleaned_data['username'])
                if user.username != new_username:
                    group = user.get_personal_group()
                    user.username = new_username
                    group.name = format_personal_group_name(user)
                    group.save()

            #Maybe we need to clear post caches, b/c
            #author info may need to be updated on posts and thread summaries
            if need_to_invalidate_post_caches(user, form):
                #get threads where users participated
                thread_ids = models.Post.objects.filter(
                                    Q(author=user) | Q(last_edited_by=user)
                                ).values_list(
                                    'thread__id', flat=True
                                ).distinct()
                threads = models.Thread.objects.filter(id__in=thread_ids)
                for thread in threads:
                    #for each thread invalidate cache keys for posts, etc
                    thread.invalidate_cached_data(lazy=True)

            user.real_name = strip_all_tags(form.cleaned_data['realname'])
            user.website = sanitize_html(form.cleaned_data['website'])
            user.location = sanitize_html(form.cleaned_data['city'])
            user.date_of_birth = form.cleaned_data.get('birthday', None)
            user.about = sanitize_html(form.cleaned_data['about'])
            user.country = form.cleaned_data['country']
            user.show_country = form.cleaned_data['show_country']
            user.show_marked_tags = form.cleaned_data['show_marked_tags']
            user.save()
            # send user updated signal if full fields have been updated
            award_badges_signal.send(None,
                            event = 'update_user_profile',
                            actor = user,
                            context_object = user
                        )
            return HttpResponseRedirect(user.get_profile_url())
    else:
        form = forms.EditUserForm(user)

    data = {
        'active_tab': 'users',
        'page_class': 'user-profile-edit-page',
        'form' : form,
        'marked_tags_setting': askbot_settings.MARKED_TAGS_ARE_PUBLIC_WHEN,
        'support_custom_avatars': ('avatar' in django_settings.INSTALLED_APPS),
        'view_user': user,
    }
    return render(request, 'user_profile/user_edit.html', data)

def user_stats(request, user, context):
    question_filter = {}
    if request.user != user:
        question_filter['is_anonymous'] = False

    if askbot_settings.ENABLE_CONTENT_MODERATION:
        question_filter['approved'] = True


    if askbot_settings.SPACES_ENABLED:
        site_spaces = models.Space.objects.get_for_site()
        question_filter['thread__spaces__in'] = site_spaces
    #
    # Questions
    #
    questions_qs = user.posts.get_questions(
                    user=request.user
                ).filter(
                    **question_filter
                ).order_by(
                    '-points', '-thread__last_activity_at'
                ).select_related(
                    'thread', 'thread__last_activity_by'
                )

    q_paginator = Paginator(questions_qs, const.USER_POSTS_PAGE_SIZE)
    questions = q_paginator.page(1).object_list
    question_count = q_paginator.count

    q_paginator_context = functions.setup_paginator({
                    'is_paginated' : (question_count > const.USER_POSTS_PAGE_SIZE),
                    'pages': q_paginator.num_pages,
                    'current_page_number': 1,
                    'page_object': q_paginator.page(1),
                    'base_url' : '?' #this paginator will be ajax
                })
    #
    # Top answers
    #
    a_paginator = user.get_top_answers_paginator(request.user)
    top_answers = a_paginator.page(1).object_list
    top_answer_count = a_paginator.count

    a_paginator_context = functions.setup_paginator({
                    'is_paginated' : (top_answer_count > const.USER_POSTS_PAGE_SIZE),
                    'pages': a_paginator.num_pages,
                    'current_page_number': 1,
                    'page_object': a_paginator.page(1),
                    'base_url' : '?' #this paginator will be ajax
                })
    #
    # Votes
    #
    up_votes = models.Vote.objects.get_up_vote_count_from_user(user)
    down_votes = models.Vote.objects.get_down_vote_count_from_user(user)
    votes_today = models.Vote.objects.get_votes_count_today_from_user(user)
    votes_total = askbot_settings.MAX_VOTES_PER_USER_PER_DAY

    #
    # Tags
    #
    # INFO: There's bug in Django that makes the following query kind of broken (GROUP BY clause is problematic):
    #       http://stackoverflow.com/questions/7973461/django-aggregation-does-excessive-group-by-clauses
    #       Fortunately it looks like it returns correct results for the test data
    tag_isolation = getattr(django_settings, 'ASKBOT_TAG_ISOLATION', None)
    tag_filter = {
        'threads__posts__author': user,
        'language_code': get_language()
    }
    if tag_isolation == 'per-site':
        current_site = Site.objects.get_current()
        tag_filter['askbot_site_links__site'] = current_site

    user_tags = models.Tag.objects.filter(**tag_filter).distinct().\
                    annotate(user_tag_usage_count=Count('threads')).\
                    order_by('-user_tag_usage_count')[:const.USER_VIEW_DATA_SIZE]
    user_tags = list(user_tags) # evaluate

    when = askbot_settings.MARKED_TAGS_ARE_PUBLIC_WHEN
    if when == 'always' or \
        (when == 'when-user-wants' and user.show_marked_tags == True):
        #refactor into: user.get_marked_tag_names('good'/'bad'/'subscribed')
        interesting_tag_names = user.get_marked_tag_names('good')
        ignored_tag_names = user.get_marked_tag_names('bad')
        subscribed_tag_names = user.get_marked_tag_names('subscribed')
    else:
        interesting_tag_names = None
        ignored_tag_names = None
        subscribed_tag_names = None

#    tags = models.Post.objects.filter(author=user).values('id', 'thread', 'thread__tags')
#    post_ids = set()
#    thread_ids = set()
#    tag_ids = set()
#    for t in tags:
#        post_ids.add(t['id'])
#        thread_ids.add(t['thread'])
#        tag_ids.add(t['thread__tags'])
#        if t['thread__tags'] == 11:
#            print t['thread'], t['id']
#    import ipdb; ipdb.set_trace()

    #
    # Badges/Awards (TODO: refactor into Managers/QuerySets when a pattern emerges; Simplify when we get rid of Question&Answer models)
    #
    post_type = ContentType.objects.get_for_model(models.Post)

    user_awards = models.Award.objects.filter(user=user).select_related('badge')

    awarded_post_ids = []
    for award in user_awards:
        if award.content_type_id == post_type.id:
            awarded_post_ids.append(award.object_id)

    awarded_posts = models.Post.objects.filter(id__in=awarded_post_ids)\
                    .select_related('thread') # select related to avoid additional queries in Post.get_absolute_url()

    awarded_posts_map = {}
    for post in awarded_posts:
        awarded_posts_map[post.id] = post

    badges_dict = collections.defaultdict(list)

    for award in user_awards:
        # Fetch content object
        if award.content_type_id == post_type.id:
            #here we go around a possibility of awards
            #losing the content objects when the content
            #objects are deleted for some reason
            awarded_post = awarded_posts_map.get(award.object_id, None)
            if awarded_post is not None:
                #protect from awards that are associated with deleted posts
                award.content_object = awarded_post
                award.content_object_is_post = True
            else:
                award.content_object_is_post = False
        else:
            award.content_object_is_post = False

        # "Assign" to its Badge
        badges_dict[award.badge].append(award)

    badges = badges_dict.items()
    badges.sort(key=operator.itemgetter(1), reverse=True)

    user_groups = models.Group.objects.get_for_user(user = user)
    user_groups = user_groups.exclude_personal()
    global_group = models.Group.objects.get_global_group()
    user_groups = user_groups.exclude(name=global_group.name)

    if request.user == user:
        groups_membership_info = user.get_groups_membership_info(user_groups)
    else:
        groups_membership_info = collections.defaultdict()

    data = {
        'active_tab':'users',
        'page_class': 'user-profile-page',
        'support_custom_avatars': ('avatar' in django_settings.INSTALLED_APPS),
        'tab_name' : 'stats',
        'page_title' : _('user profile overview'),
        'user_status_for_display': user.get_status_display(soft = True),
        'questions' : questions,
        'question_count': question_count,
        'q_paginator_context': q_paginator_context,

        'top_answers': top_answers,
        'top_answer_count': top_answer_count,
        'a_paginator_context': a_paginator_context,
        'page_size': const.USER_POSTS_PAGE_SIZE,

        'up_votes' : up_votes,
        'down_votes' : down_votes,
        'total_votes': up_votes + down_votes,
        'votes_today_left': votes_total - votes_today,
        'votes_total_per_day': votes_total,

        'user_tags' : user_tags,
        'user_groups': user_groups,
        'groups_membership_info': groups_membership_info,
        'interesting_tag_names': interesting_tag_names,
        'ignored_tag_names': ignored_tag_names,
        'subscribed_tag_names': subscribed_tag_names,
        'badges': badges,
        'total_badges' : len(badges),
    }
    context.update(data)

    extra_context = view_context.get_extra(
                                'ASKBOT_USER_PROFILE_PAGE_EXTRA_CONTEXT',
                                request,
                                context
                            )
    context.update(extra_context)

    return render(request, 'user_profile/user_stats.html', context)

def user_recent(request, user, context):

    def get_type_name(type_id):
        for item in const.TYPE_ACTIVITY:
            if type_id in item:
                return item[1]

    class Event(object):
        is_badge = False
        def __init__(self, time, type, title, summary, url):
            self.time = time
            self.type = get_type_name(type)
            self.type_id = type
            self.title = title
            self.summary = summary
            slug_title = slugify(title)
            self.title_link = url

    class AwardEvent(object):
        is_badge = True
        def __init__(self, time, type, content_object, badge):
            self.time = time
            self.type = get_type_name(type)
            self.content_object = content_object
            self.badge = badge

    # TODO: Don't process all activities here for the user, only a subset ([:const.USER_VIEW_DATA_SIZE])
    activity_types = (
        const.TYPE_ACTIVITY_ASK_QUESTION,
        const.TYPE_ACTIVITY_ANSWER,
        const.TYPE_ACTIVITY_COMMENT_QUESTION,
        const.TYPE_ACTIVITY_COMMENT_ANSWER,
        const.TYPE_ACTIVITY_UPDATE_QUESTION,
        const.TYPE_ACTIVITY_UPDATE_ANSWER,
        const.TYPE_ACTIVITY_MARK_ANSWER,
        const.TYPE_ACTIVITY_PRIZE
    )

    #1) get source of information about activities
    activity_objects = models.Activity.objects.filter(
                                        user=user,
                                        activity_type__in=activity_types
                                    ).order_by(
                                        '-active_at'
                                    )[:const.USER_VIEW_DATA_SIZE]

    #2) load content objects ("c.objects) for each activity
    # the return value is dictionary where activity id's are keys
    content_objects_by_activity = activity_objects.fetch_content_objects_dict()


    #a list of digest objects, suitable for display
    #the number of activities to show is not guaranteed to be
    #const.USER_VIEW_DATA_TYPE, because we don't show activity
    #for deleted content
    activities = []
    for activity in activity_objects:
        content = content_objects_by_activity.get(activity.id)

        if content is None:
            continue

        if activity.activity_type == const.TYPE_ACTIVITY_PRIZE:
            event = AwardEvent(
                time=content.awarded_at,
                type=activity.activity_type,
                content_object=content.content_object,
                badge=content.badge,
            )
        else:
            event = Event(
                time=activity.active_at,
                type=activity.activity_type,
                title=content.thread.title,
                summary=content.summary,
                url=content.get_absolute_url()
            )

        activities.append(event)

    activities.sort(key=operator.attrgetter('time'), reverse=True)

    data = {
        'active_tab': 'users',
        'page_class': 'user-profile-page',
        'tab_name' : 'recent',
        'page_title' : _('profile - recent activity'),
        'activities' : activities
    }
    context.update(data)
    return render(request, 'user_profile/user_recent.html', context)

#not a view - no direct url route here, called by `user_responses`
@csrf.csrf_protect
def show_group_join_requests(request, user, join_requests, context):
    """show group join requests to admins who belong to the group"""
    if request.user.is_administrator_or_moderator() is False:
        raise Http404
    data = {
        'active_tab':'users',
        'inbox_section': 'group-join-requests',
        'page_class': 'user-profile-page',
        'tab_name' : 'join_requests',
        'page_title' : _('profile - moderation'),
        'join_requests': join_requests
    }
    context.update(data)
    return render(request, 'user_inbox/group_join_requests.html', context)


@owner_or_moderator_required
def user_responses(request, user, context):
    """
    We list answers for question, comments, and
    answer accepted by others for this user.
    as well as mentions of the user

    user - the profile owner

    the view has two sub-views - "forum" - i.e. responses
    and "flags" - moderation items for mods only
    """

    #0) temporary, till urls are fixed: update context
    #   to contain response counts for all sub-sections
    context.update(view_context.get_for_inbox(request.user))

    #1) select activity types according to section
    section = request.GET.get('section', 'forum')
    if section == 'flags' and not\
        (request.user.is_moderator() or request.user.is_administrator()):
        raise Http404

    join_requests = request.user.get_group_join_requests()

    if section == 'forum':
        activity_types = const.RESPONSE_ACTIVITY_TYPES_FOR_DISPLAY
        activity_types += (const.TYPE_ACTIVITY_MENTION,)
    elif section == 'flags':
        activity_types = (const.TYPE_ACTIVITY_MARK_OFFENSIVE,)
        if askbot_settings.ENABLE_CONTENT_MODERATION:
            activity_types += (
                const.TYPE_ACTIVITY_MODERATED_NEW_POST,
                const.TYPE_ACTIVITY_MODERATED_POST_EDIT
            )
    elif section == 'join_requests':
        return show_group_join_requests(request, user, join_requests, context)
    elif section == 'messages':
        if request.user != user:
            raise Http404

        from group_messaging.views import SendersList, ThreadsList
        context.update(SendersList().get_context(request))
        context.update(ThreadsList().get_context(request))
        data = {
            'inbox_threads_count': context['threads_count'],#a hackfor the inbox count
            'active_tab':'users',
            'page_class': 'user-profile-page',
            'tab_name' : 'inbox',
            'inbox_section': section,
<<<<<<< HEAD
            'page_title' : _('profile - messages')
=======
            'tab_description' : _('private messages'),
            'page_title' : _('profile - messages'),
            'join_requests': join_requests
>>>>>>> b440c06b
        }
        context.update(data)
        if 'thread_id' in request.GET:
            from group_messaging.models import Message
            from group_messaging.views import ThreadDetails
            try:
                thread_id = request.GET['thread_id']
                context.update(ThreadDetails().get_context(request, thread_id))
                context['group_messaging_template_name'] = \
                    'group_messaging/home_thread_details.html'
            except Message.DoesNotExist:
                raise Http404
        else:
            context['group_messaging_template_name'] = 'group_messaging/home.html'
            #here we take shortcut, because we don't care about
            #all the extra context loaded below
        return render(request, 'user_inbox/messages.html', context)
    else:
        raise Http404

    #2) load the activity notifications according to activity types
    #todo: insert pagination code here
    memo_set = request.user.get_notifications(activity_types)
    memo_set = memo_set.select_related(
                    'activity',
                    'activity__content_type',
                    'activity__question__thread',
                    'activity__user',
                    'activity__user__gravatar',
                ).order_by(
                    '-activity__active_at'
                )[:const.USER_VIEW_DATA_SIZE]

    #3) "package" data for the output
    response_list = list()
    for memo in memo_set:
        if memo.activity.content_object is None:
            continue#a temp plug due to bug in the comment deletion
        response = {
            'id': memo.id,
            'timestamp': memo.activity.active_at,
            'user': memo.activity.user,
            'is_new': memo.is_new(),
            'response_url': memo.activity.get_absolute_url(),
            'response_snippet': memo.activity.get_snippet(),
            'response_title': memo.activity.question.thread.title,
            'response_type': memo.activity.get_activity_type_display(),
            'response_id': memo.activity.question.id,
            'nested_responses': [],
            'response_content': memo.activity.content_object.html,
            'join_requests': join_requests
        }
        response_list.append(response)

    #4) sort by response id
    response_list.sort(lambda x,y: cmp(y['response_id'], x['response_id']))

    #5) group responses by thread (response_id is really the question post id)
    last_response_id = None #flag to know if the response id is different
    filtered_response_list = list()
    for i, response in enumerate(response_list):
        #todo: group responses by the user as well
        if response['response_id'] == last_response_id:
            original_response = dict.copy(filtered_response_list[len(filtered_response_list)-1])
            original_response['nested_responses'].append(response)
            filtered_response_list[len(filtered_response_list)-1] = original_response
        else:
            filtered_response_list.append(response)
            last_response_id = response['response_id']

    #6) sort responses by time
    filtered_response_list.sort(lambda x,y: cmp(y['timestamp'], x['timestamp']))

    reject_reasons = models.PostFlagReason.objects.all().order_by('title')
    data = {
        'active_tab':'users',
        'page_class': 'user-profile-page',
        'tab_name' : 'inbox',
        'inbox_section': section,
        'page_title' : _('profile - responses'),
        'post_reject_reasons': reject_reasons,
        'responses' : filtered_response_list,
        'join_requests': join_requests
    }
    context.update(data)
    return render(request, 'user_inbox/responses_and_flags.html', context)

def user_network(request, user, context):
    if 'followit' not in django_settings.INSTALLED_APPS:
        raise Http404
    data = {
        'tab_name': 'network',
        'followed_users': user.get_followed_users(),
        'followers': user.get_followers(),
    }
    context.update(data)
    return render(request, 'user_profile/user_network.html', context)

@owner_or_moderator_required
def user_votes(request, user, context):
    all_votes = list(models.Vote.objects.filter(user=user))
    votes = []
    for vote in all_votes:
        post = vote.voted_post
        if post.is_question():
            vote.title = post.thread.title
            vote.question_id = post.id
            vote.answer_id = 0
            votes.append(vote)
        elif post.is_answer():
            vote.title = post.thread.title
            vote.question_id = post.thread._question_post().id
            vote.answer_id = post.id
            votes.append(vote)

    votes.sort(key=operator.attrgetter('id'), reverse=True)

    data = {
        'active_tab':'users',
        'page_class': 'user-profile-page',
        'tab_name' : 'votes',
        'page_title' : _('profile - votes'),
        'votes' : votes[:const.USER_VIEW_DATA_SIZE]
    }
    context.update(data)
    return render(request, 'user_profile/user_votes.html', context)


def user_reputation(request, user, context):
    reputes = models.Repute.objects.filter(user=user).select_related('question', 'question__thread', 'user').order_by('-reputed_at')

    # prepare data for the graph - last values go in first
    rep_list = ['[%s,%s]' % (calendar.timegm(datetime.datetime.now().timetuple()) * 1000, user.reputation)]
    for rep in reputes:
        rep_list.append('[%s,%s]' % (calendar.timegm(rep.reputed_at.timetuple()) * 1000, rep.reputation))
    reps = ','.join(rep_list)
    reps = '[%s]' % reps

    data = {
        'active_tab':'users',
        'page_class': 'user-profile-page',
        'tab_name': 'reputation',
        'page_title': _("Profile - User's Karma"),
        'reputation': reputes,
        'reps': reps
    }
    context.update(data)
    return render(request, 'user_profile/user_reputation.html', context)


def user_favorites(request, user, context):
    question_filter = {
        'post_type': 'question',
        'thread__in': user.user_favorite_questions.values_list('thread', flat=True)
    }
    if askbot_settings.SPACES_ENABLED:
        site_spaces = models.Space.objects.get_for_site()
        question_filter['thread__spaces__in'] = site_spaces

    questions_qs = models.Post.objects.filter(
<<<<<<< HEAD
                                **question_filter
                            ).select_related(
                                'thread', 'thread__last_activity_by'
                            ).order_by(
                                '-points', '-thread__last_activity_at'
                            )[:const.USER_VIEW_DATA_SIZE]

    q_paginator = Paginator(questions_qs, const.USER_POSTS_PAGE_SIZE)
    questions = q_paginator.page(1).object_list
    question_count = q_paginator.count

    q_paginator_context = functions.setup_paginator({
                    'is_paginated' : (question_count > const.USER_POSTS_PAGE_SIZE),
                    'pages': q_paginator.num_pages,
                    'current_page_number': 1,
                    'page_object': q_paginator.page(1),
                    'base_url' : '?' #this paginator will be ajax
                })
=======
                    **question_filter
                ).select_related(
                    'thread', 'thread__last_activity_by'
                ).order_by(
                    '-points', '-thread__last_activity_at'
                )[:const.USER_VIEW_DATA_SIZE]
>>>>>>> b440c06b

    q_paginator = Paginator(questions_qs, const.USER_POSTS_PAGE_SIZE)
    questions = q_paginator.page(1).object_list
    question_count = q_paginator.count

    q_paginator_context = functions.setup_paginator({
                    'is_paginated' : (question_count > const.USER_POSTS_PAGE_SIZE),
                    'pages': q_paginator.num_pages,
                    'current_page_number': 1,
                    'page_object': q_paginator.page(1),
                    'base_url' : '?' #this paginator will be ajax
                })

    data = {
        'active_tab':'users',
        'page_class': 'user-profile-page',
        'tab_name' : 'favorites',
        'page_title' : _('profile - favorites'),
        'questions' : questions,
        'q_paginator_context': q_paginator_context,
        'question_count': question_count,
        'page_size': const.USER_POSTS_PAGE_SIZE
    }
    context.update(data)
    return render(request, 'user_profile/user_favorites.html', context)


@csrf.csrf_protect
def user_select_languages(request, id=None, slug=None):
    if request.method != 'POST':
        raise django_exceptions.PermissionDenied

    user = get_object_or_404(models.User, id=id)

    if not(request.user.id == user.id or request.user.is_administrator()):
        raise django_exceptions.PermissionDenied

    languages = request.POST.getlist('languages')
    user.languages = ' '.join(languages)
    user.save()

    redirect_url = reverse(
        'user_subscriptions',
        kwargs={'id': user.id, 'slug': slugify(user.username)}
    )
    return HttpResponseRedirect(redirect_url)


@owner_or_moderator_required
@csrf.csrf_protect
def user_email_subscriptions(request, user, context):

    logging.debug(get_request_info(request))
    if request.method == 'POST':
        email_feeds_form = forms.EditUserEmailFeedsForm(request.POST)
        tag_filter_form = forms.TagFilterSelectionForm(request.POST, instance=user)
        if email_feeds_form.is_valid() and tag_filter_form.is_valid():

            action_status = None
            tag_filter_saved = tag_filter_form.save()
            if tag_filter_saved:
                action_status = _('changes saved')
            if 'save' in request.POST:
                feeds_saved = email_feeds_form.save(user)
                if feeds_saved:
                    action_status = _('changes saved')
            elif 'stop_email' in request.POST:
                email_stopped = email_feeds_form.reset().save(user)
                initial_values = forms.EditUserEmailFeedsForm.NO_EMAIL_INITIAL
                email_feeds_form = forms.EditUserEmailFeedsForm(initial=initial_values)
                if email_stopped:
                    action_status = _('email updates canceled')
    else:
        #user may have been created by some app that does not know
        #about the email subscriptions, in that case the call below
        #will add any subscription settings that are missing
        #using the default frequencies
        user.add_missing_askbot_subscriptions()

        #initialize the form
        email_feeds_form = forms.EditUserEmailFeedsForm()
        email_feeds_form.set_initial_values(user)
        tag_filter_form = forms.TagFilterSelectionForm(instance=user)
        action_status = None

    data = {
        'active_tab': 'users',
        'subscribed_tag_names': user.get_marked_tag_names('subscribed'),
        'page_class': 'user-profile-page',
        'tab_name': 'email_subscriptions',
        'page_title': _('profile - email subscriptions'),
        'email_feeds_form': email_feeds_form,
        'tag_filter_selection_form': tag_filter_form,
        'action_status': action_status,
        'user_languages': user.languages.split()
    }
    context.update(data)
    #todo: really need only if subscribed tags are enabled
    context.update(view_context.get_for_tag_editor())
    return render(
        request,
        'user_profile/user_email_subscriptions.html',
        context
    )

@csrf.csrf_protect
def user_custom_tab(request, user, context):
    """works only if `ASKBOT_CUSTOM_USER_PROFILE_TAB`
    setting in the ``settings.py`` is properly configured"""
    tab_settings = django_settings.ASKBOT_CUSTOM_USER_PROFILE_TAB
    module_path = tab_settings['CONTENT_GENERATOR']
    content_generator = load_module(module_path)

    page_title = _('profile - %(section)s') % \
        {'section': tab_settings['NAME']}

    context.update({
        'custom_tab_content': content_generator(request, user),
        'tab_name': tab_settings['SLUG'],
        'page_title': page_title
    })
    return render(request, 'user_profile/custom_tab.html', context)

USER_VIEW_CALL_TABLE = {
    'stats': user_stats,
    'recent': user_recent,
    'inbox': user_responses,
    'network': user_network,
    'reputation': user_reputation,
    'favorites': user_favorites,
    'votes': user_votes,
    'email_subscriptions': user_email_subscriptions,
    'moderation': user_moderate,
}

CUSTOM_TAB = getattr(django_settings, 'ASKBOT_CUSTOM_USER_PROFILE_TAB', None)
if CUSTOM_TAB:
    CUSTOM_SLUG = CUSTOM_TAB['SLUG']
    USER_VIEW_CALL_TABLE[CUSTOM_SLUG] = user_custom_tab

#todo: rename this function - variable named user is everywhere
def user(request, id, slug=None, tab_name=None):
    """Main user view function that works as a switchboard

    id - id of the profile owner

    todo: decide what to do with slug - it is not used
    in the code in any way
    """
    profile_owner = get_object_or_404(models.User, id = id)

    if not tab_name:
        tab_name = request.GET.get('sort', 'stats')

    if askbot_settings.KARMA_MODE == 'public':
        can_show_karma = True
    elif askbot_settings.KARMA_MODE == 'hidden':
        can_show_karma = False
    else:
        if request.user.is_anonymous():
            can_show_karma = False
        elif request.user.is_administrator_or_moderator():
            can_show_karma = True
        elif request.user == profile_owner:
            can_show_karma = True
        else:
            can_show_karma = False

    if can_show_karma == False and tab_name == 'reputation':
        raise Http404

    user_view_func = USER_VIEW_CALL_TABLE.get(tab_name, user_stats)

    search_state = SearchState( # Non-default SearchState with user data set
        feed=get_feed(request),
        scope=None,
        sort=None,
        query=None,
        tags=None,
        author=None,
        page=None,
        page_size=const.USER_POSTS_PAGE_SIZE,
        user_logged_in=profile_owner.is_authenticated(),
    )

    context = {
        'view_user': profile_owner,
        'can_show_karma': can_show_karma,
        'search_state': search_state,
        'user_follow_feature_on': ('followit' in django_settings.INSTALLED_APPS),
    }
    if CUSTOM_TAB:
        context['custom_tab_name'] = CUSTOM_TAB['NAME']
        context['custom_tab_slug'] = CUSTOM_TAB['SLUG']
    return user_view_func(request, profile_owner, context)

<<<<<<< HEAD
=======
@csrf.csrf_protect
def update_has_custom_avatar(request):
    """updates current avatar type data for the user
    """
    if request.is_ajax() and request.user.is_authenticated():
        if request.user.avatar_type in ('n', 'g'):
            request.user.update_avatar_type()
            request.session['avatar_data_updated_at'] = datetime.datetime.now()
            return HttpResponse(simplejson.dumps({'status':'ok'}), mimetype='application/json')
    return HttpResponseForbidden()

>>>>>>> b440c06b
def groups(request, id = None, slug = None):
    """output groups page
    """
    if askbot_settings.GROUPS_ENABLED == False:
        raise Http404

    #6 lines of input cleaning code
    if request.user.is_authenticated():
        scope = request.GET.get('sort', 'all-groups')
        if scope not in ('all-groups', 'my-groups'):
            scope = 'all-groups'
    else:
        scope = 'all-groups'

    if scope == 'all-groups':
        groups = models.Group.objects.all()
    else:
        groups = models.Group.objects.get_for_user(
                                        user=request.user
                                    )

    groups = groups.exclude_personal()
    groups = groups.annotate(users_count=Count('user'))

    user_can_add_groups = request.user.is_authenticated() and \
            request.user.is_administrator_or_moderator()

    groups_membership_info = collections.defaultdict()
    if request.user.is_authenticated():
        #collect group memberhship information
        groups_membership_info = request.user.get_groups_membership_info(groups)

    data = {
        'groups': groups,
        'groups_membership_info': groups_membership_info,
        'user_can_add_groups': user_can_add_groups,
        'active_tab': 'groups',#todo vars active_tab and tab_name are too similar
        'tab_name': scope,
        'page_class': 'groups-page'
    }
    return render(request, 'groups.html', data)<|MERGE_RESOLUTION|>--- conflicted
+++ resolved
@@ -743,13 +743,9 @@
             'page_class': 'user-profile-page',
             'tab_name' : 'inbox',
             'inbox_section': section,
-<<<<<<< HEAD
-            'page_title' : _('profile - messages')
-=======
+            'page_title' : _('profile - messages'),
             'tab_description' : _('private messages'),
-            'page_title' : _('profile - messages'),
             'join_requests': join_requests
->>>>>>> b440c06b
         }
         context.update(data)
         if 'thread_id' in request.GET:
@@ -910,33 +906,12 @@
         question_filter['thread__spaces__in'] = site_spaces
 
     questions_qs = models.Post.objects.filter(
-<<<<<<< HEAD
                                 **question_filter
                             ).select_related(
                                 'thread', 'thread__last_activity_by'
                             ).order_by(
                                 '-points', '-thread__last_activity_at'
                             )[:const.USER_VIEW_DATA_SIZE]
-
-    q_paginator = Paginator(questions_qs, const.USER_POSTS_PAGE_SIZE)
-    questions = q_paginator.page(1).object_list
-    question_count = q_paginator.count
-
-    q_paginator_context = functions.setup_paginator({
-                    'is_paginated' : (question_count > const.USER_POSTS_PAGE_SIZE),
-                    'pages': q_paginator.num_pages,
-                    'current_page_number': 1,
-                    'page_object': q_paginator.page(1),
-                    'base_url' : '?' #this paginator will be ajax
-                })
-=======
-                    **question_filter
-                ).select_related(
-                    'thread', 'thread__last_activity_by'
-                ).order_by(
-                    '-points', '-thread__last_activity_at'
-                )[:const.USER_VIEW_DATA_SIZE]
->>>>>>> b440c06b
 
     q_paginator = Paginator(questions_qs, const.USER_POSTS_PAGE_SIZE)
     questions = q_paginator.page(1).object_list
@@ -1133,20 +1108,6 @@
         context['custom_tab_slug'] = CUSTOM_TAB['SLUG']
     return user_view_func(request, profile_owner, context)
 
-<<<<<<< HEAD
-=======
-@csrf.csrf_protect
-def update_has_custom_avatar(request):
-    """updates current avatar type data for the user
-    """
-    if request.is_ajax() and request.user.is_authenticated():
-        if request.user.avatar_type in ('n', 'g'):
-            request.user.update_avatar_type()
-            request.session['avatar_data_updated_at'] = datetime.datetime.now()
-            return HttpResponse(simplejson.dumps({'status':'ok'}), mimetype='application/json')
-    return HttpResponseForbidden()
-
->>>>>>> b440c06b
 def groups(request, id = None, slug = None):
     """output groups page
     """
