"""
:synopsis: user-centric views for askbot

This module includes all views that are specific to a given user - his or her profile,
and other views showing profile-related information.

Also this module includes the view listing all forum users.
"""
import calendar
import collections
import functools
import datetime
import logging
import operator
import urllib

from django.db.models import Count
from django.db.models import Q
from django.conf import settings as django_settings
from django.contrib.auth.decorators import login_required
from django.contrib.sites.models import Site
from django.core import exceptions as django_exceptions
from django.core.paginator import Paginator, EmptyPage, InvalidPage
from django.contrib.contenttypes.models import ContentType
from django.core.urlresolvers import reverse
from django.shortcuts import get_object_or_404
from django.shortcuts import render
from django.http import HttpResponse, HttpResponseForbidden
from django.http import HttpResponseRedirect, Http404
from django.utils.translation import get_language
from django.utils.translation import ugettext as _
from django.utils import simplejson
from django.utils.html import strip_tags as strip_all_tags
from django.views.decorators import csrf

from askbot.utils.slug import slugify
from askbot.utils.forms import get_feed
from askbot.utils.html import sanitize_html
from askbot.mail import send_mail
from askbot.utils.http import get_request_info
from askbot.utils import functions
from askbot import forms
from askbot import const
from askbot.views import context as view_context
from askbot.conf import settings as askbot_settings
from askbot import models
from askbot import exceptions
from askbot.models.badges import award_badges_signal
from askbot.models.tag import format_personal_group_name
from askbot.search.state_manager import SearchState
from askbot.utils import url_utils
from askbot.utils.loading import load_module

def owner_or_moderator_required(f):
    @functools.wraps(f)
    def wrapped_func(request, profile_owner, context):
        if profile_owner == request.user:
            pass
        elif request.user.is_authenticated() and request.user.can_moderate_user(profile_owner):
            pass
        else:
            next_url = request.path + '?' + urllib.urlencode(request.REQUEST)
            params = '?next=%s' % urllib.quote(next_url)
            return HttpResponseRedirect(url_utils.get_login_url() + params)
        return f(request, profile_owner, context)
    return wrapped_func


def show_users(request, by_group=False, group_id=None, group_slug=None):
    """Users view, including listing of users by group"""
    if askbot_settings.GROUPS_ENABLED and not by_group:
        default_group = models.Group.objects.get_global_group()
        group_slug = slugify(default_group.name)
        new_url = reverse('users_by_group',
                kwargs={'group_id': default_group.id,
                        'group_slug': group_slug})
        return HttpResponseRedirect(new_url)

    users = models.User.objects.exclude(status = 'b')
    group = None
    group_email_moderation_enabled = False
    user_acceptance_level = 'closed'
    user_membership_level = 'none'
    if by_group == True:
        if askbot_settings.GROUPS_ENABLED == False:
            raise Http404
        if group_id:
            if all((group_id, group_slug)) == False:
                return HttpResponseRedirect('groups')
            else:
                try:
                    group = models.Group.objects.get(id = group_id)
                    group_email_moderation_enabled = \
                        (
                            askbot_settings.GROUP_EMAIL_ADDRESSES_ENABLED \
                            and askbot_settings.ENABLE_CONTENT_MODERATION
                        )
                    user_acceptance_level = group.get_openness_level_for_user(
                                                                    request.user
                                                                )
                except models.Group.DoesNotExist:
                    raise Http404
                if group_slug == slugify(group.name):
                    #filter users by full group memberships
                    #todo: refactor as Group.get_full_members()
                    full_level = models.GroupMembership.FULL
                    memberships = models.GroupMembership.objects.filter(
                                                    group=group, level=full_level
                                                )
                    user_ids = memberships.values_list('user__id', flat=True)
                    users = users.filter(id__in=user_ids)
                    if request.user.is_authenticated():
                        membership = request.user.get_group_membership(group)
                        if membership:
                            user_membership_level = membership.get_level_display()

                else:
                    group_page_url = reverse(
                                        'users_by_group',
                                        kwargs = {
                                            'group_id': group.id,
                                            'group_slug': slugify(group.name)
                                        }
                                    )
                    return HttpResponseRedirect(group_page_url)

    is_paginated = True

    sortby = request.GET.get('sort', 'reputation')
    if askbot_settings.KARMA_MODE == 'private' and sortby == 'reputation':
        sortby = 'newest'

    try:
        page = int(request.GET.get('page', '1'))
    except ValueError:
        page = 1

    search_query = request.GET.get('query',  "")
    if search_query == "":
        if sortby == "newest":
            order_by_parameter = '-date_joined'
        elif sortby == "last":
            order_by_parameter = 'date_joined'
        elif sortby == "user":
            order_by_parameter = 'username'
        else:
            # default
            order_by_parameter = '-reputation'

        objects_list = Paginator(
                            users.order_by(order_by_parameter),
                            const.USERS_PAGE_SIZE
                        )
        base_url = request.path + '?sort=%s&amp;' % sortby
    else:
        sortby = "reputation"
        matching_users = models.get_users_by_text_query(search_query, users)
        objects_list = Paginator(
                            matching_users.order_by('-reputation'),
                            const.USERS_PAGE_SIZE
                        )
        base_url = request.path + '?name=%s&amp;sort=%s&amp;' % (search_query, sortby)

    try:
        users_page = objects_list.page(page)
    except (EmptyPage, InvalidPage):
        users_page = objects_list.page(objects_list.num_pages)

    paginator_data = {
        'is_paginated' : is_paginated,
        'pages': objects_list.num_pages,
        'current_page_number': page,
        'page_object': users_page,
        'base_url' : base_url
    }
    paginator_context = functions.setup_paginator(paginator_data) #

    #todo: move to contexts
    #extra context for the groups
    if askbot_settings.GROUPS_ENABLED:
        #todo: cleanup this branched code after groups are migrated to auth_group
        user_groups = models.Group.objects.exclude_personal()
        if len(user_groups) <= 1:
            assert(user_groups[0].name == askbot_settings.GLOBAL_GROUP_NAME)
            user_groups = None
        group_openness_choices = models.Group().get_openness_choices()
    else:
        user_groups = None
        group_openness_choices = None

    data = {
        'active_tab': 'users',
        'page_class': 'users-page',
        'users' : users_page,
        'group': group,
        'search_query' : search_query,
        'tab_id' : sortby,
        'paginator_context' : paginator_context,
        'group_email_moderation_enabled': group_email_moderation_enabled,
        'user_acceptance_level': user_acceptance_level,
        'user_membership_level': user_membership_level,
        'user_groups': user_groups,
        'group_openness_choices': group_openness_choices
    }

    return render(request, 'users.html', data)

@csrf.csrf_protect
def user_moderate(request, subject, context):
    """user subview for moderation
    A bit confusingly ``subject`` is actually user
    which is being moderated
    """
    moderator = request.user

    if moderator.is_authenticated() and not moderator.can_moderate_user(subject):
        raise Http404

    user_rep_changed = False
    user_status_changed = False
    message_sent = False
    email_error_message = None

    user_rep_form = forms.ChangeUserReputationForm()
    send_message_form = forms.SendMessageForm()
    if request.method == 'POST':
        if 'change_status' in request.POST:
            user_status_form = forms.ChangeUserStatusForm(
                                                    request.POST,
                                                    moderator = moderator,
                                                    subject = subject
                                                )
            if user_status_form.is_valid():
                subject.set_status( user_status_form.cleaned_data['user_status'] )
            user_status_changed = True
        elif 'send_message' in request.POST:
            send_message_form = forms.SendMessageForm(request.POST)
            if send_message_form.is_valid():
                subject_line = send_message_form.cleaned_data['subject_line']
                body_text = send_message_form.cleaned_data['body_text']

                try:
                    send_mail(
                            subject_line=subject_line,
                            body_text=body_text,
                            recipient=subject,
                            headers={'Reply-to':moderator.email},
                            raise_on_failure = True
                        )
                    message_sent = True
                except exceptions.EmailNotSent, e:
                    email_error_message = unicode(e)
                send_message_form = forms.SendMessageForm()
        else:
            reputation_change_type = None
            if 'subtract_reputation' in request.POST:
                rep_change_type = 'subtract'
            elif 'add_reputation' in request.POST:
                rep_change_type = 'add'
            else:
                raise Http404

            user_rep_form = forms.ChangeUserReputationForm(request.POST)
            if user_rep_form.is_valid():
                rep_delta = user_rep_form.cleaned_data['user_reputation_delta']
                comment = user_rep_form.cleaned_data['comment']

                if rep_change_type == 'subtract':
                    rep_delta = -1 * rep_delta

                moderator.moderate_user_reputation(
                                    user = subject,
                                    reputation_change = rep_delta,
                                    comment = comment,
                                    timestamp = datetime.datetime.now(),
                                )
                #reset form to preclude accidentally repeating submission
                user_rep_form = forms.ChangeUserReputationForm()
                user_rep_changed = True

    #need to re-initialize the form even if it was posted, because
    #initial values will most likely be different from the previous
    user_status_form = forms.ChangeUserStatusForm(
                                        moderator = moderator,
                                        subject = subject
                                    )
    data = {
        'active_tab': 'users',
        'page_class': 'user-profile-page',
        'tab_name': 'moderation',
        'page_title': _('moderate user'),
        'change_user_status_form': user_status_form,
        'change_user_reputation_form': user_rep_form,
        'send_message_form': send_message_form,
        'message_sent': message_sent,
        'email_error_message': email_error_message,
        'user_rep_changed': user_rep_changed,
        'user_status_changed': user_status_changed
    }
    context.update(data)
    return render(request, 'user_profile/user_moderate.html', context)

#non-view function
def set_new_email(user, new_email, nomessage=False):
    if new_email != user.email:
        user.email = new_email
        user.email_isvalid = False
        user.save()
        #if askbot_settings.EMAIL_VALIDATION == True:
        #    send_new_email_key(user,nomessage=nomessage)


def need_to_invalidate_post_caches(user, form):
    """a utility function for the edit user profile view"""
    new_country = (form.cleaned_data.get('country') != user.country)
    new_show_country = (form.cleaned_data.get('show_country') != user.show_country)
    new_username = (form.cleaned_data.get('username') != user.username)
    return (new_country or new_show_country or new_username)


@login_required
@csrf.csrf_protect
def edit_user(request, id):
    """View that allows to edit user profile.
    This view is accessible to profile owners or site administrators
    """
    user = get_object_or_404(models.User, id=id)
    if not(request.user == user or request.user.is_superuser):
        raise Http404
    if request.method == "POST":
        form = forms.EditUserForm(user, request.POST)
        if form.is_valid():
            if 'email' in form.cleaned_data and askbot_settings.EDITABLE_EMAIL:
                new_email = sanitize_html(form.cleaned_data['email'])
                set_new_email(user, new_email)

            prev_username = user.username
            if askbot_settings.EDITABLE_SCREEN_NAME:
                new_username = strip_all_tags(form.cleaned_data['username'])
                if user.username != new_username:
                    group = user.get_personal_group()
                    user.username = new_username
                    group.name = format_personal_group_name(user)
                    group.save()

            #Maybe we need to clear post caches, b/c
            #author info may need to be updated on posts and thread summaries
            if need_to_invalidate_post_caches(user, form):
                #get threads where users participated
                thread_ids = models.Post.objects.filter(
                                    Q(author=user) | Q(last_edited_by=user)
                                ).values_list(
                                    'thread__id', flat=True
                                ).distinct()
                threads = models.Thread.objects.filter(id__in=thread_ids)
                for thread in threads:
                    #for each thread invalidate cache keys for posts, etc
                    thread.invalidate_cached_data(lazy=True)

            user.real_name = strip_all_tags(form.cleaned_data['realname'])
            user.website = sanitize_html(form.cleaned_data['website'])
            user.location = sanitize_html(form.cleaned_data['city'])
            user.date_of_birth = form.cleaned_data.get('birthday', None)
            user.about = sanitize_html(form.cleaned_data['about'])
            user.country = form.cleaned_data['country']
            user.show_country = form.cleaned_data['show_country']
            user.show_marked_tags = form.cleaned_data['show_marked_tags']
            user.save()
            # send user updated signal if full fields have been updated
            award_badges_signal.send(None,
                            event = 'update_user_profile',
                            actor = user,
                            context_object = user
                        )
            return HttpResponseRedirect(user.get_profile_url())
    else:
        form = forms.EditUserForm(user)

    data = {
        'active_tab': 'users',
        'page_class': 'user-profile-edit-page',
        'form' : form,
        'marked_tags_setting': askbot_settings.MARKED_TAGS_ARE_PUBLIC_WHEN,
        'support_custom_avatars': ('avatar' in django_settings.INSTALLED_APPS),
        'view_user': user,
    }
    return render(request, 'user_profile/user_edit.html', data)

def user_stats(request, user, context):
    question_filter = {}
    if request.user != user:
        question_filter['is_anonymous'] = False

    if askbot_settings.ENABLE_CONTENT_MODERATION:
        question_filter['approved'] = True


    if askbot_settings.SPACES_ENABLED:
        site_spaces = models.Space.objects.get_for_site()
        question_filter['thread__spaces__in'] = site_spaces
    #
    # Questions
    #
    questions_qs = user.posts.get_questions(
                    user=request.user
                ).filter(
                    **question_filter
                ).order_by(
                    '-points', '-thread__last_activity_at'
                ).select_related(
                    'thread', 'thread__last_activity_by'
                )

    q_paginator = Paginator(questions_qs, const.USER_POSTS_PAGE_SIZE)
    questions = q_paginator.page(1).object_list
    question_count = q_paginator.count

    q_paginator_context = functions.setup_paginator({
                    'is_paginated' : (question_count > const.USER_POSTS_PAGE_SIZE),
                    'pages': q_paginator.num_pages,
                    'current_page_number': 1,
                    'page_object': q_paginator.page(1),
                    'base_url' : '?' #this paginator will be ajax
                })
    #
    # Top answers
    #
<<<<<<< HEAD
    answers_filter = {
        'deleted': False,
        'thread__posts__deleted': False,
        'thread__posts__post_type': 'question',
    }
    if askbot_settings.SPACES_ENABLED:
        answers_filter['thread__spaces__in'] = site_spaces

    top_answers = user.posts.get_answers(
        request.user
    ).filter(
        deleted=False,
        thread__posts__deleted=False,
        thread__posts__post_type='question',
    ).select_related(
        'thread'
    ).order_by(
        '-points', '-added_at'
    )[:100]

    top_answer_count = len(top_answers)
=======
    a_paginator = user.get_top_answers_paginator(request.user)
    top_answers = a_paginator.page(1).object_list
    top_answer_count = a_paginator.count

    a_paginator_context = functions.setup_paginator({
                    'is_paginated' : (top_answer_count > const.USER_POSTS_PAGE_SIZE),
                    'pages': a_paginator.num_pages,
                    'current_page_number': 1,
                    'page_object': a_paginator.page(1),
                    'base_url' : '?' #this paginator will be ajax
                })
>>>>>>> bfd4497f
    #
    # Votes
    #
    up_votes = models.Vote.objects.get_up_vote_count_from_user(user)
    down_votes = models.Vote.objects.get_down_vote_count_from_user(user)
    votes_today = models.Vote.objects.get_votes_count_today_from_user(user)
    votes_total = askbot_settings.MAX_VOTES_PER_USER_PER_DAY

    #
    # Tags
    #
    # INFO: There's bug in Django that makes the following query kind of broken (GROUP BY clause is problematic):
    #       http://stackoverflow.com/questions/7973461/django-aggregation-does-excessive-group-by-clauses
    #       Fortunately it looks like it returns correct results for the test data
<<<<<<< HEAD
    tag_isolation = getattr(django_settings, 'ASKBOT_TAG_ISOLATION', None)
    tag_filter = {'threads__posts__author': user}
    if tag_isolation == 'per-site':
        current_site = Site.objects.get_current()
        tag_filter['askbot_site_links__site'] = current_site

    user_tags = models.Tag.objects.filter(**tag_filter).distinct().\
=======
    user_tags = models.Tag.objects.filter(
                                    threads__posts__author=user,
                                    language_code=get_language()
                                ).distinct().\
>>>>>>> bfd4497f
                    annotate(user_tag_usage_count=Count('threads')).\
                    order_by('-user_tag_usage_count')[:const.USER_VIEW_DATA_SIZE]
    user_tags = list(user_tags) # evaluate

    when = askbot_settings.MARKED_TAGS_ARE_PUBLIC_WHEN
    if when == 'always' or \
        (when == 'when-user-wants' and user.show_marked_tags == True):
        #refactor into: user.get_marked_tag_names('good'/'bad'/'subscribed')
        interesting_tag_names = user.get_marked_tag_names('good')
        ignored_tag_names = user.get_marked_tag_names('bad')
        subscribed_tag_names = user.get_marked_tag_names('subscribed')
    else:
        interesting_tag_names = None
        ignored_tag_names = None
        subscribed_tag_names = None

#    tags = models.Post.objects.filter(author=user).values('id', 'thread', 'thread__tags')
#    post_ids = set()
#    thread_ids = set()
#    tag_ids = set()
#    for t in tags:
#        post_ids.add(t['id'])
#        thread_ids.add(t['thread'])
#        tag_ids.add(t['thread__tags'])
#        if t['thread__tags'] == 11:
#            print t['thread'], t['id']
#    import ipdb; ipdb.set_trace()

    #
    # Badges/Awards (TODO: refactor into Managers/QuerySets when a pattern emerges; Simplify when we get rid of Question&Answer models)
    #
    post_type = ContentType.objects.get_for_model(models.Post)

    user_awards = models.Award.objects.filter(user=user).select_related('badge')

    awarded_post_ids = []
    for award in user_awards:
        if award.content_type_id == post_type.id:
            awarded_post_ids.append(award.object_id)

    awarded_posts = models.Post.objects.filter(id__in=awarded_post_ids)\
                    .select_related('thread') # select related to avoid additional queries in Post.get_absolute_url()

    awarded_posts_map = {}
    for post in awarded_posts:
        awarded_posts_map[post.id] = post

    badges_dict = collections.defaultdict(list)

    for award in user_awards:
        # Fetch content object
        if award.content_type_id == post_type.id:
            #here we go around a possibility of awards
            #losing the content objects when the content
            #objects are deleted for some reason
            awarded_post = awarded_posts_map.get(award.object_id, None)
            if awarded_post is not None:
                #protect from awards that are associated with deleted posts
                award.content_object = awarded_post
                award.content_object_is_post = True
            else:
                award.content_object_is_post = False
        else:
            award.content_object_is_post = False

        # "Assign" to its Badge
        badges_dict[award.badge].append(award)

    badges = badges_dict.items()
    badges.sort(key=operator.itemgetter(1), reverse=True)

    user_groups = models.Group.objects.get_for_user(user = user)
    user_groups = user_groups.exclude_personal()
    global_group = models.Group.objects.get_global_group()
    user_groups = user_groups.exclude(name=global_group.name)

    if request.user == user:
        groups_membership_info = user.get_groups_membership_info(user_groups)
    else:
        groups_membership_info = collections.defaultdict()

    data = {
        'active_tab':'users',
        'page_class': 'user-profile-page',
        'support_custom_avatars': ('avatar' in django_settings.INSTALLED_APPS),
        'tab_name' : 'stats',
        'page_title' : _('user profile overview'),
        'user_status_for_display': user.get_status_display(soft = True),
        'questions' : questions,
        'question_count': question_count,
        'q_paginator_context': q_paginator_context,

        'top_answers': top_answers,
        'top_answer_count': top_answer_count,
        'a_paginator_context': a_paginator_context,
        'page_size': const.USER_POSTS_PAGE_SIZE,

        'up_votes' : up_votes,
        'down_votes' : down_votes,
        'total_votes': up_votes + down_votes,
        'votes_today_left': votes_total - votes_today,
        'votes_total_per_day': votes_total,

        'user_tags' : user_tags,
        'user_groups': user_groups,
        'groups_membership_info': groups_membership_info,
        'interesting_tag_names': interesting_tag_names,
        'ignored_tag_names': ignored_tag_names,
        'subscribed_tag_names': subscribed_tag_names,
        'badges': badges,
        'total_badges' : len(badges),
    }
    context.update(data)

    extra_context = view_context.get_extra(
                                'ASKBOT_USER_PROFILE_PAGE_EXTRA_CONTEXT',
                                request,
                                context
                            )
    context.update(extra_context)

    return render(request, 'user_profile/user_stats.html', context)

def user_recent(request, user, context):

    def get_type_name(type_id):
        for item in const.TYPE_ACTIVITY:
            if type_id in item:
                return item[1]

    class Event(object):
        is_badge = False
        def __init__(self, time, type, title, summary, url):
            self.time = time
            self.type = get_type_name(type)
            self.type_id = type
            self.title = title
            self.summary = summary
            slug_title = slugify(title)
            self.title_link = url

    class AwardEvent(object):
        is_badge = True
        def __init__(self, time, type, content_object, badge):
            self.time = time
            self.type = get_type_name(type)
            self.content_object = content_object
            self.badge = badge

    # TODO: Don't process all activities here for the user, only a subset ([:const.USER_VIEW_DATA_SIZE])
    activity_types = (
        const.TYPE_ACTIVITY_ASK_QUESTION,
        const.TYPE_ACTIVITY_ANSWER,
        const.TYPE_ACTIVITY_COMMENT_QUESTION,
        const.TYPE_ACTIVITY_COMMENT_ANSWER,
        const.TYPE_ACTIVITY_UPDATE_QUESTION,
        const.TYPE_ACTIVITY_UPDATE_ANSWER,
        const.TYPE_ACTIVITY_MARK_ANSWER,
        const.TYPE_ACTIVITY_PRIZE
    )

    #1) get source of information about activities
    activity_objects = models.Activity.objects.filter(
                                        user=user,
                                        activity_type__in=activity_types
                                    ).order_by(
                                        '-active_at'
                                    )[:const.USER_VIEW_DATA_SIZE]

    #2) load content objects ("c.objects) for each activity
    # the return value is dictionary where activity id's are keys
    content_objects_by_activity = activity_objects.fetch_content_objects_dict()


    #a list of digest objects, suitable for display
    #the number of activities to show is not guaranteed to be
    #const.USER_VIEW_DATA_TYPE, because we don't show activity
    #for deleted content
    activities = []
    for activity in activity_objects:
        content = content_objects_by_activity.get(activity.id)

        if content is None:
            continue

        if activity.activity_type == const.TYPE_ACTIVITY_PRIZE:
            event = AwardEvent(
                time=content.awarded_at,
                type=activity.activity_type,
                content_object=content.content_object,
                badge=content.badge,
            )
        else:
            event = Event(
                time=activity.active_at,
                type=activity.activity_type,
                title=content.thread.title,
                summary=content.summary,
                url=content.get_absolute_url()
            )

        activities.append(event)

    activities.sort(key=operator.attrgetter('time'), reverse=True)

    data = {
        'active_tab': 'users',
        'page_class': 'user-profile-page',
        'tab_name' : 'recent',
        'page_title' : _('profile - recent activity'),
        'activities' : activities
    }
    context.update(data)
    return render(request, 'user_profile/user_recent.html', context)

#not a view - no direct url route here, called by `user_responses`
@csrf.csrf_protect
def show_group_join_requests(request, user, context):
    """show group join requests to admins who belong to the group"""
    if request.user.is_administrator_or_moderator() is False:
        raise Http404

    #get group to which user belongs
    groups = request.user.get_groups()
    #construct a dictionary group id --> group object
    #to avoid loading group via activity content object
    groups_dict = dict([(group.id, group) for group in groups])

    #get join requests for those groups
    group_content_type = ContentType.objects.get_for_model(models.Group)
    join_requests = models.Activity.objects.filter(
                        activity_type=const.TYPE_ACTIVITY_ASK_TO_JOIN_GROUP,
                        content_type=group_content_type,
                        object_id__in=groups_dict.keys()
                    ).order_by('-active_at')
    data = {
        'active_tab':'users',
        'inbox_section': 'group-join-requests',
        'page_class': 'user-profile-page',
        'tab_name' : 'join_requests',
        'page_title' : _('profile - moderation'),
        'groups_dict': groups_dict,
        'join_requests': join_requests
    }
    context.update(data)
    return render(request, 'user_inbox/group_join_requests.html', context)


@owner_or_moderator_required
def user_responses(request, user, context):
    """
    We list answers for question, comments, and
    answer accepted by others for this user.
    as well as mentions of the user

    user - the profile owner

    the view has two sub-views - "forum" - i.e. responses
    and "flags" - moderation items for mods only
    """

    #0) temporary, till urls are fixed: update context
    #   to contain response counts for all sub-sections
    context.update(view_context.get_for_inbox(request.user))

    #1) select activity types according to section
    section = request.GET.get('section', 'forum')
    if section == 'flags' and not\
        (request.user.is_moderator() or request.user.is_administrator()):
        raise Http404

    if section == 'forum':
        activity_types = const.RESPONSE_ACTIVITY_TYPES_FOR_DISPLAY
        activity_types += (const.TYPE_ACTIVITY_MENTION,)
    elif section == 'flags':
        activity_types = (const.TYPE_ACTIVITY_MARK_OFFENSIVE,)
        if askbot_settings.ENABLE_CONTENT_MODERATION:
            activity_types += (
                const.TYPE_ACTIVITY_MODERATED_NEW_POST,
                const.TYPE_ACTIVITY_MODERATED_POST_EDIT
            )
    elif section == 'join_requests':
        return show_group_join_requests(request, user, context)
    elif section == 'messages':
        if request.user != user:
            raise Http404

        from group_messaging.views import SendersList, ThreadsList
        context.update(SendersList().get_context(request))
        context.update(ThreadsList().get_context(request))
        data = {
            'inbox_threads_count': context['threads_count'],#a hackfor the inbox count
            'active_tab':'users',
            'page_class': 'user-profile-page',
            'tab_name' : 'inbox',
            'inbox_section': section,
            'page_title' : _('profile - messages')
        }
        context.update(data)
        if 'thread_id' in request.GET:
            from group_messaging.models import Message
            from group_messaging.views import ThreadDetails
            try:
                thread_id = request.GET['thread_id']
                context.update(ThreadDetails().get_context(request, thread_id))
                context['group_messaging_template_name'] = \
                    'group_messaging/home_thread_details.html'
            except Message.DoesNotExist:
                raise Http404
        else:
            context['group_messaging_template_name'] = 'group_messaging/home.html'
            #here we take shortcut, because we don't care about
            #all the extra context loaded below
        return render(request, 'user_inbox/messages.html', context)
    else:
        raise Http404

    #2) load the activity notifications according to activity types
    #todo: insert pagination code here
    memo_set = request.user.get_notifications(activity_types)
    memo_set = memo_set.select_related(
                    'activity',
                    'activity__content_type',
                    'activity__question__thread',
                    'activity__user',
                    'activity__user__gravatar',
                ).order_by(
                    '-activity__active_at'
                )[:const.USER_VIEW_DATA_SIZE]

    #3) "package" data for the output
    response_list = list()
    for memo in memo_set:
        if memo.activity.content_object is None:
            continue#a temp plug due to bug in the comment deletion
        response = {
            'id': memo.id,
            'timestamp': memo.activity.active_at,
            'user': memo.activity.user,
            'is_new': memo.is_new(),
            'response_url': memo.activity.get_absolute_url(),
            'response_snippet': memo.activity.get_snippet(),
            'response_title': memo.activity.question.thread.title,
            'response_type': memo.activity.get_activity_type_display(),
            'response_id': memo.activity.question.id,
            'nested_responses': [],
            'response_content': memo.activity.content_object.html,
        }
        response_list.append(response)

    #4) sort by response id
    response_list.sort(lambda x,y: cmp(y['response_id'], x['response_id']))

    #5) group responses by thread (response_id is really the question post id)
    last_response_id = None #flag to know if the response id is different
    filtered_response_list = list()
    for i, response in enumerate(response_list):
        #todo: group responses by the user as well
        if response['response_id'] == last_response_id:
            original_response = dict.copy(filtered_response_list[len(filtered_response_list)-1])
            original_response['nested_responses'].append(response)
            filtered_response_list[len(filtered_response_list)-1] = original_response
        else:
            filtered_response_list.append(response)
            last_response_id = response['response_id']

    #6) sort responses by time
    filtered_response_list.sort(lambda x,y: cmp(y['timestamp'], x['timestamp']))

    reject_reasons = models.PostFlagReason.objects.all().order_by('title')
    data = {
        'active_tab':'users',
        'page_class': 'user-profile-page',
        'tab_name' : 'inbox',
        'inbox_section': section,
        'page_title' : _('profile - responses'),
        'post_reject_reasons': reject_reasons,
        'responses' : filtered_response_list,
    }
    context.update(data)
    return render(request, 'user_inbox/responses_and_flags.html', context)

def user_network(request, user, context):
    if 'followit' not in django_settings.INSTALLED_APPS:
        raise Http404
    data = {
        'tab_name': 'network',
        'followed_users': user.get_followed_users(),
        'followers': user.get_followers(),
    }
    context.update(data)
    return render(request, 'user_profile/user_network.html', context)

@owner_or_moderator_required
def user_votes(request, user, context):
    all_votes = list(models.Vote.objects.filter(user=user))
    votes = []
    for vote in all_votes:
        post = vote.voted_post
        if post.is_question():
            vote.title = post.thread.title
            vote.question_id = post.id
            vote.answer_id = 0
            votes.append(vote)
        elif post.is_answer():
            vote.title = post.thread.title
            vote.question_id = post.thread._question_post().id
            vote.answer_id = post.id
            votes.append(vote)

    votes.sort(key=operator.attrgetter('id'), reverse=True)

    data = {
        'active_tab':'users',
        'page_class': 'user-profile-page',
        'tab_name' : 'votes',
        'page_title' : _('profile - votes'),
        'votes' : votes[:const.USER_VIEW_DATA_SIZE]
    }
    context.update(data)
    return render(request, 'user_profile/user_votes.html', context)


def user_reputation(request, user, context):
    reputes = models.Repute.objects.filter(user=user).select_related('question', 'question__thread', 'user').order_by('-reputed_at')

    # prepare data for the graph - last values go in first
    rep_list = ['[%s,%s]' % (calendar.timegm(datetime.datetime.now().timetuple()) * 1000, user.reputation)]
    for rep in reputes:
        rep_list.append('[%s,%s]' % (calendar.timegm(rep.reputed_at.timetuple()) * 1000, rep.reputation))
    reps = ','.join(rep_list)
    reps = '[%s]' % reps

    data = {
        'active_tab':'users',
        'page_class': 'user-profile-page',
        'tab_name': 'reputation',
        'page_title': _("Profile - User's Karma"),
        'reputation': reputes,
        'reps': reps
    }
    context.update(data)
    return render(request, 'user_profile/user_reputation.html', context)


def user_favorites(request, user, context):
<<<<<<< HEAD

    question_filter = {
        'post_type': 'question',
        'thread__in': user.user_favorite_questions.values_list('thread', flat=True)
    }
    if askbot_settings.SPACES_ENABLED:
        site_spaces = models.Space.objects.get_for_site()
        question_filter['thread__spaces__in'] = site_spaces

    questions = models.Post.objects.filter(
                    **question_filter
                ).select_related(
                    'thread', 'thread__last_activity_by'
                ).order_by(
                    '-points', '-thread__last_activity_at'
                )[:const.USER_VIEW_DATA_SIZE]
=======
    favorite_threads = user.user_favorite_questions.values_list('thread', flat=True)
    questions_qs = models.Post.objects.filter(
                                post_type='question',
                                thread__in=favorite_threads
                            ).select_related(
                                'thread', 'thread__last_activity_by'
                            ).order_by(
                                '-points', '-thread__last_activity_at'
                            )[:const.USER_VIEW_DATA_SIZE]

    q_paginator = Paginator(questions_qs, const.USER_POSTS_PAGE_SIZE)
    questions = q_paginator.page(1).object_list
    question_count = q_paginator.count

    q_paginator_context = functions.setup_paginator({
                    'is_paginated' : (question_count > const.USER_POSTS_PAGE_SIZE),
                    'pages': q_paginator.num_pages,
                    'current_page_number': 1,
                    'page_object': q_paginator.page(1),
                    'base_url' : '?' #this paginator will be ajax
                })
>>>>>>> bfd4497f

    data = {
        'active_tab':'users',
        'page_class': 'user-profile-page',
        'tab_name' : 'favorites',
        'page_title' : _('profile - favorites'),
        'questions' : questions,
        'q_paginator_context': q_paginator_context,
        'question_count': question_count,
        'page_size': const.USER_POSTS_PAGE_SIZE
    }
    context.update(data)
    return render(request, 'user_profile/user_favorites.html', context)


@csrf.csrf_protect
def user_select_languages(request, id=None, slug=None):
    if request.method != 'POST':
        raise django_exceptions.PermissionDenied

    user = get_object_or_404(models.User, id=id)

    if not(request.user.id == user.id or request.user.is_administrator()):
        raise django_exceptions.PermissionDenied

    languages = request.POST.getlist('languages')
    user.languages = ' '.join(languages)
    user.save()

    redirect_url = reverse(
        'user_subscriptions',
        kwargs={'id': user.id, 'slug': slugify(user.username)}
    )
    return HttpResponseRedirect(redirect_url)


@owner_or_moderator_required
@csrf.csrf_protect
def user_email_subscriptions(request, user, context):

    logging.debug(get_request_info(request))
    if request.method == 'POST':
        email_feeds_form = forms.EditUserEmailFeedsForm(request.POST)
        tag_filter_form = forms.TagFilterSelectionForm(request.POST, instance=user)
        if email_feeds_form.is_valid() and tag_filter_form.is_valid():

            action_status = None
            tag_filter_saved = tag_filter_form.save()
            if tag_filter_saved:
                action_status = _('changes saved')
            if 'save' in request.POST:
                feeds_saved = email_feeds_form.save(user)
                if feeds_saved:
                    action_status = _('changes saved')
            elif 'stop_email' in request.POST:
                email_stopped = email_feeds_form.reset().save(user)
                initial_values = forms.EditUserEmailFeedsForm.NO_EMAIL_INITIAL
                email_feeds_form = forms.EditUserEmailFeedsForm(initial=initial_values)
                if email_stopped:
                    action_status = _('email updates canceled')
    else:
        #user may have been created by some app that does not know
        #about the email subscriptions, in that case the call below
        #will add any subscription settings that are missing
        #using the default frequencies
        user.add_missing_askbot_subscriptions()

        #initialize the form
        email_feeds_form = forms.EditUserEmailFeedsForm()
        email_feeds_form.set_initial_values(user)
        tag_filter_form = forms.TagFilterSelectionForm(instance=user)
        action_status = None

    data = {
        'active_tab': 'users',
        'subscribed_tag_names': user.get_marked_tag_names('subscribed'),
        'page_class': 'user-profile-page',
        'tab_name': 'email_subscriptions',
        'page_title': _('profile - email subscriptions'),
        'email_feeds_form': email_feeds_form,
        'tag_filter_selection_form': tag_filter_form,
        'action_status': action_status,
        'user_languages': user.languages.split()
    }
    context.update(data)
    #todo: really need only if subscribed tags are enabled
    context.update(view_context.get_for_tag_editor())
    return render(
        request,
        'user_profile/user_email_subscriptions.html',
        context
    )

@csrf.csrf_protect
def user_custom_tab(request, user, context):
    """works only if `ASKBOT_CUSTOM_USER_PROFILE_TAB`
    setting in the ``settings.py`` is properly configured"""
    tab_settings = django_settings.ASKBOT_CUSTOM_USER_PROFILE_TAB
    module_path = tab_settings['CONTENT_GENERATOR']
    content_generator = load_module(module_path)

    page_title = _('profile - %(section)s') % \
        {'section': tab_settings['NAME']}

    context.update({
        'custom_tab_content': content_generator(request, user),
        'tab_name': tab_settings['SLUG'],
        'page_title': page_title
    })
    return render(request, 'user_profile/custom_tab.html', context)

USER_VIEW_CALL_TABLE = {
    'stats': user_stats,
    'recent': user_recent,
    'inbox': user_responses,
    'network': user_network,
    'reputation': user_reputation,
    'favorites': user_favorites,
    'votes': user_votes,
    'email_subscriptions': user_email_subscriptions,
    'moderation': user_moderate,
}

CUSTOM_TAB = getattr(django_settings, 'ASKBOT_CUSTOM_USER_PROFILE_TAB', None)
if CUSTOM_TAB:
    CUSTOM_SLUG = CUSTOM_TAB['SLUG']
    USER_VIEW_CALL_TABLE[CUSTOM_SLUG] = user_custom_tab

#todo: rename this function - variable named user is everywhere
def user(request, id, slug=None, tab_name=None):
    """Main user view function that works as a switchboard

    id - id of the profile owner

    todo: decide what to do with slug - it is not used
    in the code in any way
    """
    profile_owner = get_object_or_404(models.User, id = id)

    if not tab_name:
        tab_name = request.GET.get('sort', 'stats')

    if askbot_settings.KARMA_MODE == 'public':
        can_show_karma = True
    elif askbot_settings.KARMA_MODE == 'hidden':
        can_show_karma = False
    else:
        if request.user.is_anonymous():
            can_show_karma = False
        elif request.user.is_administrator_or_moderator():
            can_show_karma = True
        elif request.user == profile_owner:
            can_show_karma = True
        else:
            can_show_karma = False

    if can_show_karma == False and tab_name == 'reputation':
        raise Http404

    user_view_func = USER_VIEW_CALL_TABLE.get(tab_name, user_stats)

<<<<<<< HEAD
    search_state = SearchState( # Non-default SearchState with user data set
        feed=get_feed(request),
=======
    search_state = SearchState(
>>>>>>> bfd4497f
        scope=None,
        sort=None,
        query=None,
        tags=None,
        author=None,
        page=None,
        page_size=const.USER_POSTS_PAGE_SIZE,
        user_logged_in=profile_owner.is_authenticated(),
    )

    context = {
        'view_user': profile_owner,
        'can_show_karma': can_show_karma,
        'search_state': search_state,
        'user_follow_feature_on': ('followit' in django_settings.INSTALLED_APPS),
    }
    if CUSTOM_TAB:
        context['custom_tab_name'] = CUSTOM_TAB['NAME']
        context['custom_tab_slug'] = CUSTOM_TAB['SLUG']
    return user_view_func(request, profile_owner, context)

def groups(request, id = None, slug = None):
    """output groups page
    """
    if askbot_settings.GROUPS_ENABLED == False:
        raise Http404

    #6 lines of input cleaning code
    if request.user.is_authenticated():
        scope = request.GET.get('sort', 'all-groups')
        if scope not in ('all-groups', 'my-groups'):
            scope = 'all-groups'
    else:
        scope = 'all-groups'

    if scope == 'all-groups':
        groups = models.Group.objects.all()
    else:
        groups = models.Group.objects.get_for_user(
                                        user=request.user
                                    )

    groups = groups.exclude_personal()
    groups = groups.annotate(users_count=Count('user'))

    user_can_add_groups = request.user.is_authenticated() and \
            request.user.is_administrator_or_moderator()

    groups_membership_info = collections.defaultdict()
    if request.user.is_authenticated():
        #collect group memberhship information
        groups_membership_info = request.user.get_groups_membership_info(groups)

    data = {
        'groups': groups,
        'groups_membership_info': groups_membership_info,
        'user_can_add_groups': user_can_add_groups,
        'active_tab': 'groups',#todo vars active_tab and tab_name are too similar
        'tab_name': scope,
        'page_class': 'groups-page'
    }
    return render(request, 'groups.html', data)<|MERGE_RESOLUTION|>--- conflicted
+++ resolved
@@ -425,29 +425,6 @@
     #
     # Top answers
     #
-<<<<<<< HEAD
-    answers_filter = {
-        'deleted': False,
-        'thread__posts__deleted': False,
-        'thread__posts__post_type': 'question',
-    }
-    if askbot_settings.SPACES_ENABLED:
-        answers_filter['thread__spaces__in'] = site_spaces
-
-    top_answers = user.posts.get_answers(
-        request.user
-    ).filter(
-        deleted=False,
-        thread__posts__deleted=False,
-        thread__posts__post_type='question',
-    ).select_related(
-        'thread'
-    ).order_by(
-        '-points', '-added_at'
-    )[:100]
-
-    top_answer_count = len(top_answers)
-=======
     a_paginator = user.get_top_answers_paginator(request.user)
     top_answers = a_paginator.page(1).object_list
     top_answer_count = a_paginator.count
@@ -459,7 +436,6 @@
                     'page_object': a_paginator.page(1),
                     'base_url' : '?' #this paginator will be ajax
                 })
->>>>>>> bfd4497f
     #
     # Votes
     #
@@ -474,20 +450,16 @@
     # INFO: There's bug in Django that makes the following query kind of broken (GROUP BY clause is problematic):
     #       http://stackoverflow.com/questions/7973461/django-aggregation-does-excessive-group-by-clauses
     #       Fortunately it looks like it returns correct results for the test data
-<<<<<<< HEAD
     tag_isolation = getattr(django_settings, 'ASKBOT_TAG_ISOLATION', None)
-    tag_filter = {'threads__posts__author': user}
+    tag_filter = {
+        'threads__posts__author': user,
+        'language_code': get_language()
+    }
     if tag_isolation == 'per-site':
         current_site = Site.objects.get_current()
         tag_filter['askbot_site_links__site'] = current_site
 
     user_tags = models.Tag.objects.filter(**tag_filter).distinct().\
-=======
-    user_tags = models.Tag.objects.filter(
-                                    threads__posts__author=user,
-                                    language_code=get_language()
-                                ).distinct().\
->>>>>>> bfd4497f
                     annotate(user_tag_usage_count=Count('threads')).\
                     order_by('-user_tag_usage_count')[:const.USER_VIEW_DATA_SIZE]
     user_tags = list(user_tags) # evaluate
@@ -934,8 +906,6 @@
 
 
 def user_favorites(request, user, context):
-<<<<<<< HEAD
-
     question_filter = {
         'post_type': 'question',
         'thread__in': user.user_favorite_questions.values_list('thread', flat=True)
@@ -944,18 +914,8 @@
         site_spaces = models.Space.objects.get_for_site()
         question_filter['thread__spaces__in'] = site_spaces
 
-    questions = models.Post.objects.filter(
-                    **question_filter
-                ).select_related(
-                    'thread', 'thread__last_activity_by'
-                ).order_by(
-                    '-points', '-thread__last_activity_at'
-                )[:const.USER_VIEW_DATA_SIZE]
-=======
-    favorite_threads = user.user_favorite_questions.values_list('thread', flat=True)
     questions_qs = models.Post.objects.filter(
-                                post_type='question',
-                                thread__in=favorite_threads
+                                **question_filter
                             ).select_related(
                                 'thread', 'thread__last_activity_by'
                             ).order_by(
@@ -973,7 +933,6 @@
                     'page_object': q_paginator.page(1),
                     'base_url' : '?' #this paginator will be ajax
                 })
->>>>>>> bfd4497f
 
     data = {
         'active_tab':'users',
@@ -1135,12 +1094,8 @@
 
     user_view_func = USER_VIEW_CALL_TABLE.get(tab_name, user_stats)
 
-<<<<<<< HEAD
     search_state = SearchState( # Non-default SearchState with user data set
         feed=get_feed(request),
-=======
-    search_state = SearchState(
->>>>>>> bfd4497f
         scope=None,
         sort=None,
         query=None,
