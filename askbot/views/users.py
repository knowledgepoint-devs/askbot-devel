--- conflicted
+++ resolved
@@ -128,11 +128,7 @@
                             models.User.objects.order_by(order_by_parameter),
                             const.USERS_PAGE_SIZE
                         )
-<<<<<<< HEAD
-        base_url = request.path + '?sort=%s&' % sortby
-=======
-        base_url = reverse('users') + '?sort=%s&amp;' % sortby
->>>>>>> 22f7d075
+        base_url = request.path + '?sort=%s&amp;' % sortby
     else:
         sortby = "reputation"
         matching_users = models.get_users_by_text_query(search_query)
@@ -140,11 +136,7 @@
                             matching_users.order_by('-reputation'),
                             const.USERS_PAGE_SIZE
                         )
-<<<<<<< HEAD
-        base_url = request.path + '?name=%s&sort=%s&' % (search_query, sortby)
-=======
-        base_url = reverse('users') + '?name=%s&amp;sort=%s&amp;' % (suser, sortby)
->>>>>>> 22f7d075
+        base_url = request.path + '?name=%s&amp;sort=%s&amp;' % (search_query, sortby)
 
     try:
         users_page = objects_list.page(page)
@@ -305,7 +297,7 @@
             user.about = sanitize_html(form.cleaned_data['about'])
             user.country = form.cleaned_data['country']
             user.show_country = form.cleaned_data['show_country']
-            user.show_tags = form.cleaned_data['show_tags']
+            user.show_marked_tags = form.cleaned_data['show_marked_tags']
             user.save()
             # send user updated signal if full fields have been updated
             award_badges_signal.send(None,
@@ -316,10 +308,12 @@
             return HttpResponseRedirect(user.get_profile_url())
     else:
         form = forms.EditUserForm(user)
+
     data = {
         'active_tab': 'users',
         'page_class': 'user-profile-edit-page',
         'form' : form,
+        'marked_tags_setting': askbot_settings.MARKED_TAGS_ARE_PUBLIC_WHEN,
         'support_custom_avatars': ('avatar' in django_settings.INSTALLED_APPS),
         'view_user': user,
     }
@@ -376,20 +370,17 @@
                     order_by('-user_tag_usage_count')[:const.USER_VIEW_DATA_SIZE]
     user_tags = list(user_tags) # evaluate
 
-    if user.show_tags:
-        interesting_tags = models.Tag.objects.filter(user_selections__user=user, user_selections__reason='good')
-        interesting_tag_names = [tag.name for tag in interesting_tags]
-        if user.has_interesting_wildcard_tags():
-            interesting_tag_names.extend(user.interesting_tags.split())
-        
-        ignored_tags = models.Tag.objects.filter(user_selections__user=user, user_selections__reason='bad')
-        ignored_tag_names = [tag.name for tag in ignored_tags]
-        if user.has_ignored_wildcard_tags():
-            ignored_tag_names.extend(user.ignored_tags.split())
-
+    when = askbot_settings.MARKED_TAGS_ARE_PUBLIC_WHEN
+    if when == 'always' or \
+        (when == 'when-user-wants' and user.show_marked_tags == True):
+        #refactor into: user.get_marked_tag_names('good'/'bad'/'subscribed')
+        interesting_tag_names = user.get_marked_tag_names('good')
+        ignored_tag_names = user.get_marked_tag_names('bad')
+        subscribed_tag_names = user.get_marked_tag_names('subscribed')
     else:
         interesting_tag_names = None
         ignored_tag_names = None
+        subscribed_tag_names = None
         
 #    tags = models.Post.objects.filter(author=user).values('id', 'thread', 'thread__tags')
 #    post_ids = set()
@@ -474,14 +465,11 @@
         'votes_total_per_day': votes_total,
 
         'user_tags' : user_tags,
-<<<<<<< HEAD
         'user_groups': user_groups,
         'groups_membership_info': groups_membership_info,
-=======
         'interesting_tag_names': interesting_tag_names,
         'ignored_tag_names': ignored_tag_names,
-
->>>>>>> 22f7d075
+        'subscribed_tag_names': subscribed_tag_names,
         'badges': badges,
         'total_badges' : len(badges),
     }
