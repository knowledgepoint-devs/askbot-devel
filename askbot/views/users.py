"""
:synopsis: user-centric views for askbot

This module includes all views that are specific to a given user - his or her profile,
and other views showing profile-related information.

Also this module includes the view listing all forum users.
"""
import calendar
import collections
import functools
import datetime
import logging
import operator
import urllib

from django.db.models import Count
from django.db.models import Q
from django.conf import settings as django_settings
from django.contrib.auth.decorators import login_required
from django.contrib.sites.models import Site
from django.core import exceptions as django_exceptions
from django.core.paginator import Paginator, EmptyPage, InvalidPage
from django.contrib.contenttypes.models import ContentType
from django.core.urlresolvers import reverse
from django.shortcuts import get_object_or_404
from django.shortcuts import render
from django.http import HttpResponse, HttpResponseForbidden
from django.http import HttpResponseRedirect, Http404
from django.utils.translation import get_language
from django.utils.translation import string_concat
from django.utils.translation import ugettext as _
from django.utils.translation import ungettext
from django.utils import simplejson
from django.utils.html import strip_tags as strip_all_tags
from django.views.decorators import csrf

from askbot.utils.slug import slugify
from askbot.utils.forms import get_feed
from askbot.utils.html import sanitize_html
from askbot.mail import send_mail
from askbot.utils.http import get_request_info
from askbot.utils import decorators
from askbot.utils import functions
from askbot import forms
from askbot import const
from askbot.views import context as view_context
from askbot.conf import settings as askbot_settings
from askbot import models
from askbot import exceptions
from askbot.models.badges import award_badges_signal
from askbot.models.tag import format_personal_group_name
from askbot.search.state_manager import SearchState
from askbot.utils import url_utils
from askbot.utils.loading import load_module

def owner_or_moderator_required(f):
    @functools.wraps(f)
    def wrapped_func(request, profile_owner, context):
        if profile_owner == request.user:
            pass
        elif request.user.is_authenticated() and request.user.can_moderate_user(profile_owner):
            pass
        else:
            next_url = request.path + '?' + urllib.urlencode(request.REQUEST)
            params = '?next=%s' % urllib.quote(next_url)
            return HttpResponseRedirect(url_utils.get_login_url() + params)
        return f(request, profile_owner, context)
    return wrapped_func

@decorators.ajax_only
def clear_new_notifications(request):
    """clears all new notifications for logged in user"""
    user = request.user
    if user.is_anonymous():
        raise django_exceptions.PermissionDenied

    activity_types = const.RESPONSE_ACTIVITY_TYPES_FOR_DISPLAY
    activity_types += (
        const.TYPE_ACTIVITY_MENTION,
    )
    memo_set = models.ActivityAuditStatus.objects.filter(
        activity__activity_type__in=activity_types,
        user=user
    )
    memo_set.update(status = models.ActivityAuditStatus.STATUS_SEEN)
    user.update_response_counts()

def show_users(request, by_group=False, group_id=None, group_slug=None):
    """Users view, including listing of users by group"""
    if askbot_settings.GROUPS_ENABLED and not by_group:
        default_group = models.Group.objects.get_global_group()
        group_slug = slugify(default_group.name)
        new_url = reverse('users_by_group',
                kwargs={'group_id': default_group.id,
                        'group_slug': group_slug})
        return HttpResponseRedirect(new_url)

    users = models.User.objects.exclude(status = 'b')
    group = None
    group_email_moderation_enabled = False
    user_acceptance_level = 'closed'
    user_membership_level = 'none'
    if by_group == True:
        if askbot_settings.GROUPS_ENABLED == False:
            raise Http404
        if group_id:
            if all((group_id, group_slug)) == False:
                return HttpResponseRedirect('groups')
            else:
                try:
                    group = models.Group.objects.get(id = group_id)
                    group_email_moderation_enabled = (
                        askbot_settings.GROUP_EMAIL_ADDRESSES_ENABLED \
                        and askbot_settings.CONTENT_MODERATION_MODE == 'premoderation'
                    )
                    user_acceptance_level = group.get_openness_level_for_user(
                                                                    request.user
                                                                )
                except models.Group.DoesNotExist:
                    raise Http404
                if group_slug == slugify(group.name):
                    #filter users by full group memberships
                    #todo: refactor as Group.get_full_members()
                    full_level = models.GroupMembership.FULL
                    memberships = models.GroupMembership.objects.filter(
                                                    group=group, level=full_level
                                                )
                    user_ids = memberships.values_list('user__id', flat=True)
                    users = users.filter(id__in=user_ids)
                    if request.user.is_authenticated():
                        membership = request.user.get_group_membership(group)
                        if membership:
                            user_membership_level = membership.get_level_display()

                else:
                    group_page_url = reverse(
                                        'users_by_group',
                                        kwargs = {
                                            'group_id': group.id,
                                            'group_slug': slugify(group.name)
                                        }
                                    )
                    return HttpResponseRedirect(group_page_url)

    is_paginated = True

    sortby = request.GET.get('sort', 'reputation')
    if askbot_settings.KARMA_MODE == 'private' and sortby == 'reputation':
        sortby = 'newest'

    try:
        page = int(request.GET.get('page', '1'))
    except ValueError:
        page = 1

    search_query = request.GET.get('query',  "")
    if search_query == "":
        if sortby == "newest":
            order_by_parameter = '-date_joined'
        elif sortby == "last":
            order_by_parameter = 'date_joined'
        elif sortby == "user":
            order_by_parameter = 'username'
        else:
            # default
            order_by_parameter = '-reputation'

        objects_list = Paginator(
                            users.order_by(order_by_parameter),
                            const.USERS_PAGE_SIZE
                        )
        base_url = request.path + '?sort=%s&amp;' % sortby
    else:
        sortby = "reputation"
        matching_users = models.get_users_by_text_query(search_query, users)
        objects_list = Paginator(
                            matching_users.order_by('-reputation'),
                            const.USERS_PAGE_SIZE
                        )
        base_url = request.path + '?name=%s&amp;sort=%s&amp;' % (search_query, sortby)

    try:
        users_page = objects_list.page(page)
    except (EmptyPage, InvalidPage):
        users_page = objects_list.page(objects_list.num_pages)

    paginator_data = {
        'is_paginated' : is_paginated,
        'pages': objects_list.num_pages,
        'current_page_number': page,
        'page_object': users_page,
        'base_url' : base_url
    }
    paginator_context = functions.setup_paginator(paginator_data) #

    #todo: move to contexts
    #extra context for the groups
    if askbot_settings.GROUPS_ENABLED:
        #todo: cleanup this branched code after groups are migrated to auth_group
        user_groups = models.Group.objects.exclude_personal()
        if len(user_groups) <= 1:
            assert(user_groups[0].name == askbot_settings.GLOBAL_GROUP_NAME)
            user_groups = None
        group_openness_choices = models.Group().get_openness_choices()
    else:
        user_groups = None
        group_openness_choices = None

    data = {
        'active_tab': 'users',
        'page_class': 'users-page',
        'users' : users_page,
        'group': group,
        'search_query' : search_query,
        'tab_id' : sortby,
        'paginator_context' : paginator_context,
        'group_email_moderation_enabled': group_email_moderation_enabled,
        'user_acceptance_level': user_acceptance_level,
        'user_membership_level': user_membership_level,
        'user_groups': user_groups,
        'group_openness_choices': group_openness_choices
    }

    return render(request, 'users.html', data)

@csrf.csrf_protect
def user_moderate(request, subject, context):
    """user subview for moderation
    A bit confusingly ``subject`` is actually user
    which is being moderated
    """
    moderator = request.user

    if moderator.is_authenticated() and not moderator.can_moderate_user(subject):
        raise Http404

    user_rep_changed = False
    user_status_changed = False
    user_status_changed_message = _('User status changed')
    message_sent = False
    email_error_message = None

    user_rep_form = forms.ChangeUserReputationForm()
    send_message_form = forms.SendMessageForm()
    if request.method == 'POST':
        if 'change_status' in request.POST or 'hard_block' in request.POST:
            user_status_form = forms.ChangeUserStatusForm(
                                                    request.POST,
                                                    moderator = moderator,
                                                    subject = subject
                                                )
            if user_status_form.is_valid():
                subject.set_status( user_status_form.cleaned_data['user_status'] )
                if user_status_form.cleaned_data['delete_content'] == True:
                    num_deleted = request.user.delete_all_content_authored_by_user(subject)
                    if num_deleted:
                        num_deleted_message = ungettext('%d post deleted', '%d posts deleted', num_deleted) % num_deleted
                        user_status_changed_message = string_concat(user_status_changed_message, ', ', num_deleted_message)
            user_status_changed = True
        elif 'send_message' in request.POST:
            send_message_form = forms.SendMessageForm(request.POST)
            if send_message_form.is_valid():
                subject_line = send_message_form.cleaned_data['subject_line']
                body_text = send_message_form.cleaned_data['body_text']

                try:
                    send_mail(
                            subject_line=subject_line,
                            body_text=body_text,
                            recipient=subject,
                            headers={'Reply-to':moderator.email},
                            raise_on_failure = True
                        )
                    message_sent = True
                except exceptions.EmailNotSent, e:
                    email_error_message = unicode(e)
                send_message_form = forms.SendMessageForm()
        else:
            reputation_change_type = None
            if 'subtract_reputation' in request.POST:
                rep_change_type = 'subtract'
            elif 'add_reputation' in request.POST:
                rep_change_type = 'add'
            else:
                raise Http404

            user_rep_form = forms.ChangeUserReputationForm(request.POST)
            if user_rep_form.is_valid():
                rep_delta = user_rep_form.cleaned_data['user_reputation_delta']
                comment = user_rep_form.cleaned_data['comment']

                if rep_change_type == 'subtract':
                    rep_delta = -1 * rep_delta

                moderator.moderate_user_reputation(
                                    user = subject,
                                    reputation_change = rep_delta,
                                    comment = comment,
                                    timestamp = datetime.datetime.now(),
                                )
                #reset form to preclude accidentally repeating submission
                user_rep_form = forms.ChangeUserReputationForm()
                user_rep_changed = True

    #need to re-initialize the form even if it was posted, because
    #initial values will most likely be different from the previous
    user_status_form = forms.ChangeUserStatusForm(
                                        moderator = moderator,
                                        subject = subject
                                    )
    data = {
        'active_tab': 'users',
        'page_class': 'user-profile-page',
        'tab_name': 'moderation',
        'page_title': _('moderate user'),
        'change_user_status_form': user_status_form,
        'change_user_reputation_form': user_rep_form,
        'send_message_form': send_message_form,
        'message_sent': message_sent,
        'email_error_message': email_error_message,
        'user_rep_changed': user_rep_changed,
        'user_status_changed': user_status_changed,
        'user_status_changed_message': user_status_changed_message
    }
    context.update(data)
    return render(request, 'user_profile/user_moderate.html', context)

#non-view function
def set_new_email(user, new_email, nomessage=False):
    if new_email != user.email:
        user.email = new_email
        user.email_isvalid = False
        user.save()
        #if askbot_settings.EMAIL_VALIDATION == True:
        #    send_new_email_key(user,nomessage=nomessage)


def need_to_invalidate_post_caches(user, form):
    """a utility function for the edit user profile view"""
    new_country = (form.cleaned_data.get('country') != user.country)
    new_show_country = (form.cleaned_data.get('show_country') != user.show_country)
    new_username = (form.cleaned_data.get('username') != user.username)
    return (new_country or new_show_country or new_username)


@login_required
@csrf.csrf_protect
def edit_user(request, id):
    """View that allows to edit user profile.
    This view is accessible to profile owners or site administrators
    """
    user = get_object_or_404(models.User, id=id)
    if not(request.user == user or request.user.is_superuser):
        raise Http404
    if request.method == "POST":
        form = forms.EditUserForm(user, request.POST)
        if form.is_valid():
            if 'email' in form.cleaned_data and askbot_settings.EDITABLE_EMAIL:
                new_email = sanitize_html(form.cleaned_data['email'])
                set_new_email(user, new_email)

            prev_username = user.username
            if askbot_settings.EDITABLE_SCREEN_NAME:
                new_username = strip_all_tags(form.cleaned_data['username'])
                if user.username != new_username:
                    group = user.get_personal_group()
                    user.username = new_username
                    group.name = format_personal_group_name(user)
                    group.save()

            #Maybe we need to clear post caches, b/c
            #author info may need to be updated on posts and thread summaries
            if need_to_invalidate_post_caches(user, form):
                #get threads where users participated
                thread_ids = models.Post.objects.filter(
                                    Q(author=user) | Q(last_edited_by=user)
                                ).values_list(
                                    'thread__id', flat=True
                                ).distinct()
                threads = models.Thread.objects.filter(id__in=thread_ids)
                for thread in threads:
                    #for each thread invalidate cache keys for posts, etc
                    thread.invalidate_cached_data(lazy=True)

            user.real_name = strip_all_tags(form.cleaned_data['realname'])
            user.website = sanitize_html(form.cleaned_data['website'])
            user.location = sanitize_html(form.cleaned_data['city'])
            user.date_of_birth = form.cleaned_data.get('birthday', None)
            user.about = sanitize_html(form.cleaned_data['about'])
            user.country = form.cleaned_data['country']
            user.show_country = form.cleaned_data['show_country']
            user.show_marked_tags = form.cleaned_data['show_marked_tags']
            user.save()
            # send user updated signal if full fields have been updated
            award_badges_signal.send(None,
                            event = 'update_user_profile',
                            actor = user,
                            context_object = user
                        )
            return HttpResponseRedirect(user.get_profile_url())
    else:
        form = forms.EditUserForm(user)

    data = {
        'active_tab': 'users',
        'page_class': 'user-profile-edit-page',
        'form' : form,
        'marked_tags_setting': askbot_settings.MARKED_TAGS_ARE_PUBLIC_WHEN,
        'support_custom_avatars': ('avatar' in django_settings.INSTALLED_APPS),
        'view_user': user,
    }
    return render(request, 'user_profile/user_edit.html', data)

def user_stats(request, user, context):
    question_filter = {}
    if request.user != user:
        question_filter['is_anonymous'] = False

    if askbot_settings.CONTENT_MODERATION_MODE == 'premoderation':
        question_filter['approved'] = True


    if askbot_settings.SPACES_ENABLED:
        site_spaces = models.Space.objects.get_for_site()
        question_filter['thread__spaces__in'] = site_spaces
    #
    # Questions
    #
    questions_qs = user.posts.get_questions(
                    user=request.user
                ).filter(
                    **question_filter
                ).order_by(
                    '-points', '-thread__last_activity_at'
                ).select_related(
                    'thread', 'thread__last_activity_by'
                )

    q_paginator = Paginator(questions_qs, const.USER_POSTS_PAGE_SIZE)
    questions = q_paginator.page(1).object_list
    question_count = q_paginator.count

    q_paginator_context = functions.setup_paginator({
                    'is_paginated' : (question_count > const.USER_POSTS_PAGE_SIZE),
                    'pages': q_paginator.num_pages,
                    'current_page_number': 1,
                    'page_object': q_paginator.page(1),
                    'base_url' : '?' #this paginator will be ajax
                })
    #
    # Top answers
    #
    a_paginator = user.get_top_answers_paginator(request.user)
    top_answers = a_paginator.page(1).object_list
    top_answer_count = a_paginator.count

    a_paginator_context = functions.setup_paginator({
                    'is_paginated' : (top_answer_count > const.USER_POSTS_PAGE_SIZE),
                    'pages': a_paginator.num_pages,
                    'current_page_number': 1,
                    'page_object': a_paginator.page(1),
                    'base_url' : '?' #this paginator will be ajax
                })
    #
    # Votes
    #
    up_votes = models.Vote.objects.get_up_vote_count_from_user(user)
    down_votes = models.Vote.objects.get_down_vote_count_from_user(user)
    votes_today = models.Vote.objects.get_votes_count_today_from_user(user)
    votes_total = askbot_settings.MAX_VOTES_PER_USER_PER_DAY

    #
    # Tags
    #
    # INFO: There's bug in Django that makes the following query kind of broken (GROUP BY clause is problematic):
    #       http://stackoverflow.com/questions/7973461/django-aggregation-does-excessive-group-by-clauses
    #       Fortunately it looks like it returns correct results for the test data
    tag_isolation = getattr(django_settings, 'ASKBOT_TAG_ISOLATION', None)
    tag_filter = {
        'threads__posts__author': user,
        'language_code': get_language()
    }
    if tag_isolation == 'per-site':
        current_site = Site.objects.get_current()
        tag_filter['askbot_site_links__site'] = current_site

    user_tags = models.Tag.objects.filter(**tag_filter).distinct().\
                    annotate(user_tag_usage_count=Count('threads')).\
                    order_by('-user_tag_usage_count')[:const.USER_VIEW_DATA_SIZE]
    user_tags = list(user_tags) # evaluate

    when = askbot_settings.MARKED_TAGS_ARE_PUBLIC_WHEN
    if when == 'always' or \
        (when == 'when-user-wants' and user.show_marked_tags == True):
        #refactor into: user.get_marked_tag_names('good'/'bad'/'subscribed')
        interesting_tag_names = user.get_marked_tag_names('good')
        ignored_tag_names = user.get_marked_tag_names('bad')
        subscribed_tag_names = user.get_marked_tag_names('subscribed')
    else:
        interesting_tag_names = None
        ignored_tag_names = None
        subscribed_tag_names = None

#    tags = models.Post.objects.filter(author=user).values('id', 'thread', 'thread__tags')
#    post_ids = set()
#    thread_ids = set()
#    tag_ids = set()
#    for t in tags:
#        post_ids.add(t['id'])
#        thread_ids.add(t['thread'])
#        tag_ids.add(t['thread__tags'])
#        if t['thread__tags'] == 11:
#            print t['thread'], t['id']
#    import ipdb; ipdb.set_trace()

    #
    # Badges/Awards (TODO: refactor into Managers/QuerySets when a pattern emerges; Simplify when we get rid of Question&Answer models)
    #
    post_type = ContentType.objects.get_for_model(models.Post)

    user_awards = models.Award.objects.filter(user=user).select_related('badge')

    awarded_post_ids = []
    for award in user_awards:
        if award.content_type_id == post_type.id:
            awarded_post_ids.append(award.object_id)

    awarded_posts = models.Post.objects.filter(id__in=awarded_post_ids)\
                    .select_related('thread') # select related to avoid additional queries in Post.get_absolute_url()

    awarded_posts_map = {}
    for post in awarded_posts:
        awarded_posts_map[post.id] = post

    badges_dict = collections.defaultdict(list)

    for award in user_awards:
        # Fetch content object
        if award.content_type_id == post_type.id:
            #here we go around a possibility of awards
            #losing the content objects when the content
            #objects are deleted for some reason
            awarded_post = awarded_posts_map.get(award.object_id, None)
            if awarded_post is not None:
                #protect from awards that are associated with deleted posts
                award.content_object = awarded_post
                award.content_object_is_post = True
            else:
                award.content_object_is_post = False
        else:
            award.content_object_is_post = False

        # "Assign" to its Badge
        badges_dict[award.badge].append(award)

    badges = badges_dict.items()
    badges.sort(key=operator.itemgetter(1), reverse=True)

    user_groups = models.Group.objects.get_for_user(user = user)
    user_groups = user_groups.exclude_personal()
    global_group = models.Group.objects.get_global_group()
    user_groups = user_groups.exclude(name=global_group.name)

    if request.user == user:
        groups_membership_info = user.get_groups_membership_info(user_groups)
    else:
        groups_membership_info = collections.defaultdict()

    data = {
        'active_tab':'users',
        'page_class': 'user-profile-page',
        'support_custom_avatars': ('avatar' in django_settings.INSTALLED_APPS),
        'tab_name' : 'stats',
        'page_title' : _('user profile overview'),
        'questions' : questions,
        'question_count': question_count,
        'q_paginator_context': q_paginator_context,

        'top_answers': top_answers,
        'top_answer_count': top_answer_count,
        'a_paginator_context': a_paginator_context,
        'page_size': const.USER_POSTS_PAGE_SIZE,

        'up_votes' : up_votes,
        'down_votes' : down_votes,
        'total_votes': up_votes + down_votes,
        'votes_today_left': votes_total - votes_today,
        'votes_total_per_day': votes_total,

        'user_tags' : user_tags,
        'user_groups': user_groups,
        'groups_membership_info': groups_membership_info,
        'interesting_tag_names': interesting_tag_names,
        'ignored_tag_names': ignored_tag_names,
        'subscribed_tag_names': subscribed_tag_names,
        'badges': badges,
        'total_badges' : len(badges),
    }
    context.update(data)

    extra_context = view_context.get_extra(
                                'ASKBOT_USER_PROFILE_PAGE_EXTRA_CONTEXT',
                                request,
                                context
                            )
    context.update(extra_context)

    return render(request, 'user_profile/user_stats.html', context)

def user_recent(request, user, context):

    def get_type_name(type_id):
        for item in const.TYPE_ACTIVITY:
            if type_id in item:
                return item[1]

    class Event(object):
        is_badge = False
        def __init__(self, time, type, title, summary, url):
            self.time = time
            self.type = get_type_name(type)
            self.type_id = type
            self.title = title
            self.summary = summary
            slug_title = slugify(title)
            self.title_link = url

    class AwardEvent(object):
        is_badge = True
        def __init__(self, time, type, content_object, badge):
            self.time = time
            self.type = get_type_name(type)
            self.content_object = content_object
            self.badge = badge

    # TODO: Don't process all activities here for the user, only a subset ([:const.USER_VIEW_DATA_SIZE])
    activity_types = (
        const.TYPE_ACTIVITY_ASK_QUESTION,
        const.TYPE_ACTIVITY_ANSWER,
        const.TYPE_ACTIVITY_COMMENT_QUESTION,
        const.TYPE_ACTIVITY_COMMENT_ANSWER,
        const.TYPE_ACTIVITY_UPDATE_QUESTION,
        const.TYPE_ACTIVITY_UPDATE_ANSWER,
        const.TYPE_ACTIVITY_MARK_ANSWER,
        const.TYPE_ACTIVITY_PRIZE
    )

    #1) get source of information about activities
    activity_objects = models.Activity.objects.filter(
                                        user=user,
                                        activity_type__in=activity_types
                                    ).order_by(
                                        '-active_at'
                                    )[:const.USER_VIEW_DATA_SIZE]

    #2) load content objects ("c.objects) for each activity
    # the return value is dictionary where activity id's are keys
    content_objects_by_activity = activity_objects.fetch_content_objects_dict()


    #a list of digest objects, suitable for display
    #the number of activities to show is not guaranteed to be
    #const.USER_VIEW_DATA_TYPE, because we don't show activity
    #for deleted content
    activities = []
    for activity in activity_objects:
        content = content_objects_by_activity.get(activity.id)

        if content is None:
            continue

        if activity.activity_type == const.TYPE_ACTIVITY_PRIZE:
            event = AwardEvent(
                time=content.awarded_at,
                type=activity.activity_type,
                content_object=content.content_object,
                badge=content.badge,
            )
        else:
            event = Event(
                time=activity.active_at,
                type=activity.activity_type,
                title=content.thread.title,
                summary=content.summary,
                url=content.get_absolute_url()
            )

        activities.append(event)

    activities.sort(key=operator.attrgetter('time'), reverse=True)

    data = {
        'active_tab': 'users',
        'page_class': 'user-profile-page',
        'tab_name' : 'recent',
        'page_title' : _('profile - recent activity'),
        'activities' : activities
    }
    context.update(data)
    return render(request, 'user_profile/user_recent.html', context)

#not a view - no direct url route here, called by `user_responses`
@csrf.csrf_protect
def show_group_join_requests(request, user, join_requests, context):
    """show group join requests to admins who belong to the group"""
    if request.user.is_administrator_or_moderator() is False:
        raise Http404
    data = {
        'active_tab':'users',
        'inbox_section': 'group-join-requests',
        'page_class': 'user-profile-page',
        'tab_name' : 'join_requests',
        'page_title' : _('profile - moderation'),
        'join_requests': join_requests
    }
    context.update(data)
    return render(request, 'user_inbox/group_join_requests.html', context)


@owner_or_moderator_required
def user_responses(request, user, context):
    """
    We list answers for question, comments, and
    answer accepted by others for this user.
    as well as mentions of the user

    user - the profile owner

    the view has two sub-views - "forum" - i.e. responses
    and "flags" - moderation items for mods only
    """

    #0) temporary, till urls are fixed: update context
    #   to contain response counts for all sub-sections
    context.update(view_context.get_for_inbox(request.user))

    #1) select activity types according to section
    section = request.GET.get('section', 'forum')
    if section == 'flags' and not\
        (request.user.is_moderator() or request.user.is_administrator()):
        raise Http404

    join_requests = request.user.get_group_join_requests()

    if section == 'forum':
        activity_types = const.RESPONSE_ACTIVITY_TYPES_FOR_DISPLAY
        activity_types += (const.TYPE_ACTIVITY_MENTION,)
    elif section == 'flags':
        activity_types = (const.TYPE_ACTIVITY_MARK_OFFENSIVE,)
        if askbot_settings.CONTENT_MODERATION_MODE in ('premoderation', 'audit'):
            activity_types += (
                const.TYPE_ACTIVITY_MODERATED_NEW_POST,
                const.TYPE_ACTIVITY_MODERATED_POST_EDIT
            )
    elif section == 'join_requests':
        return show_group_join_requests(request, user, join_requests, context)
    elif section == 'messages':
        if request.user != user:
            raise Http404

        from group_messaging.views import SendersList, ThreadsList
        context.update(SendersList().get_context(request))
        context.update(ThreadsList().get_context(request))
        data = {
            'inbox_threads_count': context['threads_count'],#a hackfor the inbox count
            'active_tab':'users',
            'page_class': 'user-profile-page',
            'tab_name' : 'inbox',
            'inbox_section': section,
            'page_title' : _('profile - messages'),
            'tab_description' : _('private messages'),
            'join_requests': join_requests
        }
        context.update(data)
        if 'thread_id' in request.GET:
            from group_messaging.models import Message
            from group_messaging.views import ThreadDetails
            try:
                thread_id = request.GET['thread_id']
                context.update(ThreadDetails().get_context(request, thread_id))
                context['group_messaging_template_name'] = \
                    'group_messaging/home_thread_details.html'
            except Message.DoesNotExist:
                raise Http404
        else:
            context['group_messaging_template_name'] = 'group_messaging/home.html'
            #here we take shortcut, because we don't care about
            #all the extra context loaded below
        return render(request, 'user_inbox/messages.html', context)
    else:
        raise Http404

    #2) load the activity notifications according to activity types
    #todo: insert pagination code here
    memo_set = request.user.get_notifications(activity_types)
    memo_set = memo_set.select_related(
                    'activity',
                    'activity__content_type',
                    'activity__question__thread',
                    'activity__user',
                    'activity__user__gravatar',
                ).order_by(
                    '-activity__active_at'
                )[:const.USER_VIEW_DATA_SIZE]

    #3) "package" data for the output
    response_list = list()
    for memo in memo_set:
        obj = memo.activity.content_object
        if obj is None:
            memo.activity.delete()
            continue#a temp plug due to bug in the comment deletion

        act = memo.activity
        ip_addr = None
        if act.activity_type == const.TYPE_ACTIVITY_MARK_OFFENSIVE:
            #todo: two issues here - flags are stored differently
            #from activity of new posts and edits
            #second issue: on posts with many edits we don't know whom to block
            act_user = act.content_object.author
            act_message = _('post was flagged as offensive')
            act_type = 'flag'
        else:
            act_user = act.user
            act_message = act.get_activity_type_display()
            act_type = 'edit'
            if section == 'flags':
                ip_addr = act.content_object.ip_addr

        response = {
            'id': memo.id,
            'timestamp': act.active_at,
            'user': act_user,
            'ip_addr': ip_addr,
            'is_new': memo.is_new(),
<<<<<<< HEAD
            'response_url': memo.activity.get_absolute_url(),
            'response_snippet': memo.activity.get_snippet(),
            'response_title': memo.activity.question.thread.title,
            'response_type': memo.activity.get_activity_type_display(),
            'response_id': memo.activity.question.id,
            'nested_responses': [],
            'response_content': memo.activity.content_object.html,
            'join_requests': join_requests
=======
            'url': act.get_absolute_url(),
            'snippet': act.get_snippet(),
            'title': act.question.thread.title,
            'message_type': act_message,
            'memo_type': act_type,
            'question_id': act.question.id,
            'followup_messages': list(),
            'content': obj.html or obj.text,
>>>>>>> ac721d1a
        }
        response_list.append(response)

    #4) sort by response id
    response_list.sort(lambda x,y: cmp(y['question_id'], x['question_id']))

    #5) group responses by thread (response_id is really the question post id)
    last_question_id = None #flag to know if the question id is different
    filtered_message_list = list()
    for message in response_list:
        #todo: group responses by the user as well
        if message['question_id'] == last_question_id:
            original_message = dict.copy(filtered_message_list[-1])
            original_message['followup_messages'].append(message)
            filtered_message_list[-1] = original_message
        else:
            filtered_message_list.append(message)
            last_question_id = message['question_id']

    #6) sort responses by time
    filtered_message_list.sort(lambda x,y: cmp(y['timestamp'], x['timestamp']))

    reject_reasons = models.PostFlagReason.objects.all().order_by('title')
    data = {
        'active_tab':'users',
        'page_class': 'user-profile-page',
        'tab_name' : 'inbox',
        'inbox_section': section,
        'page_title' : _('profile - responses'),
        'post_reject_reasons': reject_reasons,
<<<<<<< HEAD
        'responses' : filtered_response_list,
        'join_requests': join_requests
=======
        'messages' : filtered_message_list,
>>>>>>> ac721d1a
    }
    context.update(data)
    if section == 'flags':
        template = 'moderation/queue.html'
    else:
        template = 'user_inbox/responses.html'
    return render(request, template, context)

def user_network(request, user, context):
    if 'followit' not in django_settings.INSTALLED_APPS:
        raise Http404
    data = {
        'tab_name': 'network',
        'followed_users': user.get_followed_users(),
        'followers': user.get_followers(),
    }
    context.update(data)
    return render(request, 'user_profile/user_network.html', context)

@owner_or_moderator_required
def user_votes(request, user, context):
    all_votes = list(models.Vote.objects.filter(user=user))
    votes = []
    for vote in all_votes:
        post = vote.voted_post
        if post.is_question():
            vote.title = post.thread.title
            vote.question_id = post.id
            vote.answer_id = 0
            votes.append(vote)
        elif post.is_answer():
            vote.title = post.thread.title
            vote.question_id = post.thread._question_post().id
            vote.answer_id = post.id
            votes.append(vote)

    votes.sort(key=operator.attrgetter('id'), reverse=True)

    data = {
        'active_tab':'users',
        'page_class': 'user-profile-page',
        'tab_name' : 'votes',
        'page_title' : _('profile - votes'),
        'votes' : votes[:const.USER_VIEW_DATA_SIZE]
    }
    context.update(data)
    return render(request, 'user_profile/user_votes.html', context)


def user_reputation(request, user, context):
    reputes = models.Repute.objects.filter(user=user).select_related('question', 'question__thread', 'user').order_by('-reputed_at')

    # prepare data for the graph - last values go in first
    rep_list = ['[%s,%s]' % (calendar.timegm(datetime.datetime.now().timetuple()) * 1000, user.reputation)]
    for rep in reputes:
        rep_list.append('[%s,%s]' % (calendar.timegm(rep.reputed_at.timetuple()) * 1000, rep.reputation))
    reps = ','.join(rep_list)
    reps = '[%s]' % reps

    data = {
        'active_tab':'users',
        'page_class': 'user-profile-page',
        'tab_name': 'reputation',
        'page_title': _("Profile - User's Karma"),
        'reputation': reputes,
        'reps': reps
    }
    context.update(data)
    return render(request, 'user_profile/user_reputation.html', context)


def user_favorites(request, user, context):
    question_filter = {
        'post_type': 'question',
        'thread__in': user.user_favorite_questions.values_list('thread', flat=True)
    }
    if askbot_settings.SPACES_ENABLED:
        site_spaces = models.Space.objects.get_for_site()
        question_filter['thread__spaces__in'] = site_spaces

    questions_qs = models.Post.objects.filter(
                                **question_filter
                            ).select_related(
                                'thread', 'thread__last_activity_by'
                            ).order_by(
                                '-points', '-thread__last_activity_at'
                            )[:const.USER_VIEW_DATA_SIZE]

    q_paginator = Paginator(questions_qs, const.USER_POSTS_PAGE_SIZE)
    questions = q_paginator.page(1).object_list
    question_count = q_paginator.count

    q_paginator_context = functions.setup_paginator({
                    'is_paginated' : (question_count > const.USER_POSTS_PAGE_SIZE),
                    'pages': q_paginator.num_pages,
                    'current_page_number': 1,
                    'page_object': q_paginator.page(1),
                    'base_url' : '?' #this paginator will be ajax
                })

    data = {
        'active_tab':'users',
        'page_class': 'user-profile-page',
        'tab_name' : 'favorites',
        'page_title' : _('profile - favorites'),
        'questions' : questions,
        'q_paginator_context': q_paginator_context,
        'question_count': question_count,
        'page_size': const.USER_POSTS_PAGE_SIZE
    }
    context.update(data)
    return render(request, 'user_profile/user_favorites.html', context)


@csrf.csrf_protect
def user_select_languages(request, id=None, slug=None):
    if request.method != 'POST':
        raise django_exceptions.PermissionDenied

    user = get_object_or_404(models.User, id=id)

    if not(request.user.id == user.id or request.user.is_administrator()):
        raise django_exceptions.PermissionDenied

    languages = request.POST.getlist('languages')
    user.languages = ' '.join(languages)
    user.save()

    redirect_url = reverse(
        'user_subscriptions',
        kwargs={'id': user.id, 'slug': slugify(user.username)}
    )
    return HttpResponseRedirect(redirect_url)


@owner_or_moderator_required
@csrf.csrf_protect
def user_email_subscriptions(request, user, context):

    logging.debug(get_request_info(request))
    if request.method == 'POST':
        email_feeds_form = forms.EditUserEmailFeedsForm(request.POST)
        tag_filter_form = forms.TagFilterSelectionForm(request.POST, instance=user)
        if email_feeds_form.is_valid() and tag_filter_form.is_valid():

            action_status = None
            tag_filter_saved = tag_filter_form.save()
            if tag_filter_saved:
                action_status = _('changes saved')
            if 'save' in request.POST:
                feeds_saved = email_feeds_form.save(user)
                if feeds_saved:
                    action_status = _('changes saved')
            elif 'stop_email' in request.POST:
                email_stopped = email_feeds_form.reset().save(user)
                initial_values = forms.EditUserEmailFeedsForm.NO_EMAIL_INITIAL
                email_feeds_form = forms.EditUserEmailFeedsForm(initial=initial_values)
                if email_stopped:
                    action_status = _('email updates canceled')
    else:
        #user may have been created by some app that does not know
        #about the email subscriptions, in that case the call below
        #will add any subscription settings that are missing
        #using the default frequencies
        user.add_missing_askbot_subscriptions()

        #initialize the form
        email_feeds_form = forms.EditUserEmailFeedsForm()
        email_feeds_form.set_initial_values(user)
        tag_filter_form = forms.TagFilterSelectionForm(instance=user)
        action_status = None

    data = {
        'active_tab': 'users',
        'subscribed_tag_names': user.get_marked_tag_names('subscribed'),
        'page_class': 'user-profile-page',
        'tab_name': 'email_subscriptions',
        'page_title': _('profile - email subscriptions'),
        'email_feeds_form': email_feeds_form,
        'tag_filter_selection_form': tag_filter_form,
        'action_status': action_status,
        'user_languages': user.languages.split()
    }
    context.update(data)
    #todo: really need only if subscribed tags are enabled
    context.update(view_context.get_for_tag_editor())
    return render(
        request,
        'user_profile/user_email_subscriptions.html',
        context
    )

@csrf.csrf_protect
def user_custom_tab(request, user, context):
    """works only if `ASKBOT_CUSTOM_USER_PROFILE_TAB`
    setting in the ``settings.py`` is properly configured"""
    tab_settings = django_settings.ASKBOT_CUSTOM_USER_PROFILE_TAB
    module_path = tab_settings['CONTENT_GENERATOR']
    content_generator = load_module(module_path)

    page_title = _('profile - %(section)s') % \
        {'section': tab_settings['NAME']}

    context.update({
        'custom_tab_content': content_generator(request, user),
        'tab_name': tab_settings['SLUG'],
        'page_title': page_title
    })
    return render(request, 'user_profile/custom_tab.html', context)

USER_VIEW_CALL_TABLE = {
    'stats': user_stats,
    'recent': user_recent,
    'inbox': user_responses,
    'network': user_network,
    'reputation': user_reputation,
    'favorites': user_favorites,
    'votes': user_votes,
    'email_subscriptions': user_email_subscriptions,
    'moderation': user_moderate,
}

CUSTOM_TAB = getattr(django_settings, 'ASKBOT_CUSTOM_USER_PROFILE_TAB', None)
if CUSTOM_TAB:
    CUSTOM_SLUG = CUSTOM_TAB['SLUG']
    USER_VIEW_CALL_TABLE[CUSTOM_SLUG] = user_custom_tab

#todo: rename this function - variable named user is everywhere
def user(request, id, slug=None, tab_name=None):
    """Main user view function that works as a switchboard

    id - id of the profile owner

    todo: decide what to do with slug - it is not used
    in the code in any way
    """
    profile_owner = get_object_or_404(models.User, id = id)

    if not tab_name:
        tab_name = request.GET.get('sort', 'stats')

    if askbot_settings.KARMA_MODE == 'public':
        can_show_karma = True
    elif askbot_settings.KARMA_MODE == 'hidden':
        can_show_karma = False
    else:
        if request.user.is_anonymous():
            can_show_karma = False
        elif request.user.is_administrator_or_moderator():
            can_show_karma = True
        elif request.user == profile_owner:
            can_show_karma = True
        else:
            can_show_karma = False

    if can_show_karma == False and tab_name == 'reputation':
        raise Http404

    user_view_func = USER_VIEW_CALL_TABLE.get(tab_name, user_stats)

    search_state = SearchState( # Non-default SearchState with user data set
        feed=get_feed(request),
        scope=None,
        sort=None,
        query=None,
        tags=None,
        author=None,
        page=None,
        page_size=const.USER_POSTS_PAGE_SIZE,
        user_logged_in=profile_owner.is_authenticated(),
    )

    context = {
        'view_user': profile_owner,
        'can_show_karma': can_show_karma,
        'search_state': search_state,
        'user_follow_feature_on': ('followit' in django_settings.INSTALLED_APPS),
    }
    if CUSTOM_TAB:
        context['custom_tab_name'] = CUSTOM_TAB['NAME']
        context['custom_tab_slug'] = CUSTOM_TAB['SLUG']
    return user_view_func(request, profile_owner, context)

def groups(request, id = None, slug = None):
    """output groups page
    """
    if askbot_settings.GROUPS_ENABLED == False:
        raise Http404

    #6 lines of input cleaning code
    if request.user.is_authenticated():
        scope = request.GET.get('sort', 'all-groups')
        if scope not in ('all-groups', 'my-groups'):
            scope = 'all-groups'
    else:
        scope = 'all-groups'

    if scope == 'all-groups':
        groups = models.Group.objects.all()
    else:
        groups = models.Group.objects.get_for_user(
                                        user=request.user
                                    )

    groups = groups.exclude_personal()
    groups = groups.annotate(users_count=Count('user'))

    user_can_add_groups = request.user.is_authenticated() and \
            request.user.is_administrator_or_moderator()

    groups_membership_info = collections.defaultdict()
    if request.user.is_authenticated():
        #collect group memberhship information
        groups_membership_info = request.user.get_groups_membership_info(groups)

    data = {
        'groups': groups,
        'groups_membership_info': groups_membership_info,
        'user_can_add_groups': user_can_add_groups,
        'active_tab': 'groups',#todo vars active_tab and tab_name are too similar
        'tab_name': scope,
        'page_class': 'groups-page'
    }
    return render(request, 'groups.html', data)<|MERGE_RESOLUTION|>--- conflicted
+++ resolved
@@ -834,16 +834,6 @@
             'user': act_user,
             'ip_addr': ip_addr,
             'is_new': memo.is_new(),
-<<<<<<< HEAD
-            'response_url': memo.activity.get_absolute_url(),
-            'response_snippet': memo.activity.get_snippet(),
-            'response_title': memo.activity.question.thread.title,
-            'response_type': memo.activity.get_activity_type_display(),
-            'response_id': memo.activity.question.id,
-            'nested_responses': [],
-            'response_content': memo.activity.content_object.html,
-            'join_requests': join_requests
-=======
             'url': act.get_absolute_url(),
             'snippet': act.get_snippet(),
             'title': act.question.thread.title,
@@ -852,7 +842,7 @@
             'question_id': act.question.id,
             'followup_messages': list(),
             'content': obj.html or obj.text,
->>>>>>> ac721d1a
+            'join_requests': join_requests
         }
         response_list.append(response)
 
@@ -883,12 +873,8 @@
         'inbox_section': section,
         'page_title' : _('profile - responses'),
         'post_reject_reasons': reject_reasons,
-<<<<<<< HEAD
-        'responses' : filtered_response_list,
         'join_requests': join_requests
-=======
         'messages' : filtered_message_list,
->>>>>>> ac721d1a
     }
     context.update(data)
     if section == 'flags':
