--- conflicted
+++ resolved
@@ -875,11 +875,7 @@
     context.update(data)
     return render_into_skin('user_profile/user_favorites.html', context, request)
 
-<<<<<<< HEAD
-def user_tags(request, user):
-=======
 def user_tags(request, user, context):
->>>>>>> c58cb1ae
     """a view showing users subscribed and ignored tags"""
     subscribed_tags = models.Tag.objects.filter(
                             user_selections__reason__contains = 'S',
@@ -893,14 +889,10 @@
                             user_selections__reason__contains = 'F',
                             user_selections__user = user
                         )
-<<<<<<< HEAD
-    data = {
-=======
     strategy = user.email_tag_filter_strategy
     tag_subscription_status = dict(const.TAG_EMAIL_FILTER_STRATEGY_CHOICES)[strategy]
     data = {
         'tag_subscription_status': tag_subscription_status,
->>>>>>> c58cb1ae
         'subscribed_tags': subscribed_tags,
         'subscribed_wildcards': user.get_selected_wildcard_tags('subscribed'),
         'ignored_tags': ignored_tags,
@@ -910,10 +902,7 @@
         'use_wildcards': askbot_settings.USE_WILDCARD_TAGS,
         'view_user': user
     }
-<<<<<<< HEAD
-=======
     context.update(data)
->>>>>>> c58cb1ae
     return render_into_skin('user_profile/user_tags.html', data, request)
 
 
