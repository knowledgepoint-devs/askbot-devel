"""
:synopsis: user-centric views for askbot

This module includes all views that are specific to a given user - his or her profile,
and other views showing profile-related information.

Also this module includes the view listing all forum users.
"""
import calendar
import functools
import datetime
import logging
from django.db.models import Count
from django.conf import settings as django_settings
from django.contrib.auth.decorators import login_required
from django.core.paginator import Paginator, EmptyPage, InvalidPage
from django.contrib.contenttypes.models import ContentType
from django.core.urlresolvers import reverse
from django.shortcuts import get_object_or_404
from django.http import HttpResponse, HttpResponseForbidden
from django.http import HttpResponseRedirect, Http404
from django.utils.translation import ugettext as _
from django.utils import simplejson
from django.views.decorators import csrf
from askbot.utils.slug import slugify
from askbot.utils.html import sanitize_html
from askbot.utils.mail import send_mail
from askbot.utils.http import get_request_info
from askbot import forms
from askbot import const
from askbot.conf import settings as askbot_settings
from askbot import models
from askbot import exceptions
from askbot.models.badges import award_badges_signal
from askbot.skins.loaders import render_into_skin
from askbot.templatetags import extra_tags


#todo: queries in the user activity summary view must be redone
def get_related_object_type_name(content_type_id, object_id):
    if content_type_id == ContentType.objects.get_for_model(models.Question).id:
        return 'question'
    elif content_type_id == ContentType.objects.get_for_model(models.Answer).id:
        return 'answer'
    elif content_type_id == ContentType.objects.get_for_model(models.PostRevision).id:
        post_revision = models.PostRevision.objects.get(id=object_id)
        return post_revision.revision_type_str()

    return None

def owner_or_moderator_required(f):
    @functools.wraps(f)
    def wrapped_func(request, profile_owner, context):
        if profile_owner == request.user:
            pass
        elif request.user.is_authenticated() and request.user.can_moderate_user(profile_owner):
            pass
        else:
            params = '?next=%s' % request.path
            return HttpResponseRedirect(reverse('user_signin') + params)
        return f(request, profile_owner, context)
    return wrapped_func

def users(request):
    is_paginated = True
    sortby = request.GET.get('sort', 'reputation')
    suser = request.REQUEST.get('query',  "")
    try:
        page = int(request.GET.get('page', '1'))
    except ValueError:
        page = 1

    if suser == "":
        if sortby == "newest":
            order_by_parameter = '-date_joined'
        elif sortby == "last":
            order_by_parameter = 'date_joined'
        elif sortby == "user":
            order_by_parameter = 'username'
        else:
            # default
            order_by_parameter = '-reputation'

        objects_list = Paginator(
                            models.User.objects.all().order_by(
                                                order_by_parameter
                                            ),
                            const.USERS_PAGE_SIZE
                        )
        base_url = reverse('users') + '?sort=%s&' % sortby
    else:
        sortby = "reputation"
        objects_list = Paginator(
                            models.User.objects.filter(
                                                username__icontains = suser
                                            ).order_by(
                                                '-reputation'
                                            ),
                            const.USERS_PAGE_SIZE
                        )
        base_url = reverse('users') + '?name=%s&sort=%s&' % (suser, sortby)

    try:
        users_page = objects_list.page(page)
    except (EmptyPage, InvalidPage):
        users_page = objects_list.page(objects_list.num_pages)

    paginator_data = {
        'is_paginated' : is_paginated,
        'pages': objects_list.num_pages,
        'page': page,
        'has_previous': users_page.has_previous(),
        'has_next': users_page.has_next(),
        'previous': users_page.previous_page_number(),
        'next': users_page.next_page_number(),
        'base_url' : base_url
    }
    paginator_context = extra_tags.cnprog_paginator(paginator_data)
    data = {
        'active_tab': 'users',
        'page_class': 'users-page',
        'users' : users_page,
        'suser' : suser,
        'keywords' : suser,
        'tab_id' : sortby,
        'paginator_context' : paginator_context
    }
    return render_into_skin('users.html', data, request)

@csrf.csrf_protect
def user_moderate(request, subject, context):
    """user subview for moderation
    """
    moderator = request.user

    if not moderator.can_moderate_user(subject):
        raise Http404

    user_rep_changed = False
    user_status_changed = False
    message_sent = False
    email_error_message = None

    user_rep_form = forms.ChangeUserReputationForm()
    send_message_form = forms.SendMessageForm()
    if request.method == 'POST':
        if 'change_status' in request.POST:
            user_status_form = forms.ChangeUserStatusForm(
                                                    request.POST,
                                                    moderator = moderator,
                                                    subject = subject
                                                )
            if user_status_form.is_valid():
                subject.set_status( user_status_form.cleaned_data['user_status'] )
            user_status_changed = True
        elif 'send_message' in request.POST:
            send_message_form = forms.SendMessageForm(request.POST)
            if send_message_form.is_valid():
                subject_line = send_message_form.cleaned_data['subject_line']
                body_text = send_message_form.cleaned_data['body_text']

                try:
                    send_mail(
                            subject_line = subject_line,
                            body_text = body_text,
                            recipient_list = [subject.email],
                            headers={'Reply-to':moderator.email},
                            raise_on_failure = True
                        )
                    message_sent = True
                except exceptions.EmailNotSent, e:
                    email_error_message = unicode(e)
                send_message_form = forms.SendMessageForm()
        else:
            reputation_change_type = None
            if 'subtract_reputation' in request.POST:
                rep_change_type = 'subtract'
            elif 'add_reputation' in request.POST:
                rep_change_type = 'add'
            else:
                raise Http404

            user_rep_form = forms.ChangeUserReputationForm(request.POST)
            if user_rep_form.is_valid():
                rep_delta = user_rep_form.cleaned_data['user_reputation_delta']
                comment = user_rep_form.cleaned_data['comment']

                if rep_change_type == 'subtract':
                    rep_delta = -1 * rep_delta

                moderator.moderate_user_reputation(
                                    user = subject,
                                    reputation_change = rep_delta,
                                    comment = comment,
                                    timestamp = datetime.datetime.now(),
                                )
                #reset form to preclude accidentally repeating submission
                user_rep_form = forms.ChangeUserReputationForm()
                user_rep_changed = True

    #need to re-initialize the form even if it was posted, because
    #initial values will most likely be different from the previous
    user_status_form = forms.ChangeUserStatusForm(
                                        moderator = moderator,
                                        subject = subject
                                    )
    data = {
        'active_tab': 'users',
        'page_class': 'user-profile-page',
        'tab_name': 'moderation',
        'tab_description': _('moderate this user'),
        'page_title': _('moderate user'),
        'change_user_status_form': user_status_form,
        'change_user_reputation_form': user_rep_form,
        'send_message_form': send_message_form,
        'message_sent': message_sent,
        'email_error_message': email_error_message,
        'user_rep_changed': user_rep_changed,
        'user_status_changed': user_status_changed
    }
    context.update(data)
    return render_into_skin('user_profile/user_moderate.html', context, request)

#non-view function
def set_new_email(user, new_email, nomessage=False):
    if new_email != user.email:
        user.email = new_email
        user.email_isvalid = False
        user.save()
        #if askbot_settings.EMAIL_VALIDATION == True:
        #    send_new_email_key(user,nomessage=nomessage)

@login_required
@csrf.csrf_protect
def edit_user(request, id):
    """View that allows to edit user profile.
    This view is accessible to profile owners or site administrators
    """
    user = get_object_or_404(models.User, id=id)
    if not(request.user == user or request.user.is_superuser):
        raise Http404
    if request.method == "POST":
        form = forms.EditUserForm(user, request.POST)
        if form.is_valid():
            new_email = sanitize_html(form.cleaned_data['email'])

            set_new_email(user, new_email)

            if askbot_settings.EDITABLE_SCREEN_NAME:
                user.username = sanitize_html(form.cleaned_data['username'])

            user.real_name = sanitize_html(form.cleaned_data['realname'])
            user.website = sanitize_html(form.cleaned_data['website'])
            user.location = sanitize_html(form.cleaned_data['city'])
            user.date_of_birth = form.cleaned_data.get('birthday', None)
            user.about = sanitize_html(form.cleaned_data['about'])
            user.country = form.cleaned_data['country']
            user.show_country = form.cleaned_data['show_country']

            user.save()
            # send user updated signal if full fields have been updated
            award_badges_signal.send(None,
                            event = 'update_user_profile',
                            actor = user,
                            context_object = user
                        )
            return HttpResponseRedirect(user.get_profile_url())
    else:
        form = forms.EditUserForm(user)
    data = {
        'active_tab': 'users',
        'page_class': 'user-profile-edit-page',
        'form' : form,
        'gravatar_faq_url' : reverse('faq') + '#gravatar',
    }
    return render_into_skin('user_profile/user_edit.html', data, request)

def user_stats(request, user, context):

    question_filter = {'author': user}
    if request.user != user:
        question_filter['is_anonymous'] = False

    questions = models.Question.objects.filter(
                                    **question_filter
                                ).order_by(
                                    '-score', '-last_activity_at'
                                ).select_related(
                                    'last_activity_by__id',
                                    'last_activity_by__username',
                                    'last_activity_by__reputation',
                                    'last_activity_by__gold',
                                    'last_activity_by__silver',
                                    'last_activity_by__bronze'
                                )[:100]

    questions = list(questions)

    #added this if to avoid another query if questions is less than 100
    if len(questions) < 100:
        question_count = len(questions)
    else:
        question_count = models.Question.objects.filter(
                                        **question_filter
                                    ).order_by(
                                        '-score', '-last_activity_at'
                                    ).select_related(
                                        'last_activity_by__id',
                                        'last_activity_by__username',
                                        'last_activity_by__reputation',
                                        'last_activity_by__gold',
                                        'last_activity_by__silver',
                                        'last_activity_by__bronze'
                                    ).count()

    favorited_myself = models.FavoriteQuestion.objects.filter(
                                    question__in = questions,
                                    user = user
                                ).values_list('question__id', flat=True)

    #this is meant for the questions answered by the user (or where answers were edited by him/her?)
    answered_questions = models.Question.objects.extra(
        select={
            'vote_up_count' : 'answer.vote_up_count',
            'vote_down_count' : 'answer.vote_down_count',
            'answer_id' : 'answer.id',
            'answer_accepted' : 'answer.accepted',
            'answer_score' : 'answer.score',
            'comment_count' : 'answer.comment_count'
            },
        tables=['question', 'answer'],
        where=['NOT answer.deleted AND NOT question.deleted AND answer.author_id=%s AND answer.question_id=question.id'],
        params=[user.id],
        order_by=['-answer_score', '-answer_id'],
        select_params=[user.id]
    ).distinct().values('comment_count',
                        'id',
                        'answer_id',
                        'title',
                        'author_id',
                        'answer_accepted',
                        'answer_score',
                        'answer_count',
                        'vote_up_count',
                        'vote_down_count')[:100]

    up_votes = models.Vote.objects.get_up_vote_count_from_user(user)
    down_votes = models.Vote.objects.get_down_vote_count_from_user(user)
    votes_today = models.Vote.objects.get_votes_count_today_from_user(user)
    votes_total = askbot_settings.MAX_VOTES_PER_USER_PER_DAY

    question_id_set = set()
    #todo: there may be a better way to do these queries
    question_id_set.update([q.id for q in questions])
    question_id_set.update([q['id'] for q in answered_questions])
    user_tags = models.Tag.objects.filter(questions__id__in = question_id_set)

    badges = models.BadgeData.objects.filter(
                            award_badge__user=user
                        )
    total_awards = badges.count()
    badges = badges.order_by('-slug').distinct()

    user_tags = user_tags.annotate(
                            user_tag_usage_count=Count('name')
                        ).order_by(
                            '-user_tag_usage_count'
                        )

    if user.is_administrator():
        user_status = _('Site Adminstrator')
    elif user.is_moderator():
        user_status = _('Forum Moderator')
    elif user.is_suspended():
        user_status = _('Suspended User')
    elif user.is_blocked():
        user_status = _('Blocked User')
    else:
        user_status = _('Registered User')

    data = {
        'active_tab':'users',
        'page_class': 'user-profile-page',
        'support_custom_avatars': ('avatar' in django_settings.INSTALLED_APPS),
        'tab_name' : 'stats',
        'tab_description' : _('user profile'),
        'page_title' : _('user profile overview'),
        'user_status_for_display': user.get_status_display(soft = True),
        'questions' : questions,
<<<<<<< HEAD
        'question_count': question_count,
        'question_type' : question_type,
        'answer_type' : answer_type,
=======
        'question_type' : ContentType.objects.get_for_model(models.Question),
        'answer_type' : ContentType.objects.get_for_model(models.Answer),
>>>>>>> 64e4e52d
        'favorited_myself': favorited_myself,
        'answered_questions' : answered_questions,
        'up_votes' : up_votes,
        'down_votes' : down_votes,
        'total_votes': up_votes + down_votes,
        'votes_today_left': votes_total-votes_today,
        'votes_total_per_day': votes_total,
        'user_tags' : user_tags[:const.USER_VIEW_DATA_SIZE],
        'badges': badges,
        'total_awards' : total_awards,
    }
    context.update(data)
    return render_into_skin('user_profile/user_stats.html', context, request)

def user_recent(request, user, context):

    def get_type_name(type_id):
        for item in const.TYPE_ACTIVITY:
            if type_id in item:
                return item[1]

    class Event:
        is_badge = False
        def __init__(self, time, type, title, summary, answer_id, question_id):
            self.time = time
            self.type = get_type_name(type)
            self.type_id = type
            self.title = title
            self.summary = summary
            slug_title = slugify(title)
            self.title_link = reverse(
                                'question',
                                kwargs={'id':question_id}
                            ) + u'%s' % slug_title
            if int(answer_id) > 0:
                self.title_link += '#%s' % answer_id

    class AwardEvent:
        is_badge = True
        def __init__(self, time, obj, cont, type, id, related_object_type = None):
            self.time = time
            self.obj = obj
            self.cont = cont
            self.type = get_type_name(type)
            self.type_id = type
            self.badge = get_object_or_404(models.BadgeData, id=id)
            self.related_object_type = related_object_type

    activities = []
    # ask questions
    questions = models.Activity.objects.extra(
        select={
            'title' : 'question.title',
            'question_id' : 'question.id',
            'summary' : 'question.summary',
            'active_at' : 'activity.active_at',
            'activity_type' : 'activity.activity_type'
            },
        tables=['activity', 'question'],
        where=['activity.content_type_id = %s AND activity.object_id = ' +
            'question.id AND activity.user_id = %s AND activity.activity_type = %s AND NOT question.deleted'],
        params=[ContentType.objects.get_for_model(models.Question).id, user.id, const.TYPE_ACTIVITY_ASK_QUESTION],
        order_by=['-activity.active_at']
    ).values(
            'title',
            'question_id',
            'summary',
            'active_at',
            'activity_type'
            )

    for q in questions:
        q_event = Event(
                    q['active_at'],
                    q['activity_type'],
                    q['title'],
                    '',
                    '0',
                    q['question_id']
                )
        activities.append(q_event)

    # answers
    answers = models.Activity.objects.extra(
        select={
            'title' : 'question.title',
            'question_id' : 'question.id',
            'summary' : 'question.summary',
            'answer_id' : 'answer.id',
            'active_at' : 'activity.active_at',
            'activity_type' : 'activity.activity_type'
            },
        tables=['activity', 'answer', 'question'],
        where=['activity.content_type_id = %s AND activity.object_id = answer.id AND ' +
            'answer.question_id=question.id AND NOT answer.deleted AND activity.user_id=%s AND '+
            'activity.activity_type=%s AND NOT question.deleted'],
        params=[ContentType.objects.get_for_model(models.Answer).id, user.id, const.TYPE_ACTIVITY_ANSWER],
        order_by=['-activity.active_at']
    ).values(
            'title',
            'question_id',
            'summary',
            'answer_id',
            'active_at',
            'activity_type'
            )
    if len(answers) > 0:
        answer_activities = [(Event(q['active_at'], q['activity_type'], q['title'], '', q['answer_id'], \
                    q['question_id'])) for q in answers]
        activities.extend(answer_activities)

    # question comments
    comments = models.Activity.objects.extra(
        select={
            'title' : 'question.title',
            'question_id' : 'comment.object_id',
            'added_at' : 'comment.added_at',
            'activity_type' : 'activity.activity_type'
            },
        tables=['activity', 'question', 'comment'],

        where=['activity.content_type_id = %s AND activity.object_id = comment.id AND '+
            'activity.user_id = comment.user_id AND comment.object_id=question.id AND '+
            'comment.content_type_id=%s AND activity.user_id = %s AND activity.activity_type=%s AND ' +
            'NOT question.deleted'],
        params=[ContentType.objects.get_for_model(models.Comment).id, ContentType.objects.get_for_model(models.Question).id, user.id, const.TYPE_ACTIVITY_COMMENT_QUESTION],
        order_by=['-comment.added_at']
    ).values(
            'title',
            'question_id',
            'added_at',
            'activity_type'
            )

    if len(comments) > 0:
        comments = [(Event(q['added_at'], q['activity_type'], q['title'], '', '0', \
                     q['question_id'])) for q in comments]
        activities.extend(comments)

    # answer comments
    comments = models.Activity.objects.extra(
        select={
            'title' : 'question.title',
            'question_id' : 'question.id',
            'answer_id' : 'answer.id',
            'added_at' : 'comment.added_at',
            'activity_type' : 'activity.activity_type'
            },
        tables=['activity', 'question', 'answer', 'comment'],

        where=['activity.content_type_id = %s AND activity.object_id = comment.id AND '+
            'activity.user_id = comment.user_id AND comment.object_id=answer.id AND '+
            'comment.content_type_id=%s AND question.id = answer.question_id AND '+
            'activity.user_id = %s AND activity.activity_type=%s AND '+
            'NOT answer.deleted AND NOT question.deleted'],
        params=[ContentType.objects.get_for_model(models.Comment).id, ContentType.objects.get_for_model(models.Answer).id, user.id, const.TYPE_ACTIVITY_COMMENT_ANSWER],
        order_by=['-comment.added_at']
    ).values(
            'title',
            'question_id',
            'answer_id',
            'added_at',
            'activity_type'
            )

    if len(comments) > 0:
        comments = [(Event(q['added_at'], q['activity_type'], q['title'], '', q['answer_id'], \
                     q['question_id'])) for q in comments]
        activities.extend(comments)

    # question revisions
    revisions = models.Activity.objects.extra(
        select={
            'title' : 'askbot_postrevision.title',
            'question_id' : 'askbot_postrevision.question_id',
            'added_at' : 'activity.active_at',
            'activity_type' : 'activity.activity_type',
            'summary' : 'askbot_postrevision.summary'
            },
        tables=['activity', 'askbot_postrevision', 'question'],
        where=['''
            activity.content_type_id=%s AND activity.object_id=askbot_postrevision.id AND
            askbot_postrevision.question_id=question.id AND askbot_postrevision.revision_type=%s AND NOT question.deleted AND
            activity.user_id=askbot_postrevision.author_id AND activity.user_id=%s AND
            activity.activity_type=%s
        '''],
        params=[ContentType.objects.get_for_model(models.PostRevision).id, models.PostRevision.QUESTION_REVISION, user.id, const.TYPE_ACTIVITY_UPDATE_QUESTION],
        order_by=['-activity.active_at']
    ).values(
            'title',
            'question_id',
            'added_at',
            'activity_type',
            'summary'
            )

    if len(revisions) > 0:
        revisions = [(Event(q['added_at'], q['activity_type'], q['title'], q['summary'], '0', \
                      q['question_id'])) for q in revisions]
        activities.extend(revisions)

    # answer revisions
    revisions = models.Activity.objects.extra(
        select={
            'title' : 'question.title',
            'question_id' : 'question.id',
            'answer_id' : 'answer.id',
            'added_at' : 'activity.active_at',
            'activity_type' : 'activity.activity_type',
            'summary' : 'askbot_postrevision.summary'
            },
        tables=['activity', 'askbot_postrevision', 'question', 'answer'],
        where=['''
            activity.content_type_id=%s AND activity.object_id=askbot_postrevision.id AND
            askbot_postrevision.answer_id=answer.id AND askbot_postrevision.revision_type=%s AND
            answer.question_id=question.id AND NOT question.deleted AND NOT answer.deleted AND
            activity.user_id=askbot_postrevision.author_id AND activity.user_id=%s AND
            activity.activity_type=%s
        '''],
        params=[ContentType.objects.get_for_model(models.PostRevision).id, models.PostRevision.ANSWER_REVISION, user.id, const.TYPE_ACTIVITY_UPDATE_ANSWER],
        order_by=['-activity.active_at']
    ).values(
            'title',
            'question_id',
            'added_at',
            'answer_id',
            'activity_type',
            'summary'
            )

    if len(revisions) > 0:
        revisions = [(Event(q['added_at'], q['activity_type'], q['title'], q['summary'], \
                      q['answer_id'], q['question_id'])) for q in revisions]
        activities.extend(revisions)

    # accepted answers
    accept_answers = models.Activity.objects.extra(
        select={
            'title' : 'question.title',
            'question_id' : 'question.id',
            'added_at' : 'activity.active_at',
            'activity_type' : 'activity.activity_type',
            },
        tables=['activity', 'answer', 'question'],
        where=['activity.content_type_id = %s AND activity.object_id = answer.id AND '+
            'activity.user_id = question.author_id AND activity.user_id = %s AND '+
            'NOT answer.deleted AND NOT question.deleted AND '+
            'answer.question_id=question.id AND activity.activity_type=%s'],
        params=[ContentType.objects.get_for_model(models.Answer).id, user.id, const.TYPE_ACTIVITY_MARK_ANSWER],
        order_by=['-activity.active_at']
    ).values(
            'title',
            'question_id',
            'added_at',
            'activity_type',
            )
    if len(accept_answers) > 0:
        accept_answers = [(Event(q['added_at'], q['activity_type'], q['title'], '', '0', \
            q['question_id'])) for q in accept_answers]
        activities.extend(accept_answers)
    #award history
    awards = models.Activity.objects.extra(
        select={
            'badge_id' : 'askbot_badgedata.id',
            'awarded_at': 'award.awarded_at',
            'object_id': 'award.object_id',
            'content_type_id': 'award.content_type_id',
            'activity_type' : 'activity.activity_type'
            },
        tables=['activity', 'award', 'askbot_badgedata'],
        where=['activity.user_id = award.user_id AND activity.user_id = %s AND '+
            'award.badge_id=askbot_badgedata.id AND activity.object_id=award.id AND activity.activity_type=%s'],
        params=[user.id, const.TYPE_ACTIVITY_PRIZE],
        order_by=['-activity.active_at']
    ).values(
            'badge_id',
            'awarded_at',
            'object_id',
            'content_type_id',
            'activity_type'
            )
    for award in awards:
        related_object_type = get_related_object_type_name(
            content_type_id=award['content_type_id'],
            object_id=award['object_id']
        )
        activities.append(
            AwardEvent(
                award['awarded_at'],
                award['object_id'],
                award['content_type_id'],
                award['activity_type'],
                award['badge_id'],
                related_object_type = related_object_type
            )
        )

    activities.sort(lambda x,y: cmp(y.time, x.time))

    data = {
        'answers': answers,
        'questions': questions,
        'active_tab': 'users',
        'page_class': 'user-profile-page',
        'tab_name' : 'recent',
        'tab_description' : _('recent user activity'),
        'page_title' : _('profile - recent activity'),
        'activities' : activities[:const.USER_VIEW_DATA_SIZE]
    }
    context.update(data)
    return render_into_skin('user_profile/user_recent.html', context, request)

@owner_or_moderator_required
def user_responses(request, user, context):
    """
    We list answers for question, comments, and
    answer accepted by others for this user.
    as well as mentions of the user

    user - the profile owner
    """

    section = 'forum'
    if request.user.is_moderator() or request.user.is_administrator():
        if 'section' in request.GET and request.GET['section'] == 'flags':
            section = 'flags'

    if section == 'forum':
        activity_types = const.RESPONSE_ACTIVITY_TYPES_FOR_DISPLAY
        activity_types += (const.TYPE_ACTIVITY_MENTION,)
    else:
        assert(section == 'flags')
        activity_types = (const.TYPE_ACTIVITY_MARK_OFFENSIVE,)

    memo_set = models.ActivityAuditStatus.objects.filter(
                    user = request.user,
                    activity__activity_type__in = activity_types
                ).select_related(
                    'activity__active_at',
                    'activity__object_id',
                    'activity__content_type',
                    'activity__question__title',
                    'activity__user__username',
                    'activity__user__id',
                    'activity__user__gravatar',
                ).order_by(
                    '-activity__active_at'
                )[:const.USER_VIEW_DATA_SIZE]

    #todo: insert pagination code here

    response_list = list()
    for memo in memo_set:
        response = {
            'id': memo.id,
            'timestamp': memo.activity.active_at,
            'user': memo.activity.user,
            'is_new': memo.is_new(),
            'response_url': memo.activity.get_absolute_url(),
            'response_snippet': memo.activity.get_preview(),
            'response_title': memo.activity.question.title,
            'response_type': memo.activity.get_activity_type_display(),
            'response_id': memo.activity.question.id,
            'nested_responses': [],
        }
        response_list.append(response)

    response_list.sort(lambda x,y: cmp(y['response_id'], x['response_id']))
    last_response_id = None #flag to know if the response id is different
    last_response_index = None #flag to know if the response index in the list is different
    filtered_response_list = list()

    for i, response in enumerate(response_list):
        #todo: agrupate users
        if response['response_id'] == last_response_id:
            original_response = dict.copy(filtered_response_list[len(filtered_response_list)-1])
            original_response['nested_responses'].append(response)
            filtered_response_list[len(filtered_response_list)-1] = original_response
        else:
            filtered_response_list.append(response)
            last_response_id = response['response_id']
            last_response_index = i

    response_list = filtered_response_list
    response_list.sort(lambda x,y: cmp(y['timestamp'], x['timestamp']))
    filtered_response_list = list()

    data = {
        'active_tab':'users',
        'page_class': 'user-profile-page',
        'tab_name' : 'inbox',
        'inbox_section':section,
        'tab_description' : _('comments and answers to others questions'),
        'page_title' : _('profile - responses'),
        'responses' : response_list,
    }
    context.update(data)
    return render_into_skin('user_profile/user_inbox.html', context, request)

def user_network(request, user, context):
    if 'followit' not in django_settings.INSTALLED_APPS:
        raise Http404
    data = {
        'tab_name': 'network',
        'followed_users': user.get_followed_users(),
        'followers': user.get_followers(),
    }
    context.update(data)
    return render_into_skin('user_profile/user_network.html', context, request)

@owner_or_moderator_required
def user_votes(request, user, context):

    votes = []
    question_votes = models.Vote.objects.extra(
        select={
            'title' : 'question.title',
            'question_id' : 'question.id',
            'answer_id' : 0,
            'voted_at' : 'vote.voted_at',
            'vote' : 'vote',
            },
        select_params=[user.id],
        tables=['vote', 'question', 'auth_user'],
        where=['vote.content_type_id = %s AND vote.user_id = %s AND vote.object_id = question.id '+
            'AND vote.user_id=auth_user.id'],
        params=[ContentType.objects.get_for_model(models.Question).id, user.id],
        order_by=['-vote.id']
    ).values(
            'title',
            'question_id',
            'answer_id',
            'voted_at',
            'vote',
            )
    if(len(question_votes) > 0):
        votes.extend(question_votes)

    answer_votes = models.Vote.objects.extra(
        select={
            'title' : 'question.title',
            'question_id' : 'question.id',
            'answer_id' : 'answer.id',
            'voted_at' : 'vote.voted_at',
            'vote' : 'vote',
            },
        select_params=[user.id],
        tables=['vote', 'answer', 'question', 'auth_user'],
        where=['vote.content_type_id = %s AND vote.user_id = %s AND vote.object_id = answer.id '+
            'AND answer.question_id = question.id AND vote.user_id=auth_user.id'],
        params=[ContentType.objects.get_for_model(models.Answer).id, user.id],
        order_by=['-vote.id']
    ).values(
            'title',
            'question_id',
            'answer_id',
            'voted_at',
            'vote',
            )
    if(len(answer_votes) > 0):
        votes.extend(answer_votes)
    votes.sort(lambda x,y: cmp(y['voted_at'], x['voted_at']))

    data = {
        'active_tab':'users',
        'page_class': 'user-profile-page',
        'tab_name' : 'votes',
        'tab_description' : _('user vote record'),
        'page_title' : _('profile - votes'),
        'votes' : votes[:const.USER_VIEW_DATA_SIZE]
    }
    context.update(data)
    return render_into_skin('user_profile/user_votes.html', context, request)

def user_reputation(request, user, context):
    reputes = models.Repute.objects.filter(user=user).order_by('-reputed_at')
    #select_related() adds stuff needed for the query
    reputes = reputes.select_related(
                            'question__title',
                            'question__id',
                            'user__username'
                        )
    #prepare data for the graph
    rep_list = []
    #last values go in first
    rep_list.append('[%s,%s]' % (
                            calendar.timegm(
                                        datetime.datetime.now().timetuple()
                                    ) * 1000,
                            user.reputation
                        )
                    )
    #ret remaining values in
    for rep in reputes:
        dic = '[%s,%s]' % (calendar.timegm(rep.reputed_at.timetuple()) * 1000, rep.reputation)
        rep_list.append(dic)
    reps = ','.join(rep_list)
    reps = '[%s]' % reps

    data = {
        'active_tab':'users',
        'page_class': 'user-profile-page',
        'tab_name': 'reputation',
        'tab_description': _('user reputation in the community'),
        'page_title': _('profile - user reputation'),
        'reputation': reputes,
        'reps': reps
    }
    context.update(data)
    return render_into_skin('user_profile/user_reputation.html', context, request)

def user_favorites(request, user, context):
    favorited_q_id_list= models.FavoriteQuestion.objects.filter(
                                    user = user
                                ).values_list('question__id', flat=True)
    questions = models.Question.objects.filter(
                                    id__in=favorited_q_id_list
                                ).order_by(
                                    '-score', '-last_activity_at'
                                ).select_related(
                                    'last_activity_by__id',
                                    'last_activity_by__username',
                                    'last_activity_by__reputation',
                                    'last_activity_by__gold',
                                    'last_activity_by__silver',
                                    'last_activity_by__bronze'
                                )[:const.USER_VIEW_DATA_SIZE]
    data = {
        'active_tab':'users',
        'page_class': 'user-profile-page',
        'tab_name' : 'favorites',
        'tab_description' : _('users favorite questions'),
        'page_title' : _('profile - favorite questions'),
        'questions' : questions,
        'favorited_myself': favorited_q_id_list,
    }
    context.update(data)
    return render_into_skin('user_profile/user_favorites.html', context, request)

@owner_or_moderator_required
@csrf.csrf_protect
def user_email_subscriptions(request, user, context):

    logging.debug(get_request_info(request))
    if request.method == 'POST':
        email_feeds_form = forms.EditUserEmailFeedsForm(request.POST)
        tag_filter_form = forms.TagFilterSelectionForm(request.POST, instance=user)
        if email_feeds_form.is_valid() and tag_filter_form.is_valid():

            action_status = None
            tag_filter_saved = tag_filter_form.save()
            if tag_filter_saved:
                action_status = _('changes saved')
            if 'save' in request.POST:
                feeds_saved = email_feeds_form.save(user)
                if feeds_saved:
                    action_status = _('changes saved')
            elif 'stop_email' in request.POST:
                email_stopped = email_feeds_form.reset().save(user)
                initial_values = forms.EditUserEmailFeedsForm.NO_EMAIL_INITIAL
                email_feeds_form = forms.EditUserEmailFeedsForm(initial=initial_values)
                if email_stopped:
                    action_status = _('email updates canceled')
    else:
        #user may have been created by some app that does not know
        #about the email subscriptions, in that case the call below
        #will add any subscription settings that are missing
        #using the default frequencies
        user.add_missing_askbot_subscriptions()

        #initialize the form
        email_feeds_form = forms.EditUserEmailFeedsForm()
        email_feeds_form.set_initial_values(user)
        tag_filter_form = forms.TagFilterSelectionForm(instance=user)
        action_status = None

    data = {
        'active_tab': 'users',
        'page_class': 'user-profile-page',
        'tab_name': 'email_subscriptions',
        'tab_description': _('email subscription settings'),
        'page_title': _('profile - email subscriptions'),
        'email_feeds_form': email_feeds_form,
        'tag_filter_selection_form': tag_filter_form,
        'action_status': action_status,
    }
    context.update(data)
    return render_into_skin(
        'user_profile/user_email_subscriptions.html',
        context,
        request
    )

user_view_call_table = {
    'stats': user_stats,
    'recent': user_recent,
    'inbox': user_responses,
    'network': user_network,
    'reputation': user_reputation,
    'favorites': user_favorites,
    'votes': user_votes,
    'email_subscriptions': user_email_subscriptions,
    'moderation': user_moderate,
}
#todo: rename this function - variable named user is everywhere
def user(request, id, slug=None, tab_name=None):
    """Main user view function that works as a switchboard

    id - id of the profile owner

    todo: decide what to do with slug - it is not used
    in the code in any way
    """
    profile_owner = get_object_or_404(models.User, id = id)

    if tab_name is None:
        #sort CGI parameter tells us which tab in the user
        #profile to show, the default one is 'stats'
        tab_name = request.GET.get('sort', 'stats')

    if tab_name in user_view_call_table:
        #get the actual view function
        user_view_func = user_view_call_table[tab_name]
    else:
        user_view_func = user_stats

    context = {
        'view_user': profile_owner,
        'user_follow_feature_on': ('followit' in django_settings.INSTALLED_APPS),
    }
    return user_view_func(request, profile_owner, context)

def update_has_custom_avatar(request):
    """updates current avatar type data for the user
    """
    if request.is_ajax() and request.user.is_authenticated():
        if request.user.avatar_type in ('n', 'g'):
            request.user.update_avatar_type()
            request.session['avatar_data_updated_at'] = datetime.datetime.now()
            return HttpResponse(simplejson.dumps({'status':'ok'}), mimetype='application/json')
    return HttpResponseForbidden()<|MERGE_RESOLUTION|>--- conflicted
+++ resolved
@@ -387,14 +387,9 @@
         'page_title' : _('user profile overview'),
         'user_status_for_display': user.get_status_display(soft = True),
         'questions' : questions,
-<<<<<<< HEAD
         'question_count': question_count,
-        'question_type' : question_type,
-        'answer_type' : answer_type,
-=======
         'question_type' : ContentType.objects.get_for_model(models.Question),
         'answer_type' : ContentType.objects.get_for_model(models.Answer),
->>>>>>> 64e4e52d
         'favorited_myself': favorited_myself,
         'answered_questions' : answered_questions,
         'up_votes' : up_votes,
