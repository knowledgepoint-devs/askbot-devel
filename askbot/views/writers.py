--- conflicted
+++ resolved
@@ -72,13 +72,8 @@
         if file_name_prefix not in ('', 'group_logo_'):
             raise exceptions.PermissionDenied('invalid upload file name prefix')
 
-<<<<<<< HEAD
-        # check file type
-        f = request.FILES['file-upload']
-=======
         #todo: check file type
         f = request.FILES['file-upload']#take first file
->>>>>>> 8559f348
         #todo: extension checking should be replaced with mimetype checking
         #and this must be part of the form validation
         file_extension = os.path.splitext(f.name)[1].lower()
@@ -478,13 +473,8 @@
             if request.POST['select_revision'] == 'true':
                 # user has changed revistion number
                 revision_form = forms.RevisionForm(
-<<<<<<< HEAD
                                                 answer,
-                                                latest_revision,
-=======
-                                                answer, 
                                                 revision,
->>>>>>> 8559f348
                                                 request.POST
                                             )
                 if revision_form.is_valid():
