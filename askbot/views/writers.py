# encoding:utf-8
"""
:synopsis: views diplaying and processing main content post forms

This module contains views that allow adding, editing, and deleting main textual content.
"""
import datetime
import logging
import os
import os.path
import random
import sys
import tempfile
import time
from django.shortcuts import get_object_or_404
from django.shortcuts import render
from django.contrib.auth.decorators import login_required
from django.contrib.auth.models import User
from django.http import HttpResponse
from django.http import HttpResponseBadRequest
from django.http import HttpResponseForbidden
from django.http import HttpResponseRedirect
from django.http import Http404
from django.utils import simplejson
from django.utils.html import strip_tags, escape
from django.utils.translation import get_language
from django.utils.translation import ugettext as _
from django.utils.translation import ugettext_lazy
from django.core.urlresolvers import reverse
from django.core import exceptions
from django.conf import settings
from django.views.decorators import csrf

from askbot import exceptions as askbot_exceptions
from askbot import forms
from askbot import models
from askbot.models import signals
from askbot.conf import settings as askbot_settings
from askbot.utils import decorators
from askbot.utils.forms import format_errors
from askbot.utils.functions import diff_date
from askbot.utils import url_utils
from askbot.utils.file_utils import store_file
from askbot.utils.loading import load_module
from askbot.views import context
from askbot.templatetags import extra_filters_jinja as template_filters
from askbot.importers.stackexchange import management as stackexchange#todo: may change
from askbot.utils.slug import slugify

# used in index page
INDEX_PAGE_SIZE = 20
INDEX_AWARD_SIZE = 15
INDEX_TAGS_SIZE = 100
# used in tags list
DEFAULT_PAGE_SIZE = 60
# used in questions
QUESTIONS_PAGE_SIZE = 10
# used in answers
ANSWERS_PAGE_SIZE = 10

@csrf.csrf_exempt
def upload(request):#ajax upload file to a question or answer
    """view that handles file upload via Ajax
    """
    # check upload permission
    result = ''
    error = ''
    new_file_name = ''
    try:
        #may raise exceptions.PermissionDenied
        result, error, file_url, orig_file_name = None, '', None, None
        if request.user.is_anonymous():
            msg = _('Sorry, anonymous users cannot upload files')
            raise exceptions.PermissionDenied(msg)

        request.user.assert_can_upload_file()

        #todo: build proper form validation
        file_name_prefix = request.POST.get('file_name_prefix', '')
        if file_name_prefix not in ('', 'group_logo_'):
            raise exceptions.PermissionDenied('invalid upload file name prefix')

        #todo: check file type
        uploaded_file = request.FILES['file-upload']#take first file
        orig_file_name = uploaded_file.name
        #todo: extension checking should be replaced with mimetype checking
        #and this must be part of the form validation
        file_extension = os.path.splitext(orig_file_name)[1].lower()
        if not file_extension in settings.ASKBOT_ALLOWED_UPLOAD_FILE_TYPES:
            file_types = "', '".join(settings.ASKBOT_ALLOWED_UPLOAD_FILE_TYPES)
            msg = _("allowed file types are '%(file_types)s'") % \
                    {'file_types': file_types}
            raise exceptions.PermissionDenied(msg)

        # generate new file name and storage object
        file_storage, new_file_name, file_url = store_file(
                                            uploaded_file, file_name_prefix
                                        )
        # check file size
        # byte
        size = file_storage.size(new_file_name)
        if size > settings.ASKBOT_MAX_UPLOAD_FILE_SIZE:
            file_storage.delete(new_file_name)
            msg = _("maximum upload file size is %(file_size)sK") % \
                    {'file_size': settings.ASKBOT_MAX_UPLOAD_FILE_SIZE}
            raise exceptions.PermissionDenied(msg)

    except exceptions.PermissionDenied, e:
        error = unicode(e)
    except Exception, e:
        logging.critical(unicode(e))
        error = _('Error uploading file. Please contact the site administrator. Thank you.')

    if error == '':
        result = 'Good'
    else:
        result = ''
        file_url = ''

    #data = simplejson.dumps({
    #    'result': result,
    #    'error': error,
    #    'file_url': file_url
    #})
    #return HttpResponse(data, mimetype = 'application/json')
    xml_template = "<result><msg><![CDATA[%s]]></msg><error><![CDATA[%s]]></error><file_url>%s</file_url><orig_file_name><![CDATA[%s]]></orig_file_name></result>"
    xml = xml_template % (result, error, file_url, orig_file_name)

    return HttpResponse(xml, mimetype="application/xml")

def __import_se_data(dump_file):
    """non-view function that imports the SE data
    in the future may import other formats as well

    In this function stdout is temporarily
    redirected, so that the underlying importer management
    command could stream the output to the browser

    todo: maybe need to add try/except clauses to restore
    the redirects in the exceptional situations
    """

    fake_stdout = tempfile.NamedTemporaryFile()
    real_stdout = sys.stdout
    sys.stdout = fake_stdout

    importer = stackexchange.ImporterThread(dump_file = dump_file.name)
    importer.start()

    #run a loop where we'll be reading output of the
    #importer tread and yielding it to the caller
    read_stdout = open(fake_stdout.name, 'r')
    file_pos = 0
    fd = read_stdout.fileno()
    yield '<html><body><style>* {font-family: sans;} p {font-size: 12px; line-height: 16px; margin: 0; padding: 0;}</style><h1>Importing your data. This may take a few minutes...</h1>'
    while importer.isAlive():
        c_size = os.fstat(fd).st_size
        if c_size > file_pos:
            line = read_stdout.readline()
            yield '<p>' + line + '</p>'
            file_pos = read_stdout.tell()

    fake_stdout.close()
    read_stdout.close()
    dump_file.close()
    sys.stdout = real_stdout
    yield '<p>Done. Please, <a href="%s">Visit Your Forum</a></p></body></html>' % reverse('index')

@csrf.csrf_protect
def import_data(request):
    """a view allowing the site administrator
    upload stackexchange data
    """
    #allow to use this view to site admins
    #or when the forum in completely empty
    if request.user.is_anonymous() or (not request.user.is_administrator()):
        if models.Post.objects.get_questions().exists():
            raise Http404

    if request.method == 'POST':
        #if not request.is_ajax():
        #    raise Http404

        form = forms.DumpUploadForm(request.POST, request.FILES)
        if form.is_valid():
            dump_file = form.cleaned_data['dump_file']
            dump_storage = tempfile.NamedTemporaryFile()

            #save the temp file
            for chunk in dump_file.chunks():
                dump_storage.write(chunk)
            dump_storage.flush()

            return HttpResponse(__import_se_data(dump_storage))
            #yield HttpResponse(_('StackExchange import complete.'), mimetype='text/plain')
            #dump_storage.close()
    else:
        form = forms.DumpUploadForm()

    data = {
        'dump_upload_form': form,
        'need_configuration': (not stackexchange.is_ready())
    }
    return render(request, 'import_data.html', data)

#@login_required #actually you can post anonymously, but then must register
@csrf.csrf_protect
@decorators.check_authorization_to_post(ugettext_lazy(
    "<span class=\"strong big\">You are welcome to start submitting your question "
    "anonymously</span>. When you submit the post, you will be redirected to the "
    "login/signup page. Your question will be saved in the current session and "
    "will be published after you log in. Login/signup process is very simple. "
    "Login takes about 30 seconds, initial signup takes a minute or less."
))
@decorators.check_spam('text')
def ask(request, space=None):#view used to ask a new question
    """a view to ask a new question
    gives space for q title, body, tags and checkbox for to post as wiki

    user can start posting a question anonymously but then
    must login/register in order for the question go be shown
    """
<<<<<<< HEAD
    form = forms.AskForm(request.REQUEST, space=space, user=request.user)
=======
    if request.user.is_authenticated():
        if request.user.is_read_only():
            referer = request.META.get("HTTP_REFERER", reverse('questions'))
            request.user.message_set.create(message=_('Sorry, but you have only read access'))
            return HttpResponseRedirect(referer)

    form = forms.AskForm(request.REQUEST, user=request.user)
>>>>>>> 198be350
    if request.method == 'POST':
        if form.is_valid():
            timestamp = datetime.datetime.now()
            space = form.cleaned_data['space']
            title = form.cleaned_data['title']
            wiki = form.cleaned_data['wiki']
            tagnames = form.cleaned_data['tags']
            text = form.cleaned_data['text']
            ask_anonymously = form.cleaned_data['ask_anonymously']
            post_privately = form.cleaned_data['post_privately']
            group_id = form.cleaned_data.get('group_id', None)
            language = form.cleaned_data.get('language', None)

            if request.user.is_authenticated():
                drafts = models.DraftQuestion.objects.filter(
                                                author=request.user
                                            )
                drafts.delete()

                user = form.get_post_user(request.user)
                try:
                    question = user.post_question(
                        title=title,
                        body_text=text,
                        space=space,
                        tags=tagnames,
                        wiki=wiki,
                        is_anonymous=ask_anonymously,
                        is_private=post_privately,
                        timestamp=timestamp,
                        group_id=group_id,
                        language=language
                    )
                    signals.new_question_posted.send(None,
                        question=question,
                        user=user,
                        form_data=form.cleaned_data
                    )
                    return HttpResponseRedirect(question.get_absolute_url())
                except exceptions.PermissionDenied, e:
                    request.user.message_set.create(message = unicode(e))
                    return HttpResponseRedirect(reverse('index'))

            else:
                request.session.flush()
                session_key = request.session.session_key
                models.AnonymousQuestion.objects.create(
                    session_key = session_key,
                    title       = title,
                    tagnames = tagnames,
                    wiki = wiki,
                    is_anonymous = ask_anonymously,
                    text = text,
                    added_at = timestamp,
                    ip_addr = request.META['REMOTE_ADDR'],
                )
                return HttpResponseRedirect(url_utils.get_login_url())

    if request.method == 'GET':
        form = forms.AskForm(user=request.user)

    draft_title = ''
    draft_text = ''
    draft_tagnames = ''
    if request.user.is_authenticated():
        drafts = models.DraftQuestion.objects.filter(author=request.user)
        if len(drafts) > 0:
            draft = drafts[0]
            draft_title = draft.title
            draft_text = draft.text
            draft_tagnames = draft.tagnames

    form.initial = {
        'ask_anonymously': request.REQUEST.get('ask_anonymousy', False),
        'tags': request.REQUEST.get('tags', draft_tagnames),
        'text': request.REQUEST.get('text', draft_text),
        'title': request.REQUEST.get('title', draft_title),
        'post_privately': request.REQUEST.get('post_privately', False),
        'language': get_language(),
        'wiki': request.REQUEST.get('wiki', False),
    }
    if 'group_id' in request.REQUEST:
        try:
            group_id = int(request.GET.get('group_id', None))
            form.initial['group_id'] = group_id
        except Exception:
            pass

    data = {
        'active_tab': 'ask',
        'page_class': 'ask-page',
        'form' : form,
        'mandatory_tags': models.tag.get_mandatory_tags(),
        'email_validation_faq_url':reverse('faq') + '#validate',
        'category_tree_data': askbot_settings.CATEGORY_TREE,
        'tag_names': list()#need to keep context in sync with edit_question for tag editor
    }
    data.update(context.get_for_tag_editor())
    return render(request, 'ask.html', data)

@login_required
@csrf.csrf_exempt
def retag_question(request, id):
    """retag question view
    """
    question = get_object_or_404(models.Post, id=id)

    try:
        request.user.assert_can_retag_question(question)
        if request.method == 'POST':
            form = forms.RetagQuestionForm(question, request.POST)

            if form.is_valid():
                if form.has_changed():
                    request.user.retag_question(question=question, tags=form.cleaned_data['tags'])
                if request.is_ajax():
                    response_data = {
                        'success': True,
                        'new_tags': question.thread.tagnames
                    }

                    if request.user.message_set.count() > 0:
                        #todo: here we will possibly junk messages
                        message = request.user.get_and_delete_messages()[-1]
                        response_data['message'] = message

                    data = simplejson.dumps(response_data)
                    return HttpResponse(data, mimetype="application/json")
                else:
                    return HttpResponseRedirect(question.get_absolute_url())
            elif request.is_ajax():
                response_data = {
                    'message': format_errors(form.errors['tags']),
                    'success': False
                }
                data = simplejson.dumps(response_data)
                return HttpResponse(data, mimetype="application/json")
        else:
            form = forms.RetagQuestionForm(question)

        data = {
            'active_tab': 'questions',
            'question': question,
            'form' : form,
        }
        return render(request, 'question_retag.html', data)
    except exceptions.PermissionDenied, e:
        if request.is_ajax():
            response_data = {
                'message': unicode(e),
                'success': False
            }
            data = simplejson.dumps(response_data)
            return HttpResponse(data, mimetype="application/json")
        else:
            request.user.message_set.create(message = unicode(e))
            return HttpResponseRedirect(question.get_absolute_url())

@login_required
@csrf.csrf_protect
@decorators.check_spam('text')
def edit_question(request, id):
    """edit question view
    """
    question = get_object_or_404(models.Post, id=id)
    revision = question.get_latest_revision()
    revision_form = None
    try:
        request.user.assert_can_edit_question(question)
        if request.method == 'POST':
            if request.POST['select_revision'] == 'true':
                #revert-type edit - user selected previous revision
                revision_form = forms.RevisionForm(
                                                question,
                                                revision,
                                                request.POST
                                            )
                if revision_form.is_valid():
                    # Replace with those from the selected revision
                    rev_id = revision_form.cleaned_data['revision']
                    revision = question.revisions.get(revision = rev_id)
                    form = forms.EditQuestionForm(
                                            question=question,
                                            user=request.user,
                                            revision=revision
                                        )
                else:
                    form = forms.EditQuestionForm(
                                            request.POST,
                                            question=question,
                                            user=question.user,
                                            revision=revision
                                        )
            else:#new content edit
                # Always check modifications against the latest revision
                form = forms.EditQuestionForm(
                                        request.POST,
                                        question=question,
                                        revision=revision,
                                        user=request.user,
                                    )
                revision_form = forms.RevisionForm(question, revision)
                if form.is_valid():
                    if form.has_changed():
                        if form.cleaned_data['reveal_identity']:
                            question.thread.remove_author_anonymity()

                        if 'language' in form.cleaned_data:
                            question.thread.language_code = form.cleaned_data['language']

                        is_anon_edit = form.cleaned_data['stay_anonymous']
                        is_wiki = form.cleaned_data.get('wiki', question.wiki)
                        post_privately = form.cleaned_data['post_privately']
                        suppress_email = form.cleaned_data['suppress_email']

                        user = form.get_post_user(request.user)

                        user.edit_question(
                            question=question,
                            title=form.cleaned_data['title'],
                            body_text=form.cleaned_data['text'],
                            revision_comment = form.cleaned_data['summary'],
                            tags = form.cleaned_data['tags'],
                            wiki = is_wiki,
                            edit_anonymously = is_anon_edit,
                            is_private = post_privately,
                            suppress_email=suppress_email
                        )
                    return HttpResponseRedirect(question.get_absolute_url())
        else:
            #request type was "GET"
            revision_form = forms.RevisionForm(question, revision)
            initial = {
                'language': question.thread.language_code,
                'post_privately': question.is_private(),
                'wiki': question.wiki
            }
            form = forms.EditQuestionForm(
                                    question=question,
                                    revision=revision,
                                    user=request.user,
                                    initial=initial
                                )

        data = {
            'page_class': 'edit-question-page',
            'active_tab': 'questions',
            'question': question,
            'revision': revision,
            'revision_form': revision_form,
            'mandatory_tags': models.tag.get_mandatory_tags(),
            'form' : form,
            'tag_names': question.thread.get_tag_names(),
            'category_tree_data': askbot_settings.CATEGORY_TREE
        }
        data.update(context.get_for_tag_editor())
        return render(request, 'question_edit.html', data)

    except exceptions.PermissionDenied, e:
        request.user.message_set.create(message = unicode(e))
        return HttpResponseRedirect(question.get_absolute_url())

@login_required
@csrf.csrf_protect
@decorators.check_spam('text')
def edit_answer(request, id):
    answer = get_object_or_404(models.Post, id=id)
    revision = answer.get_latest_revision()

    class_path = getattr(settings, 'ASKBOT_EDIT_ANSWER_FORM', None)
    if class_path:
        edit_answer_form_class = load_module(class_path)
    else:
        edit_answer_form_class = forms.EditAnswerForm

    try:
        request.user.assert_can_edit_answer(answer)
        if request.method == "POST":
            if request.POST['select_revision'] == 'true':
                # user has changed revistion number
                revision_form = forms.RevisionForm(
                                                answer,
                                                revision,
                                                request.POST
                                            )
                if revision_form.is_valid():
                    # Replace with those from the selected revision
                    rev = revision_form.cleaned_data['revision']
                    revision = answer.revisions.get(revision = rev)
                    form = edit_answer_form_class(
                                    answer, revision, user=request.user
                                )
                else:
                    form = edit_answer_form_class(
                                                answer,
                                                revision,
                                                request.POST,
                                                user=request.user
                                            )
            else:
                form = edit_answer_form_class(
                    answer, revision, request.POST, user=request.user
                )
                revision_form = forms.RevisionForm(answer, revision)

                if form.is_valid():
                    if form.has_changed():
                        user = form.get_post_user(request.user)
                        suppress_email = form.cleaned_data['suppress_email']
                        is_private = form.cleaned_data.get('post_privately', False)
                        user.edit_answer(
                            answer=answer,
                            body_text=form.cleaned_data['text'],
                            revision_comment=form.cleaned_data['summary'],
                            wiki=form.cleaned_data.get('wiki', answer.wiki),
                            is_private=is_private,
                            suppress_email=suppress_email
                        )

                        signals.answer_edited.send(None,
                            answer=answer,
                            user=user,
                            form_data=form.cleaned_data
                        )

                    return HttpResponseRedirect(answer.get_absolute_url())
        else:
            revision_form = forms.RevisionForm(answer, revision)
            form = edit_answer_form_class(answer, revision, user=request.user)
            if request.user.can_make_group_private_posts():
                form.initial['post_privately'] = answer.is_private()

        data = {
            'page_class': 'edit-answer-page',
            'active_tab': 'questions',
            'answer': answer,
            'revision': revision,
            'revision_form': revision_form,
            'form': form,
        }
        extra_context = context.get_extra(
            'ASKBOT_EDIT_ANSWER_PAGE_EXTRA_CONTEXT',
            request,
            data
        )
        data.update(extra_context)

        return render(request, 'answer_edit.html', data)

    except exceptions.PermissionDenied, e:
        request.user.message_set.create(message = unicode(e))
        return HttpResponseRedirect(answer.get_absolute_url())

#todo: rename this function to post_new_answer
@decorators.check_authorization_to_post(ugettext_lazy('Please log in to answer questions'))
@decorators.check_spam('text')
def answer(request, id, form_class=forms.AnswerForm):#process a new answer
    """view that posts new answer

    anonymous users post into anonymous storage
    and redirected to login page

    authenticated users post directly
    """
    question = get_object_or_404(models.Post, post_type='question', id=id)
    if request.method == "POST":

        #this check prevents backward compatilibility
        if form_class == forms.AnswerForm:
            custom_class_path = getattr(settings, 'ASKBOT_NEW_ANSWER_FORM', None)
            if custom_class_path:
                form_class = load_module(custom_class_path)
            else:
                form_class = forms.AnswerForm

        form = form_class(request.POST, user=request.user)

        if form.is_valid():
            if request.user.is_authenticated():
                drafts = models.DraftAnswer.objects.filter(
                                                author=request.user,
                                                thread=question.thread
                                            )
                drafts.delete()
                user = form.get_post_user(request.user)
                try:
                    answer = form.save(question, user)

                    signals.new_answer_posted.send(None,
                        answer=answer,
                        user=user,
                        form_data=form.cleaned_data
                    )

                    return HttpResponseRedirect(answer.get_absolute_url())
                except askbot_exceptions.AnswerAlreadyGiven, e:
                    request.user.message_set.create(message = unicode(e))
                    answer = question.thread.get_answers_by_user(user)[0]
                    return HttpResponseRedirect(answer.get_absolute_url())
                except exceptions.PermissionDenied, e:
                    request.user.message_set.create(message = unicode(e))
            else:
                request.session.flush()
                models.AnonymousAnswer.objects.create(
                    question=question,
                    wiki=form.cleaned_data['wiki'],
                    text=form.cleaned_data['text'],
                    session_key=request.session.session_key,
                    ip_addr=request.META['REMOTE_ADDR'],
                )
                return HttpResponseRedirect(url_utils.get_login_url())

    return HttpResponseRedirect(question.get_absolute_url())

def __generate_comments_json(obj, user):#non-view generates json data for the post comments
    """non-view generates json data for the post comments
    """
    models.Post.objects.precache_comments(for_posts=[obj], visitor=user)
    comments = obj._cached_comments

    # {"Id":6,"PostId":38589,"CreationDate":"an hour ago","Text":"hello there!","UserDisplayName":"Jarrod Dixon","UserUrl":"/users/3/jarrod-dixon","DeleteUrl":null}
    json_comments = []
    for comment in comments:

        if user and user.is_authenticated():
            try:
                user.assert_can_delete_comment(comment)
                #/posts/392845/comments/219852/delete
                #todo translate this url
                is_deletable = True
            except exceptions.PermissionDenied:
                is_deletable = False
            is_editable = template_filters.can_edit_comment(user, comment)
        else:
            is_deletable = False
            is_editable = False


        comment_owner = comment.author
        tz = ' ' + template_filters.TIMEZONE_STR
        comment_data = {'id' : comment.id,
            'object_id': obj.id,
            'comment_added_at': str(comment.added_at.replace(microsecond = 0)) + tz,
            'html': comment.html,
            'user_display_name': escape(comment_owner.username),
            'user_url': comment_owner.get_profile_url(),
            'user_id': comment_owner.id,
            'is_deletable': is_deletable,
            'is_editable': is_editable,
            'points': comment.points,
            'score': comment.points, #to support js
            'upvoted_by_user': getattr(comment, 'upvoted_by_user', False)
        }
        json_comments.append(comment_data)

    data = simplejson.dumps(json_comments)
    return HttpResponse(data, mimetype="application/json")

@csrf.csrf_exempt
@decorators.check_spam('comment')
def post_comments(request):#generic ajax handler to load comments to an object
    """todo: fixme: post_comments is ambigous:
    means either get comments for post or
    add a new comment to post
    """
    # only support get post comments by ajax now

    post_type = request.REQUEST.get('post_type', '')
    if not request.is_ajax() or post_type not in ('question', 'answer'):
        raise Http404  # TODO: Shouldn't be 404! More like 400, 403 or sth more specific

    user = request.user

    if request.method == 'POST':
        form = forms.NewCommentForm(request.POST)
    elif request.method == 'GET':
        form = forms.GetCommentsForPostForm(request.GET)

    if form.is_valid() == False:
        return HttpResponseBadRequest(
            _('This content is forbidden'),
            mimetype='application/json'
        )

    post_id = form.cleaned_data['post_id']
    try:
        post = models.Post.objects.get(id=post_id)
    except models.Post.DoesNotExist:
        return HttpResponseBadRequest(
            _('Post not found'), mimetype='application/json'
        )

    if request.method == "GET":
        response = __generate_comments_json(post, user)
    elif request.method == "POST":
        try:
            if user.is_anonymous():
                msg = _('Sorry, you appear to be logged out and '
                        'cannot post comments. Please '
                        '<a href="%(sign_in_url)s">sign in</a>.') % \
                        {'sign_in_url': url_utils.get_login_url()}
                raise exceptions.PermissionDenied(msg)
            comment = user.post_comment(
                parent_post=post, body_text=form.cleaned_data['comment']
            )
            signals.new_comment_posted.send(None,
                comment=comment,
                user=user,
                form_data=form.cleaned_data
            )
            response = __generate_comments_json(post, user)
        except exceptions.PermissionDenied, e:
            response = HttpResponseForbidden(unicode(e), mimetype="application/json")

    return response

#@csrf.csrf_exempt
@decorators.ajax_only
#@decorators.check_spam('comment')
def edit_comment(request):
    if request.user.is_anonymous():
        raise exceptions.PermissionDenied(_('Sorry, anonymous users cannot edit comments'))

    form = forms.EditCommentForm(request.POST)
    if form.is_valid() == False:
        raise exceptions.PermissionDenied('This content is forbidden')

    comment_post = models.Post.objects.get(
                    post_type='comment',
                    id=form.cleaned_data['comment_id']
                )

    request.user.edit_comment(
        comment_post=comment_post,
        body_text=form.cleaned_data['comment'],
        suppress_email=form.cleaned_data['suppress_email']
    )

    is_deletable = template_filters.can_delete_comment(
                            comment_post.author, comment_post)

    is_editable = template_filters.can_edit_comment(
                            comment_post.author, comment_post)

    tz = ' ' + template_filters.TIMEZONE_STR

    tz = template_filters.TIMEZONE_STR
    timestamp = str(comment_post.added_at.replace(microsecond=0)) + tz

    return {
        'id' : comment_post.id,
        'object_id': comment_post.parent.id,
        'comment_added_at': timestamp,
        'html': comment_post.html,
        'user_display_name': escape(comment_post.author.username),
        'user_url': comment_post.author.get_profile_url(),
        'user_id': comment_post.author.id,
        'is_deletable': is_deletable,
        'is_editable': is_editable,
        'score': comment_post.points, #to support unchanged js
        'points': comment_post.points,
        'voted': comment_post.is_upvoted_by(request.user),
    }

@csrf.csrf_exempt
def delete_comment(request):
    """ajax handler to delete comment
    """
    try:
        if request.user.is_anonymous():
            msg = _('Sorry, you appear to be logged out and '
                    'cannot delete comments. Please '
                    '<a href="%(sign_in_url)s">sign in</a>.') % \
                    {'sign_in_url': url_utils.get_login_url()}
            raise exceptions.PermissionDenied(msg)
        if request.is_ajax():

            form = forms.DeleteCommentForm(request.POST)

            if form.is_valid() == False:
                return HttpResponseBadRequest()

            comment_id = form.cleaned_data['comment_id']
            comment = get_object_or_404(models.Post, post_type='comment', id=comment_id)
            request.user.assert_can_delete_comment(comment)

            parent = comment.parent
            comment.delete()
            #attn: recalc denormalized field
            parent.comment_count = parent.comments.count()
            parent.save()
            parent.thread.invalidate_cached_data()

            return __generate_comments_json(parent, request.user)

        raise exceptions.PermissionDenied(
                    _('sorry, we seem to have some technical difficulties')
                )
    except exceptions.PermissionDenied, e:
        return HttpResponseForbidden(
                    unicode(e),
                    mimetype = 'application/json'
                )

@decorators.post_only
def comment_to_answer(request):
    comment_id = request.POST.get('comment_id')
    if comment_id:
        comment_id = int(comment_id)
        comment = get_object_or_404(models.Post,
                post_type='comment', id=comment_id)
        comment.post_type = 'answer'
        old_parent = comment.parent

        comment.parent =  comment.thread._question_post()
        comment.save()

        comment.thread.update_answer_count()

        comment.parent.comment_count += 1
        comment.parent.save()

        #to avoid db constraint error
        if old_parent.comment_count >= 1:
            old_parent.comment_count -= 1
        else:
            old_parent.comment_count = 0

        old_parent.save()

        comment.thread.invalidate_cached_data()

        return HttpResponseRedirect(comment.get_absolute_url())
    else:
        raise Http404

@decorators.post_only
@csrf.csrf_protect
#todo: change the urls config for this
def repost_answer_as_comment(request, destination=None):
    assert(
        destination in (
                'comment_under_question',
                'comment_under_previous_answer'
            )
    )
    answer_id = request.POST.get('answer_id')
    if answer_id:
        answer_id = int(answer_id)
        answer = get_object_or_404(models.Post,
                post_type = 'answer', id=answer_id)

        if destination == 'comment_under_question':
            destination_post = answer.thread._question_post()
        else:
            #comment_under_previous_answer
            destination_post = answer.get_previous_answer(user=request.user)
        #todo: implement for comment under other answer

        if destination_post is None:
            message = _('Error - could not find the destination post')
            request.user.message_set.create(message=message)
            return HttpResponseRedirect(answer.get_absolute_url())

        if len(answer.text) <= askbot_settings.MAX_COMMENT_LENGTH:
            answer.post_type = 'comment'
            answer.parent = destination_post
            #can we trust this?
            old_comment_count = answer.comment_count
            answer.comment_count = 0

            answer_comments = models.Post.objects.get_comments().filter(parent=answer)
            answer_comments.update(parent=destination_post)

            #why this and not just "save"?
            answer.parse_and_save(author=answer.author)
            answer.thread.update_answer_count()

            answer.parent.comment_count = 1 + old_comment_count
            answer.parent.save()

            answer.thread.invalidate_cached_data()
        else:
            message = _(
                'Cannot convert, because text has more characters than '
                '%(max_chars)s - maximum allowed for comments'
            ) % {'max_chars': askbot_settings.MAX_COMMENT_LENGTH}
            request.user.message_set.create(message=message)

        return HttpResponseRedirect(answer.get_absolute_url())
    else:
        raise Http404<|MERGE_RESOLUTION|>--- conflicted
+++ resolved
@@ -220,17 +220,13 @@
     user can start posting a question anonymously but then
     must login/register in order for the question go be shown
     """
-<<<<<<< HEAD
-    form = forms.AskForm(request.REQUEST, space=space, user=request.user)
-=======
     if request.user.is_authenticated():
         if request.user.is_read_only():
             referer = request.META.get("HTTP_REFERER", reverse('questions'))
             request.user.message_set.create(message=_('Sorry, but you have only read access'))
             return HttpResponseRedirect(referer)
 
-    form = forms.AskForm(request.REQUEST, user=request.user)
->>>>>>> 198be350
+    form = forms.AskForm(request.REQUEST, space=space, user=request.user)
     if request.method == 'POST':
         if form.is_valid():
             timestamp = datetime.datetime.now()
