# encoding:utf-8
"""
:synopsis: views diplaying and processing main content post forms

This module contains views that allow adding, editing, and deleting main textual content.
"""
import datetime
import logging
import os
import os.path
import random
import sys
import tempfile
import time
from django.shortcuts import get_object_or_404
from django.shortcuts import render
from django.contrib.auth.decorators import login_required
from django.contrib.auth.models import User
from django.http import HttpResponse
from django.http import HttpResponseBadRequest
from django.http import HttpResponseForbidden
from django.http import HttpResponseRedirect
from django.http import Http404
from django.utils import simplejson
from django.utils.html import strip_tags, escape
from django.utils.translation import get_language
from django.utils.translation import ugettext as _
from django.utils.translation import ugettext_lazy
from django.core.urlresolvers import reverse
from django.core import exceptions
from django.conf import settings
from django.views.decorators import csrf
from django.contrib.auth.models import User

from askbot import exceptions as askbot_exceptions
from askbot import forms
from askbot import models
from askbot.models import signals
from askbot.conf import settings as askbot_settings
from askbot.search.state_manager import SearchState
from askbot.utils import decorators
from askbot.utils.forms import format_errors
from askbot.utils.functions import diff_date
from askbot.utils import url_utils
from askbot.utils.file_utils import store_file
from askbot.utils.loading import load_module
from askbot.views import context
from askbot.templatetags import extra_filters_jinja as template_filters
from askbot.importers.stackexchange import management as stackexchange#todo: may change
from askbot.utils.slug import slugify
from recaptcha_works.decorators import fix_recaptcha_remote_ip

# used in index page
INDEX_PAGE_SIZE = 20
INDEX_AWARD_SIZE = 15
INDEX_TAGS_SIZE = 100
# used in tags list
DEFAULT_PAGE_SIZE = 60
# used in questions
QUESTIONS_PAGE_SIZE = 10
# used in answers
ANSWERS_PAGE_SIZE = 10

@csrf.csrf_exempt
def upload(request):#ajax upload file to a question or answer
    """view that handles file upload via Ajax
    """
    # check upload permission
    result = ''
    error = ''
    new_file_name = ''
    try:
        #may raise exceptions.PermissionDenied
        result, error, file_url, orig_file_name = None, '', None, None
        if request.user.is_anonymous():
            msg = _('Sorry, anonymous users cannot upload files')
            raise exceptions.PermissionDenied(msg)

        request.user.assert_can_upload_file()

        #todo: build proper form validation
        file_name_prefix = request.POST.get('file_name_prefix', '')
        if file_name_prefix not in ('', 'group_logo_'):
            raise exceptions.PermissionDenied('invalid upload file name prefix')

        #todo: check file type
        uploaded_file = request.FILES['file-upload']#take first file
        orig_file_name = uploaded_file.name
        #todo: extension checking should be replaced with mimetype checking
        #and this must be part of the form validation
        file_extension = os.path.splitext(orig_file_name)[1].lower()
        if not file_extension in settings.ASKBOT_ALLOWED_UPLOAD_FILE_TYPES:
            file_types = "', '".join(settings.ASKBOT_ALLOWED_UPLOAD_FILE_TYPES)
            msg = _("allowed file types are '%(file_types)s'") % \
                    {'file_types': file_types}
            raise exceptions.PermissionDenied(msg)

        # generate new file name and storage object
        file_storage, new_file_name, file_url = store_file(
                                            uploaded_file, file_name_prefix
                                        )
        # check file size
        # byte
        size = file_storage.size(new_file_name)
        if size > settings.ASKBOT_MAX_UPLOAD_FILE_SIZE:
            file_storage.delete(new_file_name)
            msg = _("maximum upload file size is %(file_size)sK") % \
                    {'file_size': settings.ASKBOT_MAX_UPLOAD_FILE_SIZE}
            raise exceptions.PermissionDenied(msg)

    except exceptions.PermissionDenied, e:
        error = unicode(e)
    except Exception, e:
        logging.critical(unicode(e))
        error = _('Error uploading file. Please contact the site administrator. Thank you.')

    if error == '':
        result = 'Good'
    else:
        result = ''
        file_url = ''

    #data = simplejson.dumps({
    #    'result': result,
    #    'error': error,
    #    'file_url': file_url
    #})
    #return HttpResponse(data, mimetype = 'application/json')
    xml_template = "<result><msg><![CDATA[%s]]></msg><error><![CDATA[%s]]></error><file_url>%s</file_url><orig_file_name><![CDATA[%s]]></orig_file_name></result>"
    xml = xml_template % (result, error, file_url, orig_file_name)

    return HttpResponse(xml, content_type="application/xml")

def __import_se_data(dump_file):
    """non-view function that imports the SE data
    in the future may import other formats as well

    In this function stdout is temporarily
    redirected, so that the underlying importer management
    command could stream the output to the browser

    todo: maybe need to add try/except clauses to restore
    the redirects in the exceptional situations
    """

    fake_stdout = tempfile.NamedTemporaryFile()
    real_stdout = sys.stdout
    sys.stdout = fake_stdout

    importer = stackexchange.ImporterThread(dump_file = dump_file.name)
    importer.start()

    #run a loop where we'll be reading output of the
    #importer tread and yielding it to the caller
    read_stdout = open(fake_stdout.name, 'r')
    file_pos = 0
    fd = read_stdout.fileno()
    yield '<html><body><style>* {font-family: sans;} p {font-size: 12px; line-height: 16px; margin: 0; padding: 0;}</style><h1>Importing your data. This may take a few minutes...</h1>'
    while importer.isAlive():
        c_size = os.fstat(fd).st_size
        if c_size > file_pos:
            line = read_stdout.readline()
            yield '<p>' + line + '</p>'
            file_pos = read_stdout.tell()

    fake_stdout.close()
    read_stdout.close()
    dump_file.close()
    sys.stdout = real_stdout
    yield '<p>Done. Please, <a href="%s">Visit Your Forum</a></p></body></html>' % reverse('index')

@csrf.csrf_protect
def import_data(request):
    """a view allowing the site administrator
    upload stackexchange data
    """
    #allow to use this view to site admins
    #or when the forum in completely empty
    if request.user.is_anonymous() or (not request.user.is_administrator()):
        if models.Post.objects.get_questions().exists():
            raise Http404

    if request.method == 'POST':
        #if not request.is_ajax():
        #    raise Http404

        form = forms.DumpUploadForm(request.POST, request.FILES)
        if form.is_valid():
            dump_file = form.cleaned_data['dump_file']
            dump_storage = tempfile.NamedTemporaryFile()

            #save the temp file
            for chunk in dump_file.chunks():
                dump_storage.write(chunk)
            dump_storage.flush()

            return HttpResponse(__import_se_data(dump_storage))
            #yield HttpResponse(_('StackExchange import complete.'), content_type='text/plain')
            #dump_storage.close()
    else:
        form = forms.DumpUploadForm()

    data = {
        'dump_upload_form': form,
        'need_configuration': (not stackexchange.is_ready())
    }
    return render(request, 'import_data.html', data)

@fix_recaptcha_remote_ip
@csrf.csrf_protect
@decorators.check_authorization_to_post(ugettext_lazy('Please log in to make posts'))
@decorators.check_spam('text')
def ask(request, feed=None):#view used to ask a new question
    """a view to ask a new question
    gives space for q title, body, tags and checkbox for to post as wiki

    user can start posting a question anonymously but then
    must login/register in order for the question go be shown
    """
    request.session['askbot_feed'] = feed
    search_state = SearchState(feed=feed)
    if request.user.is_authenticated():
        if request.user.is_read_only():
            referer = request.META.get("HTTP_REFERER", search_state.base_url())
            request.user.message_set.create(message=_('Sorry, but you have only read access'))
            return HttpResponseRedirect(referer)

<<<<<<< HEAD
    if askbot_settings.READ_ONLY_MODE_ENABLED:
        return HttpResponseRedirect(reverse('index'))

=======
    form_class = forms.select_custom_form_class('ASKBOT_NEW_QUESTION_FORM', forms.AskForm)

    form = form_class(request.REQUEST, feed=feed, user=request.user)
>>>>>>> b440c06b
    if request.method == 'POST':
        form = forms.AskForm(request.POST, user=request.user)
        if form.is_valid():
            timestamp = datetime.datetime.now()
            space = form.cleaned_data['space']
            title = form.cleaned_data['title']
            wiki = form.cleaned_data['wiki']
            tagnames = form.cleaned_data['tags']
            text = form.cleaned_data['text']
            ask_anonymously = form.cleaned_data['ask_anonymously']
            post_privately = form.cleaned_data['post_privately']
            group_id = form.cleaned_data.get('group_id', None)
            language = form.cleaned_data.get('language', None)

            if request.user.is_authenticated():
                drafts = models.DraftQuestion.objects.filter(author=request.user)
                drafts.delete()
                user = form.get_post_user(request.user)
            elif request.user.is_anonymous() and askbot_settings.ALLOW_ASK_UNREGISTERED:
                user = models.get_or_create_anonymous_user()
                ask_anonymously = True
            else:
                user = None

            if user:
                try:
                    question = user.post_question(
                        title=title,
                        body_text=text,
                        space=space,
                        tags=tagnames,
                        wiki=wiki,
                        is_anonymous=ask_anonymously,
                        is_private=post_privately,
                        timestamp=timestamp,
                        group_id=group_id,
                        language=language
                    )
                    signals.new_question_posted.send(None,
                        question=question,
                        user=user,
                        form_data=form.cleaned_data
                    )
                    if request.is_ajax():
                        response = simplejson.dumps({
                            'success': True,
                            'redirectUrl': question.get_absolute_url()
                        })
                        return HttpResponse(response, mimetype='application/json')
                    else:
                        return HttpResponseRedirect(question.get_absolute_url())
                except exceptions.PermissionDenied, e:
                    if request.is_ajax():
                        response = simplejson.dumps({'success': True, 'errors': unicode(e)})
                        return HttpResponse(response, mimetype='application/json')
            else:
                request.session.flush()
                session_key = request.session.session_key
                models.AnonymousQuestion.objects.create(
                    session_key = session_key,
                    title       = title,
                    tagnames = tagnames,
                    wiki = wiki,
                    is_anonymous = ask_anonymously,
                    text = text,
                    added_at = timestamp,
                    ip_addr = request.META['REMOTE_ADDR'],
                )
                if request.is_ajax():
                    response = simplejson.dumps({'success': True})
                    return HttpResponse(response, mimetype='application/json')
                else:
                    return HttpResponseRedirect(reverse('user_signin'))
        else:
            if request.is_ajax():
                errors  = form.errors.values()
                response = simplejson.dumps({'errors': errors, 'success': True})
                return HttpResponse(response, mimetype='application/json')

    if request.method == 'GET':
        form = form_class(user=request.user)

    draft_title = ''
    draft_text = ''
    draft_tagnames = ''
    if request.user.is_authenticated():
        drafts = models.DraftQuestion.objects.filter(author=request.user)
        if len(drafts) > 0:
            draft = drafts[0]
            draft_title = draft.title
            draft_text = draft.text
            draft_tagnames = draft.tagnames

    form.initial = {
        'ask_anonymously': request.REQUEST.get('ask_anonymousy', False),
        'tags': request.REQUEST.get('tags', draft_tagnames),
        'text': request.REQUEST.get('text', draft_text),
        'title': request.REQUEST.get('title', draft_title),
        'post_privately': request.REQUEST.get('post_privately', False),
        'language': get_language(),
        'wiki': request.REQUEST.get('wiki', False),
    }

    try:
        group_id = int(request.REQUEST.get('group_id', None))
        group = models.Group.objects.get(id=group_id)
        group_name = group.name
        form.initial['group_id'] = group_id
    except (ValueError, TypeError, models.Group.DoesNotExist):
        group_id = None
        group_name = None

    data = {
        'active_tab': 'ask',
        'page_class': 'ask-page',
        'form' : form,
        'mandatory_tags': models.tag.get_mandatory_tags(),
        'email_validation_faq_url':reverse('faq') + '#validate',
        'category_tree_data': askbot_settings.CATEGORY_TREE,
        'search_state': search_state,
        'tag_names': list(),#need to keep context in sync with edit_question for tag editor
        'group_id': group_id,
        'group_name': group_name
    }
    data.update(context.get_for_tag_editor())
    return render(request, 'ask.html', data)

@login_required
@csrf.csrf_protect
def retag_question(request, id):
    """retag question view
    """
    question = get_object_or_404(models.Post, id=id)

    try:
        request.user.assert_can_retag_question(question)
        if request.method == 'POST':
            form = forms.RetagQuestionForm(question, request.POST)

            if form.is_valid():
                if form.has_changed():
                    request.user.retag_question(question=question, tags=form.cleaned_data['tags'])
                if request.is_ajax():
                    response_data = {
                        'success': True,
                        'new_tags': question.thread.tagnames
                    }

                    if request.user.message_set.count() > 0:
                        #todo: here we will possibly junk messages
                        message = request.user.get_and_delete_messages()[-1]
                        response_data['message'] = message

                    data = simplejson.dumps(response_data)
                    return HttpResponse(data, content_type="application/json")
                else:
                    return HttpResponseRedirect(question.get_absolute_url())
            elif request.is_ajax():
                response_data = {
                    'message': format_errors(form.errors['tags']),
                    'success': False
                }
                data = simplejson.dumps(response_data)
                return HttpResponse(data, content_type="application/json")
        else:
            form = forms.RetagQuestionForm(question)

        data = {
            'active_tab': 'questions',
            'question': question,
            'form' : form,
        }
        return render(request, 'question_retag.html', data)
    except exceptions.PermissionDenied, e:
        if request.is_ajax():
            response_data = {
                'message': unicode(e),
                'success': False
            }
            data = simplejson.dumps(response_data)
            return HttpResponse(data, content_type="application/json")
        else:
            request.user.message_set.create(message = unicode(e))
            return HttpResponseRedirect(question.get_absolute_url())

@login_required
@csrf.csrf_protect
@decorators.check_spam('text')
@fix_recaptcha_remote_ip
def edit_question(request, id):
    """edit question view
    """
    question = get_object_or_404(models.Post, id=id)

    if askbot_settings.READ_ONLY_MODE_ENABLED:
        return HttpResponseRedirect(question.get_absolute_url())

    revision = question.get_latest_revision()
    revision_form = None

<<<<<<< HEAD
=======
    edit_form_class = forms.select_custom_form_class(
                                    'ASKBOT_EDIT_QUESTION_FORM',
                                    forms.EditQuestionForm
                                )
    revision_form_class = forms.select_custom_form_class(
                                    'ASKBOT_SELECT_QUESTION_REVISION_FORM',
                                    forms.RevisionForm
                                )

>>>>>>> b440c06b
    try:
        request.user.assert_can_edit_question(question)
        if request.method == 'POST':
            if request.POST['select_revision'] == 'true':
                #revert-type edit - user selected previous revision
                revision_form = revision_form_class(
                                                question,
                                                revision,
                                                request.POST
                                            )
                if revision_form.is_valid():
                    # Replace with those from the selected revision
                    rev_id = revision_form.cleaned_data['revision']
                    revision = question.revisions.get(revision = rev_id)
                    form = edit_form_class(
                                        question=question,
                                        user=request.user,
                                        revision=revision
                                    )
                else:
                    form = edit_form_class(
                                            request.POST,
                                            question=question,
                                            user=question.user,
                                            revision=revision
                                        )
            else:#new content edit
                # Always check modifications against the latest revision
                form = edit_form_class(
                                        request.POST,
                                        question=question,
                                        revision=revision,
                                        user=request.user,
                                    )
                revision_form = revision_form_class(question, revision)
                if form.is_valid():
                    if form.has_changed():
                        if form.cleaned_data['reveal_identity']:
                            question.thread.remove_author_anonymity()

                        is_anon_edit = form.cleaned_data['stay_anonymous']
                        is_wiki = form.cleaned_data.get('wiki', question.wiki)
                        post_privately = form.cleaned_data['post_privately']
                        suppress_email = form.cleaned_data['suppress_email']

                        user = form.get_post_user(request.user)

                        user.edit_question(
                            question=question,
                            title=form.cleaned_data['title'],
                            body_text=form.cleaned_data['text'],
                            revision_comment = form.cleaned_data['summary'],
                            tags = form.cleaned_data['tags'],
                            wiki = is_wiki,
                            edit_anonymously = is_anon_edit,
                            is_private = post_privately,
                            suppress_email=suppress_email
                        )
<<<<<<< HEAD

                        if 'language' in form.cleaned_data:
                            question.thread.set_language_code(form.cleaned_data['language'])

=======
                        signals.question_edited.send(None,
                            question=question,
                            user=user,
                            form_data=form.cleaned_data
                        )
>>>>>>> b440c06b
                    return HttpResponseRedirect(question.get_absolute_url())
        else:
            #request type was "GET"
            revision_form = revision_form_class(question, revision)
            initial = {
                'language': question.thread.language_code,
                'post_privately': question.is_private(),
                'wiki': question.wiki
            }
            form = edit_form_class(
                        question=question,
                        revision=revision,
                        user=request.user,
                        initial=initial
                    )

        data = {
            'page_class': 'edit-question-page',
            'active_tab': 'questions',
            'question': question,
            'revision': revision,
            'revision_form': revision_form,
            'mandatory_tags': models.tag.get_mandatory_tags(),
            'form' : form,
            'tag_names': question.thread.get_tag_names(),
            'category_tree_data': askbot_settings.CATEGORY_TREE
        }
        data.update(context.get_for_tag_editor())
        return render(request, 'question_edit.html', data)

    except exceptions.PermissionDenied, e:
        request.user.message_set.create(message = unicode(e))
        return HttpResponseRedirect(question.get_absolute_url())

@login_required
@csrf.csrf_protect
@decorators.check_spam('text')
@fix_recaptcha_remote_ip
def edit_answer(request, id):
    answer = get_object_or_404(models.Post, id=id)

    if askbot_settings.READ_ONLY_MODE_ENABLED:
        return HttpResponseRedirect(answer.get_absolute_url())

    revision = answer.get_latest_revision()

    edit_answer_form_class = forms.select_custom_form_class(
                                        'ASKBOT_EDIT_ANSWER_FORM',
                                        forms.EditAnswerForm
                                    )
    revision_form_class = forms.select_custom_form_class(
                                        'ASKBOT_SELECT_ANSWER_REVISION_FORM',
                                        forms.RevisionForm
                                    )

    try:
        request.user.assert_can_edit_answer(answer)
        if request.method == "POST":
            if request.POST['select_revision'] == 'true':
                # user has changed revistion number
                revision_form = revision_form_class(
                                                answer,
                                                revision,
                                                request.POST
                                            )
                if revision_form.is_valid():
                    # Replace with those from the selected revision
                    rev = revision_form.cleaned_data['revision']
                    revision = answer.revisions.get(revision = rev)
                    form = edit_answer_form_class(
                                    answer, revision, user=request.user
                                )
                else:
                    form = edit_answer_form_class(
                                                answer,
                                                revision,
                                                request.POST,
                                                user=request.user
                                            )
            else:
                form = edit_answer_form_class(
                    answer, revision, request.POST, user=request.user
                )
                revision_form = revision_form_class(answer, revision)

                if form.is_valid():
                    if form.has_changed():
                        user = form.get_post_user(request.user)
                        suppress_email = form.cleaned_data['suppress_email']
                        is_private = form.cleaned_data.get('post_privately', False)
                        user.edit_answer(
                            answer=answer,
                            body_text=form.cleaned_data['text'],
                            revision_comment=form.cleaned_data['summary'],
                            wiki=form.cleaned_data.get('wiki', answer.wiki),
                            is_private=is_private,
                            suppress_email=suppress_email
                        )

                        signals.answer_edited.send(None,
                            answer=answer,
                            user=user,
                            form_data=form.cleaned_data
                        )

                    return HttpResponseRedirect(answer.get_absolute_url())
        else:
            revision_form = revision_form_class(answer, revision)
            form = edit_answer_form_class(answer, revision, user=request.user)
            if request.user.can_make_group_private_posts():
                form.initial['post_privately'] = answer.is_private()

        data = {
            'page_class': 'edit-answer-page',
            'active_tab': 'questions',
            'answer': answer,
            'revision': revision,
            'revision_form': revision_form,
            'form': form,
        }
        extra_context = context.get_extra(
            'ASKBOT_EDIT_ANSWER_PAGE_EXTRA_CONTEXT',
            request,
            data
        )
        data.update(extra_context)

        return render(request, 'answer_edit.html', data)

    except exceptions.PermissionDenied, e:
        request.user.message_set.create(message = unicode(e))
        return HttpResponseRedirect(answer.get_absolute_url())

#todo: rename this function to post_new_answer
@decorators.check_authorization_to_post(ugettext_lazy('Please log in to make posts'))
@decorators.check_spam('text')
<<<<<<< HEAD
@fix_recaptcha_remote_ip
=======
@csrf.csrf_protect
>>>>>>> b440c06b
def answer(request, id, form_class=forms.AnswerForm):#process a new answer
    """view that posts new answer

    anonymous users post into anonymous storage
    and redirected to login page

    authenticated users post directly
    """
    question = get_object_or_404(models.Post, post_type='question', id=id)

    if askbot_settings.READ_ONLY_MODE_ENABLED:
        return HttpResponseRedirect(question.get_absolute_url())

    if request.method == "POST":

        #this check prevents backward compatilibility
        if form_class == forms.AnswerForm:
            custom_class_path = getattr(settings, 'ASKBOT_NEW_ANSWER_FORM', None)
            if custom_class_path:
                form_class = load_module(custom_class_path)
            else:
                form_class = forms.AnswerForm

        form = form_class(request.POST, user=request.user)

        if form.is_valid():
            if request.user.is_authenticated():
                drafts = models.DraftAnswer.objects.filter(
                                                author=request.user,
                                                thread=question.thread
                                            )
                drafts.delete()
                user = form.get_post_user(request.user)
                try:
                    answer = form.save(question, user)

                    signals.new_answer_posted.send(None,
                        answer=answer,
                        user=user,
                        form_data=form.cleaned_data
                    )

                    return HttpResponseRedirect(answer.get_absolute_url())
                except askbot_exceptions.AnswerAlreadyGiven, e:
                    request.user.message_set.create(message = unicode(e))
                    answer = question.thread.get_answers_by_user(user)[0]
                    return HttpResponseRedirect(answer.get_absolute_url())
                except exceptions.PermissionDenied, e:
                    request.user.message_set.create(message = unicode(e))
            else:
                request.session.flush()
                models.AnonymousAnswer.objects.create(
                    question=question,
                    wiki=form.cleaned_data['wiki'],
                    text=form.cleaned_data['text'],
                    session_key=request.session.session_key,
                    ip_addr=request.META['REMOTE_ADDR'],
                )
                return HttpResponseRedirect(url_utils.get_login_url())

    return HttpResponseRedirect(question.get_absolute_url())

def __generate_comments_json(obj, user, comment_type='comment'):#non-view generates json data for the post comments
    """non-view generates json data for the post comments
    """
    if comment_type == 'comment':
        models.Post.objects.precache_comments(for_posts=[obj], visitor=user)
        comments = obj._cached_comments
    else:
        comments = models.Post.objects.filter(
                                        parent=obj,
                                        post_type=comment_type,
                                        deleted=False
                                    ).order_by('id')

    # {"Id":6,"PostId":38589,"CreationDate":"an hour ago","Text":"hello there!","UserDisplayName":"Jarrod Dixon","UserUrl":"/users/3/jarrod-dixon","DeleteUrl":null}
    json_comments = []
    for comment in comments:

        if user and user.is_authenticated():
            try:
                user.assert_can_delete_comment(comment)
                #/posts/392845/comments/219852/delete
                #todo translate this url
                is_deletable = True
            except exceptions.PermissionDenied:
                is_deletable = False
            is_editable = template_filters.can_edit_comment(user, comment)
        else:
            is_deletable = False
            is_editable = False


        comment_owner = comment.author
        tz = ' ' + template_filters.TIMEZONE_STR
        comment_data = {'id' : comment.id,
            'object_id': obj.id,
            'comment_added_at': str(comment.added_at.replace(microsecond = 0)) + tz,
            'html': comment.html,
            'user_display_name': escape(comment_owner.username),
            'user_url': comment_owner.get_profile_url(),
            'user_id': comment_owner.id,
            'is_deletable': is_deletable,
            'is_editable': is_editable,
            'points': comment.points,
            'score': comment.points, #to support js
            'upvoted_by_user': getattr(comment, 'upvoted_by_user', False)
        }
        json_comments.append(comment_data)

    data = simplejson.dumps(json_comments)
    return HttpResponse(data, content_type="application/json")

@csrf.csrf_protect
@decorators.check_spam('comment')
def post_comments(request):#generic ajax handler to load comments to an object
    """todo: fixme: post_comments is ambigous:
    means either get comments for post or
    add a new comment to post
    """
    # only support get post comments by ajax now

    user = request.user

    if request.method == 'POST':
        form = forms.NewCommentForm(request.POST)
    elif request.method == 'GET':
        form = forms.GetDataForPostForm(request.GET)

    if form.is_valid() == False:
        return HttpResponseBadRequest(
            _('This content is forbidden'),
            mimetype='application/json'
        )

    post_id = form.cleaned_data['post_id']
    try:
        post = models.Post.objects.get(id=post_id)
    except models.Post.DoesNotExist:
        return HttpResponseBadRequest(
            _('Post not found'), mimetype='application/json'
        )

    comment_type = form.cleaned_data['comment_type']

    if comment_type == 'admin_comment' and \
        (user.is_anonymous() or (user.can_access_admin_comments() == False)):
        raise exceptions.PermissionDenied()

    if request.method == "GET":
        response = __generate_comments_json(post, user, comment_type)
    elif request.method == "POST":
        try:
            if user.is_anonymous():
                msg = _('Sorry, you appear to be logged out and '
                        'cannot post comments. Please '
                        '<a href="%(sign_in_url)s">sign in</a>.') % \
                        {'sign_in_url': url_utils.get_login_url()}
                raise exceptions.PermissionDenied(msg)

            if askbot_settings.READ_ONLY_MODE_ENABLED:
                raise exceptions.PermissionDenied(askbot_settings.READ_ONLY_MESSAGE)

            comment = user.post_comment(
                parent_post=post, 
                body_text=form.cleaned_data['comment'],
                comment_type=comment_type
            )
            signals.new_comment_posted.send(None,
                comment=comment,
                user=user,
                form_data=form.cleaned_data
            )
            response = __generate_comments_json(post, user, comment_type)
        except exceptions.PermissionDenied, e:
            response = HttpResponseForbidden(unicode(e), content_type="application/json")

    return response

<<<<<<< HEAD
@csrf.csrf_exempt
=======
@csrf.csrf_protect
>>>>>>> b440c06b
@decorators.ajax_only
#@decorators.check_spam('comment')
def edit_comment(request):
    if request.user.is_anonymous():
        raise exceptions.PermissionDenied(_('Sorry, anonymous users cannot edit comments'))

    if askbot_settings.READ_ONLY_MODE_ENABLED:
        raise exceptions.PermissionDenied(askbot_settings.READ_ONLY_MESSAGE)

    form = forms.EditCommentForm(request.POST)
    if form.is_valid() == False:
        raise exceptions.PermissionDenied('This content is forbidden')

    comment_post = models.Post.objects.get(id=form.cleaned_data['comment_id'])

    request.user.edit_comment(
        comment_post=comment_post,
        body_text=form.cleaned_data['comment'],
        suppress_email=form.cleaned_data['suppress_email']
    )

    is_deletable = template_filters.can_delete_comment(
                            comment_post.author, comment_post)

    is_editable = template_filters.can_edit_comment(
                            comment_post.author, comment_post)

    tz = ' ' + template_filters.TIMEZONE_STR

    tz = template_filters.TIMEZONE_STR
    timestamp = str(comment_post.added_at.replace(microsecond=0)) + tz

    return {
        'id' : comment_post.id,
        'object_id': comment_post.parent.id,
        'comment_added_at': timestamp,
        'html': comment_post.html,
        'user_display_name': escape(comment_post.author.username),
        'user_url': comment_post.author.get_profile_url(),
        'user_id': comment_post.author.id,
        'is_deletable': is_deletable,
        'is_editable': is_editable,
        'score': comment_post.points, #to support unchanged js
        'points': comment_post.points,
        'voted': comment_post.is_upvoted_by(request.user),
    }

<<<<<<< HEAD

@csrf.csrf_exempt
=======
@csrf.csrf_protect
>>>>>>> b440c06b
def delete_comment(request):
    """ajax handler to delete comment
    """
    try:
        if request.user.is_anonymous():
            msg = _('Sorry, you appear to be logged out and '
                    'cannot delete comments. Please '
                    '<a href="%(sign_in_url)s">sign in</a>.') % \
                    {'sign_in_url': url_utils.get_login_url()}
            raise exceptions.PermissionDenied(msg)
        if request.is_ajax():

            form = forms.ProcessCommentForm(request.POST)

            if form.is_valid() == False:
                return HttpResponseBadRequest()

            comment_id = form.cleaned_data['comment_id']
            comment = get_object_or_404(models.Post, id=comment_id)
            request.user.assert_can_delete_comment(comment)

            if askbot_settings.READ_ONLY_MODE_ENABLED:
                raise exceptions.PermissionDenied(askbot_settings.READ_ONLY_MESSAGE)

            parent = comment.parent
            comment.delete()
            #attn: recalc denormalized field
            parent.comment_count = parent.comments.count()
            parent.save()
            parent.thread.invalidate_cached_data()

            return __generate_comments_json(parent, request.user, comment.post_type)

        raise exceptions.PermissionDenied(
                    _('sorry, we seem to have some technical difficulties')
                )
    except exceptions.PermissionDenied, e:
        return HttpResponseForbidden(
                    unicode(e),
                    mimetype = 'application/json'
                )

@login_required
@decorators.post_only
@csrf.csrf_protect
def comment_to_answer(request):
    form = forms.ProcessCommentForm(request.POST)
    if form.is_valid() == False:
        raise Http404
<<<<<<< HEAD

    comment = get_object_or_404(
                    models.Post,
                    post_type='comment',
                    id=form.cleaned_data['comment_id']
                )

    if askbot_settings.READ_ONLY_MODE_ENABLED is False:
        request.user.repost_comment_as_answer(comment)
=======

    comment = get_object_or_404(
                        models.Post,
                        post_type='comment',
                        id=form.cleaned_data['comment_id']
                    )
    comment.post_type = 'answer'
    old_parent = comment.parent

    comment.parent = comment.thread._question_post()
    comment.save()

    comment.thread.update_answer_count()

    comment.parent.comment_count += 1
    comment.parent.save()

    #to avoid db constraint error
    if old_parent.comment_count >= 1:
        old_parent.comment_count -= 1
    else:
        old_parent.comment_count = 0

    old_parent.save()

    comment.thread.invalidate_cached_data()
>>>>>>> b440c06b

    return HttpResponseRedirect(comment.get_absolute_url())

@decorators.post_only
@csrf.csrf_protect
#todo: change the urls config for this
def repost_answer_as_comment(request, destination=None):
    assert(
        destination in (
                'comment_under_question',
                'comment_under_previous_answer'
            )
    )
    if request.user.is_anonymous():
        msg = _('Sorry, only logged in users can convert answers to comments. '
                'Please <a href="%(sign_in_url)s">sign in</a>.') % \
                {'sign_in_url': url_utils.get_login_url()}
        raise exceptions.PermissionDenied(msg)
    answer_id = request.POST.get('answer_id')
    if answer_id:
        try:
            answer_id = int(answer_id)
        except (ValueError, TypeError):
            raise Http404
        answer = get_object_or_404(models.Post,
                post_type = 'answer', id=answer_id)

        if askbot_settings.READ_ONLY_MODE_ENABLED:
            return HttpResponseRedirect(answer.get_absolute_url())
        request.user.assert_can_convert_post(post=answer)

        if destination == 'comment_under_question':
            destination_post = answer.thread._question_post()
        else:
            #comment_under_previous_answer
            destination_post = answer.get_previous_answer(user=request.user)
        #todo: implement for comment under other answer

        if destination_post is None:
            message = _('Error - could not find the destination post')
            request.user.message_set.create(message=message)
            return HttpResponseRedirect(answer.get_absolute_url())

        if len(answer.text) <= askbot_settings.MAX_COMMENT_LENGTH:
            answer.post_type = 'comment'
            answer.parent = destination_post

            new_comment_count = answer.comments.count() + 1
            answer.comment_count = 0

            answer_comments = models.Post.objects.get_comments().filter(parent=answer)
            answer_comments.update(parent=destination_post)

            #why this and not just "save"?
            answer.parse_and_save(author=answer.author)
            answer.thread.update_answer_count()

            answer.parent.comment_count += new_comment_count
            answer.parent.save()

            answer.thread.invalidate_cached_data()
        else:
            message = _(
                'Cannot convert, because text has more characters than '
                '%(max_chars)s - maximum allowed for comments'
            ) % {'max_chars': askbot_settings.MAX_COMMENT_LENGTH}
            request.user.message_set.create(message=message)

        return HttpResponseRedirect(answer.get_absolute_url())
    else:
        raise Http404<|MERGE_RESOLUTION|>--- conflicted
+++ resolved
@@ -225,17 +225,13 @@
             request.user.message_set.create(message=_('Sorry, but you have only read access'))
             return HttpResponseRedirect(referer)
 
-<<<<<<< HEAD
     if askbot_settings.READ_ONLY_MODE_ENABLED:
         return HttpResponseRedirect(reverse('index'))
 
-=======
     form_class = forms.select_custom_form_class('ASKBOT_NEW_QUESTION_FORM', forms.AskForm)
 
-    form = form_class(request.REQUEST, feed=feed, user=request.user)
->>>>>>> b440c06b
     if request.method == 'POST':
-        form = forms.AskForm(request.POST, user=request.user)
+        form = form_class(request.POST, feed=feed, user=request.user)
         if form.is_valid():
             timestamp = datetime.datetime.now()
             space = form.cleaned_data['space']
@@ -314,7 +310,7 @@
                 return HttpResponse(response, mimetype='application/json')
 
     if request.method == 'GET':
-        form = form_class(user=request.user)
+        form = form_class(user=request.user, feed=feed)
 
     draft_title = ''
     draft_text = ''
@@ -434,8 +430,6 @@
     revision = question.get_latest_revision()
     revision_form = None
 
-<<<<<<< HEAD
-=======
     edit_form_class = forms.select_custom_form_class(
                                     'ASKBOT_EDIT_QUESTION_FORM',
                                     forms.EditQuestionForm
@@ -445,7 +439,6 @@
                                     forms.RevisionForm
                                 )
 
->>>>>>> b440c06b
     try:
         request.user.assert_can_edit_question(question)
         if request.method == 'POST':
@@ -504,18 +497,15 @@
                             is_private = post_privately,
                             suppress_email=suppress_email
                         )
-<<<<<<< HEAD
 
                         if 'language' in form.cleaned_data:
                             question.thread.set_language_code(form.cleaned_data['language'])
 
-=======
                         signals.question_edited.send(None,
                             question=question,
                             user=user,
                             form_data=form.cleaned_data
                         )
->>>>>>> b440c06b
                     return HttpResponseRedirect(question.get_absolute_url())
         else:
             #request type was "GET"
@@ -652,11 +642,8 @@
 #todo: rename this function to post_new_answer
 @decorators.check_authorization_to_post(ugettext_lazy('Please log in to make posts'))
 @decorators.check_spam('text')
-<<<<<<< HEAD
 @fix_recaptcha_remote_ip
-=======
 @csrf.csrf_protect
->>>>>>> b440c06b
 def answer(request, id, form_class=forms.AnswerForm):#process a new answer
     """view that posts new answer
 
@@ -836,11 +823,7 @@
 
     return response
 
-<<<<<<< HEAD
-@csrf.csrf_exempt
-=======
 @csrf.csrf_protect
->>>>>>> b440c06b
 @decorators.ajax_only
 #@decorators.check_spam('comment')
 def edit_comment(request):
@@ -888,12 +871,7 @@
         'voted': comment_post.is_upvoted_by(request.user),
     }
 
-<<<<<<< HEAD
-
-@csrf.csrf_exempt
-=======
 @csrf.csrf_protect
->>>>>>> b440c06b
 def delete_comment(request):
     """ajax handler to delete comment
     """
@@ -943,44 +921,14 @@
     form = forms.ProcessCommentForm(request.POST)
     if form.is_valid() == False:
         raise Http404
-<<<<<<< HEAD
-
-    comment = get_object_or_404(
-                    models.Post,
-                    post_type='comment',
-                    id=form.cleaned_data['comment_id']
-                )
 
     if askbot_settings.READ_ONLY_MODE_ENABLED is False:
+        comment = get_object_or_404(
+                            models.Post,
+                            post_type='comment',
+                            id=form.cleaned_data['comment_id']
+                        )
         request.user.repost_comment_as_answer(comment)
-=======
-
-    comment = get_object_or_404(
-                        models.Post,
-                        post_type='comment',
-                        id=form.cleaned_data['comment_id']
-                    )
-    comment.post_type = 'answer'
-    old_parent = comment.parent
-
-    comment.parent = comment.thread._question_post()
-    comment.save()
-
-    comment.thread.update_answer_count()
-
-    comment.parent.comment_count += 1
-    comment.parent.save()
-
-    #to avoid db constraint error
-    if old_parent.comment_count >= 1:
-        old_parent.comment_count -= 1
-    else:
-        old_parent.comment_count = 0
-
-    old_parent.save()
-
-    comment.thread.invalidate_cached_data()
->>>>>>> b440c06b
 
     return HttpResponseRedirect(comment.get_absolute_url())
 
