# encoding:utf-8
"""
:synopsis: views diplaying and processing main content post forms

This module contains views that allow adding, editing, and deleting main textual content.
"""
import datetime
import logging
import os
import os.path
import random
import sys
import tempfile
import time
from django.shortcuts import get_object_or_404
from django.shortcuts import render
from django.contrib.auth.decorators import login_required
from django.contrib.auth.models import User
from django.http import HttpResponse
from django.http import HttpResponseBadRequest
from django.http import HttpResponseForbidden
from django.http import HttpResponseRedirect
from django.http import Http404
from django.utils import simplejson
from django.utils.html import strip_tags, escape
from django.utils.translation import get_language
from django.utils.translation import ugettext as _
from django.utils.translation import ugettext_lazy
from django.core.urlresolvers import reverse
from django.core import exceptions
from django.conf import settings
from django.views.decorators import csrf
from django.contrib.auth.models import User

from askbot import exceptions as askbot_exceptions
from askbot import forms
from askbot import models
from askbot.models import signals
from askbot.conf import settings as askbot_settings
from askbot.search.state_manager import SearchState
from askbot.utils import decorators
from askbot.utils.forms import format_errors
from askbot.utils.functions import diff_date
from askbot.utils import url_utils
from askbot.utils.file_utils import store_file
from askbot.utils.loading import load_module
from askbot.views import context
from askbot.templatetags import extra_filters_jinja as template_filters
from askbot.importers.stackexchange import management as stackexchange#todo: may change
from askbot.utils.slug import slugify
from recaptcha_works.decorators import fix_recaptcha_remote_ip

# used in index page
INDEX_PAGE_SIZE = 20
INDEX_AWARD_SIZE = 15
INDEX_TAGS_SIZE = 100
# used in tags list
DEFAULT_PAGE_SIZE = 60
# used in questions
QUESTIONS_PAGE_SIZE = 10
# used in answers
ANSWERS_PAGE_SIZE = 10

@csrf.csrf_exempt
def upload(request):#ajax upload file to a question or answer
    """view that handles file upload via Ajax
    """
    # check upload permission
    result = ''
    error = ''
    new_file_name = ''
    try:
        #may raise exceptions.PermissionDenied
        result, error, file_url, orig_file_name = None, '', None, None
        if request.user.is_anonymous():
            msg = _('Sorry, anonymous users cannot upload files')
            raise exceptions.PermissionDenied(msg)

        request.user.assert_can_upload_file()

        #todo: build proper form validation
        file_name_prefix = request.POST.get('file_name_prefix', '')
        if file_name_prefix not in ('', 'group_logo_'):
            raise exceptions.PermissionDenied('invalid upload file name prefix')

        #todo: check file type
        uploaded_file = request.FILES['file-upload']#take first file
        orig_file_name = uploaded_file.name
        #todo: extension checking should be replaced with mimetype checking
        #and this must be part of the form validation
        file_extension = os.path.splitext(orig_file_name)[1].lower()
        if not file_extension in settings.ASKBOT_ALLOWED_UPLOAD_FILE_TYPES:
            file_types = "', '".join(settings.ASKBOT_ALLOWED_UPLOAD_FILE_TYPES)
            msg = _("allowed file types are '%(file_types)s'") % \
                    {'file_types': file_types}
            raise exceptions.PermissionDenied(msg)

        # generate new file name and storage object
        file_storage, new_file_name, file_url = store_file(
                                            uploaded_file, file_name_prefix
                                        )
        # check file size
        # byte
        size = file_storage.size(new_file_name)
        if size > settings.ASKBOT_MAX_UPLOAD_FILE_SIZE:
            file_storage.delete(new_file_name)
            msg = _("maximum upload file size is %(file_size)sK") % \
                    {'file_size': settings.ASKBOT_MAX_UPLOAD_FILE_SIZE}
            raise exceptions.PermissionDenied(msg)

    except exceptions.PermissionDenied, e:
        error = unicode(e)
    except Exception, e:
        logging.critical(unicode(e))
        error = _('Error uploading file. Please contact the site administrator. Thank you.')

    if error == '':
        result = 'Good'
    else:
        result = ''
        file_url = ''

    #data = simplejson.dumps({
    #    'result': result,
    #    'error': error,
    #    'file_url': file_url
    #})
    #return HttpResponse(data, mimetype = 'application/json')
    xml_template = "<result><msg><![CDATA[%s]]></msg><error><![CDATA[%s]]></error><file_url>%s</file_url><orig_file_name><![CDATA[%s]]></orig_file_name></result>"
    xml = xml_template % (result, error, file_url, orig_file_name)

    return HttpResponse(xml, content_type="application/xml")

def __import_se_data(dump_file):
    """non-view function that imports the SE data
    in the future may import other formats as well

    In this function stdout is temporarily
    redirected, so that the underlying importer management
    command could stream the output to the browser

    todo: maybe need to add try/except clauses to restore
    the redirects in the exceptional situations
    """

    fake_stdout = tempfile.NamedTemporaryFile()
    real_stdout = sys.stdout
    sys.stdout = fake_stdout

    importer = stackexchange.ImporterThread(dump_file = dump_file.name)
    importer.start()

    #run a loop where we'll be reading output of the
    #importer tread and yielding it to the caller
    read_stdout = open(fake_stdout.name, 'r')
    file_pos = 0
    fd = read_stdout.fileno()
    yield '<html><body><style>* {font-family: sans;} p {font-size: 12px; line-height: 16px; margin: 0; padding: 0;}</style><h1>Importing your data. This may take a few minutes...</h1>'
    while importer.isAlive():
        c_size = os.fstat(fd).st_size
        if c_size > file_pos:
            line = read_stdout.readline()
            yield '<p>' + line + '</p>'
            file_pos = read_stdout.tell()

    fake_stdout.close()
    read_stdout.close()
    dump_file.close()
    sys.stdout = real_stdout
    yield '<p>Done. Please, <a href="%s">Visit Your Forum</a></p></body></html>' % reverse('index')

@csrf.csrf_protect
def import_data(request):
    """a view allowing the site administrator
    upload stackexchange data
    """
    #allow to use this view to site admins
    #or when the forum in completely empty
    if request.user.is_anonymous() or (not request.user.is_administrator()):
        if models.Post.objects.get_questions().exists():
            raise Http404

    if request.method == 'POST':
        #if not request.is_ajax():
        #    raise Http404

        form = forms.DumpUploadForm(request.POST, request.FILES)
        if form.is_valid():
            dump_file = form.cleaned_data['dump_file']
            dump_storage = tempfile.NamedTemporaryFile()

            #save the temp file
            for chunk in dump_file.chunks():
                dump_storage.write(chunk)
            dump_storage.flush()

            return HttpResponse(__import_se_data(dump_storage))
            #yield HttpResponse(_('StackExchange import complete.'), content_type='text/plain')
            #dump_storage.close()
    else:
        form = forms.DumpUploadForm()

    data = {
        'dump_upload_form': form,
        'need_configuration': (not stackexchange.is_ready())
    }
    return render(request, 'import_data.html', data)

@fix_recaptcha_remote_ip
@csrf.csrf_protect
@decorators.check_authorization_to_post(ugettext_lazy('Please log in to make posts'))
@decorators.check_spam('text')
def ask(request, feed=None):#view used to ask a new question
    """a view to ask a new question
    gives space for q title, body, tags and checkbox for to post as wiki

    user can start posting a question anonymously but then
    must login/register in order for the question go be shown
    """
    request.session['askbot_feed'] = feed
    search_state = SearchState(feed=feed)
    if request.user.is_authenticated():
        if request.user.is_read_only():
            referer = request.META.get("HTTP_REFERER", search_state.base_url())
            request.user.message_set.create(message=_('Sorry, but you have only read access'))
            return HttpResponseRedirect(referer)

    if askbot_settings.READ_ONLY_MODE_ENABLED:
        return HttpResponseRedirect(reverse('index'))

    form_class = forms.select_custom_form_class('ASKBOT_NEW_QUESTION_FORM', forms.AskForm)

    if request.method == 'POST':
        form = form_class(request.POST, feed=feed, user=request.user)
        if form.is_valid():
            timestamp = datetime.datetime.now()
            space = form.cleaned_data['space']
            title = form.cleaned_data['title']
            wiki = form.cleaned_data['wiki']
            tagnames = form.cleaned_data['tags']
            text = form.cleaned_data['text']
            ask_anonymously = form.cleaned_data['ask_anonymously']
            post_privately = form.cleaned_data['post_privately']
            group_id = form.cleaned_data.get('group_id', None)
            language = form.cleaned_data.get('language', None)

            if request.user.is_authenticated():
                drafts = models.DraftQuestion.objects.filter(author=request.user)
                drafts.delete()
                user = form.get_post_user(request.user)
            elif request.user.is_anonymous() and askbot_settings.ALLOW_ASK_UNREGISTERED:
                user = models.get_or_create_anonymous_user()
                ask_anonymously = True
            else:
                user = None

            if user:
                try:
                    question = user.post_question(
                        title=title,
                        body_text=text,
                        space=space,
                        tags=tagnames,
                        wiki=wiki,
                        is_anonymous=ask_anonymously,
                        is_private=post_privately,
                        timestamp=timestamp,
                        group_id=group_id,
                        language=language
                    )
                    signals.new_question_posted.send(None,
                        question=question,
                        user=user,
                        form_data=form.cleaned_data
                    )
                    if request.is_ajax():
                        response = simplejson.dumps({
                            'success': True,
                            'redirectUrl': question.get_absolute_url()
                        })
                        return HttpResponse(response, mimetype='application/json')
                    else:
                        return HttpResponseRedirect(question.get_absolute_url())
                except exceptions.PermissionDenied, e:
                    if request.is_ajax():
                        response = simplejson.dumps({'success': True, 'errors': unicode(e)})
                        return HttpResponse(response, mimetype='application/json')
            else:
                request.session.flush()
                session_key = request.session.session_key
                models.AnonymousQuestion.objects.create(
                    session_key = session_key,
                    title       = title,
                    tagnames = tagnames,
                    wiki = wiki,
                    is_anonymous = ask_anonymously,
                    text = text,
                    added_at = timestamp,
                    ip_addr = request.META['REMOTE_ADDR'],
                )
                if request.is_ajax():
                    response = simplejson.dumps({'success': True})
                    return HttpResponse(response, mimetype='application/json')
                else:
                    return HttpResponseRedirect(reverse('user_signin'))
        else:
            if request.is_ajax():
                errors  = form.errors.values()
                response = simplejson.dumps({'errors': errors, 'success': True})
                return HttpResponse(response, mimetype='application/json')

    if request.method == 'GET':
        form = form_class(user=request.user, feed=feed)

    draft_title = ''
    draft_text = ''
    draft_tagnames = ''
    if request.user.is_authenticated():
        drafts = models.DraftQuestion.objects.filter(author=request.user)
        if len(drafts) > 0:
            draft = drafts[0]
            draft_title = draft.title
            draft_text = draft.text
            draft_tagnames = draft.tagnames

    form.initial = {
        'ask_anonymously': request.REQUEST.get('ask_anonymousy', False),
        'tags': request.REQUEST.get('tags', draft_tagnames),
        'text': request.REQUEST.get('text', draft_text),
        'title': request.REQUEST.get('title', draft_title),
        'post_privately': request.REQUEST.get('post_privately', False),
        'language': get_language(),
        'wiki': request.REQUEST.get('wiki', False),
    }

    try:
        group_id = int(request.REQUEST.get('group_id', None))
        group = models.Group.objects.get(id=group_id)
        group_name = group.name
        form.initial['group_id'] = group_id
    except (ValueError, TypeError, models.Group.DoesNotExist):
        group_id = None
        group_name = None

    data = {
        'active_tab': 'ask',
        'page_class': 'ask-page',
        'form' : form,
        'mandatory_tags': models.tag.get_mandatory_tags(),
        'email_validation_faq_url':reverse('faq') + '#validate',
        'category_tree_data': askbot_settings.CATEGORY_TREE,
        'search_state': search_state,
        'tag_names': list(),#need to keep context in sync with edit_question for tag editor
        'group_id': group_id,
        'group_name': group_name
    }
    data.update(context.get_for_tag_editor())
    return render(request, 'ask.html', data)

@login_required
@csrf.csrf_protect
def retag_question(request, id):
    """retag question view
    """
    question = get_object_or_404(models.Post, id=id)

    try:
        request.user.assert_can_retag_question(question)
        if request.method == 'POST':
            form = forms.RetagQuestionForm(question, request.POST)

            if form.is_valid():
                if form.has_changed():
                    request.user.retag_question(question=question, tags=form.cleaned_data['tags'])
                if request.is_ajax():
                    response_data = {
                        'success': True,
                        'new_tags': question.thread.tagnames
                    }

                    if request.user.message_set.count() > 0:
                        #todo: here we will possibly junk messages
                        message = request.user.get_and_delete_messages()[-1]
                        response_data['message'] = message

                    data = simplejson.dumps(response_data)
                    return HttpResponse(data, content_type="application/json")
                else:
                    return HttpResponseRedirect(question.get_absolute_url())
            elif request.is_ajax():
                response_data = {
                    'message': format_errors(form.errors['tags']),
                    'success': False
                }
                data = simplejson.dumps(response_data)
                return HttpResponse(data, content_type="application/json")
        else:
            form = forms.RetagQuestionForm(question)

        data = {
            'active_tab': 'questions',
            'question': question,
            'form' : form,
        }
        return render(request, 'question_retag.html', data)
    except exceptions.PermissionDenied, e:
        if request.is_ajax():
            response_data = {
                'message': unicode(e),
                'success': False
            }
            data = simplejson.dumps(response_data)
            return HttpResponse(data, content_type="application/json")
        else:
            request.user.message_set.create(message = unicode(e))
            return HttpResponseRedirect(question.get_absolute_url())

@login_required
@csrf.csrf_protect
@decorators.check_spam('text')
@fix_recaptcha_remote_ip
def edit_question(request, id):
    """edit question view
    """
    question = get_object_or_404(models.Post, id=id)

    if askbot_settings.READ_ONLY_MODE_ENABLED:
        return HttpResponseRedirect(question.get_absolute_url())

    revision = question.get_latest_revision()
    revision_form = None

    edit_form_class = forms.select_custom_form_class(
                                    'ASKBOT_EDIT_QUESTION_FORM',
                                    forms.EditQuestionForm
                                )
    revision_form_class = forms.select_custom_form_class(
                                    'ASKBOT_SELECT_QUESTION_REVISION_FORM',
                                    forms.RevisionForm
                                )

    try:
        request.user.assert_can_edit_question(question)
        if request.method == 'POST':
            if request.POST['select_revision'] == 'true':
                #revert-type edit - user selected previous revision
                revision_form = revision_form_class(
                                                question,
                                                revision,
                                                request.POST
                                            )
                if revision_form.is_valid():
                    # Replace with those from the selected revision
                    rev_id = revision_form.cleaned_data['revision']
                    revision = question.revisions.get(revision = rev_id)
                    form = edit_form_class(
                                        question=question,
                                        user=request.user,
                                        revision=revision
                                    )
                else:
                    form = edit_form_class(
                                            request.POST,
                                            question=question,
                                            user=question.user,
                                            revision=revision
                                        )
            else:#new content edit
                # Always check modifications against the latest revision
                form = edit_form_class(
                                        request.POST,
                                        question=question,
                                        revision=revision,
                                        user=request.user,
                                    )
                revision_form = revision_form_class(question, revision)
                if form.is_valid():
                    if form.has_changed():
                        
                        reveal_identity = form.cleaned_data['reveal_identity']

<<<<<<< HEAD
                        is_anon_edit = form.cleaned_data['stay_anonymous']
=======
                        if 'language' in form.cleaned_data:
                            question.thread.language_code = form.cleaned_data['language']

>>>>>>> 20e3391c
                        is_wiki = form.cleaned_data.get('wiki', question.wiki)
                        #post privately applies to the sharing groups, not anonymity
                        post_privately = form.cleaned_data['post_privately']
                        suppress_email = form.cleaned_data['suppress_email']

                        user = form.get_post_user(request.user)

                        user.edit_question(
                            question=question,
                            title=form.cleaned_data['title'],
                            body_text=form.cleaned_data['text'],
                            revision_comment = form.cleaned_data['summary'],
                            tags = form.cleaned_data['tags'],
                            wiki = is_wiki,
                            edit_anonymously = form.can_stay_anonymous() and not reveal_identity,
                            is_private = post_privately,
                            suppress_email=suppress_email
                        )

<<<<<<< HEAD
                        if 'language' in form.cleaned_data:
                            question.thread.set_language_code(form.cleaned_data['language'])
=======
                        if reveal_identity:
                            #applies to whole thread!!!
                            question.thread.remove_author_anonymity()
>>>>>>> 20e3391c

                        signals.question_edited.send(None,
                            question=question,
                            user=user,
                            form_data=form.cleaned_data
                        )
                    return HttpResponseRedirect(question.get_absolute_url())
        else:
            #request type was "GET"
            revision_form = revision_form_class(question, revision)
            initial = {
                'language': question.thread.language_code,
                'post_privately': question.is_private(),
                'wiki': question.wiki
            }
            form = edit_form_class(
                        question=question,
                        revision=revision,
                        user=request.user,
                        initial=initial
                    )

        data = {
            'page_class': 'edit-question-page',
            'active_tab': 'questions',
            'question': question,
            'revision': revision,
            'revision_form': revision_form,
            'mandatory_tags': models.tag.get_mandatory_tags(),
            'form' : form,
            'tag_names': question.thread.get_tag_names(),
            'category_tree_data': askbot_settings.CATEGORY_TREE
        }
        data.update(context.get_for_tag_editor())
        return render(request, 'question_edit.html', data)

    except exceptions.PermissionDenied, e:
        request.user.message_set.create(message = unicode(e))
        return HttpResponseRedirect(question.get_absolute_url())

@login_required
@csrf.csrf_protect
@decorators.check_spam('text')
@fix_recaptcha_remote_ip
def edit_answer(request, id):
    answer = get_object_or_404(models.Post, id=id)

    if askbot_settings.READ_ONLY_MODE_ENABLED:
        return HttpResponseRedirect(answer.get_absolute_url())

    revision = answer.get_latest_revision()

    edit_answer_form_class = forms.select_custom_form_class(
                                        'ASKBOT_EDIT_ANSWER_FORM',
                                        forms.EditAnswerForm
                                    )
    revision_form_class = forms.select_custom_form_class(
                                        'ASKBOT_SELECT_ANSWER_REVISION_FORM',
                                        forms.RevisionForm
                                    )

    try:
        request.user.assert_can_edit_answer(answer)
        if request.method == "POST":
            if request.POST['select_revision'] == 'true':
                # user has changed revistion number
                revision_form = revision_form_class(
                                                answer,
                                                revision,
                                                request.POST
                                            )
                if revision_form.is_valid():
                    # Replace with those from the selected revision
                    rev = revision_form.cleaned_data['revision']
                    revision = answer.revisions.get(revision = rev)
                    form = edit_answer_form_class(
                                    answer, revision, user=request.user
                                )
                else:
                    form = edit_answer_form_class(
                                                answer,
                                                revision,
                                                request.POST,
                                                user=request.user
                                            )
            else:
                form = edit_answer_form_class(
                    answer, revision, request.POST, user=request.user
                )
                revision_form = revision_form_class(answer, revision)

                if form.is_valid():
                    if form.has_changed():
                        user = form.get_post_user(request.user)
                        suppress_email = form.cleaned_data['suppress_email']
                        is_private = form.cleaned_data.get('post_privately', False)
                        user.edit_answer(
                            answer=answer,
                            body_text=form.cleaned_data['text'],
                            revision_comment=form.cleaned_data['summary'],
                            wiki=form.cleaned_data.get('wiki', answer.wiki),
                            is_private=is_private,
                            suppress_email=suppress_email
                        )

                        signals.answer_edited.send(None,
                            answer=answer,
                            user=user,
                            form_data=form.cleaned_data
                        )

                    return HttpResponseRedirect(answer.get_absolute_url())
        else:
            revision_form = revision_form_class(answer, revision)
            form = edit_answer_form_class(answer, revision, user=request.user)
            if request.user.can_make_group_private_posts():
                form.initial['post_privately'] = answer.is_private()

        data = {
            'page_class': 'edit-answer-page',
            'active_tab': 'questions',
            'answer': answer,
            'revision': revision,
            'revision_form': revision_form,
            'form': form,
        }
        extra_context = context.get_extra(
            'ASKBOT_EDIT_ANSWER_PAGE_EXTRA_CONTEXT',
            request,
            data
        )
        data.update(extra_context)

        return render(request, 'answer_edit.html', data)

    except exceptions.PermissionDenied, e:
        request.user.message_set.create(message = unicode(e))
        return HttpResponseRedirect(answer.get_absolute_url())

#todo: rename this function to post_new_answer
@decorators.check_authorization_to_post(ugettext_lazy('Please log in to make posts'))
@decorators.check_spam('text')
@fix_recaptcha_remote_ip
@csrf.csrf_protect
def answer(request, id, form_class=forms.AnswerForm):#process a new answer
    """view that posts new answer

    anonymous users post into anonymous storage
    and redirected to login page

    authenticated users post directly
    """
    question = get_object_or_404(models.Post, post_type='question', id=id)

    if askbot_settings.READ_ONLY_MODE_ENABLED:
        return HttpResponseRedirect(question.get_absolute_url())

    if request.method == "POST":

        #this check prevents backward compatilibility
        if form_class == forms.AnswerForm:
            custom_class_path = getattr(settings, 'ASKBOT_NEW_ANSWER_FORM', None)
            if custom_class_path:
                form_class = load_module(custom_class_path)
            else:
                form_class = forms.AnswerForm

        form = form_class(request.POST, user=request.user)

        if form.is_valid():
            if request.user.is_authenticated():
                drafts = models.DraftAnswer.objects.filter(
                                                author=request.user,
                                                thread=question.thread
                                            )
                drafts.delete()
                user = form.get_post_user(request.user)
                try:
                    answer = form.save(question, user)

                    signals.new_answer_posted.send(None,
                        answer=answer,
                        user=user,
                        form_data=form.cleaned_data
                    )

                    return HttpResponseRedirect(answer.get_absolute_url())
                except askbot_exceptions.AnswerAlreadyGiven, e:
                    request.user.message_set.create(message = unicode(e))
                    answer = question.thread.get_answers_by_user(user)[0]
                    return HttpResponseRedirect(answer.get_absolute_url())
                except exceptions.PermissionDenied, e:
                    request.user.message_set.create(message = unicode(e))
            else:
                request.session.flush()
                models.AnonymousAnswer.objects.create(
                    question=question,
                    wiki=form.cleaned_data['wiki'],
                    text=form.cleaned_data['text'],
                    session_key=request.session.session_key,
                    ip_addr=request.META['REMOTE_ADDR'],
                )
                return HttpResponseRedirect(url_utils.get_login_url())

    return HttpResponseRedirect(question.get_absolute_url())

def __generate_comments_json(obj, user, comment_type='comment'):#non-view generates json data for the post comments
    """non-view generates json data for the post comments
    """
    if comment_type == 'comment':
        models.Post.objects.precache_comments(for_posts=[obj], visitor=user)
        comments = obj._cached_comments
    else:
        comments = models.Post.objects.filter(
                                        parent=obj,
                                        post_type=comment_type,
                                        deleted=False
                                    ).order_by('id')

    # {"Id":6,"PostId":38589,"CreationDate":"an hour ago","Text":"hello there!","UserDisplayName":"Jarrod Dixon","UserUrl":"/users/3/jarrod-dixon","DeleteUrl":null}
    json_comments = []
    for comment in comments:

        if user and user.is_authenticated():
            try:
                user.assert_can_delete_comment(comment)
                #/posts/392845/comments/219852/delete
                #todo translate this url
                is_deletable = True
            except exceptions.PermissionDenied:
                is_deletable = False
            is_editable = template_filters.can_edit_comment(user, comment)
        else:
            is_deletable = False
            is_editable = False


        comment_owner = comment.author
        tz = ' ' + template_filters.TIMEZONE_STR
        comment_data = {'id' : comment.id,
            'object_id': obj.id,
            'comment_added_at': str(comment.added_at.replace(microsecond = 0)) + tz,
            'html': comment.html,
            'user_display_name': escape(comment_owner.username),
            'user_url': comment_owner.get_profile_url(),
            'user_id': comment_owner.id,
            'is_deletable': is_deletable,
            'is_editable': is_editable,
            'points': comment.points,
            'score': comment.points, #to support js
            'upvoted_by_user': getattr(comment, 'upvoted_by_user', False)
        }
        json_comments.append(comment_data)

    data = simplejson.dumps(json_comments)
    return HttpResponse(data, content_type="application/json")

@csrf.csrf_protect
@decorators.check_spam('comment')
def post_comments(request):#generic ajax handler to load comments to an object
    """todo: fixme: post_comments is ambigous:
    means either get comments for post or
    add a new comment to post
    """
    # only support get post comments by ajax now

    user = request.user

    if request.method == 'POST':
        form = forms.NewCommentForm(request.POST)
    elif request.method == 'GET':
        form = forms.GetDataForPostForm(request.GET)

    if form.is_valid() == False:
        return HttpResponseBadRequest(
            _('This content is forbidden'),
            mimetype='application/json'
        )

    post_id = form.cleaned_data['post_id']
    try:
        post = models.Post.objects.get(id=post_id)
    except models.Post.DoesNotExist:
        return HttpResponseBadRequest(
            _('Post not found'), mimetype='application/json'
        )

    comment_type = form.cleaned_data['comment_type']

    if comment_type == 'admin_comment' and \
        (user.is_anonymous() or (user.can_access_admin_comments() == False)):
        raise exceptions.PermissionDenied()

    if request.method == "GET":
        response = __generate_comments_json(post, user, comment_type)
    elif request.method == "POST":
        try:
            if user.is_anonymous():
                msg = _('Sorry, you appear to be logged out and '
                        'cannot post comments. Please '
                        '<a href="%(sign_in_url)s">sign in</a>.') % \
                        {'sign_in_url': url_utils.get_login_url()}
                raise exceptions.PermissionDenied(msg)

            if askbot_settings.READ_ONLY_MODE_ENABLED:
                raise exceptions.PermissionDenied(askbot_settings.READ_ONLY_MESSAGE)

            comment = user.post_comment(
                parent_post=post, 
                body_text=form.cleaned_data['comment'],
                comment_type=comment_type
            )
            signals.new_comment_posted.send(None,
                comment=comment,
                user=user,
                form_data=form.cleaned_data
            )
            response = __generate_comments_json(post, user, comment_type)
        except exceptions.PermissionDenied, e:
            response = HttpResponseForbidden(unicode(e), content_type="application/json")

    return response

@csrf.csrf_protect
@decorators.ajax_only
#@decorators.check_spam('comment')
def edit_comment(request):
    if request.user.is_anonymous():
        raise exceptions.PermissionDenied(_('Sorry, anonymous users cannot edit comments'))

    if askbot_settings.READ_ONLY_MODE_ENABLED:
        raise exceptions.PermissionDenied(askbot_settings.READ_ONLY_MESSAGE)

    form = forms.EditCommentForm(request.POST)
    if form.is_valid() == False:
        raise exceptions.PermissionDenied('This content is forbidden')

    comment_post = models.Post.objects.get(id=form.cleaned_data['comment_id'])

    request.user.edit_comment(
        comment_post=comment_post,
        body_text=form.cleaned_data['comment'],
        suppress_email=form.cleaned_data['suppress_email']
    )

    is_deletable = template_filters.can_delete_comment(
                            comment_post.author, comment_post)

    is_editable = template_filters.can_edit_comment(
                            comment_post.author, comment_post)

    tz = ' ' + template_filters.TIMEZONE_STR

    tz = template_filters.TIMEZONE_STR
    timestamp = str(comment_post.added_at.replace(microsecond=0)) + tz

    return {
        'id' : comment_post.id,
        'object_id': comment_post.parent.id,
        'comment_added_at': timestamp,
        'html': comment_post.html,
        'user_display_name': escape(comment_post.author.username),
        'user_url': comment_post.author.get_profile_url(),
        'user_id': comment_post.author.id,
        'is_deletable': is_deletable,
        'is_editable': is_editable,
        'score': comment_post.points, #to support unchanged js
        'points': comment_post.points,
        'voted': comment_post.is_upvoted_by(request.user),
    }

@csrf.csrf_protect
def delete_comment(request):
    """ajax handler to delete comment
    """
    try:
        if request.user.is_anonymous():
            msg = _('Sorry, you appear to be logged out and '
                    'cannot delete comments. Please '
                    '<a href="%(sign_in_url)s">sign in</a>.') % \
                    {'sign_in_url': url_utils.get_login_url()}
            raise exceptions.PermissionDenied(msg)
        if request.is_ajax():

            form = forms.ProcessCommentForm(request.POST)

            if form.is_valid() == False:
                return HttpResponseBadRequest()

            comment_id = form.cleaned_data['comment_id']
            comment = get_object_or_404(models.Post, id=comment_id)
            request.user.assert_can_delete_comment(comment)

            if askbot_settings.READ_ONLY_MODE_ENABLED:
                raise exceptions.PermissionDenied(askbot_settings.READ_ONLY_MESSAGE)

            parent = comment.parent
            comment.delete()
            #attn: recalc denormalized field
            parent.comment_count = parent.comments.count()
            parent.save()
            parent.thread.invalidate_cached_data()

            return __generate_comments_json(parent, request.user, comment.post_type)

        raise exceptions.PermissionDenied(
                    _('sorry, we seem to have some technical difficulties')
                )
    except exceptions.PermissionDenied, e:
        return HttpResponseForbidden(
                    unicode(e),
                    mimetype = 'application/json'
                )

@login_required
@decorators.post_only
@csrf.csrf_protect
def comment_to_answer(request):
    form = forms.ProcessCommentForm(request.POST)
    if form.is_valid() == False:
        raise Http404

    if askbot_settings.READ_ONLY_MODE_ENABLED is False:
        comment = get_object_or_404(
                            models.Post,
                            post_type='comment',
                            id=form.cleaned_data['comment_id']
                        )
        request.user.repost_comment_as_answer(comment)

    return HttpResponseRedirect(comment.get_absolute_url())

@decorators.post_only
@csrf.csrf_protect
#todo: change the urls config for this
def repost_answer_as_comment(request, destination=None):
    assert(
        destination in (
                'comment_under_question',
                'comment_under_previous_answer'
            )
    )
    if request.user.is_anonymous():
        msg = _('Sorry, only logged in users can convert answers to comments. '
                'Please <a href="%(sign_in_url)s">sign in</a>.') % \
                {'sign_in_url': url_utils.get_login_url()}
        raise exceptions.PermissionDenied(msg)
    answer_id = request.POST.get('answer_id')
    if answer_id:
        try:
            answer_id = int(answer_id)
        except (ValueError, TypeError):
            raise Http404
        answer = get_object_or_404(models.Post,
                post_type = 'answer', id=answer_id)

        if askbot_settings.READ_ONLY_MODE_ENABLED:
            return HttpResponseRedirect(answer.get_absolute_url())
        request.user.assert_can_convert_post(post=answer)

        if destination == 'comment_under_question':
            destination_post = answer.thread._question_post()
        else:
            #comment_under_previous_answer
            destination_post = answer.get_previous_answer(user=request.user)
        #todo: implement for comment under other answer

        if destination_post is None:
            message = _('Error - could not find the destination post')
            request.user.message_set.create(message=message)
            return HttpResponseRedirect(answer.get_absolute_url())

        if len(answer.text) <= askbot_settings.MAX_COMMENT_LENGTH:
            answer.post_type = 'comment'
            answer.parent = destination_post

            new_comment_count = answer.comments.count() + 1
            answer.comment_count = 0

            answer_comments = models.Post.objects.get_comments().filter(parent=answer)
            answer_comments.update(parent=destination_post)

            #why this and not just "save"?
            answer.parse_and_save(author=answer.author)
            answer.thread.update_answer_count()

            answer.parent.comment_count += new_comment_count
            answer.parent.save()

            answer.thread.invalidate_cached_data()
        else:
            message = _(
                'Cannot convert, because text has more characters than '
                '%(max_chars)s - maximum allowed for comments'
            ) % {'max_chars': askbot_settings.MAX_COMMENT_LENGTH}
            request.user.message_set.create(message=message)

        return HttpResponseRedirect(answer.get_absolute_url())
    else:
        raise Http404<|MERGE_RESOLUTION|>--- conflicted
+++ resolved
@@ -479,13 +479,6 @@
                         
                         reveal_identity = form.cleaned_data['reveal_identity']
 
-<<<<<<< HEAD
-                        is_anon_edit = form.cleaned_data['stay_anonymous']
-=======
-                        if 'language' in form.cleaned_data:
-                            question.thread.language_code = form.cleaned_data['language']
-
->>>>>>> 20e3391c
                         is_wiki = form.cleaned_data.get('wiki', question.wiki)
                         #post privately applies to the sharing groups, not anonymity
                         post_privately = form.cleaned_data['post_privately']
@@ -505,14 +498,12 @@
                             suppress_email=suppress_email
                         )
 
-<<<<<<< HEAD
                         if 'language' in form.cleaned_data:
                             question.thread.set_language_code(form.cleaned_data['language'])
-=======
+
                         if reveal_identity:
                             #applies to whole thread!!!
                             question.thread.remove_author_anonymity()
->>>>>>> 20e3391c
 
                         signals.question_edited.send(None,
                             question=question,
