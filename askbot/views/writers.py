# encoding:utf-8
"""
:synopsis: views diplaying and processing main content post forms

This module contains views that allow adding, editing, and deleting main textual content.
"""
import datetime
import logging
import os
import os.path
import random
import sys
import tempfile
import time
import urlparse
from django.shortcuts import get_object_or_404
from django.contrib.auth.decorators import login_required
from django.contrib.auth.models import User
from django.http import HttpResponseRedirect, HttpResponse, HttpResponseForbidden, Http404
from django.utils import simplejson
from django.utils.html import strip_tags, escape
from django.utils.translation import ugettext as _
from django.core.urlresolvers import reverse
from django.core import exceptions
from django.conf import settings
from django.views.decorators import csrf

from askbot import exceptions as askbot_exceptions
from askbot import forms
from askbot import models
from askbot.conf import settings as askbot_settings
from askbot.skins.loaders import render_into_skin
from askbot.utils import decorators
from askbot.utils.functions import diff_date
from askbot.utils import url_utils
from askbot.utils.file_utils import store_file
from askbot.views import context
from askbot.templatetags import extra_filters_jinja as template_filters
from askbot.importers.stackexchange import management as stackexchange#todo: may change

# used in index page
INDEX_PAGE_SIZE = 20
INDEX_AWARD_SIZE = 15
INDEX_TAGS_SIZE = 100
# used in tags list
DEFAULT_PAGE_SIZE = 60
# used in questions
QUESTIONS_PAGE_SIZE = 10
# used in answers
ANSWERS_PAGE_SIZE = 10

@csrf.csrf_exempt
def upload(request):#ajax upload file to a question or answer
    """view that handles file upload via Ajax
    """

    # check upload permission
    result = ''
    error = ''
    new_file_name = ''
    try:
        #may raise exceptions.PermissionDenied
        if request.user.is_anonymous():
            msg = _('Sorry, anonymous users cannot upload files')
            raise exceptions.PermissionDenied(msg)

        request.user.assert_can_upload_file()

        #todo: build proper form validation
        file_name_prefix = request.POST.get('file_name_prefix', '')
        if file_name_prefix not in ('', 'group_logo_'):
            raise exceptions.PermissionDenied('invalid upload file name prefix')

<<<<<<< HEAD
        f = request.FILES['file-upload']#take first file
=======
        # check file type
        f = request.FILES['file-upload']
>>>>>>> 99650778
        #todo: extension checking should be replaced with mimetype checking
        #and this must be part of the form validation
        file_extension = os.path.splitext(f.name)[1].lower()
        if not file_extension in settings.ASKBOT_ALLOWED_UPLOAD_FILE_TYPES:
            file_types = "', '".join(settings.ASKBOT_ALLOWED_UPLOAD_FILE_TYPES)
            msg = _("allowed file types are '%(file_types)s'") % \
                    {'file_types': file_types}
            raise exceptions.PermissionDenied(msg)

        # generate new file name and storage object
        file_storage, new_file_name, file_url = store_file(
                                            f, file_name_prefix
                                        )
        # check file size
        # byte
        size = file_storage.size(new_file_name)
        if size > settings.ASKBOT_MAX_UPLOAD_FILE_SIZE:
            file_storage.delete(new_file_name)
            msg = _("maximum upload file size is %(file_size)sK") % \
                    {'file_size': settings.ASKBOT_MAX_UPLOAD_FILE_SIZE}
            raise exceptions.PermissionDenied(msg)

    except exceptions.PermissionDenied, e:
        error = unicode(e)
    except Exception, e:
        logging.critical(unicode(e))
        error = _('Error uploading file. Please contact the site administrator. Thank you.')

    if error == '':
        result = 'Good'
    else:
        result = ''
        file_url = ''

    #data = simplejson.dumps({
    #    'result': result,
    #    'error': error,
    #    'file_url': file_url
    #})
    #return HttpResponse(data, mimetype = 'application/json')
    xml_template = "<result><msg><![CDATA[%s]]></msg><error><![CDATA[%s]]></error><file_url>%s</file_url></result>"
    xml = xml_template % (result, error, file_url)

    return HttpResponse(xml, mimetype="application/xml")

def __import_se_data(dump_file):
    """non-view function that imports the SE data
    in the future may import other formats as well

    In this function stdout is temporarily
    redirected, so that the underlying importer management
    command could stream the output to the browser

    todo: maybe need to add try/except clauses to restore
    the redirects in the exceptional situations
    """

    fake_stdout = tempfile.NamedTemporaryFile()
    real_stdout = sys.stdout
    sys.stdout = fake_stdout

    importer = stackexchange.ImporterThread(dump_file = dump_file.name)
    importer.start()

    #run a loop where we'll be reading output of the
    #importer tread and yielding it to the caller
    read_stdout = open(fake_stdout.name, 'r')
    file_pos = 0
    fd = read_stdout.fileno()
    yield '<html><body><style>* {font-family: sans;} p {font-size: 12px; line-height: 16px; margin: 0; padding: 0;}</style><h1>Importing your data. This may take a few minutes...</h1>'
    while importer.isAlive():
        c_size = os.fstat(fd).st_size
        if c_size > file_pos:
            line = read_stdout.readline()
            yield '<p>' + line + '</p>'
            file_pos = read_stdout.tell()

    fake_stdout.close()
    read_stdout.close()
    dump_file.close()
    sys.stdout = real_stdout
    yield '<p>Done. Please, <a href="%s">Visit Your Forum</a></p></body></html>' % reverse('index')

@csrf.csrf_protect
def import_data(request):
    """a view allowing the site administrator
    upload stackexchange data
    """
    #allow to use this view to site admins
    #or when the forum in completely empty
    if request.user.is_anonymous() or (not request.user.is_administrator()):
        if models.Post.objects.get_questions().exists():
            raise Http404

    if request.method == 'POST':
        #if not request.is_ajax():
        #    raise Http404

        form = forms.DumpUploadForm(request.POST, request.FILES)
        if form.is_valid():
            dump_file = form.cleaned_data['dump_file']
            dump_storage = tempfile.NamedTemporaryFile()

            #save the temp file
            for chunk in dump_file.chunks():
                dump_storage.write(chunk)
            dump_storage.flush()

            return HttpResponse(__import_se_data(dump_storage))
            #yield HttpResponse(_('StackExchange import complete.'), mimetype='text/plain')
            #dump_storage.close()
    else:
        form = forms.DumpUploadForm()

    data = {
        'dump_upload_form': form,
        'need_configuration': (not stackexchange.is_ready())
    }
    return render_into_skin('import_data.html', data, request)

#@login_required #actually you can post anonymously, but then must register
@csrf.csrf_protect
@decorators.check_authorization_to_post(_(
    "<span class=\"strong big\">You are welcome to start submitting your question "
    "anonymously</span>. When you submit the post, you will be redirected to the "
    "login/signup page. Your question will be saved in the current session and "
    "will be published after you log in. Login/signup process is very simple. "
    "Login takes about 30 seconds, initial signup takes a minute or less."
))
@decorators.check_spam('text')
def ask(request):#view used to ask a new question
    """a view to ask a new question
    gives space for q title, body, tags and checkbox for to post as wiki

    user can start posting a question anonymously but then
    must login/register in order for the question go be shown
    """
    form = forms.AskForm(request.REQUEST)
    if request.method == 'POST':
        if form.is_valid():
            timestamp = datetime.datetime.now()
            title = form.cleaned_data['title']
            wiki = form.cleaned_data['wiki']
            tagnames = form.cleaned_data['tags']
            text = form.cleaned_data['text']
            ask_anonymously = form.cleaned_data['ask_anonymously']
            post_privately = form.cleaned_data['post_privately']
            group_id = form.cleaned_data.get('group_id', None)

            if request.user.is_authenticated():
<<<<<<< HEAD
                drafts = models.DraftQuestion.objects.filter(
                                                author=request.user
                                            )
                drafts.delete()
                
=======

>>>>>>> 99650778
                user = form.get_post_user(request.user)
                try:
                    question = user.post_question(
                        title = title,
                        body_text = text,
                        tags = tagnames,
                        wiki = wiki,
                        is_anonymous = ask_anonymously,
                        is_private = post_privately,
                        timestamp = timestamp,
                        group_id = group_id
                    )
                    return HttpResponseRedirect(question.get_absolute_url())
                except exceptions.PermissionDenied, e:
                    request.user.message_set.create(message = unicode(e))
                    return HttpResponseRedirect(reverse('index'))

            else:
                request.session.flush()
                session_key = request.session.session_key
                summary = strip_tags(text)[:120]
                models.AnonymousQuestion.objects.create(
                    session_key = session_key,
                    title       = title,
                    tagnames = tagnames,
                    wiki = wiki,
                    is_anonymous = ask_anonymously,
                    text = text,
                    summary = summary,
                    added_at = timestamp,
                    ip_addr = request.META['REMOTE_ADDR'],
                )
                return HttpResponseRedirect(url_utils.get_login_url())

    if request.method == 'GET':
        form = forms.AskForm()

    draft_title = ''
    draft_text = ''
    draft_tagnames = ''
    if request.user.is_authenticated():
        drafts = models.DraftQuestion.objects.filter(author=request.user)
        if len(drafts) > 0:
            draft = drafts[0]
            draft_title = draft.title
            draft_text = draft.text
            draft_tagnames = draft.tagnames

    form.initial = {
        'title': request.REQUEST.get('title', draft_title),
        'text': request.REQUEST.get('text', draft_text),
        'tags': request.REQUEST.get('tags', draft_tagnames),
        'wiki': request.REQUEST.get('wiki', False),
        'ask_anonymously': request.REQUEST.get('ask_anonymousy', False),
        'post_privately': request.REQUEST.get('post_privately', False)
    }
    if 'group_id' in request.REQUEST:
        try:
            group_id = int(request.GET.get('group_id', None))
            form.initial['group_id'] = group_id
        except Exception:
            pass

    data = {
        'active_tab': 'ask',
        'page_class': 'ask-page',
        'form' : form,
        'mandatory_tags': models.tag.get_mandatory_tags(),
        'email_validation_faq_url':reverse('faq') + '#validate',
        'category_tree_data': askbot_settings.CATEGORY_TREE,
        'tag_names': list()#need to keep context in sync with edit_question for tag editor
    }
    data.update(context.get_for_tag_editor())
    return render_into_skin('ask.html', data, request)

@login_required
@csrf.csrf_exempt
def retag_question(request, id):
    """retag question view
    """
    question = get_object_or_404(models.Post, id=id)

    try:
        request.user.assert_can_retag_question(question)
        if request.method == 'POST':
            form = forms.RetagQuestionForm(question, request.POST)
            if form.is_valid():
                if form.has_changed():
                    request.user.retag_question(question=question, tags=form.cleaned_data['tags'])
                if request.is_ajax():
                    response_data = {
                        'success': True,
                        'new_tags': question.thread.tagnames
                    }

                    if request.user.message_set.count() > 0:
                        #todo: here we will possibly junk messages
                        message = request.user.get_and_delete_messages()[-1]
                        response_data['message'] = message

                    data = simplejson.dumps(response_data)
                    return HttpResponse(data, mimetype="application/json")
                else:
                    return HttpResponseRedirect(question.get_absolute_url())
            elif request.is_ajax():
                response_data = {
                    'message': unicode(form.errors['tags']),
                    'success': False
                }
                data = simplejson.dumps(response_data)
                return HttpResponse(data, mimetype="application/json")
        else:
            form = forms.RetagQuestionForm(question)

        data = {
            'active_tab': 'questions',
            'question': question,
            'form' : form,
        }
        return render_into_skin('question_retag.html', data, request)
    except exceptions.PermissionDenied, e:
        if request.is_ajax():
            response_data = {
                'message': unicode(e),
                'success': False
            }
            data = simplejson.dumps(response_data)
            return HttpResponse(data, mimetype="application/json")
        else:
            request.user.message_set.create(message = unicode(e))
            return HttpResponseRedirect(question.get_absolute_url())

@login_required
@csrf.csrf_protect
@decorators.check_spam('text')
def edit_question(request, id):
    """edit question view
    """
    question = get_object_or_404(models.Post, id=id)
    revision = question.get_latest_revision()
    revision_form = None
    try:
        request.user.assert_can_edit_question(question)
        if request.method == 'POST':
            if request.POST['select_revision'] == 'true':
                #revert-type edit - user selected previous revision
                revision_form = forms.RevisionForm(
                                                question,
                                                revision,
                                                request.POST
                                            )
                if revision_form.is_valid():
                    # Replace with those from the selected revision
                    rev_id = revision_form.cleaned_data['revision']
                    revision = question.revisions.get(revision = rev_id)
                    form = forms.EditQuestionForm(
                                            question = question,
                                            user = request.user,
                                            revision = revision
                                        )
                else:
                    form = forms.EditQuestionForm(
                                            request.POST,
                                            question = question,
                                            user = request.user,
                                            revision = revision
                                        )
            else:#new content edit
                # Always check modifications against the latest revision
                form = forms.EditQuestionForm(
                                        request.POST,
                                        question = question,
                                        revision = revision,
                                        user = request.user,
                                    )
                revision_form = forms.RevisionForm(question, revision)
                if form.is_valid():
                    if form.has_changed():

                        if form.cleaned_data['reveal_identity']:
                            question.thread.remove_author_anonymity()

                        is_anon_edit = form.cleaned_data['stay_anonymous']
                        is_wiki = form.cleaned_data.get('wiki', question.wiki)
                        post_privately = form.cleaned_data['post_privately']

                        user = form.get_post_user(request.user)

                        user.edit_question(
                            question = question,
                            title = form.cleaned_data['title'],
                            body_text = form.cleaned_data['text'],
                            revision_comment = form.cleaned_data['summary'],
                            tags = form.cleaned_data['tags'],
                            wiki = is_wiki,
                            edit_anonymously = is_anon_edit,
                            is_private = post_privately
                        )
                    return HttpResponseRedirect(question.get_absolute_url())
        else:
            #request type was "GET"
            revision_form = forms.RevisionForm(question, revision)
            initial = {
                'post_privately': question.is_private(),
                'wiki': question.wiki
            }
            form = forms.EditQuestionForm(
                                    question = question,
                                    revision = revision,
                                    user = request.user,
                                    initial = initial
                                )

        data = {
            'page_class': 'edit-question-page',
            'active_tab': 'questions',
            'question': question,
            'revision': revision,
            'revision_form': revision_form,
            'mandatory_tags': models.tag.get_mandatory_tags(),
            'form' : form,
            'tag_names': question.thread.get_tag_names(),
            'category_tree_data': askbot_settings.CATEGORY_TREE
        }
        data.update(context.get_for_tag_editor())
        return render_into_skin('question_edit.html', data, request)

    except exceptions.PermissionDenied, e:
        request.user.message_set.create(message = unicode(e))
        return HttpResponseRedirect(question.get_absolute_url())

@login_required
@csrf.csrf_protect
@decorators.check_spam('text')
def edit_answer(request, id):
    answer = get_object_or_404(models.Post, id=id)
    revision = answer.get_latest_revision()
    try:
        request.user.assert_can_edit_answer(answer)
        if request.method == "POST":
            if request.POST['select_revision'] == 'true':
                # user has changed revistion number
                revision_form = forms.RevisionForm(
<<<<<<< HEAD
                                                answer, 
                                                revision,
=======
                                                answer,
                                                latest_revision,
>>>>>>> 99650778
                                                request.POST
                                            )
                if revision_form.is_valid():
                    # Replace with those from the selected revision
                    rev = revision_form.cleaned_data['revision']
                    revision = answer.revisions.get(revision = rev)
                    form = forms.EditAnswerForm(answer, revision)
                else:
                    form = forms.EditAnswerForm(
                                            answer,
                                            revision,
                                            request.POST
                                        )
            else:
                form = forms.EditAnswerForm(answer, revision, request.POST)
                revision_form = forms.RevisionForm(answer, revision)

                if form.is_valid():
                    if form.has_changed():
                        user = form.get_post_user(request.user)
                        user.edit_answer(
                                answer = answer,
                                body_text = form.cleaned_data['text'],
                                revision_comment = form.cleaned_data['summary'],
                                wiki = form.cleaned_data.get('wiki', answer.wiki),
                                is_private = form.cleaned_data.get('is_private', False)
                                #todo: add wiki field to form
                            )
                    return HttpResponseRedirect(answer.get_absolute_url())
        else:
            revision_form = forms.RevisionForm(answer, revision)
            form = forms.EditAnswerForm(answer, revision)
            if request.user.can_make_group_private_posts():
                form.initial['post_privately'] = answer.is_private()
        data = {
            'page_class': 'edit-answer-page',
            'active_tab': 'questions',
            'answer': answer,
            'revision': revision,
            'revision_form': revision_form,
            'form': form,
        }
        return render_into_skin('answer_edit.html', data, request)

    except exceptions.PermissionDenied, e:
        request.user.message_set.create(message = unicode(e))
        return HttpResponseRedirect(answer.get_absolute_url())

#todo: rename this function to post_new_answer
@decorators.check_authorization_to_post(_('Please log in to answer questions'))
@decorators.check_spam('text')
def answer(request, id):#process a new answer
    """view that posts new answer

    anonymous users post into anonymous storage
    and redirected to login page

    authenticated users post directly
    """
    question = get_object_or_404(models.Post, post_type='question', id=id)
    if request.method == "POST":
        form = forms.AnswerForm(request.POST)
        if form.is_valid():
            wiki = form.cleaned_data['wiki']
            text = form.cleaned_data['text']
            update_time = datetime.datetime.now()

            if request.user.is_authenticated():
                drafts = models.DraftAnswer.objects.filter(
                                                author=request.user,
                                                thread=question.thread
                                            )
                drafts.delete()
                try:
                    follow = form.cleaned_data['email_notify']
                    is_private = form.cleaned_data['post_privately']

                    user = form.get_post_user(request.user)

                    answer = user.post_answer(
                                        question = question,
                                        body_text = text,
                                        follow = follow,
                                        wiki = wiki,
                                        is_private = is_private,
                                        timestamp = update_time,
                                    )
                    return HttpResponseRedirect(answer.get_absolute_url())
                except askbot_exceptions.AnswerAlreadyGiven, e:
                    request.user.message_set.create(message = unicode(e))
                    answer = question.thread.get_answers_by_user(request.user)[0]
                    return HttpResponseRedirect(answer.get_absolute_url())
                except exceptions.PermissionDenied, e:
                    request.user.message_set.create(message = unicode(e))
            else:
                request.session.flush()
                models.AnonymousAnswer.objects.create(
                    question=question,
                    wiki=wiki,
                    text=text,
                    summary=strip_tags(text)[:120],
                    session_key=request.session.session_key,
                    ip_addr=request.META['REMOTE_ADDR'],
                )
                return HttpResponseRedirect(url_utils.get_login_url())

    return HttpResponseRedirect(question.get_absolute_url())

def __generate_comments_json(obj, user):#non-view generates json data for the post comments
    """non-view generates json data for the post comments
    """
    models.Post.objects.precache_comments(for_posts=[obj], visitor=user)
    comments = obj._cached_comments

    # {"Id":6,"PostId":38589,"CreationDate":"an hour ago","Text":"hello there!","UserDisplayName":"Jarrod Dixon","UserUrl":"/users/3/jarrod-dixon","DeleteUrl":null}
    json_comments = []
    for comment in comments:

        if user and user.is_authenticated():
            try:
                user.assert_can_delete_comment(comment)
                #/posts/392845/comments/219852/delete
                #todo translate this url
                is_deletable = True
            except exceptions.PermissionDenied:
                is_deletable = False
            is_editable = template_filters.can_edit_comment(comment.author, comment)
        else:
            is_deletable = False
            is_editable = False


        comment_owner = comment.author
        tz = ' ' + template_filters.TIMEZONE_STR
        comment_data = {'id' : comment.id,
            'object_id': obj.id,
            'comment_added_at': str(comment.added_at.replace(microsecond = 0)) + tz,
            'html': comment.html,
            'user_display_name': escape(comment_owner.username),
            'user_url': comment_owner.get_profile_url(),
            'user_id': comment_owner.id,
            'is_deletable': is_deletable,
            'is_editable': is_editable,
            'score': comment.score,
            'upvoted_by_user': getattr(comment, 'upvoted_by_user', False)
        }
        json_comments.append(comment_data)

    data = simplejson.dumps(json_comments)
    return HttpResponse(data, mimetype="application/json")

@csrf.csrf_exempt
@decorators.check_spam('comment')
def post_comments(request):#generic ajax handler to load comments to an object
    # only support get post comments by ajax now

    post_type = request.REQUEST.get('post_type', '')
    if not request.is_ajax() or post_type not in ('question', 'answer'):
        raise Http404  # TODO: Shouldn't be 404! More like 400, 403 or sth more specific

    user = request.user

    id = request.REQUEST['post_id']
    obj = get_object_or_404(models.Post, id=id)

    if request.method == "GET":
        response = __generate_comments_json(obj, user)
    elif request.method == "POST":
        try:
            if user.is_anonymous():
                msg = _('Sorry, you appear to be logged out and '
                        'cannot post comments. Please '
                        '<a href="%(sign_in_url)s">sign in</a>.') % \
                        {'sign_in_url': url_utils.get_login_url()}
                raise exceptions.PermissionDenied(msg)
            user.post_comment(parent_post=obj, body_text=request.POST.get('comment'))
            response = __generate_comments_json(obj, user)
        except exceptions.PermissionDenied, e:
            response = HttpResponseForbidden(unicode(e), mimetype="application/json")

    return response

@csrf.csrf_exempt
@decorators.ajax_only
@decorators.check_spam('comment')
def edit_comment(request):
    if request.user.is_anonymous():
        raise exceptions.PermissionDenied(_('Sorry, anonymous users cannot edit comments'))

    comment_id = int(request.POST['comment_id'])
    comment_post = models.Post.objects.get(post_type='comment', id=comment_id)

    request.user.edit_comment(comment_post=comment_post, body_text = request.POST['comment'])

    is_deletable = template_filters.can_delete_comment(comment_post.author, comment_post)
    is_editable = template_filters.can_edit_comment(comment_post.author, comment_post)
    tz = ' ' + template_filters.TIMEZONE_STR

    tz = template_filters.TIMEZONE_STR

    return {
        'id' : comment_post.id,
        'object_id': comment_post.parent.id,
        'comment_added_at': str(comment_post.added_at.replace(microsecond = 0)) + tz,
        'html': comment_post.html,
        'user_display_name': comment_post.author.username,
        'user_url': comment_post.author.get_profile_url(),
        'user_id': comment_post.author.id,
        'is_deletable': is_deletable,
        'is_editable': is_editable,
        'score': comment_post.score,
        'voted': comment_post.is_upvoted_by(request.user),
    }

@csrf.csrf_exempt
def delete_comment(request):
    """ajax handler to delete comment
    """
    try:
        if request.user.is_anonymous():
            msg = _('Sorry, you appear to be logged out and '
                    'cannot delete comments. Please '
                    '<a href="%(sign_in_url)s">sign in</a>.') % \
                    {'sign_in_url': url_utils.get_login_url()}
            raise exceptions.PermissionDenied(msg)
        if request.is_ajax():

            comment_id = request.POST['comment_id']
            comment = get_object_or_404(models.Post, post_type='comment', id=comment_id)
            request.user.assert_can_delete_comment(comment)

            parent = comment.parent
            comment.delete()
            #attn: recalc denormalized field
            parent.comment_count = parent.comment_count - 1
            parent.save()
            parent.thread.invalidate_cached_data()

            return __generate_comments_json(parent, request.user)

        raise exceptions.PermissionDenied(
                    _('sorry, we seem to have some technical difficulties')
                )
    except exceptions.PermissionDenied, e:
        return HttpResponseForbidden(
                    unicode(e),
                    mimetype = 'application/json'
                )

@decorators.admins_only
@decorators.post_only
def comment_to_answer(request):
    comment_id = request.POST.get('comment_id')
    if comment_id:
        comment_id = int(comment_id)
        comment = get_object_or_404(models.Post, post_type = 'comment', id=comment_id)
        comment.post_type = 'answer'
        comment.save()
        comment.thread.invalidate_cached_data()

        return HttpResponseRedirect(comment.get_absolute_url())
    else:
        raise Http404<|MERGE_RESOLUTION|>--- conflicted
+++ resolved
@@ -71,12 +71,8 @@
         if file_name_prefix not in ('', 'group_logo_'):
             raise exceptions.PermissionDenied('invalid upload file name prefix')
 
-<<<<<<< HEAD
+        #todo: check file type
         f = request.FILES['file-upload']#take first file
-=======
-        # check file type
-        f = request.FILES['file-upload']
->>>>>>> 99650778
         #todo: extension checking should be replaced with mimetype checking
         #and this must be part of the form validation
         file_extension = os.path.splitext(f.name)[1].lower()
@@ -227,15 +223,11 @@
             group_id = form.cleaned_data.get('group_id', None)
 
             if request.user.is_authenticated():
-<<<<<<< HEAD
                 drafts = models.DraftQuestion.objects.filter(
                                                 author=request.user
                                             )
                 drafts.delete()
-                
-=======
-
->>>>>>> 99650778
+
                 user = form.get_post_user(request.user)
                 try:
                     question = user.post_question(
@@ -479,13 +471,8 @@
             if request.POST['select_revision'] == 'true':
                 # user has changed revistion number
                 revision_form = forms.RevisionForm(
-<<<<<<< HEAD
                                                 answer, 
                                                 revision,
-=======
-                                                answer,
-                                                latest_revision,
->>>>>>> 99650778
                                                 request.POST
                                             )
                 if revision_form.is_valid():
