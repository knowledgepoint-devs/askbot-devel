--- conflicted
+++ resolved
@@ -707,18 +707,17 @@
 
     form = forms.EditCommentForm(request.POST)
     if form.is_valid() == False:
-<<<<<<< HEAD
         raise exceptions.PermissionDenied('This content is forbidden')
 
-    comment_id = form.cleaned_data['comment_id']
     comment_post = models.Post.objects.get(
                     post_type='comment',
-                    id=comment_id
+                    id=form.cleaned_data['comment_id']
                 )
 
     request.user.edit_comment(
         comment_post=comment_post,
-        body_text=form.cleaned_data['comment']
+        body_text=form.cleaned_data['comment'],
+        suppress_email=form.cleaned_data['suppress_email']
     )
 
     is_deletable = template_filters.can_delete_comment(
@@ -726,20 +725,6 @@
 
     is_editable = template_filters.can_edit_comment(
                             comment_post.author, comment_post)
-=======
-        return HttpResponseBadRequest()
-        
-    comment_id = form.cleaned_data['comment_id']
-    suppress_email = form.cleaned_data['suppress_email']
-
-    comment_post = models.Post.objects.get(post_type='comment', id=comment_id)
-
-    request.user.edit_comment(
-        comment_post=comment_post,
-        body_text = request.POST['comment'],
-        suppress_email=suppress_email
-    )
->>>>>>> 89644df1
 
     tz = ' ' + template_filters.TIMEZONE_STR
 
