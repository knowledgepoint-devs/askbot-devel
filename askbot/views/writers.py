--- conflicted
+++ resolved
@@ -223,15 +223,12 @@
             group_id = form.cleaned_data.get('group_id', None)
 
             if request.user.is_authenticated():
-<<<<<<< HEAD
                 drafts = models.DraftQuestion.objects.filter(
                                                 author=request.user
                                             )
                 drafts.delete()
-=======
                 
                 user = form.get_post_user(request.user)
->>>>>>> 2aac3317
                 try:
                     question = user.post_question(
                         title = title,
@@ -551,15 +548,11 @@
                 drafts.delete()
                 try:
                     follow = form.cleaned_data['email_notify']
-<<<<<<< HEAD
                     is_private = form.cleaned_data['post_privately']
-                    answer = request.user.post_answer(
-=======
 
                     user = form.get_post_user(request.user)
 
                     answer = user.post_answer(
->>>>>>> 2aac3317
                                         question = question,
                                         body_text = text,
                                         follow = follow,
