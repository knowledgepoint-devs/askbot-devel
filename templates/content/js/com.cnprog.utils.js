--- conflicted
+++ resolved
@@ -24,11 +24,7 @@
         },       
         close: function(doPostback) {
             if (doPostback) {
-<<<<<<< HEAD:templates/content/js/com.cnprog.utils.js
-               $.post($.i18n._("/") + $.i18n._("messages/") + 
-=======
                $.post(scriptUrl + $.i18n._("messages/") + 
->>>>>>> 82d35490db90878f013523c4d1a5ec3af2df8b23:templates/content/js/com.cnprog.utils.js
                 $.i18n._("markread/"), { formdata: "required" });
             }
             $(".notify").fadeOut("fast");
@@ -40,25 +36,12 @@
 } ();
 
 function appendLoader(containerSelector) {
-<<<<<<< HEAD
-    $(containerSelector).append('<img class="ajax-loader" '
-<<<<<<< HEAD:templates/content/js/com.cnprog.utils.js
-		+'src="' + $.i18n._('/') + 'content/images/indicator.gif" title="'
-=======
-		+'src="' + scriptUrl + 'content/images/indicator.gif" title="'
->>>>>>> 82d35490db90878f013523c4d1a5ec3af2df8b23:templates/content/js/com.cnprog.utils.js
-		+$.i18n._('loading...')
-		+'" alt="'
-		+$.i18n._('loading...')
-		+'" />');
-=======
     $(containerSelector).append('<img class="ajax-loader" ' +
 		'src="' + scriptUrl + 'content/images/indicator.gif" title="' +
 		$.i18n._('loading...') +
 		'" alt="' +
 		$.i18n._('loading...') +
 		'" />');
->>>>>>> 3e7c42f8
 }
 
 function removeLoader() {
