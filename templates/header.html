<!-- template header.html -->
{% load extra_tags %}
{% load i18n %}
	<div id="roof">
		<div id="navBar">
    <div id="top">
        <!--<div id="header">-->
            {% if request.user.is_authenticated %}
                <a href="/usuarios/{{ request.user.id }}/{{ request.user.username }}/">{{ request.user.username }}</a> {% get_score_badge request.user %} 
				<a href="{% url user_signout %}">{% trans "logout" %}</a>
            {% else %}
                <a href="{% url user_signin %}">{% trans "login" %}</a>
            {% endif %}
            <a href="/sobre">{% trans "about" %}</a>
            <a href="/faq">{% trans "faq" %}</a>
        <!--</div>-->
    </div>
			<table width="100%" border="0" cellspacing="0" cellpadding="0">
			  <tr>
				<td width="23%">
<<<<<<< HEAD
                <div id="logo">
                    <a href="/">
                        <img src="/content/images/logo.png" title="{% trans "back to home page" %}" />
                    </a>
                </div>
            </td>
=======
					<div id="logo">
						<a href="/">
							<img src="/content/images/logo.png" title="{% trans "back to home page" %}" alt="{{settings.APP_TITLE}} logo"/>
						</a>
					</div>
            	</td>
>>>>>>> cc378999
				<td width="77%" valign="bottom">
                <div class="nav">
                    <a id="nav_questions" href="/preguntas/" >{% trans "questions" %}</a>
                    <a id="nav_tags" href="/etiquetas/">{% trans "tags" %}</a>
                    <a id="nav_users" href="/usuarios/">{% trans "users" %}</a>
                    <!--<a id="nav_books" href="/books/">{% trans "books" %}</a>-->
                    <a id="nav_badges" href="/distinciones/">{% trans "badges" %}</a>
                    <a id="nav_unanswered" href="/preguntas/sin-responder/">{% trans "unanswered questions" %}</a>
                    
					{% comment %}<!-- i think this needs to be removed -e.f. -->
                    {% if request.user.is_authenticated %}
                    <a id="nav_profile" href="/usuarios/{{ request.user.id }}/{{ request.user.username }}/">{% trans "my profile" %}</a>
                    {% endif %}
					{% endcomment %}
                    <div class="focus">
                    <a id="nav_ask" href="/preguntas/preguntar/" class="special">{% trans "ask a question" %}</a>
                    </div>
                </div>

              </td>
			  </tr>
			</table>
		</div>
		<div id="searchBar">
			<table width="100%" border="0" cellpadding="0" cellspacing="0" class="content">
            <tr>
                <td align="center" valign="middle">
<<<<<<< HEAD
                    <form action="/buscar/" method="GET">
=======
                    <form action="/search/" method="get">
>>>>>>> cc378999
                        <div>
                            <input type="text" class="searchInput" value="{{ keywords }}" name="q" id="keywords" />
                            <input type="submit" name="Submit" value="{% trans "search" %}" class="searchBtn" />
                        </div>
                        <div class="options">
                            <input id="type-question" type="radio" value="question" name="t" 
                                checked="checked" />{% trans "questions" %}
                            <input id="type-tag" type="radio" value="tag" name="t" />{% trans "tags" %}
                            <input id="type-user" type="radio" value="user" name="t" />{% trans "users" %}
                        </div>
                    </form>
                </td>
            </tr>
			</table>
		</div>
	</div>
<!-- end template header.html -->
<|MERGE_RESOLUTION|>--- conflicted
+++ resolved
@@ -18,21 +18,12 @@
 			<table width="100%" border="0" cellspacing="0" cellpadding="0">
 			  <tr>
 				<td width="23%">
-<<<<<<< HEAD
-                <div id="logo">
-                    <a href="/">
-                        <img src="/content/images/logo.png" title="{% trans "back to home page" %}" />
-                    </a>
-                </div>
-            </td>
-=======
 					<div id="logo">
 						<a href="/">
 							<img src="/content/images/logo.png" title="{% trans "back to home page" %}" alt="{{settings.APP_TITLE}} logo"/>
 						</a>
 					</div>
             	</td>
->>>>>>> cc378999
 				<td width="77%" valign="bottom">
                 <div class="nav">
                     <a id="nav_questions" href="/preguntas/" >{% trans "questions" %}</a>
@@ -60,11 +51,7 @@
 			<table width="100%" border="0" cellpadding="0" cellspacing="0" class="content">
             <tr>
                 <td align="center" valign="middle">
-<<<<<<< HEAD
                     <form action="/buscar/" method="GET">
-=======
-                    <form action="/search/" method="get">
->>>>>>> cc378999
                         <div>
                             <input type="text" class="searchInput" value="{{ keywords }}" name="q" id="keywords" />
                             <input type="submit" name="Submit" value="{% trans "search" %}" class="searchBtn" />
