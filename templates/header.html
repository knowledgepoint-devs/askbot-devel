--- conflicted
+++ resolved
@@ -52,11 +52,7 @@
 			<table width="100%" border="0" cellpadding="0" cellspacing="0" class="content">
             <tr>
                 <td align="center" valign="middle">
-<<<<<<< HEAD
                     <form action="{% url search %}" method="GET">
-=======
-                    <form action="/search/" method="get">
->>>>>>> 22237890
                         <div>
                             <input type="text" class="searchInput" value="{{ keywords }}" name="q" id="keywords" />
                             <input type="submit" name="Submit" value="{% trans "search" %}" class="searchBtn" />
