<<<<<<< HEAD
{% extends "base.html" %}
<!-- questions.html -->
{% load extra_tags %}
{% load i18n %}
{% load humanize %}
{% load extra_filters %}
{% load smart_if %}
{% block title %}{% spaceless %}{% trans "Questions" %}{% endspaceless %}{% endblock %}
{% block forejs %}
       <script type="text/javascript">
           var tags = {{ tags_autocomplete|safe }};
           $().ready(function(){
               var tab_id = "{{ tab_id }}";
               $("#"+tab_id).attr('className',"on");
               var on_tab = {% if is_unanswered %}'#nav_unanswered'{% else %}'#nav_questions'{% endif %};
               $(on_tab).attr('className','on');
               Hilite.exact = false;
               Hilite.elementid = "listA";
               Hilite.debug_referrer = location.href;
           });
       </script>
       <script type='text/javascript' src='{% href "/content/js/com.cnprog.editor.js" %}'></script>
       <script type='text/javascript' src='{% href "/content/js/com.cnprog.tag_selector.js" %}'></script>
{% endblock %}
{% block content %}
<div class="tabBar">
<<<<<<< HEAD:templates/questions.html
    <div class="headQuestions">{% if searchtag %}{% trans "Found by tags" %}{% else %}{% if searchtitle %}{% trans "Found by title" %}{% else %}{% trans "All questions" %}{% endif %}{% endif %}</div>
=======
    <div class="headQuestions">
        {% if searchtag %}
            {% trans "Found by tags" %}
        {% else %}
            {% if searchtitle %}
                {% if settings.USE_SPHINX_SEARCH %}
                    {% trans "Search results" %}
                {% else %}
                    {% trans "Found by title" %}
                {% endif %}
            {% else %}
                {% if is_unanswered %}
                    {% trans "Unanswered questions" %}
                {% else %}
                    {% trans "All questions" %}
                {% endif %}
            {% endif %}
        {% endif %}
    </div>
>>>>>>> 82d35490db90878f013523c4d1a5ec3af2df8b23:templates/questions.html
    <div class="tabsA">
        <a id="latest" href="?sort=latest" class="off" title="{% trans "most recently asked questions" %}">{% trans "newest" %}</a>
        <a id="active" href="?sort=active" class="off" title="{% trans "most recently updated questions" %}">{% trans "active" %}</a>
        <a id="hottest" href="?sort=hottest" class="off" title="{% trans "hottest questions" %}">{% trans "hottest" %}</a>
        <a id="mostvoted" href="?sort=mostvoted" class="off" title="{% trans "most voted questions" %}">{% trans "most voted" %}</a>    
    </div>
</div>
<div id="listA">
    {% for question in questions.object_list %}
    <div class="qstA"
        {% if request.user.is_authenticated %}
            {% if question.interesting_score > 0 %}
                    style="background:#ffff99;"
            {% else %}
                {% if not request.user.hide_ignored_questions %}
                    {% if question.ignored_score > 0 %}
                    style="background:#f3f3f3;"
                    {% endif %}
                {% endif %}
            {% endif %}
        {% endif %}
    >
        <h2>
            <a href="{{ question.get_absolute_url }}">{{ question.get_question_title }}</a>
        </h2>
        <div class="stat">
            <table>
                <tr>
                    <td><span class="num">{{ question.answer_count|intcomma }}</span> </td>
                    <td><span class="num">{{ question.score|intcomma }}</span> </td>
                    <td><span class="num">{{ question.view_count|cnprog_intword|safe }}</span> </td>
                </tr>  
                <tr>
                    <td><span class="unit">{% trans "answers" %}</span></td>
                    <td><span class="unit">{% trans "votes" %}</span></td>
                    <td><span class="unit">{% trans "views" %}</span></td>
                </tr> 
            </table>
        </div>
        
        <div class="summary">
            {{ question.summary }}...                
        </div>
        
        {% ifequal tab_id 'active'%}
        {% if question.wiki and settings.WIKI_ON %}
        <span class="from wiki">{% trans "community wiki" %}</span>
        <span class="date" title="{{ question.added_at }}">{% diff_date question.added_at %}</span>
        {% else %}
        <div class="from">
            {% comment %}{% gravatar question.last_activity_by 24 %}{% endcomment %}
            <span class="author"><a href="{{ question.last_activity_by.get_profile_url }}">{{ question.last_activity_by }}</a></span>
            <span class="score">{% get_score_badge question.last_activity_by %} </span>
            <span class="date" title="{{ question.last_activity_at }}">{% diff_date question.last_activity_at %}</span>
        </div>
        {% endif %}
        {% else %}
        {% if question.wiki and settings.WIKI_ON %}
        <span class="from wiki">{% trans "community wiki" %}</span>
        <span class="date" title="{{ question.added_at }}">{% diff_date question.added_at %}</span>
        {% else %}
        <div class="from">
            {% comment %}{% gravatar question.author 24 %}{% endcomment %}
            {% if question.last_activity_at != question.added_at %}
                {% if question.author.id != question.last_activity_by.id %}
                    {% trans "Posted:" %}
                    <span class="author"><a href="{{ question.author.get_profile_url }}">{{ question.author }}</a></span>
                    <span class="score">{% get_score_badge question.author %} </span>
                    / {% trans "Updated:" %}
                    <span class="author"><a href="{{ question.last_activity_by.get_profile_url }}">{{ question.last_activity_by }}</a></span>
                    <span class="score">{% get_score_badge question.last_activity_by %} </span>
                    <span class="date" title="{{ question.last_activity_at }}">{% diff_date question.last_activity_at %}</span>
                {% else %}
                    {% trans "Updated:" %}
                    <span class="author"><a href="{{ question.last_activity_by.get_profile_url }}">{{ question.last_activity_by }}</a></span>
                    <span class="score">{% get_score_badge question.last_activity_by %} </span>
                    <span class="date" title="{{ question.last_activity_at }}">{% diff_date question.last_activity_at %}</span>
                {% endif %}
            {% else %}
                {% trans "Posted:" %}
                <span class="author"><a href="{{ question.author.get_profile_url }}">{{ question.author }}</a></span>
                <span class="score">{% get_score_badge question.author %} </span>
                <span class="date" title="{{ question.added_at }}">{% diff_date question.added_at %}</span>
            {% endif %}
        </div>
        {% endif %}
        {% endifequal %}
        
        <div class="tags">
        {% for tag in question.tagname_list %}
        <a href="{% url forum.views.tag tag|urlencode %}" title="{% trans "see questions tagged" %}'{{ tag }}'{% trans "using tags" %}" rel="tag">{{ tag }}</a>
        {% endfor %}
        </div>
    </div>
    {% endfor %}
    {% if searchtitle %}
        {% if questions_count == 0 %}
        <p class="evenMore" style="padding-top:30px;text-align:center;">
            {% trans "Did not find anything?" %}
        {% else %}
        <p class="evenMore" style="padding-left:9px">
            {% trans "Did not find what you were looking for?" %} 
        {% endif %}
        <a href="{% url ask %}">{% trans "Please, post your question!" %}</a>
        </p>
    {% endif %}
</div>
{% endblock %}

{% block tail %}
    <div class="pager">{% cnprog_paginator context %}</div>
    <div class="pagesize">{% cnprog_pagesize context %}</div>
{% endblock %}

{% block sidebar %}
<div class="boxC">
		{% if searchtag %}
<<<<<<< HEAD:templates/questions.html
			{% blocktrans count questions_count as cnt with questions_count|intcomma as q_num and searchtag as tagname %}
			have total {{q_num}} questions tagged {{tagname}}
			{% plural %}
			have total {{q_num}} questions tagged {{tagname}}
			{% endblocktrans %}
		{% else %}
			{% if searchtitle %}
				{% blocktrans count questions_count as cnt with questions_count|intcomma as q_num %}
				have total {{q_num}} questions containing {{searchtitle}}
				{% plural %}
				have total {{q_num}} questions containing {{searchtitle}}
				{% endblocktrans %}
			{% else %}
				{% blocktrans count questions as cnt with questions_count|intcomma as q_num %}
				have total {{q_num}} questions
				{% plural %}
				have total {{q_num}} questions
				{% endblocktrans %}
			{% endif %}
		{% endif %}
        <p>
=======
            {% blocktrans count questions_count as cnt with questions_count|intcomma as q_num and searchtag as tagname %}
            have total {{q_num}} questions tagged {{tagname}}
            {% plural %}
            have total {{q_num}} questions tagged {{tagname}}
            {% endblocktrans %}
		{% else %}
			{% if searchtitle %}
                {% if settings.USE_SPHINX_SEARCH %}
                    {% blocktrans count questions_count as cnt with questions_count|intcomma as q_num %}
                    have total {{q_num}} questions containing {{searchtitle}} in full text
                    {% plural %}
                    have total {{q_num}} questions containing {{searchtitle}} in full text
                    {% endblocktrans %}
                {% else %}
                    {% blocktrans count questions_count as cnt with questions_count|intcomma as q_num %}
                    have total {{q_num}} questions containing {{searchtitle}}
                    {% plural %}
                    have total {{q_num}} questions containing {{searchtitle}}
                    {% endblocktrans %}
                {% endif %}
			{% else %}
                {% if is_unanswered %}
                    {% blocktrans count questions as cnt with questions_count|intcomma as q_num %}
                    have total {{q_num}} unanswered questions
                    {% plural %}
                    have total {{q_num}} unanswered questions
                    {% endblocktrans %}
                {% else %}
                    {% blocktrans count questions as cnt with questions_count|intcomma as q_num %}
                    have total {{q_num}} questions
                    {% plural %}
                    have total {{q_num}} questions
                    {% endblocktrans %}
                {% endif %}
			{% endif %}
		{% endif %}
        <p class="nomargin">
>>>>>>> 82d35490db90878f013523c4d1a5ec3af2df8b23:templates/questions.html
        {% ifequal tab_id "latest" %}
			{% trans "latest questions info" %}
        {% endifequal %}
        
        {% ifequal tab_id "active" %}
            {% trans "Questions are sorted by the <strong>time of last update</strong>." %} 
			{% trans "Most recently answered ones are shown first." %}
        {% endifequal %}
        
        {% ifequal tab_id "hottest" %}
			{% trans "Questions sorted by <strong>number of responses</strong>." %}
            {% trans "Most answered questions are shown first." %}
        {% endifequal %}
        
        {% ifequal tab_id "mostvoted" %}
			{% trans "Questions are sorted by the <strong>number of votes</strong>." %}
            {% trans "Most voted questions are shown first." %}
        {% endifequal %}
        </p>
</div>
{% if request.user.is_authenticated %} 
{% include "tag_selector.html" %}
{% endif %}
<div class="boxC">
	<h3 class="subtitle">{% trans "Related tags" %}</h3>
    <div class="tags">
        {% for tag in tags %}
<<<<<<< HEAD:templates/questions.html
            <a rel="tag" title="{% trans "see questions tagged" %}'{{ tag.name }}'{% trans "using tags" %}"  href="{% url forum.views.tag tag.name|urlencode %}">{{ tag.name }}</a>
            <span class="tag-number">&#215; {{ tag.used_count|intcomma }}</span>
            <br />
        {% endfor %}
        <br />
=======
            <a rel="tag" title="{% blocktrans with tag.name as tag_name %}see questions tagged '{{ tag_name }}'{% endblocktrans %}"  href="{% url forum.views.tag tag.name|urlencode %}">{{ tag.name }}</a>
            <span class="tag-number">&#215; {{ tag.used_count|intcomma }}</span>
            <br />
        {% endfor %}
>>>>>>> 82d35490db90878f013523c4d1a5ec3af2df8b23:templates/questions.html
    </div>
</div>

{% endblock %}
<!-- end questions.html -->
=======
{% extends "base.html" %}
<!-- questions.html -->
{% load extra_tags %}
{% load i18n %}
{% load humanize %}
{% load extra_filters %}
{% load smart_if %}
{% block title %}{% spaceless %}{% trans "Questions" %}{% endspaceless %}{% endblock %}
{% block forejs %}
       <script type="text/javascript">
           var tags = {{ tags_autocomplete|safe }};
           $().ready(function(){
               var tab_id = "{{ tab_id }}";
               $("#"+tab_id).attr('className',"on");
               var on_tab = {% if is_unanswered %}'#nav_unanswered'{% else %}'#nav_questions'{% endif %};
               $(on_tab).attr('className','on');
               Hilite.exact = false;
               Hilite.elementid = "listA";
               Hilite.debug_referrer = location.href;
           });
       </script>
       <script type='text/javascript' src='{% href "/content/js/com.cnprog.editor.js" %}'></script>
       <script type='text/javascript' src='{% href "/content/js/com.cnprog.tag_selector.js" %}'></script>
{% endblock %}
{% block content %}
<div class="tabBar">
    <div class="headQuestions">
        {% if searchtag %}
            {% trans "Found by tags" %}
        {% else %}
            {% if searchtitle %}
                {% if settings.USE_SPHINX_SEARCH %}
                    {% trans "Search results" %}
                {% else %}
                    {% trans "Found by title" %}
                {% endif %}
            {% else %}
                {% if is_unanswered %}
                    {% trans "Unanswered questions" %}
                {% else %}
                    {% trans "All questions" %}
                {% endif %}
            {% endif %}
        {% endif %}
    </div>
    <div class="tabsA">
        <a id="latest" href="{% if is_search %}{{ search_uri }}&{% else %}?{% endif %}sort=latest" class="off" title="{% trans "most recently asked questions" %}">{% trans "newest" %}</a>
        <a id="active" href="{% if is_search %}{{ search_uri }}&{% else %}?{% endif %}sort=active" class="off" title="{% trans "most recently updated questions" %}">{% trans "active" %}</a>
        <a id="hottest" href="{% if is_search %}{{ search_uri }}&{% else %}?{% endif %}sort=hottest" class="off" title="{% trans "hottest questions" %}">{% trans "hottest" %}</a>
        <a id="mostvoted" href="{% if is_search %}{{ search_uri }}&{% else %}?{% endif %}sort=mostvoted" class="off" title="{% trans "most voted questions" %}">{% trans "most voted" %}</a>    
    </div>
</div>
<div id="listA">
    {% for question in questions.object_list %}
    <div class="qstA"
        {% if request.user.is_authenticated %}
            {% if question.interesting_score > 0 %}
                    style="background:#ffff99;"
            {% else %}
                {% if not request.user.hide_ignored_questions %}
                    {% if question.ignored_score > 0 %}
                    style="background:#f3f3f3;"
                    {% endif %}
                {% endif %}
            {% endif %}
        {% endif %}
    >
        <h2>
            <a href="{{ question.get_absolute_url }}">{{ question.get_question_title }}</a>
        </h2>
        <div class="stat">
            <table>
                <tr>
                    <td><span class="num">{{ question.answer_count|intcomma }}</span> </td>
                    <td><span class="num">{{ question.score|intcomma }}</span> </td>
                    <td><span class="num">{{ question.view_count|cnprog_intword|safe }}</span> </td>
                </tr>  
                <tr>
                    <td><span class="unit">{% trans "answers" %}</span></td>
                    <td><span class="unit">{% trans "votes" %}</span></td>
                    <td><span class="unit">{% trans "views" %}</span></td>
                </tr> 
            </table>
        </div>
        
        <div class="summary">
            {{ question.summary }}...                
        </div>
        
        {% ifequal tab_id 'active'%}
        {% if question.wiki and settings.WIKI_ON %}
        <span class="from wiki">{% trans "community wiki" %}</span>
        <span class="date" title="{{ question.added_at }}">{% diff_date question.added_at %}</span>
        {% else %}
        <div class="from">
            {% comment %}{% gravatar question.last_activity_by 24 %}{% endcomment %}
            <span class="author"><a href="{{ question.last_activity_by.get_profile_url }}">{{ question.last_activity_by }}</a></span>
            <span class="score">{% get_score_badge question.last_activity_by %} </span>
            <span class="date" title="{{ question.last_activity_at }}">{% diff_date question.last_activity_at %}</span>
        </div>
        {% endif %}
        {% else %}
        {% if question.wiki and settings.WIKI_ON %}
        <span class="from wiki">{% trans "community wiki" %}</span>
        <span class="date" title="{{ question.added_at }}">{% diff_date question.added_at %}</span>
        {% else %}
        <div class="from">
            {% comment %}{% gravatar question.author 24 %}{% endcomment %}
            {% if question.last_activity_at != question.added_at %}
                {% if question.author.id != question.last_activity_by.id %}
                    {% trans "Posted:" %}
                    <span class="author"><a href="{{ question.author.get_profile_url }}">{{ question.author }}</a></span>
                    <span class="score">{% get_score_badge question.author %} </span>
                    / {% trans "Updated:" %}
                    <span class="author"><a href="{{ question.last_activity_by.get_profile_url }}">{{ question.last_activity_by }}</a></span>
                    <span class="score">{% get_score_badge question.last_activity_by %} </span>
                    <span class="date" title="{{ question.last_activity_at }}">{% diff_date question.last_activity_at %}</span>
                {% else %}
                    {% trans "Updated:" %}
                    <span class="author"><a href="{{ question.last_activity_by.get_profile_url }}">{{ question.last_activity_by }}</a></span>
                    <span class="score">{% get_score_badge question.last_activity_by %} </span>
                    <span class="date" title="{{ question.last_activity_at }}">{% diff_date question.last_activity_at %}</span>
                {% endif %}
            {% else %}
                {% trans "Posted:" %}
                <span class="author"><a href="{{ question.author.get_profile_url }}">{{ question.author }}</a></span>
                <span class="score">{% get_score_badge question.author %} </span>
                <span class="date" title="{{ question.added_at }}">{% diff_date question.added_at %}</span>
            {% endif %}
        </div>
        {% endif %}
        {% endifequal %}
        
        <div class="tags">
        {% for tag in question.tagname_list %}
        <a href="{% url forum.views.tag tag|urlencode %}" title="{% trans "see questions tagged" %}'{{ tag }}'{% trans "using tags" %}" rel="tag">{{ tag }}</a>
        {% endfor %}
        </div>
    </div>
    {% endfor %}
    {% if searchtitle %}
        {% if questions_count == 0 %}
        <p class="evenMore" style="padding-top:30px;text-align:center;">
            {% trans "Did not find anything?" %}
        {% else %}
        <p class="evenMore" style="padding-left:9px">
            {% trans "Did not find what you were looking for?" %} 
        {% endif %}
        <a href="{% url ask %}">{% trans "Please, post your question!" %}</a>
        </p>
    {% endif %}
</div>
{% endblock %}

{% block tail %}
    <div class="pager">{% cnprog_paginator context %}</div>
    <div class="pagesize">{% cnprog_pagesize context %}</div>
{% endblock %}

{% block sidebar %}
<div class="boxC">
		{% if searchtag %}
            {% blocktrans count questions_count as cnt with questions_count|intcomma as q_num and searchtag as tagname %}
            have total {{q_num}} questions tagged {{tagname}}
            {% plural %}
            have total {{q_num}} questions tagged {{tagname}}
            {% endblocktrans %}
		{% else %}
			{% if searchtitle %}
                {% if settings.USE_SPHINX_SEARCH %}
                    {% blocktrans count questions_count as cnt with questions_count|intcomma as q_num %}
                    have total {{q_num}} questions containing {{searchtitle}} in full text
                    {% plural %}
                    have total {{q_num}} questions containing {{searchtitle}} in full text
                    {% endblocktrans %}
                {% else %}
                    {% blocktrans count questions_count as cnt with questions_count|intcomma as q_num %}
                    have total {{q_num}} questions containing {{searchtitle}}
                    {% plural %}
                    have total {{q_num}} questions containing {{searchtitle}}
                    {% endblocktrans %}
                {% endif %}
			{% else %}
                {% if is_unanswered %}
                    {% blocktrans count questions as cnt with questions_count|intcomma as q_num %}
                    have total {{q_num}} unanswered questions
                    {% plural %}
                    have total {{q_num}} unanswered questions
                    {% endblocktrans %}
                {% else %}
                    {% blocktrans count questions as cnt with questions_count|intcomma as q_num %}
                    have total {{q_num}} questions
                    {% plural %}
                    have total {{q_num}} questions
                    {% endblocktrans %}
                {% endif %}
			{% endif %}
		{% endif %}
        <p class="nomargin">
        {% ifequal tab_id "latest" %}
			{% trans "latest questions info" %}
        {% endifequal %}
        
        {% ifequal tab_id "active" %}
            {% trans "Questions are sorted by the <strong>time of last update</strong>." %} 
			{% trans "Most recently answered ones are shown first." %}
        {% endifequal %}
        
        {% ifequal tab_id "hottest" %}
			{% trans "Questions sorted by <strong>number of responses</strong>." %}
            {% trans "Most answered questions are shown first." %}
        {% endifequal %}
        
        {% ifequal tab_id "mostvoted" %}
			{% trans "Questions are sorted by the <strong>number of votes</strong>." %}
            {% trans "Most voted questions are shown first." %}
        {% endifequal %}
        </p>
</div>
{% if request.user.is_authenticated %} 
{% include "tag_selector.html" %}
{% endif %}
<div class="boxC">
	<h3 class="subtitle">{% trans "Related tags" %}</h3>
    <div class="tags">
        {% for tag in tags %}
            <a rel="tag" title="{% blocktrans with tag.name as tag_name %}see questions tagged '{{ tag_name }}'{% endblocktrans %}"  href="{% url forum.views.tag tag.name|urlencode %}">{{ tag.name }}</a>
            <span class="tag-number">&#215; {{ tag.used_count|intcomma }}</span>
            <br />
        {% endfor %}
    </div>
</div>

{% endblock %}
<!-- end questions.html -->
>>>>>>> 3e7c42f8
<|MERGE_RESOLUTION|>--- conflicted
+++ resolved
@@ -1,509 +1,235 @@
-<<<<<<< HEAD
-{% extends "base.html" %}
-<!-- questions.html -->
-{% load extra_tags %}
-{% load i18n %}
-{% load humanize %}
-{% load extra_filters %}
-{% load smart_if %}
-{% block title %}{% spaceless %}{% trans "Questions" %}{% endspaceless %}{% endblock %}
-{% block forejs %}
-       <script type="text/javascript">
-           var tags = {{ tags_autocomplete|safe }};
-           $().ready(function(){
-               var tab_id = "{{ tab_id }}";
-               $("#"+tab_id).attr('className',"on");
-               var on_tab = {% if is_unanswered %}'#nav_unanswered'{% else %}'#nav_questions'{% endif %};
-               $(on_tab).attr('className','on');
-               Hilite.exact = false;
-               Hilite.elementid = "listA";
-               Hilite.debug_referrer = location.href;
-           });
-       </script>
-       <script type='text/javascript' src='{% href "/content/js/com.cnprog.editor.js" %}'></script>
-       <script type='text/javascript' src='{% href "/content/js/com.cnprog.tag_selector.js" %}'></script>
-{% endblock %}
-{% block content %}
-<div class="tabBar">
-<<<<<<< HEAD:templates/questions.html
-    <div class="headQuestions">{% if searchtag %}{% trans "Found by tags" %}{% else %}{% if searchtitle %}{% trans "Found by title" %}{% else %}{% trans "All questions" %}{% endif %}{% endif %}</div>
-=======
-    <div class="headQuestions">
-        {% if searchtag %}
-            {% trans "Found by tags" %}
-        {% else %}
-            {% if searchtitle %}
-                {% if settings.USE_SPHINX_SEARCH %}
-                    {% trans "Search results" %}
-                {% else %}
-                    {% trans "Found by title" %}
-                {% endif %}
-            {% else %}
-                {% if is_unanswered %}
-                    {% trans "Unanswered questions" %}
-                {% else %}
-                    {% trans "All questions" %}
-                {% endif %}
-            {% endif %}
-        {% endif %}
-    </div>
->>>>>>> 82d35490db90878f013523c4d1a5ec3af2df8b23:templates/questions.html
-    <div class="tabsA">
-        <a id="latest" href="?sort=latest" class="off" title="{% trans "most recently asked questions" %}">{% trans "newest" %}</a>
-        <a id="active" href="?sort=active" class="off" title="{% trans "most recently updated questions" %}">{% trans "active" %}</a>
-        <a id="hottest" href="?sort=hottest" class="off" title="{% trans "hottest questions" %}">{% trans "hottest" %}</a>
-        <a id="mostvoted" href="?sort=mostvoted" class="off" title="{% trans "most voted questions" %}">{% trans "most voted" %}</a>    
-    </div>
-</div>
-<div id="listA">
-    {% for question in questions.object_list %}
-    <div class="qstA"
-        {% if request.user.is_authenticated %}
-            {% if question.interesting_score > 0 %}
-                    style="background:#ffff99;"
-            {% else %}
-                {% if not request.user.hide_ignored_questions %}
-                    {% if question.ignored_score > 0 %}
-                    style="background:#f3f3f3;"
-                    {% endif %}
-                {% endif %}
-            {% endif %}
-        {% endif %}
-    >
-        <h2>
-            <a href="{{ question.get_absolute_url }}">{{ question.get_question_title }}</a>
-        </h2>
-        <div class="stat">
-            <table>
-                <tr>
-                    <td><span class="num">{{ question.answer_count|intcomma }}</span> </td>
-                    <td><span class="num">{{ question.score|intcomma }}</span> </td>
-                    <td><span class="num">{{ question.view_count|cnprog_intword|safe }}</span> </td>
-                </tr>  
-                <tr>
-                    <td><span class="unit">{% trans "answers" %}</span></td>
-                    <td><span class="unit">{% trans "votes" %}</span></td>
-                    <td><span class="unit">{% trans "views" %}</span></td>
-                </tr> 
-            </table>
-        </div>
-        
-        <div class="summary">
-            {{ question.summary }}...                
-        </div>
-        
-        {% ifequal tab_id 'active'%}
-        {% if question.wiki and settings.WIKI_ON %}
-        <span class="from wiki">{% trans "community wiki" %}</span>
-        <span class="date" title="{{ question.added_at }}">{% diff_date question.added_at %}</span>
-        {% else %}
-        <div class="from">
-            {% comment %}{% gravatar question.last_activity_by 24 %}{% endcomment %}
-            <span class="author"><a href="{{ question.last_activity_by.get_profile_url }}">{{ question.last_activity_by }}</a></span>
-            <span class="score">{% get_score_badge question.last_activity_by %} </span>
-            <span class="date" title="{{ question.last_activity_at }}">{% diff_date question.last_activity_at %}</span>
-        </div>
-        {% endif %}
-        {% else %}
-        {% if question.wiki and settings.WIKI_ON %}
-        <span class="from wiki">{% trans "community wiki" %}</span>
-        <span class="date" title="{{ question.added_at }}">{% diff_date question.added_at %}</span>
-        {% else %}
-        <div class="from">
-            {% comment %}{% gravatar question.author 24 %}{% endcomment %}
-            {% if question.last_activity_at != question.added_at %}
-                {% if question.author.id != question.last_activity_by.id %}
-                    {% trans "Posted:" %}
-                    <span class="author"><a href="{{ question.author.get_profile_url }}">{{ question.author }}</a></span>
-                    <span class="score">{% get_score_badge question.author %} </span>
-                    / {% trans "Updated:" %}
-                    <span class="author"><a href="{{ question.last_activity_by.get_profile_url }}">{{ question.last_activity_by }}</a></span>
-                    <span class="score">{% get_score_badge question.last_activity_by %} </span>
-                    <span class="date" title="{{ question.last_activity_at }}">{% diff_date question.last_activity_at %}</span>
-                {% else %}
-                    {% trans "Updated:" %}
-                    <span class="author"><a href="{{ question.last_activity_by.get_profile_url }}">{{ question.last_activity_by }}</a></span>
-                    <span class="score">{% get_score_badge question.last_activity_by %} </span>
-                    <span class="date" title="{{ question.last_activity_at }}">{% diff_date question.last_activity_at %}</span>
-                {% endif %}
-            {% else %}
-                {% trans "Posted:" %}
-                <span class="author"><a href="{{ question.author.get_profile_url }}">{{ question.author }}</a></span>
-                <span class="score">{% get_score_badge question.author %} </span>
-                <span class="date" title="{{ question.added_at }}">{% diff_date question.added_at %}</span>
-            {% endif %}
-        </div>
-        {% endif %}
-        {% endifequal %}
-        
-        <div class="tags">
-        {% for tag in question.tagname_list %}
-        <a href="{% url forum.views.tag tag|urlencode %}" title="{% trans "see questions tagged" %}'{{ tag }}'{% trans "using tags" %}" rel="tag">{{ tag }}</a>
-        {% endfor %}
-        </div>
-    </div>
-    {% endfor %}
-    {% if searchtitle %}
-        {% if questions_count == 0 %}
-        <p class="evenMore" style="padding-top:30px;text-align:center;">
-            {% trans "Did not find anything?" %}
-        {% else %}
-        <p class="evenMore" style="padding-left:9px">
-            {% trans "Did not find what you were looking for?" %} 
-        {% endif %}
-        <a href="{% url ask %}">{% trans "Please, post your question!" %}</a>
-        </p>
-    {% endif %}
-</div>
-{% endblock %}
-
-{% block tail %}
-    <div class="pager">{% cnprog_paginator context %}</div>
-    <div class="pagesize">{% cnprog_pagesize context %}</div>
-{% endblock %}
-
-{% block sidebar %}
-<div class="boxC">
-		{% if searchtag %}
-<<<<<<< HEAD:templates/questions.html
-			{% blocktrans count questions_count as cnt with questions_count|intcomma as q_num and searchtag as tagname %}
-			have total {{q_num}} questions tagged {{tagname}}
-			{% plural %}
-			have total {{q_num}} questions tagged {{tagname}}
-			{% endblocktrans %}
-		{% else %}
-			{% if searchtitle %}
-				{% blocktrans count questions_count as cnt with questions_count|intcomma as q_num %}
-				have total {{q_num}} questions containing {{searchtitle}}
-				{% plural %}
-				have total {{q_num}} questions containing {{searchtitle}}
-				{% endblocktrans %}
-			{% else %}
-				{% blocktrans count questions as cnt with questions_count|intcomma as q_num %}
-				have total {{q_num}} questions
-				{% plural %}
-				have total {{q_num}} questions
-				{% endblocktrans %}
-			{% endif %}
-		{% endif %}
-        <p>
-=======
-            {% blocktrans count questions_count as cnt with questions_count|intcomma as q_num and searchtag as tagname %}
-            have total {{q_num}} questions tagged {{tagname}}
-            {% plural %}
-            have total {{q_num}} questions tagged {{tagname}}
-            {% endblocktrans %}
-		{% else %}
-			{% if searchtitle %}
-                {% if settings.USE_SPHINX_SEARCH %}
-                    {% blocktrans count questions_count as cnt with questions_count|intcomma as q_num %}
-                    have total {{q_num}} questions containing {{searchtitle}} in full text
-                    {% plural %}
-                    have total {{q_num}} questions containing {{searchtitle}} in full text
-                    {% endblocktrans %}
-                {% else %}
-                    {% blocktrans count questions_count as cnt with questions_count|intcomma as q_num %}
-                    have total {{q_num}} questions containing {{searchtitle}}
-                    {% plural %}
-                    have total {{q_num}} questions containing {{searchtitle}}
-                    {% endblocktrans %}
-                {% endif %}
-			{% else %}
-                {% if is_unanswered %}
-                    {% blocktrans count questions as cnt with questions_count|intcomma as q_num %}
-                    have total {{q_num}} unanswered questions
-                    {% plural %}
-                    have total {{q_num}} unanswered questions
-                    {% endblocktrans %}
-                {% else %}
-                    {% blocktrans count questions as cnt with questions_count|intcomma as q_num %}
-                    have total {{q_num}} questions
-                    {% plural %}
-                    have total {{q_num}} questions
-                    {% endblocktrans %}
-                {% endif %}
-			{% endif %}
-		{% endif %}
-        <p class="nomargin">
->>>>>>> 82d35490db90878f013523c4d1a5ec3af2df8b23:templates/questions.html
-        {% ifequal tab_id "latest" %}
-			{% trans "latest questions info" %}
-        {% endifequal %}
-        
-        {% ifequal tab_id "active" %}
-            {% trans "Questions are sorted by the <strong>time of last update</strong>." %} 
-			{% trans "Most recently answered ones are shown first." %}
-        {% endifequal %}
-        
-        {% ifequal tab_id "hottest" %}
-			{% trans "Questions sorted by <strong>number of responses</strong>." %}
-            {% trans "Most answered questions are shown first." %}
-        {% endifequal %}
-        
-        {% ifequal tab_id "mostvoted" %}
-			{% trans "Questions are sorted by the <strong>number of votes</strong>." %}
-            {% trans "Most voted questions are shown first." %}
-        {% endifequal %}
-        </p>
-</div>
-{% if request.user.is_authenticated %} 
-{% include "tag_selector.html" %}
-{% endif %}
-<div class="boxC">
-	<h3 class="subtitle">{% trans "Related tags" %}</h3>
-    <div class="tags">
-        {% for tag in tags %}
-<<<<<<< HEAD:templates/questions.html
-            <a rel="tag" title="{% trans "see questions tagged" %}'{{ tag.name }}'{% trans "using tags" %}"  href="{% url forum.views.tag tag.name|urlencode %}">{{ tag.name }}</a>
-            <span class="tag-number">&#215; {{ tag.used_count|intcomma }}</span>
-            <br />
-        {% endfor %}
-        <br />
-=======
-            <a rel="tag" title="{% blocktrans with tag.name as tag_name %}see questions tagged '{{ tag_name }}'{% endblocktrans %}"  href="{% url forum.views.tag tag.name|urlencode %}">{{ tag.name }}</a>
-            <span class="tag-number">&#215; {{ tag.used_count|intcomma }}</span>
-            <br />
-        {% endfor %}
->>>>>>> 82d35490db90878f013523c4d1a5ec3af2df8b23:templates/questions.html
-    </div>
-</div>
-
-{% endblock %}
-<!-- end questions.html -->
-=======
-{% extends "base.html" %}
-<!-- questions.html -->
-{% load extra_tags %}
-{% load i18n %}
-{% load humanize %}
-{% load extra_filters %}
-{% load smart_if %}
-{% block title %}{% spaceless %}{% trans "Questions" %}{% endspaceless %}{% endblock %}
-{% block forejs %}
-       <script type="text/javascript">
-           var tags = {{ tags_autocomplete|safe }};
-           $().ready(function(){
-               var tab_id = "{{ tab_id }}";
-               $("#"+tab_id).attr('className',"on");
-               var on_tab = {% if is_unanswered %}'#nav_unanswered'{% else %}'#nav_questions'{% endif %};
-               $(on_tab).attr('className','on');
-               Hilite.exact = false;
-               Hilite.elementid = "listA";
-               Hilite.debug_referrer = location.href;
-           });
-       </script>
-       <script type='text/javascript' src='{% href "/content/js/com.cnprog.editor.js" %}'></script>
-       <script type='text/javascript' src='{% href "/content/js/com.cnprog.tag_selector.js" %}'></script>
-{% endblock %}
-{% block content %}
-<div class="tabBar">
-    <div class="headQuestions">
-        {% if searchtag %}
-            {% trans "Found by tags" %}
-        {% else %}
-            {% if searchtitle %}
-                {% if settings.USE_SPHINX_SEARCH %}
-                    {% trans "Search results" %}
-                {% else %}
-                    {% trans "Found by title" %}
-                {% endif %}
-            {% else %}
-                {% if is_unanswered %}
-                    {% trans "Unanswered questions" %}
-                {% else %}
-                    {% trans "All questions" %}
-                {% endif %}
-            {% endif %}
-        {% endif %}
-    </div>
-    <div class="tabsA">
-        <a id="latest" href="{% if is_search %}{{ search_uri }}&{% else %}?{% endif %}sort=latest" class="off" title="{% trans "most recently asked questions" %}">{% trans "newest" %}</a>
-        <a id="active" href="{% if is_search %}{{ search_uri }}&{% else %}?{% endif %}sort=active" class="off" title="{% trans "most recently updated questions" %}">{% trans "active" %}</a>
-        <a id="hottest" href="{% if is_search %}{{ search_uri }}&{% else %}?{% endif %}sort=hottest" class="off" title="{% trans "hottest questions" %}">{% trans "hottest" %}</a>
-        <a id="mostvoted" href="{% if is_search %}{{ search_uri }}&{% else %}?{% endif %}sort=mostvoted" class="off" title="{% trans "most voted questions" %}">{% trans "most voted" %}</a>    
-    </div>
-</div>
-<div id="listA">
-    {% for question in questions.object_list %}
-    <div class="qstA"
-        {% if request.user.is_authenticated %}
-            {% if question.interesting_score > 0 %}
-                    style="background:#ffff99;"
-            {% else %}
-                {% if not request.user.hide_ignored_questions %}
-                    {% if question.ignored_score > 0 %}
-                    style="background:#f3f3f3;"
-                    {% endif %}
-                {% endif %}
-            {% endif %}
-        {% endif %}
-    >
-        <h2>
-            <a href="{{ question.get_absolute_url }}">{{ question.get_question_title }}</a>
-        </h2>
-        <div class="stat">
-            <table>
-                <tr>
-                    <td><span class="num">{{ question.answer_count|intcomma }}</span> </td>
-                    <td><span class="num">{{ question.score|intcomma }}</span> </td>
-                    <td><span class="num">{{ question.view_count|cnprog_intword|safe }}</span> </td>
-                </tr>  
-                <tr>
-                    <td><span class="unit">{% trans "answers" %}</span></td>
-                    <td><span class="unit">{% trans "votes" %}</span></td>
-                    <td><span class="unit">{% trans "views" %}</span></td>
-                </tr> 
-            </table>
-        </div>
-        
-        <div class="summary">
-            {{ question.summary }}...                
-        </div>
-        
-        {% ifequal tab_id 'active'%}
-        {% if question.wiki and settings.WIKI_ON %}
-        <span class="from wiki">{% trans "community wiki" %}</span>
-        <span class="date" title="{{ question.added_at }}">{% diff_date question.added_at %}</span>
-        {% else %}
-        <div class="from">
-            {% comment %}{% gravatar question.last_activity_by 24 %}{% endcomment %}
-            <span class="author"><a href="{{ question.last_activity_by.get_profile_url }}">{{ question.last_activity_by }}</a></span>
-            <span class="score">{% get_score_badge question.last_activity_by %} </span>
-            <span class="date" title="{{ question.last_activity_at }}">{% diff_date question.last_activity_at %}</span>
-        </div>
-        {% endif %}
-        {% else %}
-        {% if question.wiki and settings.WIKI_ON %}
-        <span class="from wiki">{% trans "community wiki" %}</span>
-        <span class="date" title="{{ question.added_at }}">{% diff_date question.added_at %}</span>
-        {% else %}
-        <div class="from">
-            {% comment %}{% gravatar question.author 24 %}{% endcomment %}
-            {% if question.last_activity_at != question.added_at %}
-                {% if question.author.id != question.last_activity_by.id %}
-                    {% trans "Posted:" %}
-                    <span class="author"><a href="{{ question.author.get_profile_url }}">{{ question.author }}</a></span>
-                    <span class="score">{% get_score_badge question.author %} </span>
-                    / {% trans "Updated:" %}
-                    <span class="author"><a href="{{ question.last_activity_by.get_profile_url }}">{{ question.last_activity_by }}</a></span>
-                    <span class="score">{% get_score_badge question.last_activity_by %} </span>
-                    <span class="date" title="{{ question.last_activity_at }}">{% diff_date question.last_activity_at %}</span>
-                {% else %}
-                    {% trans "Updated:" %}
-                    <span class="author"><a href="{{ question.last_activity_by.get_profile_url }}">{{ question.last_activity_by }}</a></span>
-                    <span class="score">{% get_score_badge question.last_activity_by %} </span>
-                    <span class="date" title="{{ question.last_activity_at }}">{% diff_date question.last_activity_at %}</span>
-                {% endif %}
-            {% else %}
-                {% trans "Posted:" %}
-                <span class="author"><a href="{{ question.author.get_profile_url }}">{{ question.author }}</a></span>
-                <span class="score">{% get_score_badge question.author %} </span>
-                <span class="date" title="{{ question.added_at }}">{% diff_date question.added_at %}</span>
-            {% endif %}
-        </div>
-        {% endif %}
-        {% endifequal %}
-        
-        <div class="tags">
-        {% for tag in question.tagname_list %}
-        <a href="{% url forum.views.tag tag|urlencode %}" title="{% trans "see questions tagged" %}'{{ tag }}'{% trans "using tags" %}" rel="tag">{{ tag }}</a>
-        {% endfor %}
-        </div>
-    </div>
-    {% endfor %}
-    {% if searchtitle %}
-        {% if questions_count == 0 %}
-        <p class="evenMore" style="padding-top:30px;text-align:center;">
-            {% trans "Did not find anything?" %}
-        {% else %}
-        <p class="evenMore" style="padding-left:9px">
-            {% trans "Did not find what you were looking for?" %} 
-        {% endif %}
-        <a href="{% url ask %}">{% trans "Please, post your question!" %}</a>
-        </p>
-    {% endif %}
-</div>
-{% endblock %}
-
-{% block tail %}
-    <div class="pager">{% cnprog_paginator context %}</div>
-    <div class="pagesize">{% cnprog_pagesize context %}</div>
-{% endblock %}
-
-{% block sidebar %}
-<div class="boxC">
-		{% if searchtag %}
-            {% blocktrans count questions_count as cnt with questions_count|intcomma as q_num and searchtag as tagname %}
-            have total {{q_num}} questions tagged {{tagname}}
-            {% plural %}
-            have total {{q_num}} questions tagged {{tagname}}
-            {% endblocktrans %}
-		{% else %}
-			{% if searchtitle %}
-                {% if settings.USE_SPHINX_SEARCH %}
-                    {% blocktrans count questions_count as cnt with questions_count|intcomma as q_num %}
-                    have total {{q_num}} questions containing {{searchtitle}} in full text
-                    {% plural %}
-                    have total {{q_num}} questions containing {{searchtitle}} in full text
-                    {% endblocktrans %}
-                {% else %}
-                    {% blocktrans count questions_count as cnt with questions_count|intcomma as q_num %}
-                    have total {{q_num}} questions containing {{searchtitle}}
-                    {% plural %}
-                    have total {{q_num}} questions containing {{searchtitle}}
-                    {% endblocktrans %}
-                {% endif %}
-			{% else %}
-                {% if is_unanswered %}
-                    {% blocktrans count questions as cnt with questions_count|intcomma as q_num %}
-                    have total {{q_num}} unanswered questions
-                    {% plural %}
-                    have total {{q_num}} unanswered questions
-                    {% endblocktrans %}
-                {% else %}
-                    {% blocktrans count questions as cnt with questions_count|intcomma as q_num %}
-                    have total {{q_num}} questions
-                    {% plural %}
-                    have total {{q_num}} questions
-                    {% endblocktrans %}
-                {% endif %}
-			{% endif %}
-		{% endif %}
-        <p class="nomargin">
-        {% ifequal tab_id "latest" %}
-			{% trans "latest questions info" %}
-        {% endifequal %}
-        
-        {% ifequal tab_id "active" %}
-            {% trans "Questions are sorted by the <strong>time of last update</strong>." %} 
-			{% trans "Most recently answered ones are shown first." %}
-        {% endifequal %}
-        
-        {% ifequal tab_id "hottest" %}
-			{% trans "Questions sorted by <strong>number of responses</strong>." %}
-            {% trans "Most answered questions are shown first." %}
-        {% endifequal %}
-        
-        {% ifequal tab_id "mostvoted" %}
-			{% trans "Questions are sorted by the <strong>number of votes</strong>." %}
-            {% trans "Most voted questions are shown first." %}
-        {% endifequal %}
-        </p>
-</div>
-{% if request.user.is_authenticated %} 
-{% include "tag_selector.html" %}
-{% endif %}
-<div class="boxC">
-	<h3 class="subtitle">{% trans "Related tags" %}</h3>
-    <div class="tags">
-        {% for tag in tags %}
-            <a rel="tag" title="{% blocktrans with tag.name as tag_name %}see questions tagged '{{ tag_name }}'{% endblocktrans %}"  href="{% url forum.views.tag tag.name|urlencode %}">{{ tag.name }}</a>
-            <span class="tag-number">&#215; {{ tag.used_count|intcomma }}</span>
-            <br />
-        {% endfor %}
-    </div>
-</div>
-
-{% endblock %}
-<!-- end questions.html -->
->>>>>>> 3e7c42f8
+{% extends "base.html" %}
+<!-- questions.html -->
+{% load extra_tags %}
+{% load i18n %}
+{% load humanize %}
+{% load extra_filters %}
+{% load smart_if %}
+{% block title %}{% spaceless %}{% trans "Questions" %}{% endspaceless %}{% endblock %}
+{% block forejs %}
+       <script type="text/javascript">
+           var tags = {{ tags_autocomplete|safe }};
+           $().ready(function(){
+               var tab_id = "{{ tab_id }}";
+               $("#"+tab_id).attr('className',"on");
+               var on_tab = {% if is_unanswered %}'#nav_unanswered'{% else %}'#nav_questions'{% endif %};
+               $(on_tab).attr('className','on');
+               Hilite.exact = false;
+               Hilite.elementid = "listA";
+               Hilite.debug_referrer = location.href;
+           });
+       </script>
+       <script type='text/javascript' src='{% href "/content/js/com.cnprog.editor.js" %}'></script>
+       <script type='text/javascript' src='{% href "/content/js/com.cnprog.tag_selector.js" %}'></script>
+{% endblock %}
+{% block content %}
+<div class="tabBar">
+    <div class="headQuestions">
+        {% if searchtag %}
+            {% trans "Found by tags" %}
+        {% else %}
+            {% if searchtitle %}
+                {% if settings.USE_SPHINX_SEARCH %}
+                    {% trans "Search results" %}
+                {% else %}
+                    {% trans "Found by title" %}
+                {% endif %}
+            {% else %}
+                {% if is_unanswered %}
+                    {% trans "Unanswered questions" %}
+                {% else %}
+                    {% trans "All questions" %}
+                {% endif %}
+            {% endif %}
+        {% endif %}
+    </div>
+    <div class="tabsA">
+        <a id="latest" href="{% if is_search %}{{ search_uri }}&{% else %}?{% endif %}sort=latest" class="off" title="{% trans "most recently asked questions" %}">{% trans "newest" %}</a>
+        <a id="active" href="{% if is_search %}{{ search_uri }}&{% else %}?{% endif %}sort=active" class="off" title="{% trans "most recently updated questions" %}">{% trans "active" %}</a>
+        <a id="hottest" href="{% if is_search %}{{ search_uri }}&{% else %}?{% endif %}sort=hottest" class="off" title="{% trans "hottest questions" %}">{% trans "hottest" %}</a>
+        <a id="mostvoted" href="{% if is_search %}{{ search_uri }}&{% else %}?{% endif %}sort=mostvoted" class="off" title="{% trans "most voted questions" %}">{% trans "most voted" %}</a>    
+    </div>
+</div>
+<div id="listA">
+    {% for question in questions.object_list %}
+    <div class="qstA"
+        {% if request.user.is_authenticated %}
+            {% if question.interesting_score > 0 %}
+                    style="background:#ffff99;"
+            {% else %}
+                {% if not request.user.hide_ignored_questions %}
+                    {% if question.ignored_score > 0 %}
+                    style="background:#f3f3f3;"
+                    {% endif %}
+                {% endif %}
+            {% endif %}
+        {% endif %}
+    >
+        <h2>
+            <a href="{{ question.get_absolute_url }}">{{ question.get_question_title }}</a>
+        </h2>
+        <div class="stat">
+            <table>
+                <tr>
+                    <td><span class="num">{{ question.answer_count|intcomma }}</span> </td>
+                    <td><span class="num">{{ question.score|intcomma }}</span> </td>
+                    <td><span class="num">{{ question.view_count|cnprog_intword|safe }}</span> </td>
+                </tr>  
+                <tr>
+                    <td><span class="unit">{% trans "answers" %}</span></td>
+                    <td><span class="unit">{% trans "votes" %}</span></td>
+                    <td><span class="unit">{% trans "views" %}</span></td>
+                </tr> 
+            </table>
+        </div>
+        
+        <div class="summary">
+            {{ question.summary }}...                
+        </div>
+        
+        {% ifequal tab_id 'active'%}
+        {% if question.wiki and settings.WIKI_ON %}
+        <span class="from wiki">{% trans "community wiki" %}</span>
+        <span class="date" title="{{ question.added_at }}">{% diff_date question.added_at %}</span>
+        {% else %}
+        <div class="from">
+            {% comment %}{% gravatar question.last_activity_by 24 %}{% endcomment %}
+            <span class="author"><a href="{{ question.last_activity_by.get_profile_url }}">{{ question.last_activity_by }}</a></span>
+            <span class="score">{% get_score_badge question.last_activity_by %} </span>
+            <span class="date" title="{{ question.last_activity_at }}">{% diff_date question.last_activity_at %}</span>
+        </div>
+        {% endif %}
+        {% else %}
+        {% if question.wiki and settings.WIKI_ON %}
+        <span class="from wiki">{% trans "community wiki" %}</span>
+        <span class="date" title="{{ question.added_at }}">{% diff_date question.added_at %}</span>
+        {% else %}
+        <div class="from">
+            {% comment %}{% gravatar question.author 24 %}{% endcomment %}
+            {% if question.last_activity_at != question.added_at %}
+                {% if question.author.id != question.last_activity_by.id %}
+                    {% trans "Posted:" %}
+                    <span class="author"><a href="{{ question.author.get_profile_url }}">{{ question.author }}</a></span>
+                    <span class="score">{% get_score_badge question.author %} </span>
+                    / {% trans "Updated:" %}
+                    <span class="author"><a href="{{ question.last_activity_by.get_profile_url }}">{{ question.last_activity_by }}</a></span>
+                    <span class="score">{% get_score_badge question.last_activity_by %} </span>
+                    <span class="date" title="{{ question.last_activity_at }}">{% diff_date question.last_activity_at %}</span>
+                {% else %}
+                    {% trans "Updated:" %}
+                    <span class="author"><a href="{{ question.last_activity_by.get_profile_url }}">{{ question.last_activity_by }}</a></span>
+                    <span class="score">{% get_score_badge question.last_activity_by %} </span>
+                    <span class="date" title="{{ question.last_activity_at }}">{% diff_date question.last_activity_at %}</span>
+                {% endif %}
+            {% else %}
+                {% trans "Posted:" %}
+                <span class="author"><a href="{{ question.author.get_profile_url }}">{{ question.author }}</a></span>
+                <span class="score">{% get_score_badge question.author %} </span>
+                <span class="date" title="{{ question.added_at }}">{% diff_date question.added_at %}</span>
+            {% endif %}
+        </div>
+        {% endif %}
+        {% endifequal %}
+        
+        <div class="tags">
+        {% for tag in question.tagname_list %}
+        <a href="{% url forum.views.tag tag|urlencode %}" title="{% trans "see questions tagged" %}'{{ tag }}'{% trans "using tags" %}" rel="tag">{{ tag }}</a>
+        {% endfor %}
+        </div>
+    </div>
+    {% endfor %}
+    {% if searchtitle %}
+        {% if questions_count == 0 %}
+        <p class="evenMore" style="padding-top:30px;text-align:center;">
+            {% trans "Did not find anything?" %}
+        {% else %}
+        <p class="evenMore" style="padding-left:9px">
+            {% trans "Did not find what you were looking for?" %} 
+        {% endif %}
+        <a href="{% url ask %}">{% trans "Please, post your question!" %}</a>
+        </p>
+    {% endif %}
+</div>
+{% endblock %}
+
+{% block tail %}
+    <div class="pager">{% cnprog_paginator context %}</div>
+    <div class="pagesize">{% cnprog_pagesize context %}</div>
+{% endblock %}
+
+{% block sidebar %}
+<div class="boxC">
+		{% if searchtag %}
+            {% blocktrans count questions_count as cnt with questions_count|intcomma as q_num and searchtag as tagname %}
+            have total {{q_num}} questions tagged {{tagname}}
+            {% plural %}
+            have total {{q_num}} questions tagged {{tagname}}
+            {% endblocktrans %}
+		{% else %}
+			{% if searchtitle %}
+                {% if settings.USE_SPHINX_SEARCH %}
+                    {% blocktrans count questions_count as cnt with questions_count|intcomma as q_num %}
+                    have total {{q_num}} questions containing {{searchtitle}} in full text
+                    {% plural %}
+                    have total {{q_num}} questions containing {{searchtitle}} in full text
+                    {% endblocktrans %}
+                {% else %}
+                    {% blocktrans count questions_count as cnt with questions_count|intcomma as q_num %}
+                    have total {{q_num}} questions containing {{searchtitle}}
+                    {% plural %}
+                    have total {{q_num}} questions containing {{searchtitle}}
+                    {% endblocktrans %}
+                {% endif %}
+			{% else %}
+                {% if is_unanswered %}
+                    {% blocktrans count questions as cnt with questions_count|intcomma as q_num %}
+                    have total {{q_num}} unanswered questions
+                    {% plural %}
+                    have total {{q_num}} unanswered questions
+                    {% endblocktrans %}
+                {% else %}
+                    {% blocktrans count questions as cnt with questions_count|intcomma as q_num %}
+                    have total {{q_num}} questions
+                    {% plural %}
+                    have total {{q_num}} questions
+                    {% endblocktrans %}
+                {% endif %}
+			{% endif %}
+		{% endif %}
+        <p class="nomargin">
+        {% ifequal tab_id "latest" %}
+			{% trans "latest questions info" %}
+        {% endifequal %}
+        
+        {% ifequal tab_id "active" %}
+            {% trans "Questions are sorted by the <strong>time of last update</strong>." %} 
+			{% trans "Most recently answered ones are shown first." %}
+        {% endifequal %}
+        
+        {% ifequal tab_id "hottest" %}
+			{% trans "Questions sorted by <strong>number of responses</strong>." %}
+            {% trans "Most answered questions are shown first." %}
+        {% endifequal %}
+        
+        {% ifequal tab_id "mostvoted" %}
+			{% trans "Questions are sorted by the <strong>number of votes</strong>." %}
+            {% trans "Most voted questions are shown first." %}
+        {% endifequal %}
+        </p>
+</div>
+{% if request.user.is_authenticated %} 
+{% include "tag_selector.html" %}
+{% endif %}
+<div class="boxC">
+	<h3 class="subtitle">{% trans "Related tags" %}</h3>
+    <div class="tags">
+        {% for tag in tags %}
+            <a rel="tag" title="{% blocktrans with tag.name as tag_name %}see questions tagged '{{ tag_name }}'{% endblocktrans %}"  href="{% url forum.views.tag tag.name|urlencode %}">{{ tag.name }}</a>
+            <span class="tag-number">&#215; {{ tag.used_count|intcomma }}</span>
+            <br />
+        {% endfor %}
+    </div>
+</div>
+
+{% endblock %}
+<!-- end questions.html -->