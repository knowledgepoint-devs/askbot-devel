<!-- users_questions.html -->
{% load extra_tags %}
{% load extra_filters %}
{% load humanize %}
{% load i18n %}
<div class="user-stats-table">
    {% for question in questions %}
        {% if question.favourite_count %}
            {% if question.favorited_myself %}
                <div class="favorites-count">
                    <img title="{% trans "this questions was selected as favorite" %} {{question.favourite_count}} {% trans "number of times" %}" 
                        alt="{% trans "thumb-up on" %}"
						src="{% href "/content/images/vote-favorite-on.png" %}"/>
                    <div><b>{{question.favourite_count|intcomma}}</b></div>
                </div>
            {% else %}
                <div class="favorites-count-off">
                    <img title="{% trans "this question was selected as favorite" %}{{question.favourite_count}} {% trans "number of times" %}" 
                        alt="{% trans "thumb-up off" %}"
						src="{% href "/content/images/vote-favorite-off.png" %}"/>
                    <div><b>{{question.favourite_count|intcomma}}</b></div>
                </div>
            {% endif %}
        {% else %}
            <div class="favorites-empty"> </div>
        {% endif %}
    <div id="question-summary-{{question.id}}" class="question-summary narrow">
<<<<<<< HEAD
        <a style="text-decoration: none;" href="{{ question.get_absolute_url}}">
            <span class="stats">
                <span class="votes">
                    <span class="vote-count-post">{{question.vote_count|intcomma}}</span> 
=======
        <a style="text-decoration: none;" href="{% url question id=question.id %}{{question.title|slugify}}">
            <div class="stats">
                <div class="votes">
                    <span class="vote-count-post">{{question.vote_count|intcomma}}</span>
>>>>>>> 9d1fb989
                    {% trans "votes" %}
                </div >
                <div title="{% if question.answer_accepted %}{% trans "this answer has been accepted to be correct" %}{% endif %}" class="status {% if question.answer_accepted %}answered-accepted{% endif %} {% ifequal question.answer_count 0 %}unanswered{% endifequal %}{% ifnotequal question.answer_count 0 %}answered{% endifnotequal %}">
                    <span class="answer-count-post">{{question.answer_count|intcomma}}</span>
                    {% trans "answers" %}
                </div>
                <div class="views">
                     <span class="views-count-post">{{question.view_count|cnprog_intword|safe}}</span>
					 {% trans "views" %}
                </div>
            </div>
        </a>
        <div class="summary">
<<<<<<< HEAD
            <h3>
                <a title="{{question.summary}}" href="{% url question question.id%}{{question.title|slugify}}">{{question.title}}</a>
            </h3>
=======
            <div class="question-title">
                <a title="{{question.summary}}" href="{% url question id=question.id %}{{question.title|slugify}}">{{question.title}}</a>
            </div>
>>>>>>> 9d1fb989
            <div class="tags">
                {% convert2tagname_list question %}
                {% for tag in question.tagnames %}
					<!--todo - move trans below to blocktrans -->
                    <a href="{% url forum.views.tag tag|urlencode %}" title="{% trans "see questions tagged" %} '{{ tag }}' {% trans "using tags" %}" rel="tag">{{ tag }}</a>
                {% endfor %}
            </div>
            <div class="started">
                <span class="relativetime" title="{{question.last_activity_at}}">{% diff_date question.last_activity_at %}</span>
                {% if question.la_username %}
                    <a href="{% url users %}{{question.la_user_id}}/{{question.la_username}}">{{question.la_username}}</a> {% get_score_badge_by_details question.la_user_reputation question.la_user_gold question.la_user_silver question.la_user_bronze%}
                {% endif %}
            </div>
        </div>
    </div>
    <br clear="all"/>
    {% endfor %}
</div>
<!-- end users_questions.html --><|MERGE_RESOLUTION|>--- conflicted
+++ resolved
@@ -25,17 +25,10 @@
             <div class="favorites-empty"> </div>
         {% endif %}
     <div id="question-summary-{{question.id}}" class="question-summary narrow">
-<<<<<<< HEAD
-        <a style="text-decoration: none;" href="{{ question.get_absolute_url}}">
-            <span class="stats">
-                <span class="votes">
-                    <span class="vote-count-post">{{question.vote_count|intcomma}}</span> 
-=======
         <a style="text-decoration: none;" href="{% url question id=question.id %}{{question.title|slugify}}">
             <div class="stats">
                 <div class="votes">
                     <span class="vote-count-post">{{question.vote_count|intcomma}}</span>
->>>>>>> 9d1fb989
                     {% trans "votes" %}
                 </div >
                 <div title="{% if question.answer_accepted %}{% trans "this answer has been accepted to be correct" %}{% endif %}" class="status {% if question.answer_accepted %}answered-accepted{% endif %} {% ifequal question.answer_count 0 %}unanswered{% endifequal %}{% ifnotequal question.answer_count 0 %}answered{% endifnotequal %}">
@@ -49,15 +42,9 @@
             </div>
         </a>
         <div class="summary">
-<<<<<<< HEAD
-            <h3>
-                <a title="{{question.summary}}" href="{% url question question.id%}{{question.title|slugify}}">{{question.title}}</a>
-            </h3>
-=======
             <div class="question-title">
                 <a title="{{question.summary}}" href="{% url question id=question.id %}{{question.title|slugify}}">{{question.title}}</a>
             </div>
->>>>>>> 9d1fb989
             <div class="tags">
                 {% convert2tagname_list question %}
                 {% for tag in question.tagnames %}
