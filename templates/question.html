--- conflicted
+++ resolved
@@ -240,21 +240,6 @@
                                 </table>
                                 
                             </div>
-                            
-<<<<<<< HEAD
-                                                        
-=======
-                            <div class="post-comments" style="margin-bottom:20px">
-                                <input id="can-post-comments-question-{{question.id}}" type="hidden" value="{{ request.user|can_add_comments }}"/>
-                                <a id="comments-link-question-{{question.id}}" class="comments-link">
-								{% if question.comment_count %}{% trans "comments" %} <strong>({{question.comment_count}})</strong>
-								{% else %}{% trans "add comment" %}
-								{% endif %}</a>
-                                <div id="comments-question-{{question.id}}" class="comments-container">
-                                <div class="comments"/></div>
-                            </div>>
-                            
->>>>>>> 74d818c5
                         </div>
                         
                     </td>
@@ -427,14 +412,6 @@
                         	                    
                                             </table>
                                             
-                                        </div>
-                                        <div id="comment-{{ answer.id }}" class="post-comments" >
-                                            <input id="can-post-comments-answer-{{answer.id}}" type="hidden" value="{{ request.user|can_add_comments }}"/>
-                                            <a id="comments-link-answer-{{answer.id}}" class="comments-link">
-												{% if answer.comment_count %}{% trans "comments" %} 
-												<strong>({{answer.comment_count}})</strong>{% else %}{% trans "add comment" %}{% endif %}</a>
-                                            <div id="comments-answer-{{answer.id}}" class="comments-container">
-                                            <div class="comments"/></div>
                                         </div>
                                         
                                     </div>
