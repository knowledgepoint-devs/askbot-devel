--- conflicted
+++ resolved
@@ -92,20 +92,12 @@
                 {% endif %}
                 {{ form1.email }}
             </div>
-<<<<<<< HEAD
-            <p class='nomargin'>{% trans "receive updates motivational blurb" %}</p>
-            {% include "edit_user_email_feeds_form.html" %}
-<<<<<<< HEAD:templates/authopenid/complete.html
-=======
             <p class='nomargin'>{% trans "Tag filter tool will be your right panel, once you log in." %}</p>
->>>>>>> 82d35490db90878f013523c4d1a5ec3af2df8b23:templates/authopenid/complete.html
-=======
             <p>{% trans "receive updates motivational blurb" %}</p>
             <div class='simple-subscribe-options'>
             {{email_feeds_form.subscribe}}
             </div>
             <p class='space-above'>{% trans "Tag filter tool will be your right panel, once you log in." %}</p>
->>>>>>> 3e7c42f8
             <div class="submit-row"><input type="submit" class="submit" name="bnewaccount" value="{% trans "create account" %}"/></div>
 		</form>
 	</div>
