--- conflicted
+++ resolved
@@ -13,11 +13,7 @@
 {% trans "Please enter your username below and new password will be sent to your registered e-mail" %}
 </div>
 {% if form.errors %}
-<<<<<<< HEAD
 <p class="errors"><span class="big">{% trans "Sorry, looks like we have some errors:" %}</span><br>
-=======
-<p class="errors"><span class="big">{% "Sorry, looks like we have some errors:" %}</span><br/>
->>>>>>> cc378999
 	{% if form.username.errors %} 
 		<span class="error">{{ form.username.errors|join:", " }}</span>
 	{% endif %}
