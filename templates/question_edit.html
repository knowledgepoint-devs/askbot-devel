{% extends "base.html" %}
<!-- question_edit.html -->
{% load i18n %}
{% block title %}{% spaceless %}{% trans "Edit question" %}{% endspaceless %}{% endblock %}
{% block forejs %}
        <script type='text/javascript' src='/content/js/com.cnprog.editor.js'></script>
        <script type='text/javascript' src='/content/js/com.cnprog.post.js'></script>
        <script type='text/javascript' src='/content/js/jquery.validate.pack.js'></script>
        <script type='text/javascript' src='/content/js/wmd/showdown.js'></script>
        <script type='text/javascript' src='/content/js/wmd/wmd.js'></script>
        <link rel="stylesheet" type="text/css" href="/content/js/wmd/wmd.css" />
        <script type="text/javascript">
		//todo move javascript out        
        $().ready(function(){
            $("#nav_questions").attr('className',"on");
            $('#editor').TextAreaResizer();
            
            //highlight code synctax when editor has new text
            $("#editor").typeWatch({highlight: false, wait: 3000,
                             captureLength: 5, callback: lanai.highlightSyntax});
                             
            //toggle preview of editor
            var display = true;
            var txt = "[{% trans "hide preview"}%]";
            $('#pre-collapse').text(txt);
            $('#pre-collapse').bind('click', function(){
                txt = display ? "[{% trans "show preview" %}]" : "[{% trans "hide preview" %}]";
                display = !display;
                $('#previewer').toggle();
                $('#pre-collapse').text(txt);
            });
            
            //Tags autocomplete action
            var tags = {{ tags|safe }};
        	$("#id_tags").autocomplete(tags, {
        		matchContains: true,
                max: 20,
                multiple: true,
                multipleSeparator: " ",
                highlightItem: true,
                scroll: true,
                scrollHeight: 300,
        		formatItem: function(row, i, max) {
        			return row.n + " ("+ row.c +")";
        		},
                formatResult: function(row, i, max){
                    return row.n;
                }
                
            });
            
            setupFormValidation("#fmedit", CPValidator.getQuestionFormRules(), CPValidator.getQuestionFormMessages());
            
            $('#id_revision').unbind().change(function(){
                $("#select_revision").click();
            });
            lanai.highlightSyntax();
            
        });
        </script>
{% endblock %}
        
{% block content %}
<div id="main-bar" class="headNormal">
    {% trans "Edit question" %} [<a href="{{ question.get_absolute_url }}">{% trans "back" %}</a>]
</div>
<div id="main-body" class="ask-body">
    <div id="askform">
        <form id="fmedit" action="{% url edit_question question.id %}" method="post" >
            <label for="id_revision" ><strong>{% trans "revision" %}:</strong></label> <br/> 
            {% if revision_form.revision.errors %}{{ revision_form.revision.errors.as_ul }}{% endif %}
            <div style="vertical-align:middle">
            {{ revision_form.revision }} <input type="submit" style="display:none" id="select_revision" name="select_revision" 
											value="{% trans "select revision"%}">
            </div> 
            <div class="form-item">
                <label for="id_title" ><strong>{{ form.title.label_tag }}:</strong></label> <span class="form-error"></span><br/> 
                {{ form.title }} {{ form.title.errors }}  
                <div class="title-desc">
                    {{ form.title.help_text }}
                </div>     
            </div>
            <div class="form-item">
                <div id="wmd-button-bar" class="wmd-panel"></div>
                {{ form.text }}
                <span class="form-error"></span>
                <div class="preview-toggle">
                    <table width="100%">
                        <tr>
                            <td>
                                <span id="pre-collapse" title="{% trans "Toggle the real time Markdown editor preview" %}">{% trans "toggle preview" %}</span>
                            </td>
                            <td style="text-align:right;">
                                {{ form.wiki }} <span style="color:#000;cursor:help" title="{{form.wiki.help_text}}">{{ form.wiki.label_tag }} </span>
                            </td>
                        </tr>
                    
                    </table>   
                </div>
                <div id="previewer" class="wmd-preview"></div>
            </div>
            <div class="form-item">
                <strong>{{ form.tags.label_tag }}:</strong> <span class="form-error"></span><br/>
                {{ form.tags }}  {{ form.tags.errors }}
                <div class="title-desc">
                    {{ form.tags.help_text }}
                </div>
            </div>
            <strong>{{ form.summary.label_tag }}</strong> <br/>
            {{ form.summary }}  {{ form.summary.errors }}
            <div class="title-desc">
                {{ form.summary.help_text }}
            </div>
<<<<<<< HEAD
            <br>

	    <p class="form-item">
                <strong>{{ form.categories.label_tag }}:</strong> {% trans "(required)" %} <span class="form-error"></span><br>
                {{ form.categories }}  {{ form.categories.errors }}
            </p>

=======
>>>>>>> cc378999
            <div class="error" ></div>
            <input type="submit" value="{% trans "Save edit" %}" class="submit" />
            <input type="button" value="{% trans "Cancel" %}" class="submit" onclick="history.back(-1);" />
        </form>
    </div>
</div>
{% endblock %}

{% block sidebar %}
{% include "question_edit_tips.html" %}
{% endblock %}

{% block endjs %}
{% endblock %}
<!-- end question_edit.html --><|MERGE_RESOLUTION|>--- conflicted
+++ resolved
@@ -111,16 +111,12 @@
             <div class="title-desc">
                 {{ form.summary.help_text }}
             </div>
-<<<<<<< HEAD
             <br>
 
 	    <p class="form-item">
                 <strong>{{ form.categories.label_tag }}:</strong> {% trans "(required)" %} <span class="form-error"></span><br>
                 {{ form.categories }}  {{ form.categories.errors }}
             </p>
-
-=======
->>>>>>> cc378999
             <div class="error" ></div>
             <input type="submit" value="{% trans "Save edit" %}" class="submit" />
             <input type="button" value="{% trans "Cancel" %}" class="submit" onclick="history.back(-1);" />
