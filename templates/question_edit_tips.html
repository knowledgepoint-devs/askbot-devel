<!-- question_edit_tips.html -->
{% load i18n %}
<div class="boxC">
    <p class="subtitle darkred">{% trans "question tips" %}</p>
    <div>
        <ul class="list-item">
            <li> <b>{% trans "please ask a relevant question" %}</b>
            </li>
            <li>
                {% trans "please try provide enough details" %}
            </li>
            <li>
				{% trans "be clear and concise" %}
            </li>
        </ul>
<<<<<<< HEAD
         <a href="{% url faq %}" target="_blank" title="{% trans "see frequently asked questions" %}" style="float:right;position:relative">{% trans "faq" %} »</a>
         <br>  
=======
         <a href="/faq/" target="_blank" title="{% trans "see frequently asked questions" %}" style="float:right;position:relative">faq »</a>
>>>>>>> cc378999
    </div>
</div>

<div class="boxC">
    <p class="subtitle">{% trans "Markdown tips" %}</p>
    <ul class="list-item">
        <li>
            {% trans "*italic* or __italic__" %}
        </li>
        <li>
			{% trans "**bold** or __bold__" %}
        </li>
        <li>
            <b>{% trans "link" %}</b>:[{% trans "text" %}](http://url.com/ "{% trans "title" %}")

        </li>
        
        <li>
            <b>{% trans "image" %}</b>：![alt {% trans "text" %}](/path/img.jpg "{% trans "title" %}")

        </li>
        <li>
			{% trans "numbered list:" %}
            1.  Foo
            2.  Bar
        </li>
        <li>
			{% trans "basic HTML tags are also supported" %}
        </li>
    </ul>
    <a href="http://en.wikipedia.org/wiki/Markdown" target="_blank" style="float:right;position:relative">{% trans "learn more about Markdown" %} »</a>
</div>
<!-- end question_edit_tips.html --><|MERGE_RESOLUTION|>--- conflicted
+++ resolved
@@ -13,12 +13,8 @@
 				{% trans "be clear and concise" %}
             </li>
         </ul>
-<<<<<<< HEAD
          <a href="{% url faq %}" target="_blank" title="{% trans "see frequently asked questions" %}" style="float:right;position:relative">{% trans "faq" %} »</a>
          <br>  
-=======
-         <a href="/faq/" target="_blank" title="{% trans "see frequently asked questions" %}" style="float:right;position:relative">faq »</a>
->>>>>>> cc378999
     </div>
 </div>
 
