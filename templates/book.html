{% extends "base_content.html" %}
<!-- template book.html -->
{% load i18n %}
{% load extra_tags %}
{% load extra_filters %}
{% load humanize %}
{% block title %}{% spaceless %}{{ book.title }}-{% trans "reading channel" %}{% endspaceless %}{% endblock %}
{% block forejs %}
       <script type="text/javascript">        
         $().ready(function(){
            $("#nav_books").attr('className',"on");
            //$("#nav_ask").hide();
        });
         
        </script>
{% endblock %}
{% block content %}
    <div class="headNormal"><a href="{{ book.get_absolute_url }}">《{{ book.title }}》</a></div>
    <div class="bookInfo">
        <div class="bookCover">
            <img src="{{ book.cover_img }}" >
        </div>
        <div class="bookSummary">
            <table>
    	        <tr>
    	        	<td>{% trans "[author]" %}</td>
    	        	<td><b><a href="{% url user book.user.id %}" rel="nofollow" >{{ book.author }}</a></b></td>
    	        </tr>
    	        <tr>
    	        	<td>{% trans "[publisher]" %}</td>
    	        	<td>{{ book.publication }}</td>
    	        </tr>
                <tr>
    	        	<td>{% trans "[publication date]" %}</td>
    	        	<td>{{ book.published_at|date:"Y-m" }}</td>
    	        </tr>
                <tr>
    	        	<td>{% trans "[price]" %}</td>
    	        	<td>{{ book.price }} {% trans "currency unit" %}</td>
    	        </tr>
                <tr>
    	        	<td>{% trans "[pages]" %}</td>
    	        	<td>{{ book.pages }} {% trans "pages abbreviation" %}</td>
    	        </tr>
                <tr>
    	        	<td>{% trans "[tags]" %}</td>
    	        	<td>{{ book.tagnames }}</td>
    	        </tr>
                <tr>
    	        	<td>&nbsp;</td>
    	        	<td> </td>
    	        </tr>
                {% if author_info.blog_url %}
                <tr>
                    <td></td>
                    <td><a href="{{ author_info.blog_url }}" rel="nofollow" >{% trans "author blog" %} »</a></td>
    	        </tr>
                
                {% endif %}
                <tr>
                    <td> </td>
                    <td><a href="#" rel="nofollow">{% trans "book directory" %} »</a></td>
    	        </tr>
                <tr>
                    <td> </td>
                    <td><a href="#" rel="nofollow">{% trans "buy online" %} »</a></td>
    	        </tr>
            </table>
        </div>
        <div class="blogRss">
    
        </div>
    </div>
    
    <div class="bookQuestions">
        
        <div class="tabBar">
            <div class="tabsB">
                <a id="qa" class="on" title="{% trans "book technical Q&A %}" href="#">{% trans "reader questions" %}</a>
            </div>
        </div>
        <div class="bookAsk"><a href="{% url ask_book book.short_name %}">{% trans "ask the author" %}</div>
        <div class="user-stats-table">
            {% for question in questions.object_list %}
                {% if question.favourite_count %}
                    {% if question.favorited_myself %}
                        <div class="favorites-count">
                            <img title="{% trans "this question was selected as favorite" %} {{question.favourite_count}} {% trans "number of times" %}" src="/content/images/vote-favorite-on.png">
                            <div><b>{{question.favourite_count|intcomma}}</b></div>
                        </div>
                    {% else %}
                        <div class="favorites-count-off">
                            <img title="{% trans "this question was selected as favorite" %} {{question.favourite_count}} {% trans "number of times" %}" src="/content/images/vote-favorite-off.png">
                            <div><b>{{question.favourite_count|intcomma}}</b></div>
                        </div>
                    {% endif %}
                {% else %}
                    <div class="favorites-empty"> </div>
                {% endif %}
            <div id="question-summary-{{question.id}}" class="question-summary narrow">
                <a style="text-decoration: none;" href="{% url questions %}{{question.id}}/{{question.get_question_title}}">
                    <div class="stats">
                        <div class="votes">
                            <div class="vote-count-post">{{question.score|intcomma}}</div> 
                            {% trans "votes" %}
                          
                        </div>
                        <div title="{% if question.answer_accepted %}{% trans "the answer has been accepted to be correct" %}{% endif %}" class="status {% if question.answer_accepted %}answered-accepted{% endif %} {% ifequal question.answer_count 0 %}unanswered{% endifequal %}{% ifnotequal question.answer_count 0 %}answered{% endifnotequal %}">
                            <div class="answer-count-post">{{question.answer_count|intcomma}}</div>
							{% trans "answer" %}

                        </div>
                        <div class="views">
                             <div class="views-count-post">{{question.view_count|cnprog_intword|safe}}</div>
                             {% trans "views" %}
                        </div>
                    </div>
                </a>
                <div class="bookQuestionItem">
                    <h3>
<<<<<<< HEAD
                        <a title="{{question.summary}}" href="{% url questions %}{{question.id}}/{{question.title}}">{{question.title}}</a>
=======
                        <a title="{{question.summary|collapse}}" href="/questions/{{question.id}}/{{question.title}}">{{question.title}}</a>
>>>>>>> 22237890
                    </h3>
                    <div class="tags">
                        {% for tag in question.tagname_list %}
                        <a href="{% url forum.views.tag tag|urlencode %}" title="{% "see questions tagged with" %}'{{ tag }}'{% trans "using tags" %}" rel="tag">{{ tag }}</a>
                        {% endfor %}
                    </div>
                    <div class="started">
                        <span class="author"><a href="{{ question.last_activity_by.get_profile_url }}">{{ question.last_activity_by }}</a></span>
                        <span class="score">{% get_score_badge question.last_activity_by %} </span>
                        <span class="date" title="{{ question.last_activity_at }}">{% diff_date question.last_activity_at %}</span>
                    </div>
                </div>
            </div>
            <br clear="both"/>
            {% endfor %}
        </div>
    </div>
{% endblock %}
{% block tail %}
                        <div class="pager">
                            {% cnprog_paginator context %}
                            
                        </div>
                        <div class="bookFeed">
                            <div id="feeds">
                                <a href="/feeds/rss" title="{% trans "subscribe to book RSS feed" %}">{% trans "subscribe to the questions feed" %}</a>
                            </div>
                        </div>

{% endblock %}
<!-- end template book.html --><|MERGE_RESOLUTION|>--- conflicted
+++ resolved
@@ -118,11 +118,7 @@
                 </a>
                 <div class="bookQuestionItem">
                     <h3>
-<<<<<<< HEAD
-                        <a title="{{question.summary}}" href="{% url questions %}{{question.id}}/{{question.title}}">{{question.title}}</a>
-=======
-                        <a title="{{question.summary|collapse}}" href="/questions/{{question.id}}/{{question.title}}">{{question.title}}</a>
->>>>>>> 22237890
+                        <a title="{{question.summary|collapse}}" href="{% url questions %}{{question.id}}/{{question.title}}">{{question.title}}</a>
                     </h3>
                     <div class="tags">
                         {% for tag in question.tagname_list %}
