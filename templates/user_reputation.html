{% extends "user.html" %}
<!-- user_reputation.html -->
{% load extra_tags %}
{% load extra_filters %}
{% load humanize %}
{% block userjs %}
       <script type='text/javascript' src='{% href "/content/js/excanvas.pack.js" %}'></script>
       <script type='text/javascript' src='{% href "/content/js/jquery.flot.pack.js" %}'></script>
       
       <script type="text/javascript">
        $().ready(function(){
            var d = {{ reps }};
            var placeholder = $("#diagram");

            var plot = $.plot(placeholder, [d], {
                xaxis: { mode: "time" },
                points: { show: true },
                lines: { show: true }
            });
        });

        </script>
{% endblock %}
{% block usercontent %}
        <div style="padding:5px;font-size:13px;">
            <div id="diagram" style="width:550px;height:250px;float:left">

            </div>
            <div style="float:right; width:385px; height:300px; overflow-y:auto;word-wrap:break-word;" >
                {% for rep in reputation %}
                <p style="clear:both">
                    <div style="float:left;text-align:right;font-family:arial;font-weight:bold;background:#eee;padding:2px 10px 2px 10px;margin-right:5px">
                        <div style="float:left;width:20px;color:green;padding-right:5px">{{ rep.positive }}</div>
                        <div style="float:left;width:20px;color:red">{{ rep.negative }}</div>
                        
                    </div>
<<<<<<< HEAD
                    <a href="{% url questions %}{{ rep.question_id }}/{{ rep.title }}">{{ rep.title }}</a> <span class="small">({{ rep.reputed_at }})</span>                    
=======
                    <a href="{% url question rep.question_id %}{{ rep.title|slugify }}">{{ rep.title }}</a> <span class="small">({{ rep.reputed_at }})</span>                    
>>>>>>> 82d35490
                </p>
                {% endfor %}
            </div>
        </div>
{% endblock %}<!-- end user_reputation.html --><|MERGE_RESOLUTION|>--- conflicted
+++ resolved
@@ -34,11 +34,7 @@
                         <div style="float:left;width:20px;color:red">{{ rep.negative }}</div>
                         
                     </div>
-<<<<<<< HEAD
-                    <a href="{% url questions %}{{ rep.question_id }}/{{ rep.title }}">{{ rep.title }}</a> <span class="small">({{ rep.reputed_at }})</span>                    
-=======
                     <a href="{% url question rep.question_id %}{{ rep.title|slugify }}">{{ rep.title }}</a> <span class="small">({{ rep.reputed_at }})</span>                    
->>>>>>> 82d35490
                 </p>
                 {% endfor %}
             </div>
