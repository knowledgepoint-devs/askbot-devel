*.pyc
*.swp
<<<<<<< HEAD
*.log
settings_local.py
nbproject
=======
nbproject
settings_local.py
log
*.log
>>>>>>> 18f1a07a
<|MERGE_RESOLUTION|>--- conflicted
+++ resolved
@@ -1,12 +1,6 @@
 *.pyc
 *.swp
-<<<<<<< HEAD
 *.log
 settings_local.py
 nbproject
-=======
-nbproject
-settings_local.py
-log
-*.log
->>>>>>> 18f1a07a
+log