# encoding:utf-8
# Django settings for lanai project.
import os.path
import sys
SITE_ID = 1

ADMIN_MEDIA_PREFIX = '/forum/admin/media/'
SECRET_KEY = '$oo^&_m&qwbib=(_4m_n*zn-d=g#s0he5fx9xonnym#8p6yigm'
# List of callables that know how to import templates from various sources.
TEMPLATE_LOADERS = (
    'django.template.loaders.filesystem.load_template_source',
    'django.template.loaders.app_directories.load_template_source',
#     'django.template.loaders.eggs.load_template_source',
)

MIDDLEWARE_CLASSES = [
    #'django.middleware.gzip.GZipMiddleware',
    'django.contrib.sessions.middleware.SessionMiddleware',
    #'django.middleware.locale.LocaleMiddleware',
    #'django.middleware.cache.UpdateCacheMiddleware',
    'django.middleware.common.CommonMiddleware',
    #'django.middleware.cache.FetchFromCacheMiddleware',
    'django.contrib.auth.middleware.AuthenticationMiddleware',
    #'django.middleware.sqlprint.SqlPrintingMiddleware',
    'middleware.anon_user.ConnectToSessionMessagesMiddleware',
    'middleware.pagesize.QuestionsPageSizeMiddleware',
    'middleware.cancel.CancelActionMiddleware',
    'debug_toolbar.middleware.DebugToolbarMiddleware',
    'recaptcha_django.middleware.ReCaptchaMiddleware',
    'django.middleware.transaction.TransactionMiddleware',
]

TEMPLATE_CONTEXT_PROCESSORS = (
    'django.core.context_processors.request',
    'context.application_settings',
    #'django.core.context_processors.i18n',
    'user_messages.context_processors.user_messages',#must be before auth
    'django.core.context_processors.auth', #this is required for admin
)

ROOT_URLCONF = 'urls'

TEMPLATE_DIRS = (
    os.path.join(os.path.dirname(__file__), 'templates').replace('\\','/'),
)

#UPLOAD SETTINGS
FILE_UPLOAD_TEMP_DIR = os.path.join(os.path.dirname(__file__), 'tmp').replace('\\','/')
FILE_UPLOAD_HANDLERS = ("django.core.files.uploadhandler.MemoryFileUploadHandler",
 "django.core.files.uploadhandler.TemporaryFileUploadHandler",)
DEFAULT_FILE_STORAGE = 'django.core.files.storage.FileSystemStorage'
# for user upload
ALLOW_FILE_TYPES = ('.jpg', '.jpeg', '.gif', '.bmp', '.png', '.tiff')
# unit byte
ALLOW_MAX_FILE_SIZE = 1024 * 1024

# User settings
from settings_local import *

INSTALLED_APPS = [
    'django.contrib.auth',
    'django.contrib.contenttypes',
    'django.contrib.sessions',
    'django.contrib.sites',
    'django.contrib.admin',
    'django.contrib.humanize',
    'django.contrib.sitemaps',
    'forum',
    'django_authopenid',
    'debug_toolbar' ,
    'user_messages',
<<<<<<< HEAD
)
import django
DJANGO_VERSION = django.get_version()
# User settings
from settings_local import *
=======
]

AUTHENTICATION_BACKENDS = ['django.contrib.auth.backends.ModelBackend',]

if USE_SPHINX_SEARCH:
    INSTALLED_APPS.append('djangosphinx')

if USE_FB_CONNECT:
    INSTALLED_APPS.append('fbconnect')

if DATABASE_ENGINE in ('postgresql_psycopg2', 'postgresql', ):
    USE_PG_FTS = True
    INSTALLED_APPS.append('pgfulltext')
else:
    USE_PG_FTS = False

#load optional plugin module for external password login
if 'USE_EXTERNAL_LEGACY_LOGIN' in locals() and USE_EXTERNAL_LEGACY_LOGIN:
    INSTALLED_APPS.append(EXTERNAL_LEGACY_LOGIN_MODULE)

    if 'EXTERNAL_LEGACY_LOGIN_AUTHENTICATION_BACKEND' in locals():
        AUTHENTICATION_BACKENDS.append(EXTERNAL_LEGACY_LOGIN_AUTHENTICATION_BACKEND)
    if 'EXTERNAL_LEGACY_LOGIN_AUTHENTICATION_MIDDLEWARE' in locals():
        MIDDLEWARE_CLASSES.append(EXTERNAL_LEGACY_LOGIN_AUTHENTICATION_MIDDLEWARE)
    def LOAD_EXTERNAL_LOGIN_APP():
        return __import__(EXTERNAL_LEGACY_LOGIN_MODULE, [], [], ['api','forms','views'])
else:
    LOAD_EXTERNAL_LOGIN_APP = lambda: None
>>>>>>> 81e2244e
<|MERGE_RESOLUTION|>--- conflicted
+++ resolved
@@ -69,13 +69,6 @@
     'django_authopenid',
     'debug_toolbar' ,
     'user_messages',
-<<<<<<< HEAD
-)
-import django
-DJANGO_VERSION = django.get_version()
-# User settings
-from settings_local import *
-=======
 ]
 
 AUTHENTICATION_BACKENDS = ['django.contrib.auth.backends.ModelBackend',]
@@ -103,5 +96,4 @@
     def LOAD_EXTERNAL_LOGIN_APP():
         return __import__(EXTERNAL_LEGACY_LOGIN_MODULE, [], [], ['api','forms','views'])
 else:
-    LOAD_EXTERNAL_LOGIN_APP = lambda: None
->>>>>>> 81e2244e
+    LOAD_EXTERNAL_LOGIN_APP = lambda: None