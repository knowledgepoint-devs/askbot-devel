# encoding:utf-8
# Django settings for lanai project.
import os.path
import sys
<<<<<<< HEAD
sys.path.insert(0,'/home/fadeev/incoming/Django-1.1.1')

#DEBUG SETTINGS
DEBUG = False 
TEMPLATE_DEBUG = DEBUG
INTERNAL_IPS = ('127.0.0.1','128.200.203.33')

#EMAIL AND ADMINS
ADMINS = (
    ('Evgeny Fadeev', 'evgeny.fadeev@gmail.com'),
)
MANAGERS = ADMINS
=======
>>>>>>> 82d35490

SITE_ID = 1

ADMIN_MEDIA_PREFIX = '/forum/admin/media/'
SECRET_KEY = '$oo^&_m&qwbib=(_4m_n*zn-d=g#s0he5fx9xonnym#8p6yigm'
# List of callables that know how to import templates from various sources.
TEMPLATE_LOADERS = (
    'django.template.loaders.filesystem.load_template_source',
    'django.template.loaders.app_directories.load_template_source',
#     'django.template.loaders.eggs.load_template_source',
)

MIDDLEWARE_CLASSES = (
    'django.middleware.gzip.GZipMiddleware',
    'django.contrib.sessions.middleware.SessionMiddleware',
    #'django.middleware.locale.LocaleMiddleware',
    'django.middleware.common.CommonMiddleware',
    'django.contrib.auth.middleware.AuthenticationMiddleware',
    'django.middleware.transaction.TransactionMiddleware',
    #'django.middleware.sqlprint.SqlPrintingMiddleware',
    'middleware.anon_user.ConnectToSessionMessagesMiddleware',
    'middleware.pagesize.QuestionsPageSizeMiddleware',
    'middleware.cancel.CancelActionMiddleware',
<<<<<<< HEAD
    #'debug_toolbar.middleware.DebugToolbarMiddleware',
=======
    'debug_toolbar.middleware.DebugToolbarMiddleware',
>>>>>>> 82d35490
)

TEMPLATE_CONTEXT_PROCESSORS = (
    'django.core.context_processors.request',
    'context.application_settings',
    #'django.core.context_processors.i18n',
    'user_messages.context_processors.user_messages',#must be before auth
    'django.core.context_processors.auth', #this is required for admin
)

ROOT_URLCONF = 'urls'

TEMPLATE_DIRS = (
    os.path.join(os.path.dirname(__file__), 'templates').replace('\\','/'),
)

#UPLOAD SETTINGS
FILE_UPLOAD_TEMP_DIR = os.path.join(os.path.dirname(__file__), 'tmp').replace('\\','/')
FILE_UPLOAD_HANDLERS = ("django.core.files.uploadhandler.MemoryFileUploadHandler",
 "django.core.files.uploadhandler.TemporaryFileUploadHandler",)
DEFAULT_FILE_STORAGE = 'django.core.files.storage.FileSystemStorage'
# for user upload
ALLOW_FILE_TYPES = ('.jpg', '.jpeg', '.gif', '.bmp', '.png', '.tiff')
# unit byte
ALLOW_MAX_FILE_SIZE = 1024 * 1024

INSTALLED_APPS = (
    'django.contrib.auth',
    'django.contrib.contenttypes',
    'django.contrib.sessions',
    'django.contrib.sites',
    'django.contrib.admin',
    'django.contrib.humanize',
<<<<<<< HEAD
    'forum',
    'django_authopenid',
    #'debug_toolbar' ,
=======
    'django.contrib.sitemaps',
    'forum',
    'django_authopenid',
    'djangosphinx',
    'debug_toolbar' ,
>>>>>>> 82d35490
    'user_messages',
)

# User settings
from settings_local import *<|MERGE_RESOLUTION|>--- conflicted
+++ resolved
@@ -2,22 +2,6 @@
 # Django settings for lanai project.
 import os.path
 import sys
-<<<<<<< HEAD
-sys.path.insert(0,'/home/fadeev/incoming/Django-1.1.1')
-
-#DEBUG SETTINGS
-DEBUG = False 
-TEMPLATE_DEBUG = DEBUG
-INTERNAL_IPS = ('127.0.0.1','128.200.203.33')
-
-#EMAIL AND ADMINS
-ADMINS = (
-    ('Evgeny Fadeev', 'evgeny.fadeev@gmail.com'),
-)
-MANAGERS = ADMINS
-=======
->>>>>>> 82d35490
-
 SITE_ID = 1
 
 ADMIN_MEDIA_PREFIX = '/forum/admin/media/'
@@ -40,11 +24,7 @@
     'middleware.anon_user.ConnectToSessionMessagesMiddleware',
     'middleware.pagesize.QuestionsPageSizeMiddleware',
     'middleware.cancel.CancelActionMiddleware',
-<<<<<<< HEAD
     #'debug_toolbar.middleware.DebugToolbarMiddleware',
-=======
-    'debug_toolbar.middleware.DebugToolbarMiddleware',
->>>>>>> 82d35490
 )
 
 TEMPLATE_CONTEXT_PROCESSORS = (
@@ -78,17 +58,11 @@
     'django.contrib.sites',
     'django.contrib.admin',
     'django.contrib.humanize',
-<<<<<<< HEAD
-    'forum',
-    'django_authopenid',
-    #'debug_toolbar' ,
-=======
     'django.contrib.sitemaps',
     'forum',
     'django_authopenid',
     'djangosphinx',
-    'debug_toolbar' ,
->>>>>>> 82d35490
+    #'debug_toolbar' ,
     'user_messages',
 )
 
