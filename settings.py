--- conflicted
+++ resolved
@@ -25,15 +25,10 @@
     'middleware.anon_user.ConnectToSessionMessagesMiddleware',
     'middleware.pagesize.QuestionsPageSizeMiddleware',
     'middleware.cancel.CancelActionMiddleware',
-<<<<<<< HEAD
-    #'debug_toolbar.middleware.DebugToolbarMiddleware',
-)
-=======
     'debug_toolbar.middleware.DebugToolbarMiddleware',
     'recaptcha_django.middleware.ReCaptchaMiddleware',
     'django.middleware.transaction.TransactionMiddleware',
 ]
->>>>>>> 3e7c42f8
 
 TEMPLATE_CONTEXT_PROCESSORS = (
     'django.core.context_processors.request',
@@ -72,12 +67,7 @@
     'django.contrib.sitemaps',
     'forum',
     'django_authopenid',
-<<<<<<< HEAD
-    'djangosphinx',
-    #'debug_toolbar' ,
-=======
     'debug_toolbar' ,
->>>>>>> 3e7c42f8
     'user_messages',
 ]
 
