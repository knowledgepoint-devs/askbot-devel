# -*- coding: utf-8 -*-
from openid.store.interface import OpenIDStore
from openid.association import Association as OIDAssociation
from openid.extensions import sreg
import openid.store

from django.db.models.query import Q
from django.conf import settings
from django.core.urlresolvers import reverse

# needed for some linux distributions like debian
try:
    from openid.yadis import xri
except:
    from yadis import xri

import time, base64, hashlib, operator, logging
from utils.forms import clean_next, get_next_url

from models import Association, Nonce

__all__ = ['OpenID', 'DjangoOpenIDStore', 'from_openid_response', 'clean_next']

<<<<<<< HEAD
DEFAULT_NEXT = '/' + getattr(settings, 'FORUM_SCRIPT_ALIAS')
def clean_next(next):
    if next is None:
        return DEFAULT_NEXT
    next = str_to_unicode(urllib.unquote(next), 'utf-8')
    next = next.strip()
    if next.startswith('/') and len(next)>1:
        return next
    return DEFAULT_NEXT

def get_next_url(request):
    return clean_next(request.REQUEST.get('next'))

=======
>>>>>>> 81e2244e
class OpenID:
    def __init__(self, openid_, issued, attrs=None, sreg_=None):
        logging.debug('init janrain openid object')
        self.openid = openid_
        self.issued = issued
        self.attrs = attrs or {}
        self.sreg = sreg_ or {}
        self.is_iname = (xri.identifierScheme(openid_) == 'XRI')
    
    def __repr__(self):
        return '<OpenID: %s>' % self.openid
    
    def __str__(self):
        return self.openid

class DjangoOpenIDStore(OpenIDStore):
    def __init__(self):
        self.max_nonce_age = 6 * 60 * 60 # Six hours
    
    def storeAssociation(self, server_url, association):
        assoc = Association(
            server_url = server_url,
            handle = association.handle,
            secret = base64.encodestring(association.secret),
            issued = association.issued,
            lifetime = association.issued,
            assoc_type = association.assoc_type
        )
        assoc.save()
    
    def getAssociation(self, server_url, handle=None):
        assocs = []
        if handle is not None:
            assocs = Association.objects.filter(
                server_url = server_url, handle = handle
            )
        else:
            assocs = Association.objects.filter(
                server_url = server_url
            )
        if not assocs:
            return None
        associations = []
        for assoc in assocs:
            association = OIDAssociation(
                assoc.handle, base64.decodestring(assoc.secret), assoc.issued,
                assoc.lifetime, assoc.assoc_type
            )
            if association.getExpiresIn() == 0:
                self.removeAssociation(server_url, assoc.handle)
            else:
                associations.append((association.issued, association))
        if not associations:
            return None
        return associations[-1][1]
    
    def removeAssociation(self, server_url, handle):
        assocs = list(Association.objects.filter(
            server_url = server_url, handle = handle
        ))
        assocs_exist = len(assocs) > 0
        for assoc in assocs:
            assoc.delete()
        return assocs_exist

    def useNonce(self, server_url, timestamp, salt):
        if abs(timestamp - time.time()) > openid.store.nonce.SKEW:
            return False
        
        query = [
                Q(server_url__exact=server_url),
                Q(timestamp__exact=timestamp),
                Q(salt__exact=salt),
        ]
        try:
            ononce = Nonce.objects.get(reduce(operator.and_, query))
        except Nonce.DoesNotExist:
            ononce = Nonce(
                    server_url=server_url,
                    timestamp=timestamp,
                    salt=salt
            )
            ononce.save()
            return True
        
        ononce.delete()

        return False
   
    def cleanupNonce(self):
        Nonce.objects.filter(timestamp<int(time.time()) - nonce.SKEW).delete()

    def cleanupAssociations(self):
        Association.objects.extra(where=['issued + lifetimeint<(%s)' % time.time()]).delete()

    def getAuthKey(self):
        # Use first AUTH_KEY_LEN characters of md5 hash of SECRET_KEY
        return hashlib.md5(settings.SECRET_KEY).hexdigest()[:self.AUTH_KEY_LEN]
    
    def isDumb(self):
        return False

def from_openid_response(openid_response):
    """ return openid object from response """
    issued = int(time.time())
    sreg_resp = sreg.SRegResponse.fromSuccessResponse(openid_response) \
            or []
    
    return OpenID(
        openid_response.identity_url, issued, openid_response.signed_fields, 
         dict(sreg_resp)
    )<|MERGE_RESOLUTION|>--- conflicted
+++ resolved
@@ -21,22 +21,7 @@
 
 __all__ = ['OpenID', 'DjangoOpenIDStore', 'from_openid_response', 'clean_next']
 
-<<<<<<< HEAD
-DEFAULT_NEXT = '/' + getattr(settings, 'FORUM_SCRIPT_ALIAS')
-def clean_next(next):
-    if next is None:
-        return DEFAULT_NEXT
-    next = str_to_unicode(urllib.unquote(next), 'utf-8')
-    next = next.strip()
-    if next.startswith('/') and len(next)>1:
-        return next
-    return DEFAULT_NEXT
 
-def get_next_url(request):
-    return clean_next(request.REQUEST.get('next'))
-
-=======
->>>>>>> 81e2244e
 class OpenID:
     def __init__(self, openid_, issued, attrs=None, sreg_=None):
         logging.debug('init janrain openid object')
